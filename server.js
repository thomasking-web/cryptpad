/*
    globals require console
*/
var Express = require('express');
var Http = require('http');
var Fs = require('fs');
var Path = require("path");
var nThen = require("nthen");
var Util = require("./lib/common-util");
var Default = require("./lib/defaults");
var Keys = require("./lib/keys");

var config = require("./lib/load-config");
var Env = require("./lib/env").create(config);

var app = Express();

var fancyURL = function (domain, path) {
    try {
        if (domain && path) { return new URL(path, domain).href; }
        return new URL(domain);
    } catch (err) {}
    return false;
};

(function () {
    // you absolutely must provide an 'httpUnsafeOrigin' (a truthy string)
    if (typeof(Env.httpUnsafeOrigin) !== 'string' || !Env.httpUnsafeOrigin.trim()) {
        throw new Error("No 'httpUnsafeOrigin' provided");
    }
}());

var applyHeaderMap = function (res, map) {
    for (let header in map) {
        if (typeof(map[header]) === 'string') { res.setHeader(header, map[header]); }
    }
};

var EXEMPT = [
    /^\/common\/onlyoffice\/.*\.html.*/,
    /^\/(sheet|presentation|doc)\/inner\.html.*/,
    /^\/unsafeiframe\/inner\.html.*$/,
];

var cacheHeaders = function (Env, key, headers) {
    if (Env.DEV_MODE) { return; }
    Env[key] = headers;
};

var getHeaders = function (Env, type) {
    var key = type + 'HeadersCache';
    if (Env[key]) { return Env[key]; }

    var headers = {};

    var custom = config.httpHeaders;
    // if the admin provided valid http headers then use them
    if (custom && typeof(custom) === 'object' && !Array.isArray(custom)) {
        headers = Util.clone(custom);
    } else {
        // otherwise use the default
        headers = Default.httpHeaders(Env);
    }

    headers['Content-Security-Policy'] = type === 'office'?
        Default.padContentSecurity(Env):
        Default.contentSecurity(Env);

    if (Env.NO_SANDBOX) { // handles correct configuration for local development
    // https://stackoverflow.com/questions/11531121/add-duplicate-http-response-headers-in-nodejs
        headers["Cross-Origin-Resource-Policy"] = 'cross-origin';
        headers["Cross-Origin-Embedder-Policy"] = 'require-corp';
    }

    // Don't set CSP headers on /api/ endpoints
    // because they aren't necessary and they cause problems
    // when duplicated by NGINX in production environments
    if (type === 'api') {
        cacheHeaders(Env, key, headers);
        return headers;
    }

    headers["Cross-Origin-Resource-Policy"] = 'cross-origin';
    cacheHeaders(Env, key, headers);
    return headers;
};

var setHeaders = function (req, res) {
    var type;
    if (EXEMPT.some(regex => regex.test(req.url))) {
        type = 'office';
    } else if (/^\/api\/(broadcast|config)/.test(req.url)) {
        type = 'api';
    } else {
        type = 'standard';
    }

    var h = getHeaders(Env, type);
    //console.log('PEWPEW', type, h);
    applyHeaderMap(res, h);
};

(function () {
if (!config.logFeedback) { return; }

const logFeedback = function (url) {
    url.replace(/\?(.*?)=/, function (all, fb) {
        if (!config.log) { return; }
        config.log.feedback(fb, '');
    });
};

app.head(/^\/common\/feedback\.html/, function (req, res, next) {
    logFeedback(req.url);
    next();
});
}());

app.use('/blob', function (req, res, next) {
    if (req.method === 'HEAD') {
        Express.static(Env.paths.blob, {
            setHeaders: function (res, path, stat) {
                res.set('Access-Control-Allow-Origin', Env.enableEmbedding? '*': Env.permittedEmbedders);
                res.set('Access-Control-Allow-Headers', 'Content-Length');
                res.set('Access-Control-Expose-Headers', 'Content-Length');
            }
        })(req, res, next);
        return;
    }
    next();
});

app.use(function (req, res, next) {
    if (req.method === 'OPTIONS' && /\/blob\//.test(req.url)) {
        res.setHeader('Access-Control-Allow-Origin', Env.enableEmbedding? '*': Env.permittedEmbedders);
        res.setHeader('Access-Control-Allow-Methods', 'GET, OPTIONS');
        res.setHeader('Access-Control-Allow-Headers', 'DNT,X-CustomHeader,Keep-Alive,User-Agent,X-Requested-With,If-Modified-Since,Cache-Control,Content-Type,Content-Range,Range,Access-Control-Allow-Origin');
        res.setHeader('Access-Control-Max-Age', 1728000);
        res.setHeader('Content-Type', 'application/octet-stream; charset=utf-8');
        res.setHeader('Content-Length', 0);
        res.statusCode = 204;
        return void res.end();
    }

    setHeaders(req, res);
    if (/[\?\&]ver=[^\/]+$/.test(req.url)) { res.setHeader("Cache-Control", "max-age=31536000"); }
    else { res.setHeader("Cache-Control", "no-cache"); }
    next();
});

<<<<<<< HEAD
app.use(Express.static(Path.resolve('www')));
=======
// serve custom app content from the customize directory
// useful for testing pages customized with opengraph data
app.use(Express.static(__dirname + '/customize/www'));
app.use(Express.static(__dirname + '/www'));
>>>>>>> 3e3fc4f9

// FIXME I think this is a regression caused by a recent PR
// correct this hack without breaking the contributor's intended behaviour.

var mainPages = config.mainPages || Default.mainPages();
var mainPagePattern = new RegExp('^\/(' + mainPages.join('|') + ').html$');
app.get(mainPagePattern, Express.static(Path.resolve('customize')));
app.get(mainPagePattern, Express.static(Path.resolve('customize.dist')));

app.use("/blob", Express.static(Env.paths.blob, {
    maxAge: Env.DEV_MODE? "0d": "365d"
}));
app.use("/datastore", Express.static(Env.paths.data, {
    maxAge: "0d"
}));

app.use("/block", Express.static(Env.paths.block, {
    maxAge: "0d",
}));

app.use("/customize", Express.static(Path.resolve('customize')));
app.use("/customize", Express.static(Path.resolve('customize.dist')));
app.use("/customize.dist", Express.static(Path.resolve('customize.dist')));
app.use(/^\/[^\/]*$/, Express.static(Path.resolve('customize')));
app.use(/^\/[^\/]*$/, Express.static(Path.resolve('customize.dist')));

// if dev mode: never cache
var cacheString = function () {
    return (Env.FRESH_KEY? '-' + Env.FRESH_KEY: '') + (Env.DEV_MODE? '-' + (+new Date()): '');
};

var makeRouteCache = function (template, cacheName) {
    var cleanUp = {};
    var cache = Env[cacheName] = Env[cacheName] || {};

    return function (req, res) {
        var host = req.headers.host.replace(/\:[0-9]+/, '');
        res.setHeader('Content-Type', 'text/javascript');
        // don't cache anything if you're in dev mode
        if (Env.DEV_MODE) {
            return void res.send(template(host));
        }
        // generate a lookup key for the cache
        var cacheKey = host + ':' + cacheString();

        // FIXME mutable
        // we must be able to clear the cache when updating any mutable key
        // if there's nothing cached for that key...
        if (!cache[cacheKey]) {
            // generate the response and cache it in memory
            cache[cacheKey] = template(host);
            // and create a function to conditionally evict cache entries
            // which have not been accessed in the last 20 seconds
            cleanUp[cacheKey] = Util.throttle(function () {
                delete cleanUp[cacheKey];
                delete cache[cacheKey];
            }, 20000);
        }

        // successive calls to this function
        cleanUp[cacheKey]();
        return void res.send(cache[cacheKey]);
    };
};

var serveConfig = makeRouteCache(function (host) {
    return [
        'define(function(){',
        'return ' + JSON.stringify({
            requireConf: {
                waitSeconds: 600,
                urlArgs: 'ver=' + Env.version + cacheString(),
            },
            removeDonateButton: (Env.removeDonateButton === true),
            allowSubscriptions: (Env.allowSubscriptions === true),
            websocketPath: Env.websocketPath,
            httpUnsafeOrigin: Env.httpUnsafeOrigin,
            adminEmail: Env.adminEmail,
            adminKeys: Env.admins,
            inactiveTime: Env.inactiveTime,
            supportMailbox: Env.supportMailbox,
            defaultStorageLimit: Env.defaultStorageLimit,
            maxUploadSize: Env.maxUploadSize,
            premiumUploadSize: Env.premiumUploadSize,
            restrictRegistration: Env.restrictRegistration,
            httpSafeOrigin: Env.httpSafeOrigin,
            enableEmbedding: Env.enableEmbedding,
            fileHost: Env.fileHost,
            shouldUpdateNode: Env.shouldUpdateNode || undefined,
            listMyInstance: Env.listMyInstance,
            accounts_api: Env.accounts_api,
        }, null, '\t'),
        '});'
    ].join(';\n')
}, 'configCache');

var serveBroadcast = makeRouteCache(function (host) {
    var maintenance = Env.maintenance;
    if (maintenance && maintenance.end && maintenance.end < (+new Date())) {
        maintenance = undefined;
    }
    return [
        'define(function(){',
        'return ' + JSON.stringify({
            lastBroadcastHash: Env.lastBroadcastHash,
            surveyURL: Env.surveyURL,
            maintenance: maintenance
        }, null, '\t'),
        '});'
    ].join(';\n')
}, 'broadcastCache');

app.get('/api/config', serveConfig);
app.get('/api/broadcast', serveBroadcast);

<<<<<<< HEAD
var four04_path = Path.resolve('customize.dist/404.html');
var custom_four04_path = Path.resolve('customize/404.html');
=======
var define = function (obj) {
    return `define(function (){
    return ${JSON.stringify(obj, null, '\t')};
});`
};

app.get('/api/instance', function (req, res) { // XXX use caching?
    res.setHeader('Content-Type', 'text/javascript');
    res.send(define({
        name: Env.instanceName,
        description: Env.instanceDescription,
        location: Env.instanceJurisdiction,
        notice: Env.instanceNotice,
    }));
});

var four04_path = Path.resolve(__dirname + '/customize.dist/404.html');
var fivehundred_path = Path.resolve(__dirname + '/customize.dist/500.html');
var custom_four04_path = Path.resolve(__dirname + '/customize/404.html');
var custom_fivehundred_path = Path.resolve(__dirname + '/customize/500.html');
>>>>>>> 3e3fc4f9

var send404 = function (res, path) {
    if (!path && path !== four04_path) { path = four04_path; }
    Fs.exists(path, function (exists) {
        res.setHeader('Content-Type', 'text/html; charset=utf-8');
        if (exists) { return Fs.createReadStream(path).pipe(res); }
        send404(res);
    });
};
var send500 = function (res, path) {
    if (!path && path !== fivehundred_path) { path = fivehundred_path; }
    Fs.exists(path, function (exists) {
        res.setHeader('Content-Type', 'text/html; charset=utf-8');
        if (exists) { return Fs.createReadStream(path).pipe(res); }
        send500(res);
    });
};

app.get('/api/updatequota', function (req, res) {
    if (!Env.accounts_api) {
        res.status(404);
        return void send404(res);
    }
    var Quota = require("./lib/commands/quota");
    Quota.updateCachedLimits(Env, (e) => {
        if (e) {
            Env.Log.warn('UPDATE_QUOTA_ERR', e);
            res.status(500);
            return void send500(res);
        }
        Env.Log.info('QUOTA_UPDATED', {});
        res.send();
    });
});

app.get('/api/profiling', function (req, res, next) {
    if (!Env.enableProfiling) { return void send404(res); }
    res.setHeader('Content-Type', 'text/javascript');
    res.send(JSON.stringify({
        bytesWritten: Env.bytesWritten,
    }));
});

app.use(function (req, res, next) {
    res.status(404);
    send404(res, custom_four04_path);
});

// default message for thrown errors in ExpressJS routes
app.use(function (err, req, res, next) {
    Env.Log.error('EXPRESSJS_ROUTING', {
        error: err.stack || err,
    });
    res.status(500);
    send500(res, custom_fivehundred_path);
});

var httpServer = Env.httpServer = Http.createServer(app);

nThen(function (w) {
    Fs.exists(Path.resolve("customize"), w(function (e) {
        if (e) { return; }
        console.log("CryptPad is customizable, see customize.dist/readme.md for details");
    }));
}).nThen(function (w) {
    httpServer.listen(Env.httpPort, Env.httpAddress, function(){
        var host = Env.httpAddress;
        var hostName = !host.indexOf(':') ? '[' + host + ']' : host;

        var port = Env.httpPort;
        var ps = port === 80? '': ':' + port;

        var roughAddress = 'http://' + hostName + ps;
        var betterAddress = fancyURL(Env.httpUnsafeOrigin);

        if (betterAddress) {
            console.log('Serving content for %s via %s.\n', betterAddress, roughAddress);
        } else {
            console.log('Serving content via %s.\n', roughAddress);
        }
        if (!Env.admins.length) {
            console.log("Your instance is not correctly configured for safe use in production.\nSee %s for more information.\n",
                fancyURL(Env.httpUnsafeOrigin, '/checkup/') || 'https://your-domain.com/checkup/'
            );
        }
    });

    if (Env.httpSafePort) {
        Http.createServer(app).listen(Env.httpSafePort, Env.httpAddress, w());
    }
}).nThen(function () {
    var wsConfig = { server: httpServer };

    // Initialize logging then start the API server
    require("./lib/log").create(config, function (_log) {
        Env.Log = _log;
        config.log = _log;

        if (Env.shouldUpdateNode) {
            Env.Log.warn("NODEJS_OLD_VERSION", {
                message: `The CryptPad development team recommends using at least NodeJS v16.14.2`,
                currentVersion: process.version,
            });
        }

        if (Env.OFFLINE_MODE) { return; }
        if (Env.websocketPath) { return; }

        require("./lib/api").create(Env);
    });
});

<|MERGE_RESOLUTION|>--- conflicted
+++ resolved
@@ -148,14 +148,10 @@
     next();
 });
 
-<<<<<<< HEAD
-app.use(Express.static(Path.resolve('www')));
-=======
 // serve custom app content from the customize directory
 // useful for testing pages customized with opengraph data
-app.use(Express.static(__dirname + '/customize/www'));
-app.use(Express.static(__dirname + '/www'));
->>>>>>> 3e3fc4f9
+app.use(Express.static(Path.resolve('customize/www')));
+app.use(Express.static(Path.resolve('www')));
 
 // FIXME I think this is a regression caused by a recent PR
 // correct this hack without breaking the contributor's intended behaviour.
@@ -271,10 +267,6 @@
 app.get('/api/config', serveConfig);
 app.get('/api/broadcast', serveBroadcast);
 
-<<<<<<< HEAD
-var four04_path = Path.resolve('customize.dist/404.html');
-var custom_four04_path = Path.resolve('customize/404.html');
-=======
 var define = function (obj) {
     return `define(function (){
     return ${JSON.stringify(obj, null, '\t')};
@@ -291,11 +283,10 @@
     }));
 });
 
-var four04_path = Path.resolve(__dirname + '/customize.dist/404.html');
-var fivehundred_path = Path.resolve(__dirname + '/customize.dist/500.html');
-var custom_four04_path = Path.resolve(__dirname + '/customize/404.html');
-var custom_fivehundred_path = Path.resolve(__dirname + '/customize/500.html');
->>>>>>> 3e3fc4f9
+var four04_path = Path.resolve('customize.dist/404.html');
+var fivehundred_path = Path.resolve('customize.dist/500.html');
+var custom_four04_path = Path.resolve('customize/404.html');
+var custom_fivehundred_path = Path.resolve('/customize/500.html');
 
 var send404 = function (res, path) {
     if (!path && path !== four04_path) { path = four04_path; }
