/*
    globals require console
*/
var Express = require('express');
var Http = require('http');
var Fs = require('fs');
var Package = require('./package.json');
var Path = require("path");
var nThen = require("nthen");
var Util = require("./lib/common-util");
var Default = require("./lib/defaults");
var Keys = require("./lib/keys");

var config = require("./lib/load-config");
var Env = require("./lib/env").create(config);

var app = Express();

var canonicalizeOrigin = function (s) {
    return (s || '').trim().replace(/\/+$/, '');
};

(function () {
    // you absolutely must provide an 'httpUnsafeOrigin'
    if (typeof(config.httpUnsafeOrigin) !== 'string') {
        throw new Error("No 'httpUnsafeOrigin' provided");
    }

    config.httpUnsafeOrigin = canonicalizeOrigin(config.httpUnsafeOrigin);
    if (typeof(config.httpSafeOrigin) === 'string') {
        config.httpSafeOrigin = canonicalizeOrigin(config.httpSafeOrigin);
    }

    // fall back to listening on a local address
    // if httpAddress is not a string
    if (typeof(config.httpAddress) !== 'string') {
        config.httpAddress = '127.0.0.1';
    }

    // listen on port 3000 if a valid port number was not provided
    if (typeof(config.httpPort) !== 'number' || config.httpPort > 65535) {
        config.httpPort = 3000;
    }

    if (typeof(config.httpSafeOrigin) !== 'string') {
        if (typeof(config.httpSafePort) !== 'number') {
            config.httpSafePort = config.httpPort + 1;
        }

        if (Env.DEV_MODE) { return; }
        console.log(`
    m     m   mm   mmmmm  mm   m mmmmm  mm   m   mmm    m
    #  #  #   ##   #   "# #"m  #   #    #"m  # m"   "   #
    " #"# #  #  #  #mmmm" # #m #   #    # #m # #   mm   #
     ## ##"  #mm#  #   "m #  # #   #    #  # # #    #
     #   #  #    # #    " #   ## mm#mm  #   ##  "mmm"   #
`);

        console.log("\nNo 'httpSafeOrigin' provided.");
        console.log("Your configuration probably isn't taking advantage of all of CryptPad's security features!");
        console.log("This is acceptable for development, otherwise your users may be at risk.\n");

        console.log("Serving sandboxed content via port %s.\nThis is probably not what you want for a production instance!\n", config.httpSafePort);
    }
}());

var applyHeaderMap = function (res, map) {
    for (let header in map) { res.setHeader(header, map[header]); }
};

var setHeaders = (function () {
    // load the default http headers unless the admin has provided their own via the config file
    var headers;

    var custom = config.httpHeaders;
    // if the admin provided valid http headers then use them
    if (custom && typeof(custom) === 'object' && !Array.isArray(custom)) {
        headers = Util.clone(custom);
    } else {
        // otherwise use the default
        headers = Default.httpHeaders();
    }

    // next define the base Content Security Policy (CSP) headers
    if (typeof(config.contentSecurity) === 'string') {
        headers['Content-Security-Policy'] = config.contentSecurity;
        if (!/;$/.test(headers['Content-Security-Policy'])) { headers['Content-Security-Policy'] += ';' }
        if (headers['Content-Security-Policy'].indexOf('frame-ancestors') === -1) {
            // backward compat for those who do not merge the new version of the config
            // when updating. This prevents endless spinner if someone clicks donate.
            // It also fixes the cross-domain iframe.
            headers['Content-Security-Policy'] += "frame-ancestors *;";
        }
    } else {
        // use the default CSP headers constructed with your domain
        headers['Content-Security-Policy'] = Default.contentSecurity(config.httpUnsafeOrigin);
    }

    const padHeaders = Util.clone(headers);
    if (typeof(config.padContentSecurity) === 'string') {
        padHeaders['Content-Security-Policy'] = config.padContentSecurity;
    } else {
        padHeaders['Content-Security-Policy'] = Default.padContentSecurity(config.httpUnsafeOrigin);
    }
    if (Object.keys(headers).length) {
        return function (req, res) {
            // apply a bunch of cross-origin headers for XLSX export in FF and printing elsewhere
            applyHeaderMap(res, {
                "Cross-Origin-Resource-Policy": 'cross-origin',
                "Cross-Origin-Opener-Policy": /^\/sheet\//.test(req.url)? 'same-origin': '',
                "Cross-Origin-Embedder-Policy": 'require-corp',
            });

            // Don't set CSP headers on /api/config because they aren't necessary and they cause problems
            // when duplicated by NGINX in production environments
<<<<<<< HEAD
            // XXX /api/broadcast too?
            if (/^\/api\/config/.test(req.url)) { return; }
=======
            if (/^\/api\/(broadcast|config)/.test(req.url)) { return; }
>>>>>>> 3a81e5b7
            // targeted CSP, generic policies, maybe custom headers
            const h = [
                    /^\/common\/onlyoffice\/.*\/index\.html.*/,
                    /^\/(sheet|presentation|doc)\/inner\.html.*/,
                ].some((regex) => {
                    return regex.test(req.url);
                }) ? padHeaders : headers;
            applyHeaderMap(res, h);
        };
    }
    return function () {};
}());

(function () {
if (!config.logFeedback) { return; }

const logFeedback = function (url) {
    url.replace(/\?(.*?)=/, function (all, fb) {
        if (!config.log) { return; }
        config.log.feedback(fb, '');
    });
};

app.head(/^\/common\/feedback\.html/, function (req, res, next) {
    logFeedback(req.url);
    next();
});
}());

app.use('/blob', function (req, res, next) {
    if (req.method === 'HEAD') {
        Express.static(Path.join(__dirname, (config.blobPath || './blob')), {
            setHeaders: function (res, path, stat) {
                res.set('Access-Control-Allow-Origin', '*');
                res.set('Access-Control-Allow-Headers', 'Content-Length');
                res.set('Access-Control-Expose-Headers', 'Content-Length');
            }
        })(req, res, next);
        return;
    }
    next();
});

app.use(function (req, res, next) {
    if (req.method === 'OPTIONS' && /\/blob\//.test(req.url)) {
        res.setHeader('Access-Control-Allow-Origin', '*');
        res.setHeader('Access-Control-Allow-Methods', 'GET, OPTIONS');
        res.setHeader('Access-Control-Allow-Headers', 'DNT,X-CustomHeader,Keep-Alive,User-Agent,X-Requested-With,If-Modified-Since,Cache-Control,Content-Type,Content-Range,Range');
        res.setHeader('Access-Control-Max-Age', 1728000);
        res.setHeader('Content-Type', 'application/octet-stream; charset=utf-8');
        res.setHeader('Content-Length', 0);
        res.statusCode = 204;
        return void res.end();
    }

    setHeaders(req, res);
    if (/[\?\&]ver=[^\/]+$/.test(req.url)) { res.setHeader("Cache-Control", "max-age=31536000"); }
    else { res.setHeader("Cache-Control", "no-cache"); }
    next();
});

app.use(Express.static(__dirname + '/www'));

// FIXME I think this is a regression caused by a recent PR
// correct this hack without breaking the contributor's intended behaviour.

var mainPages = config.mainPages || Default.mainPages();
var mainPagePattern = new RegExp('^\/(' + mainPages.join('|') + ').html$');
app.get(mainPagePattern, Express.static(__dirname + '/customize'));
app.get(mainPagePattern, Express.static(__dirname + '/customize.dist'));

app.use("/blob", Express.static(Path.join(__dirname, (config.blobPath || './blob')), {
    maxAge: Env.DEV_MODE? "0d": "365d"
}));
app.use("/datastore", Express.static(Path.join(__dirname, (config.filePath || './datastore')), {
    maxAge: "0d"
}));
app.use("/block", Express.static(Path.join(__dirname, (config.blockPath || '/block')), {
    maxAge: "0d",
}));

app.use("/customize", Express.static(__dirname + '/customize'));
app.use("/customize", Express.static(__dirname + '/customize.dist'));
app.use("/customize.dist", Express.static(__dirname + '/customize.dist'));
app.use(/^\/[^\/]*$/, Express.static('customize'));
app.use(/^\/[^\/]*$/, Express.static('customize.dist'));

var serveConfig = (function () {
    // if dev mode: never cache
    var cacheString = function () {
        return (Env.FRESH_KEY? '-' + Env.FRESH_KEY: '') + (Env.DEV_MODE? '-' + (+new Date()): '');
    };

    var template = function (host) {
        return [
            'define(function(){',
            'var obj = ' + JSON.stringify({
                requireConf: {
                    waitSeconds: 600,
                    urlArgs: 'ver=' + Package.version + cacheString(),
                },
                removeDonateButton: (config.removeDonateButton === true),
                allowSubscriptions: (config.allowSubscriptions === true),
                websocketPath: config.externalWebsocketURL,
                httpUnsafeOrigin: config.httpUnsafeOrigin,
                adminEmail: Env.adminEmail,
                adminKeys: Env.admins,
                inactiveTime: Env.inactiveTime,
                supportMailbox: Env.supportMailbox,
                defaultStorageLimit: Env.defaultStorageLimit,
                maxUploadSize: Env.maxUploadSize,
                premiumUploadSize: Env.premiumUploadSize,
            }, null, '\t'),
            'obj.httpSafeOrigin = ' + (function () {
                if (config.httpSafeOrigin) { return '"' + config.httpSafeOrigin + '"'; }
                if (config.httpSafePort) {
                    return "(function () { return window.location.origin.replace(/\:[0-9]+$/, ':" +
                        config.httpSafePort + "'); }())";
                }
                return 'window.location.origin';
            }()),
            'return obj',
            '});'
        ].join(';\n')
    };

    var cleanUp = {};

    return function (req, res) {
        var host = req.headers.host.replace(/\:[0-9]+/, '');
        res.setHeader('Content-Type', 'text/javascript');
        // don't cache anything if you're in dev mode
        if (Env.DEV_MODE) {
            return void res.send(template(host));
        }
        // generate a lookup key for the cache
        var cacheKey = host + ':' + cacheString();

        // FIXME mutable
        // we must be able to clear the cache when updating any mutable key
        // if there's nothing cached for that key...
        if (!Env.configCache[cacheKey]) {
            // generate the response and cache it in memory
            Env.configCache[cacheKey] = template(host);
            // and create a function to conditionally evict cache entries
            // which have not been accessed in the last 20 seconds
            cleanUp[cacheKey] = Util.throttle(function () {
                delete cleanUp[cacheKey];
                delete Env.configCache[cacheKey];
            }, 20000);
        }

        // successive calls to this function
        cleanUp[cacheKey]();
        return void res.send(Env.configCache[cacheKey]);
    };
}());

<<<<<<< HEAD
var serveBroadcast = (function () {
=======
var serveBroadcast = (function () { // XXX deduplicate
>>>>>>> 3a81e5b7
    var cacheString = function () {
        return (Env.FRESH_KEY? '-' + Env.FRESH_KEY: '') + (Env.DEV_MODE? '-' + (+new Date()): '');
    };

    var template = function (host) {
        var maintenance = Env.maintenance;
        if (maintenance && maintenance.end && maintenance.end < (+new Date())) {
            maintenance = undefined;
        }
        return [
<<<<<<< HEAD
            'define(function(){',
=======
            'define(function(){', // XXX maybe this could just be JSON
>>>>>>> 3a81e5b7
            'return ' + JSON.stringify({
                lastBroadcastHash: Env.lastBroadcastHash,
                surveyURL: Env.surveyURL,
                maintenance: maintenance
            }, null, '\t'),
            '});'
        ].join(';\n')
    };

    var cleanUp = {};

    return function (req, res) {
        var host = req.headers.host.replace(/\:[0-9]+/, '');
        res.setHeader('Content-Type', 'text/javascript');
        // don't cache anything if you're in dev mode
        if (Env.DEV_MODE) {
            return void res.send(template(host));
        }
        // generate a lookup key for the cache
        var cacheKey = host + ':' + cacheString();

        // XXX do we need a cache for /api/broadcast?
        if (!Env.broadcastCache[cacheKey]) {
            // generate the response and cache it in memory
            Env.broadcastCache[cacheKey] = template(host);
            // and create a function to conditionally evict cache entries
            // which have not been accessed in the last 20 seconds
            cleanUp[cacheKey] = Util.throttle(function () {
                delete cleanUp[cacheKey];
                delete Env.broadcastCache[cacheKey];
            }, 20000);
        }

        // successive calls to this function
        cleanUp[cacheKey]();
        return void res.send(Env.broadcastCache[cacheKey]);
    };
}());

app.get('/api/config', serveConfig);
app.get('/api/broadcast', serveBroadcast);

var four04_path = Path.resolve(__dirname + '/customize.dist/404.html');
var custom_four04_path = Path.resolve(__dirname + '/customize/404.html');

var send404 = function (res, path) {
    if (!path && path !== four04_path) { path = four04_path; }
    Fs.exists(path, function (exists) {
        res.setHeader('Content-Type', 'text/html; charset=utf-8');
        if (exists) { return Fs.createReadStream(path).pipe(res); }
        send404(res);
    });
};

app.use(function (req, res, next) {
    res.status(404);
    send404(res, custom_four04_path);
});

var httpServer = Env.httpServer = Http.createServer(app);

nThen(function (w) {
    Fs.exists(__dirname + "/customize", w(function (e) {
        if (e) { return; }
        console.log("Cryptpad is customizable, see customize.dist/readme.md for details");
    }));
}).nThen(function (w) {
    httpServer.listen(config.httpPort,config.httpAddress,function(){
        var host = config.httpAddress;
        var hostName = !host.indexOf(':') ? '[' + host + ']' : host;

        var port = config.httpPort;
        var ps = port === 80? '': ':' + port;

        console.log('[%s] server available http://%s%s', new Date().toISOString(), hostName, ps);
    });

    if (config.httpSafePort) {
        Http.createServer(app).listen(config.httpSafePort, config.httpAddress, w());
    }
}).nThen(function () {
    var wsConfig = { server: httpServer };

    // Initialize logging then start the API server
    require("./lib/log").create(config, function (_log) {
        Env.Log = _log;
        config.log = _log;

        if (Env.OFFLINE_MODE) { return; }
        if (config.externalWebsocketURL) { return; }

        require("./lib/api").create(Env);
    });
});

<|MERGE_RESOLUTION|>--- conflicted
+++ resolved
@@ -113,12 +113,7 @@
 
             // Don't set CSP headers on /api/config because they aren't necessary and they cause problems
             // when duplicated by NGINX in production environments
-<<<<<<< HEAD
-            // XXX /api/broadcast too?
-            if (/^\/api\/config/.test(req.url)) { return; }
-=======
             if (/^\/api\/(broadcast|config)/.test(req.url)) { return; }
->>>>>>> 3a81e5b7
             // targeted CSP, generic policies, maybe custom headers
             const h = [
                     /^\/common\/onlyoffice\/.*\/index\.html.*/,
@@ -277,11 +272,7 @@
     };
 }());
 
-<<<<<<< HEAD
-var serveBroadcast = (function () {
-=======
 var serveBroadcast = (function () { // XXX deduplicate
->>>>>>> 3a81e5b7
     var cacheString = function () {
         return (Env.FRESH_KEY? '-' + Env.FRESH_KEY: '') + (Env.DEV_MODE? '-' + (+new Date()): '');
     };
@@ -292,11 +283,7 @@
             maintenance = undefined;
         }
         return [
-<<<<<<< HEAD
-            'define(function(){',
-=======
             'define(function(){', // XXX maybe this could just be JSON
->>>>>>> 3a81e5b7
             'return ' + JSON.stringify({
                 lastBroadcastHash: Env.lastBroadcastHash,
                 surveyURL: Env.surveyURL,
