/*
    globals require console
*/
var Express = require('express');
var Http = require('http');
var Https = require('https');
var Fs = require('fs');
var WebSocketServer = require('ws').Server;
var NetfluxSrv = require('./node_modules/chainpad-server/NetfluxWebsocketSrv');
var Package = require('./package.json');
var Path = require("path");
<<<<<<< HEAD
var OOServer = require('./ooserver.js');
=======
var nThen = require("nthen");
>>>>>>> 299a2f4c

var config;
try {
    config = require('./config');
} catch (e) {
    console.log("You can customize the configuration by copying config.example.js to config.js");
    config = require('./config.example');
}
var websocketPort = config.websocketPort || config.httpPort;
var useSecureWebsockets = config.useSecureWebsockets || false;

// This is stuff which will become available to replify
const debuggableStore = new WeakMap();
const debuggable = function (name, x) {
    if (name in debuggableStore) {
        try { throw new Error(); } catch (e) {
            console.error('cannot add ' + name + ' more than once [' + e.stack + ']');
        }
    } else {
        debuggableStore[name] = x;
    }
    return x;
};
debuggable('global', global);
debuggable('config', config);

// support multiple storage back ends
var Storage = require(config.storage||'./storage/file');

var app = debuggable('app', Express());

var httpsOpts;

var DEV_MODE = !!process.env.DEV
if (DEV_MODE) {
    console.log("DEV MODE ENABLED");
}

var FRESH_MODE = !!process.env.FRESH;
var FRESH_KEY = '';
if (FRESH_MODE) {
    console.log("FRESH MODE ENABLED");
    FRESH_KEY = +new Date();
}

const clone = (x) => (JSON.parse(JSON.stringify(x)));

var setHeaders = (function () {
    if (typeof(config.httpHeaders) !== 'object') { return function () {}; }

    const headers = clone(config.httpHeaders);
    if (config.contentSecurity) {
        headers['Content-Security-Policy'] = clone(config.contentSecurity);
        if (!/;$/.test(headers['Content-Security-Policy'])) { headers['Content-Security-Policy'] += ';' }
        if (headers['Content-Security-Policy'].indexOf('frame-ancestors') === -1) {
            // backward compat for those who do not merge the new version of the config
            // when updating. This prevents endless spinner if someone clicks donate.
            // It also fixes the cross-domain iframe.
            headers['Content-Security-Policy'] += "frame-ancestors *;";
        }
    }
    const padHeaders = clone(headers);
    if (config.padContentSecurity) {
        padHeaders['Content-Security-Policy'] = clone(config.padContentSecurity);
    }
    if (Object.keys(headers).length) {
        return function (req, res) {
            const h = /^\/pad(2)?\/inner\.html.*/.test(req.url) ? padHeaders : headers;
            for (let header in h) { res.setHeader(header, h[header]); }
        };
    }
    return function () {};
}());

(function () {
if (!config.logFeedback) { return; }

const logFeedback = function (url) {
    url.replace(/\?(.*?)=/, function (all, fb) {
        console.log('[FEEDBACK] %s', fb);
    });
};

app.head(/^\/common\/feedback\.html/, function (req, res, next) {
    logFeedback(req.url);
    next();
});
}());

app.use(function (req, res, next) {
    setHeaders(req, res);
    if (/[\?\&]ver=[^\/]+$/.test(req.url)) { res.setHeader("Cache-Control", "max-age=31536000"); }
    next();
});

app.use(Express.static(__dirname + '/www'));

Fs.exists(__dirname + "/customize", function (e) {
    if (e) { return; }
    console.log("Cryptpad is customizable, see customize.dist/readme.md for details");
});

// FIXME I think this is a regression caused by a recent PR
// correct this hack without breaking the contributor's intended behaviour.

var mainPages = config.mainPages || ['index', 'privacy', 'terms', 'about', 'contact'];
var mainPagePattern = new RegExp('^\/(' + mainPages.join('|') + ').html$');
app.get(mainPagePattern, Express.static(__dirname + '/customize'));
app.get(mainPagePattern, Express.static(__dirname + '/customize.dist'));

app.use("/blob", Express.static(Path.join(__dirname, (config.blobPath || './blob')), {
    maxAge: DEV_MODE? "0d": "365d"
}));

app.use("/customize", Express.static(__dirname + '/customize'));
app.use("/customize", Express.static(__dirname + '/customize.dist'));
app.use("/customize.dist", Express.static(__dirname + '/customize.dist'));
app.use(/^\/[^\/]*$/, Express.static('customize'));
app.use(/^\/[^\/]*$/, Express.static('customize.dist'));

if (config.privKeyAndCertFiles) {
    var privKeyAndCerts = '';
    config.privKeyAndCertFiles.forEach(function (file) {
        privKeyAndCerts = privKeyAndCerts + Fs.readFileSync(file);
    });
    var array = privKeyAndCerts.split('\n-----BEGIN ');
    for (var i = 1; i < array.length; i++) { array[i] = '-----BEGIN ' + array[i]; }
    var privKey;
    for (var i = 0; i < array.length; i++) {
        if (array[i].indexOf('PRIVATE KEY-----\n') !== -1) {
            privKey = array[i];
            array.splice(i, 1);
            break;
        }
    }
    if (!privKey) { throw new Error("cannot find private key"); }
    httpsOpts = {
        cert: array.shift(),
        key: privKey,
        ca: array
    };
}

app.get('/api/config', function(req, res){
    var host = req.headers.host.replace(/\:[0-9]+/, '');
    res.setHeader('Content-Type', 'text/javascript');
    res.send('define(function(){\n' + [
        'var obj = ' + JSON.stringify({
            requireConf: {
                waitSeconds: 60,
                urlArgs: 'ver=' + Package.version + (FRESH_KEY? '-' + FRESH_KEY: '') + (DEV_MODE? '-' + (+new Date()): ''),
            },
            removeDonateButton: (config.removeDonateButton === true),
            allowSubscriptions: (config.allowSubscriptions === true),
            websocketPath: config.useExternalWebsocket ? undefined : config.websocketPath,
            websocketURL:'ws' + ((useSecureWebsockets) ? 's' : '') + '://' + host + ':' +
                websocketPort + '/cryptpad_websocket',
            httpUnsafeOrigin: config.httpUnsafeOrigin,
        }, null, '\t'),
        'obj.httpSafeOrigin = ' + (function () {
            if (config.httpSafeOrigin) { return config.httpSafeOrigin; }
            if (config.httpSafePort) {
                return "(function () { return window.location.origin.replace(/\:[0-9]+$/, ':" +
                    config.httpSafePort + "'); }())";
            }
            return 'window.location.origin';
        }()),
        'return obj',
        '});'
    ].join(';\n'));
});

var four04_path = Path.resolve(__dirname + '/customize.dist/404.html');
var custom_four04_path = Path.resolve(__dirname + '/customize/404.html');

var send404 = function (res, path) {
    if (!path && path !== four04_path) { path = four04_path; }
    Fs.exists(path, function (exists) {
        if (exists) { return Fs.createReadStream(path).pipe(res); }
        send404(res);
    });
};

/* SPECIAL CODE FOR ONLYOFFICE 
/* Font support as onlyoffice requires fonts transformed to js */  
var FONT_OBFUSCATION_MAGIC = new Buffer([
    0xA0, 0x66, 0xD6, 0x20, 0x14, 0x96, 0x47, 0xfa, 0x95, 0x69, 0xB8, 0x50, 0xB0, 0x41, 0x49, 0x48
]);


var FONT_NAME_MAP = {};
[ './www/onlyoffice/fonts/' ].forEach(function (path) {
    Fs.readdir(path, function (err, list) {
        if (err) { throw err; }
        list.forEach(function (fontName) {
            FONT_NAME_MAP[fontName.toLowerCase()] = path + fontName;
        });
    });
});

/* Code to automatically transform font to js */ 
/* Currently not active, but might be necessary */
app.use("/onlyoffice/fonts/odttf/:name", function (req, res) {
    var name = req.params.name.replace(/\.js$/, '').toLowerCase();
    console.log(name);
    if (!FONT_NAME_MAP[name]) {
        console.log(name);
        console.log(FONT_NAME_MAP[name]);
        res.status(400).send('No such font');
        return;
    }
    Fs.readFile(FONT_NAME_MAP[name], function (err, ret) {
        if (err) { throw err; }
        var maxLen = Math.min(32, ret.length);
        for (var i = 0; i < maxLen; i++) {
            ret[i] ^= FONT_OBFUSCATION_MAGIC[i % 16];
        }
        res.end(ret);
    });
});

/* All fonts file replaced by the list of fonts in ttf */
app.use("/onlyoffice/sdkjs/common/AllFonts.js",
    Express.static("./www/onlyoffice/allfonts-noobf.js"));

/* Replace fonts thumbnail call */
app.use("/onlyoffice/sdkjs/common/Images/fonts_thumbnail@2x.png",
    Express.static("./www/onlyoffice/fonts_thumbnail.png"));


app.use(function (req, res, next) {
    res.status(404);
    send404(res, custom_four04_path);
});

var httpServer = httpsOpts ? Https.createServer(httpsOpts, app) : Http.createServer(app);

/* Install sockjs websocket server */
OOServer.install(httpServer, () => {
    httpServer.listen(config.httpPort,config.httpAddress,function(){
        var host = config.httpAddress;
        var hostName = !host.indexOf(':') ? '[' + host + ']' : host;

        var port = config.httpPort;
        var ps = port === 80? '': ':' + port;

        console.log('\n[%s] server available http://%s%s', new Date().toISOString(), hostName, ps);
    });
});
if (config.httpSafePort) {
    var safeHttpServer = Http.createServer(app).listen(config.httpSafePort, config.httpAddress);
    OOServer.install(safeHttpServer, () => {
    });
}

var wsConfig = { server: httpServer };

var rpc;

var nt = nThen(function (w) {
    if (!config.enableTaskScheduling) { return; }
    var Tasks = require("./storage/tasks");
    console.log("loading task scheduler");
    Tasks.create(config, w(function (e, tasks) {
        config.tasks = tasks;
    }));
}).nThen(function (w) {
    config.rpc = typeof(config.rpc) === 'undefined'? './rpc.js' : config.rpc;
    if (typeof(config.rpc) !== 'string') { return; }
    // load pin store...
    var Rpc = require(config.rpc);
    Rpc.create(config, debuggable, w(function (e, _rpc) {
        if (e) {
            w.abort();
            throw e;
        }
        rpc = _rpc;
    }));
}).nThen(function () {
    if(config.useExternalWebsocket) { return; }
    if (websocketPort !== config.httpPort) {
        console.log("setting up a new websocket server");
        wsConfig = { port: websocketPort};
    }
    var wsSrv = new WebSocketServer(wsConfig);
    Storage.create(config, function (store) {
        NetfluxSrv.run(store, wsSrv, config, rpc);
    });
});

if (config.debugReplName) {
    require('replify')({ name: config.debugReplName, app: debuggableStore });
}<|MERGE_RESOLUTION|>--- conflicted
+++ resolved
@@ -9,11 +9,8 @@
 var NetfluxSrv = require('./node_modules/chainpad-server/NetfluxWebsocketSrv');
 var Package = require('./package.json');
 var Path = require("path");
-<<<<<<< HEAD
 var OOServer = require('./ooserver.js');
-=======
 var nThen = require("nthen");
->>>>>>> 299a2f4c
 
 var config;
 try {
