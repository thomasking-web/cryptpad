/*
    globals require console
*/
var Express = require('express');
var Http = require('http');
var Https = require('https');
var Fs = require('fs');
var WebSocketServer = require('ws').Server;
var NetfluxSrv = require('./node_modules/chainpad-server/NetfluxWebsocketSrv');
var Package = require('./package.json');
var Path = require("path");
var nThen = require("nthen");

var config;
try {
    config = require('./config');
} catch (e) {
    console.log("You can customize the configuration by copying config.example.js to config.js");
    config = require('./config.example');
}
var websocketPort = config.websocketPort || config.httpPort;
var useSecureWebsockets = config.useSecureWebsockets || false;

// This is stuff which will become available to replify
const debuggableStore = new WeakMap();
const debuggable = function (name, x) {
    if (name in debuggableStore) {
        try { throw new Error(); } catch (e) {
            console.error('cannot add ' + name + ' more than once [' + e.stack + ']');
        }
    } else {
        debuggableStore[name] = x;
    }
    return x;
};
debuggable('global', global);
debuggable('config', config);

// support multiple storage back ends
var Storage = require(config.storage||'./storage/file');

var app = debuggable('app', Express());

var httpsOpts;

var DEV_MODE = !!process.env.DEV
if (DEV_MODE) {
    console.log("DEV MODE ENABLED");
}

var FRESH_MODE = !!process.env.FRESH;
var FRESH_KEY = '';
if (FRESH_MODE) {
    console.log("FRESH MODE ENABLED");
    FRESH_KEY = +new Date();
}

const clone = (x) => (JSON.parse(JSON.stringify(x)));

var setHeaders = (function () {
    if (typeof(config.httpHeaders) !== 'object') { return function () {}; }

    const headers = clone(config.httpHeaders);
    if (config.contentSecurity) {
        headers['Content-Security-Policy'] = clone(config.contentSecurity);
        if (!/;$/.test(headers['Content-Security-Policy'])) { headers['Content-Security-Policy'] += ';' }
        if (headers['Content-Security-Policy'].indexOf('frame-ancestors') === -1) {
            // backward compat for those who do not merge the new version of the config
            // when updating. This prevents endless spinner if someone clicks donate.
            // It also fixes the cross-domain iframe.
            headers['Content-Security-Policy'] += "frame-ancestors *;";
        }
    }
    const padHeaders = clone(headers);
    if (config.padContentSecurity) {
        padHeaders['Content-Security-Policy'] = clone(config.padContentSecurity);
    }
    if (Object.keys(headers).length) {
        return function (req, res) {
            const h = /^\/pad(2)?\/inner\.html.*/.test(req.url) ? padHeaders : headers;
            for (let header in h) { res.setHeader(header, h[header]); }
        };
    }
    return function () {};
}());

(function () {
if (!config.logFeedback) { return; }

const logFeedback = function (url) {
    url.replace(/\?(.*?)=/, function (all, fb) {
        console.log('[FEEDBACK] %s', fb);
    });
};

app.head(/^\/common\/feedback\.html/, function (req, res, next) {
    logFeedback(req.url);
    next();
});
}());

app.use(function (req, res, next) {
    setHeaders(req, res);
    if (/[\?\&]ver=[^\/]+$/.test(req.url)) { res.setHeader("Cache-Control", "max-age=31536000"); }
    next();
});

app.use(Express.static(__dirname + '/www'));

Fs.exists(__dirname + "/customize", function (e) {
    if (e) { return; }
    console.log("Cryptpad is customizable, see customize.dist/readme.md for details");
});

// FIXME I think this is a regression caused by a recent PR
// correct this hack without breaking the contributor's intended behaviour.

var mainPages = config.mainPages || ['index', 'privacy', 'terms', 'about', 'contact'];
var mainPagePattern = new RegExp('^\/(' + mainPages.join('|') + ').html$');
app.get(mainPagePattern, Express.static(__dirname + '/customize.dist'));

app.use("/blob", Express.static(Path.join(__dirname, (config.blobPath || './blob')), {
    maxAge: DEV_MODE? "0d": "365d"
}));

app.use("/customize", Express.static(__dirname + '/customize'));
app.use("/customize", Express.static(__dirname + '/customize.dist'));
app.use("/customize.dist", Express.static(__dirname + '/customize.dist'));
app.use(/^\/[^\/]*$/, Express.static('customize'));
app.use(/^\/[^\/]*$/, Express.static('customize.dist'));

if (config.privKeyAndCertFiles) {
    var privKeyAndCerts = '';
    config.privKeyAndCertFiles.forEach(function (file) {
        privKeyAndCerts = privKeyAndCerts + Fs.readFileSync(file);
    });
    var array = privKeyAndCerts.split('\n-----BEGIN ');
    for (var i = 1; i < array.length; i++) { array[i] = '-----BEGIN ' + array[i]; }
    var privKey;
    for (var i = 0; i < array.length; i++) {
        if (array[i].indexOf('PRIVATE KEY-----\n') !== -1) {
            privKey = array[i];
            array.splice(i, 1);
            break;
        }
    }
    if (!privKey) { throw new Error("cannot find private key"); }
    httpsOpts = {
        cert: array.shift(),
        key: privKey,
        ca: array
    };
}

app.get('/api/config', function(req, res){
    var host = req.headers.host.replace(/\:[0-9]+/, '');
    res.setHeader('Content-Type', 'text/javascript');
    res.send('define(function(){\n' + [
        'var obj = ' + JSON.stringify({
            requireConf: {
                waitSeconds: 60,
                urlArgs: 'ver=' + Package.version + (FRESH_KEY? '-' + FRESH_KEY: '') + (DEV_MODE? '-' + (+new Date()): ''),
            },
            removeDonateButton: (config.removeDonateButton === true),
            allowSubscriptions: (config.allowSubscriptions === true),
            websocketPath: config.useExternalWebsocket ? undefined : config.websocketPath,
            websocketURL:'ws' + ((useSecureWebsockets) ? 's' : '') + '://' + host + ':' +
                websocketPort + '/cryptpad_websocket',
            httpUnsafeOrigin: config.httpUnsafeOrigin,
        }, null, '\t'),
        'obj.httpSafeOrigin = ' + (function () {
            if (config.httpSafeOrigin) { return config.httpSafeOrigin; }
            if (config.httpSafePort) {
                return "(function () { return window.location.origin.replace(/\:[0-9]+$/, ':" +
                    config.httpSafePort + "'); }())";
            }
            return 'window.location.origin';
        }()),
        'return obj',
        '});'
    ].join(';\n'));
});

var four04_path = Path.resolve(__dirname + '/customize.dist/404.html');
var custom_four04_path = Path.resolve(__dirname + '/customize/404.html');

var send404 = function (res, path) {
    if (!path && path !== four04_path) { path = four04_path; }
    Fs.exists(path, function (exists) {
        if (exists) { return Fs.createReadStream(path).pipe(res); }
        send404(res);
    });
};

app.use(function (req, res, next) {
    res.status(404);
    send404(res, custom_four04_path);
});

var httpServer = httpsOpts ? Https.createServer(httpsOpts, app) : Http.createServer(app);

httpServer.listen(config.httpPort,config.httpAddress,function(){
    var host = config.httpAddress;
    var hostName = !host.indexOf(':') ? '[' + host + ']' : host;

    var port = config.httpPort;
    var ps = port === 80? '': ':' + port;

    console.log('\n[%s] server available http://%s%s', new Date().toISOString(), hostName, ps);
});
if (config.httpSafePort) {
    Http.createServer(app).listen(config.httpSafePort, config.httpAddress);
}

var wsConfig = { server: httpServer };

var rpc;

var nt = nThen(function (w) {
    if (!config.enableTaskScheduling) { return; }
    var Tasks = require("./storage/tasks");

<<<<<<< HEAD
    if (typeof(config.rpc) === 'string') {
        // load pin store...
        var Rpc = require(config.rpc);
        Rpc.create(config, debuggable, function (e, rpc) {
            if (e) { throw e; }
            cb(void 0, rpc);
        });
    } else {
        cb();
    }
};

loadRPC(createSocketServer);

if (config.debugReplName) {
    require('replify')({ name: config.debugReplName, app: debuggableStore });
}
=======
    console.log("loading task scheduler");
    Tasks.create(config, w(function (e, tasks) {
        config.tasks = tasks;
    }));
}).nThen(function (w) {
    config.rpc = typeof(config.rpc) === 'undefined'? './rpc.js' : config.rpc;
    if (typeof(config.rpc) !== 'string') { return; }
    // load pin store...
    var Rpc = require(config.rpc);
    Rpc.create(config, w(function (e, _rpc) {
        if (e) {
            w.abort();
            throw e;
        }
        rpc = _rpc;
    }));
}).nThen(function () {
    if(config.useExternalWebsocket) { return; }
    if (websocketPort !== config.httpPort) {
        console.log("setting up a new websocket server");
        wsConfig = { port: websocketPort};
    }
    var wsSrv = new WebSocketServer(wsConfig);
    Storage.create(config, function (store) {
        NetfluxSrv.run(store, wsSrv, config, rpc);
    });
});
>>>>>>> 8213d0d9
<|MERGE_RESOLUTION|>--- conflicted
+++ resolved
@@ -219,26 +219,6 @@
 var nt = nThen(function (w) {
     if (!config.enableTaskScheduling) { return; }
     var Tasks = require("./storage/tasks");
-
-<<<<<<< HEAD
-    if (typeof(config.rpc) === 'string') {
-        // load pin store...
-        var Rpc = require(config.rpc);
-        Rpc.create(config, debuggable, function (e, rpc) {
-            if (e) { throw e; }
-            cb(void 0, rpc);
-        });
-    } else {
-        cb();
-    }
-};
-
-loadRPC(createSocketServer);
-
-if (config.debugReplName) {
-    require('replify')({ name: config.debugReplName, app: debuggableStore });
-}
-=======
     console.log("loading task scheduler");
     Tasks.create(config, w(function (e, tasks) {
         config.tasks = tasks;
@@ -248,7 +228,7 @@
     if (typeof(config.rpc) !== 'string') { return; }
     // load pin store...
     var Rpc = require(config.rpc);
-    Rpc.create(config, w(function (e, _rpc) {
+    Rpc.create(config, debuggable, w(function (e, _rpc) {
         if (e) {
             w.abort();
             throw e;
@@ -266,4 +246,7 @@
         NetfluxSrv.run(store, wsSrv, config, rpc);
     });
 });
->>>>>>> 8213d0d9
+
+if (config.debugReplName) {
+    require('replify')({ name: config.debugReplName, app: debuggableStore });
+}