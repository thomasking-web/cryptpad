/*
    globals process
*/
var Express = require('express');
var Http = require('http');
var Fs = require('fs');
//var Path = require("path");
var nThen = require("nthen");
var Util = require("./lib/common-util");
<<<<<<< HEAD
var Keys = require("./lib/keys");
var OS = require("node:os");
var Cluster = require("node:cluster");
=======
var Default = require("./lib/defaults");
>>>>>>> a7463c19

var config = require("./lib/load-config");
var Environment = require("./lib/env");
var Env = Environment.create(config);
var Default = require("./lib/defaults");

var app = Express();

(function () {
    // you absolutely must provide an 'httpUnsafeOrigin' (a truthy string)
    if (typeof(Env.httpUnsafeOrigin) !== 'string' || !Env.httpUnsafeOrigin.trim()) {
        throw new Error("No 'httpUnsafeOrigin' provided");
    }
}());

var COMMANDS = {};

COMMANDS.LOG = function (msg, cb) {
    var level = msg.level;
    Env.Log[level](msg.tag, msg.info);
    cb();
};

COMMANDS.UPDATE_QUOTA = function (msg, cb) {
    var Quota = require("./lib/commands/quota");
    Quota.updateCachedLimits(Env, (e) => {
        if (e) {
            Env.Log.warn('UPDATE_QUOTA_ERR', e);
            return void cb(err);
        }
        Env.Log.info('QUOTA_UPDATED', {});
        cb();
    });
};

COMMANDS.GET_PROFILING_DATA = function (msg, cb) {
    cb(void 0, Env.bytesWritten);
};

nThen(function (w) {
    Fs.exists(__dirname + "/customize", w(function (e) {
        if (e) { return; }
        console.log("CryptPad is customizable, see customize.dist/readme.md for details");
    }));
}).nThen(function (w) {
    require("./lib/log").create(config, w(function (_log) {
        Env.Log = _log;
        config.log = _log;
    }));
}).nThen(function (w) {
    Env.httpServer = Http.createServer(app);
    Env.httpServer.listen(3003, '::', w(function () { // XXX 3003 should not be hardcoded
        console.log("Socket server is listening on 3003"); // XXX
    }));
}).nThen(function (w) {
    var limit = Env.maxWorkers;
    var workerState = {
        Env: Environment.serialize(Env),
    };

    Cluster.setupPrimary({
        exec: './lib/http-worker.js',
        args: [],
    });

<<<<<<< HEAD
    var launchWorker = (online) => {
        var worker = Cluster.fork(workerState);
        worker.on('online', () => {
            online();
        });

        worker.on('message', msg => {
            if (!msg) { return; }
            var txid = msg.txid;
            var content = msg.content; // XXX don't nest
            if (!content) { return; } // XXX

            var command = COMMANDS[content.command];
            if (typeof(command) !== 'function') {
                return void Env.Log.error('UNHANDLED_HTTP_WORKER_COMMAND', msg);
            }

            const cb = Util.once(Util.mkAsync(function (err, value) {
                value = Math.random();
                worker.send({
                    type: 'REPLY',
                    error: Util.serializeError(err),
                    txid: txid,
                    pid: msg.pid,
                    value: value, // XXX
                });
            }));

            command(content, cb);
        });
    };
=======
const serveStatic = Express.static(Env.paths.blob, {
    setHeaders: function (res) {
        res.set('Access-Control-Allow-Origin', Env.enableEmbedding? '*': Env.permittedEmbedders);
        res.set('Access-Control-Allow-Headers', 'Content-Length');
        res.set('Access-Control-Expose-Headers', 'Content-Length');
    }
});

app.use('/blob', function (req, res, next) {
    if (req.method === 'HEAD') {
        return void serveStatic(req, res, next);
    }
    next();
});

app.use(function (req, res, next) {
    if (req.method === 'OPTIONS' && /\/blob\//.test(req.url)) {
        res.setHeader('Access-Control-Allow-Origin', Env.enableEmbedding? '*': Env.permittedEmbedders);
        res.setHeader('Access-Control-Allow-Methods', 'GET, OPTIONS');
        res.setHeader('Access-Control-Allow-Headers', 'DNT,X-CustomHeader,Keep-Alive,User-Agent,X-Requested-With,If-Modified-Since,Cache-Control,Content-Type,Content-Range,Range,Access-Control-Allow-Origin');
        res.setHeader('Access-Control-Max-Age', 1728000);
        res.setHeader('Content-Type', 'application/octet-stream; charset=utf-8');
        res.setHeader('Content-Length', 0);
        res.statusCode = 204;
        return void res.end();
    }

    setHeaders(req, res);
    if (/[\?\&]ver=[^\/]+$/.test(req.url)) { res.setHeader("Cache-Control", "max-age=31536000"); }
    else { res.setHeader("Cache-Control", "no-cache"); }
    next();
});

// serve custom app content from the customize directory
// useful for testing pages customized with opengraph data
app.use(Express.static(Path.resolve('customize/www')));
app.use(Express.static(Path.resolve('www')));

// FIXME I think this is a regression caused by a recent PR
// correct this hack without breaking the contributor's intended behaviour.

var mainPages = config.mainPages || Default.mainPages();
var mainPagePattern = new RegExp('^\/(' + mainPages.join('|') + ').html$');
app.get(mainPagePattern, Express.static(Path.resolve('customize')));
app.get(mainPagePattern, Express.static(Path.resolve('customize.dist')));

app.use("/blob", Express.static(Env.paths.blob, {
    maxAge: Env.DEV_MODE? "0d": "365d"
}));
app.use("/datastore", Express.static(Env.paths.data, {
    maxAge: "0d"
}));

app.use("/block", Express.static(Env.paths.block, {
    maxAge: "0d",
}));

app.use("/customize", Express.static(Path.resolve('customize')));
app.use("/customize", Express.static(Path.resolve('customize.dist')));
app.use("/customize.dist", Express.static(Path.resolve('customize.dist')));
app.use(/^\/[^\/]*$/, Express.static(Path.resolve('customize')));
app.use(/^\/[^\/]*$/, Express.static(Path.resolve('customize.dist')));

// if dev mode: never cache
var cacheString = function () {
    return (Env.FRESH_KEY? '-' + Env.FRESH_KEY: '') + (Env.DEV_MODE? '-' + (+new Date()): '');
};
>>>>>>> a7463c19

    var txids = {};

    var sendCommand = (worker, command, data /*, cb */) => {
        worker.send({
            type: 'EVENT',
            txid: Util.guid(txids),
            command: command,
            data: data,
        });
    };

    var broadcast = (command, data, cb) => {
        cb = cb; // XXX nThen/concurrency
        for (const worker of Object.values(Cluster.workers)) {
            sendCommand(worker, command, data /*, cb */);
        }
    };
<<<<<<< HEAD

    var throttledEnvChange = Util.throttle(function () {
        Env.Log.info('WORKER_ENV_UPDATE', 'Updating HTTP workers with latest state'); // XXX
        broadcast('ENV_UPDATE', Environment.serialize(Env)); //JSON.stringify(Env));
    }, 250);
=======
};

var serveConfig = makeRouteCache(function () {
    return [
        'define(function(){',
        'return ' + JSON.stringify({
            requireConf: {
                waitSeconds: 600,
                urlArgs: 'ver=' + Env.version + cacheString(),
            },
            removeDonateButton: (Env.removeDonateButton === true),
            allowSubscriptions: (Env.allowSubscriptions === true),
            websocketPath: Env.websocketPath,
            httpUnsafeOrigin: Env.httpUnsafeOrigin,
            adminEmail: Env.adminEmail,
            adminKeys: Env.admins,
            inactiveTime: Env.inactiveTime,
            supportMailbox: Env.supportMailbox,
            defaultStorageLimit: Env.defaultStorageLimit,
            maxUploadSize: Env.maxUploadSize,
            premiumUploadSize: Env.premiumUploadSize,
            restrictRegistration: Env.restrictRegistration,
            httpSafeOrigin: Env.httpSafeOrigin,
            enableEmbedding: Env.enableEmbedding,
            fileHost: Env.fileHost,
            shouldUpdateNode: Env.shouldUpdateNode || undefined,
            listMyInstance: Env.listMyInstance,
            accounts_api: Env.accounts_api,
        }, null, '\t'),
        '});'
    ].join(';\n');
}, 'configCache');

var serveBroadcast = makeRouteCache(function () {
    var maintenance = Env.maintenance;
    if (maintenance && maintenance.end && maintenance.end < (+new Date())) {
        maintenance = undefined;
    }
    return [
        'define(function(){',
        'return ' + JSON.stringify({
            lastBroadcastHash: Env.lastBroadcastHash,
            surveyURL: Env.surveyURL,
            maintenance: maintenance
        }, null, '\t'),
        '});'
    ].join(';\n');
}, 'broadcastCache');
>>>>>>> a7463c19

    var throttledCacheFlush = Util.throttle(function () {
        Env.Log.info('WORKER_CACHE_FLUSH', 'Instructing HTTP workers to flush cache'); // XXX
        broadcast('FLUSH_CACHE', Env.FRESH_KEY);
    }, 250);

<<<<<<< HEAD
    Env.envUpdated.reg(throttledEnvChange);
    Env.cacheFlushed.reg(throttledCacheFlush);

    var logCPULimit = Util.once(function (index) {
        Env.Log.info('HTTP_WORKER_LIMIT', `(Opting not to use available CPUs beyond ${index})`);
=======
var defineBlock = function (obj) {
    return `define(function (){
    return ${JSON.stringify(obj, null, '\t')};
});`;
};

app.get('/api/instance', function (req, res) { // XXX use caching?
    res.setHeader('Content-Type', 'text/javascript');
    res.send(defineBlock({
        name: Env.instanceName,
        description: Env.instanceDescription,
        location: Env.instanceJurisdiction,
        notice: Env.instanceNotice,
    }));
});

var four04_path = Path.resolve('customize.dist/404.html');
var fivehundred_path = Path.resolve('customize.dist/500.html');
var custom_four04_path = Path.resolve('customize/404.html');
var custom_fivehundred_path = Path.resolve('/customize/500.html');

var send404 = function (res, path) {
    if (!path && path !== four04_path) { path = four04_path; }
    Fs.exists(path, function (exists) {
        res.setHeader('Content-Type', 'text/html; charset=utf-8');
        if (exists) { return Fs.createReadStream(path).pipe(res); }
        send404(res);
    });
};
var send500 = function (res, path) {
    if (!path && path !== fivehundred_path) { path = fivehundred_path; }
    Fs.exists(path, function (exists) {
        res.setHeader('Content-Type', 'text/html; charset=utf-8');
        if (exists) { return Fs.createReadStream(path).pipe(res); }
        send500(res);
>>>>>>> a7463c19
    });

    OS.cpus().forEach((cpu, index) => {
        if (limit && index >= limit) {
            return;
            //return logCPULimit(index);
        }
<<<<<<< HEAD
        launchWorker(w());
    });
=======
        Env.Log.info('QUOTA_UPDATED', {});
        res.send();
    });
});

app.get('/api/profiling', function (req, res) {
    if (!Env.enableProfiling) { return void send404(res); }
    res.setHeader('Content-Type', 'text/javascript');
    res.send(JSON.stringify({
        bytesWritten: Env.bytesWritten,
    }));
});

app.use(function (req, res) {
    res.status(404);
    send404(res, custom_four04_path);
});

// default message for thrown errors in ExpressJS routes
app.use(function (err, req, res) {
    Env.Log.error('EXPRESSJS_ROUTING', {
        error: err.stack || err,
    });
    res.status(500);
    send500(res, custom_fivehundred_path);
});

var httpServer = Env.httpServer = Http.createServer(app);

nThen(function (w) {
    Fs.exists(Path.resolve("customize"), w(function (e) {
        if (e) { return; }
        console.log("CryptPad is customizable, see customize.dist/readme.md for details");
    }));
>>>>>>> a7463c19
}).nThen(function (w) {
    var fancyURL = function (domain, path) {
        try {
            if (domain && path) { return new URL(path, domain).href; }
            return new URL(domain);
        } catch (err) {}
        return false;
    };

    var host = Env.httpAddress;
    var hostName = !host.indexOf(':') ? '[' + host + ']' : host;

    var port = Env.httpPort;
    var ps = port === 80? '': ':' + port;

    var roughAddress = 'http://' + hostName + ps;
    var betterAddress = fancyURL(Env.httpUnsafeOrigin);

    if (betterAddress) {
        console.log('Serving content for %s via %s.\n', betterAddress, roughAddress);
    } else {
        console.log('Serving content via %s.\n', roughAddress);
    }
    if (!Env.admins.length) {
        console.log("Your instance is not correctly configured for safe use in production.\nSee %s for more information.\n",
            fancyURL(Env.httpUnsafeOrigin, '/checkup/') || 'https://your-domain.com/checkup/'
        );
    }
}).nThen(function () {
<<<<<<< HEAD
    if (Env.shouldUpdateNode) {
        Env.Log.warn("NODEJS_OLD_VERSION", {
            message: `The CryptPad development team recommends using at least NodeJS v${Default.recommendedVersion.join('.')}`,
            currentVersion: process.version,
        });
    }
=======
    //var wsConfig = { server: httpServer };

    // Initialize logging then start the API server
    require("./lib/log").create(config, function (_log) {
        Env.Log = _log;
        config.log = _log;

        if (Env.shouldUpdateNode) {
            Env.Log.warn("NODEJS_OLD_VERSION", {
                message: `The CryptPad development team recommends using at least NodeJS v16.14.2`,
                currentVersion: process.version,
            });
        }
>>>>>>> a7463c19

    if (Env.OFFLINE_MODE) { return; }
    //if (Env.websocketPath) { return; } // XXX

    require("./lib/api").create(Env);
});
<|MERGE_RESOLUTION|>--- conflicted
+++ resolved
@@ -7,13 +7,10 @@
 //var Path = require("path");
 var nThen = require("nthen");
 var Util = require("./lib/common-util");
-<<<<<<< HEAD
-var Keys = require("./lib/keys");
+
+//var Keys = require("./lib/keys");
 var OS = require("node:os");
 var Cluster = require("node:cluster");
-=======
-var Default = require("./lib/defaults");
->>>>>>> a7463c19
 
 var config = require("./lib/load-config");
 var Environment = require("./lib/env");
@@ -39,9 +36,9 @@
 
 COMMANDS.UPDATE_QUOTA = function (msg, cb) {
     var Quota = require("./lib/commands/quota");
-    Quota.updateCachedLimits(Env, (e) => {
-        if (e) {
-            Env.Log.warn('UPDATE_QUOTA_ERR', e);
+    Quota.updateCachedLimits(Env, (err) => {
+        if (err) {
+            Env.Log.warn('UPDATE_QUOTA_ERR', err);
             return void cb(err);
         }
         Env.Log.info('QUOTA_UPDATED', {});
@@ -79,7 +76,6 @@
         args: [],
     });
 
-<<<<<<< HEAD
     var launchWorker = (online) => {
         var worker = Cluster.fork(workerState);
         worker.on('online', () => {
@@ -111,75 +107,6 @@
             command(content, cb);
         });
     };
-=======
-const serveStatic = Express.static(Env.paths.blob, {
-    setHeaders: function (res) {
-        res.set('Access-Control-Allow-Origin', Env.enableEmbedding? '*': Env.permittedEmbedders);
-        res.set('Access-Control-Allow-Headers', 'Content-Length');
-        res.set('Access-Control-Expose-Headers', 'Content-Length');
-    }
-});
-
-app.use('/blob', function (req, res, next) {
-    if (req.method === 'HEAD') {
-        return void serveStatic(req, res, next);
-    }
-    next();
-});
-
-app.use(function (req, res, next) {
-    if (req.method === 'OPTIONS' && /\/blob\//.test(req.url)) {
-        res.setHeader('Access-Control-Allow-Origin', Env.enableEmbedding? '*': Env.permittedEmbedders);
-        res.setHeader('Access-Control-Allow-Methods', 'GET, OPTIONS');
-        res.setHeader('Access-Control-Allow-Headers', 'DNT,X-CustomHeader,Keep-Alive,User-Agent,X-Requested-With,If-Modified-Since,Cache-Control,Content-Type,Content-Range,Range,Access-Control-Allow-Origin');
-        res.setHeader('Access-Control-Max-Age', 1728000);
-        res.setHeader('Content-Type', 'application/octet-stream; charset=utf-8');
-        res.setHeader('Content-Length', 0);
-        res.statusCode = 204;
-        return void res.end();
-    }
-
-    setHeaders(req, res);
-    if (/[\?\&]ver=[^\/]+$/.test(req.url)) { res.setHeader("Cache-Control", "max-age=31536000"); }
-    else { res.setHeader("Cache-Control", "no-cache"); }
-    next();
-});
-
-// serve custom app content from the customize directory
-// useful for testing pages customized with opengraph data
-app.use(Express.static(Path.resolve('customize/www')));
-app.use(Express.static(Path.resolve('www')));
-
-// FIXME I think this is a regression caused by a recent PR
-// correct this hack without breaking the contributor's intended behaviour.
-
-var mainPages = config.mainPages || Default.mainPages();
-var mainPagePattern = new RegExp('^\/(' + mainPages.join('|') + ').html$');
-app.get(mainPagePattern, Express.static(Path.resolve('customize')));
-app.get(mainPagePattern, Express.static(Path.resolve('customize.dist')));
-
-app.use("/blob", Express.static(Env.paths.blob, {
-    maxAge: Env.DEV_MODE? "0d": "365d"
-}));
-app.use("/datastore", Express.static(Env.paths.data, {
-    maxAge: "0d"
-}));
-
-app.use("/block", Express.static(Env.paths.block, {
-    maxAge: "0d",
-}));
-
-app.use("/customize", Express.static(Path.resolve('customize')));
-app.use("/customize", Express.static(Path.resolve('customize.dist')));
-app.use("/customize.dist", Express.static(Path.resolve('customize.dist')));
-app.use(/^\/[^\/]*$/, Express.static(Path.resolve('customize')));
-app.use(/^\/[^\/]*$/, Express.static(Path.resolve('customize.dist')));
-
-// if dev mode: never cache
-var cacheString = function () {
-    return (Env.FRESH_KEY? '-' + Env.FRESH_KEY: '') + (Env.DEV_MODE? '-' + (+new Date()): '');
-};
->>>>>>> a7463c19
 
     var txids = {};
 
@@ -198,158 +125,29 @@
             sendCommand(worker, command, data /*, cb */);
         }
     };
-<<<<<<< HEAD
 
     var throttledEnvChange = Util.throttle(function () {
         Env.Log.info('WORKER_ENV_UPDATE', 'Updating HTTP workers with latest state'); // XXX
         broadcast('ENV_UPDATE', Environment.serialize(Env)); //JSON.stringify(Env));
     }, 250);
-=======
-};
-
-var serveConfig = makeRouteCache(function () {
-    return [
-        'define(function(){',
-        'return ' + JSON.stringify({
-            requireConf: {
-                waitSeconds: 600,
-                urlArgs: 'ver=' + Env.version + cacheString(),
-            },
-            removeDonateButton: (Env.removeDonateButton === true),
-            allowSubscriptions: (Env.allowSubscriptions === true),
-            websocketPath: Env.websocketPath,
-            httpUnsafeOrigin: Env.httpUnsafeOrigin,
-            adminEmail: Env.adminEmail,
-            adminKeys: Env.admins,
-            inactiveTime: Env.inactiveTime,
-            supportMailbox: Env.supportMailbox,
-            defaultStorageLimit: Env.defaultStorageLimit,
-            maxUploadSize: Env.maxUploadSize,
-            premiumUploadSize: Env.premiumUploadSize,
-            restrictRegistration: Env.restrictRegistration,
-            httpSafeOrigin: Env.httpSafeOrigin,
-            enableEmbedding: Env.enableEmbedding,
-            fileHost: Env.fileHost,
-            shouldUpdateNode: Env.shouldUpdateNode || undefined,
-            listMyInstance: Env.listMyInstance,
-            accounts_api: Env.accounts_api,
-        }, null, '\t'),
-        '});'
-    ].join(';\n');
-}, 'configCache');
-
-var serveBroadcast = makeRouteCache(function () {
-    var maintenance = Env.maintenance;
-    if (maintenance && maintenance.end && maintenance.end < (+new Date())) {
-        maintenance = undefined;
-    }
-    return [
-        'define(function(){',
-        'return ' + JSON.stringify({
-            lastBroadcastHash: Env.lastBroadcastHash,
-            surveyURL: Env.surveyURL,
-            maintenance: maintenance
-        }, null, '\t'),
-        '});'
-    ].join(';\n');
-}, 'broadcastCache');
->>>>>>> a7463c19
 
     var throttledCacheFlush = Util.throttle(function () {
         Env.Log.info('WORKER_CACHE_FLUSH', 'Instructing HTTP workers to flush cache'); // XXX
         broadcast('FLUSH_CACHE', Env.FRESH_KEY);
     }, 250);
 
-<<<<<<< HEAD
     Env.envUpdated.reg(throttledEnvChange);
     Env.cacheFlushed.reg(throttledCacheFlush);
-
-    var logCPULimit = Util.once(function (index) {
-        Env.Log.info('HTTP_WORKER_LIMIT', `(Opting not to use available CPUs beyond ${index})`);
-=======
-var defineBlock = function (obj) {
-    return `define(function (){
-    return ${JSON.stringify(obj, null, '\t')};
-});`;
-};
-
-app.get('/api/instance', function (req, res) { // XXX use caching?
-    res.setHeader('Content-Type', 'text/javascript');
-    res.send(defineBlock({
-        name: Env.instanceName,
-        description: Env.instanceDescription,
-        location: Env.instanceJurisdiction,
-        notice: Env.instanceNotice,
-    }));
-});
-
-var four04_path = Path.resolve('customize.dist/404.html');
-var fivehundred_path = Path.resolve('customize.dist/500.html');
-var custom_four04_path = Path.resolve('customize/404.html');
-var custom_fivehundred_path = Path.resolve('/customize/500.html');
-
-var send404 = function (res, path) {
-    if (!path && path !== four04_path) { path = four04_path; }
-    Fs.exists(path, function (exists) {
-        res.setHeader('Content-Type', 'text/html; charset=utf-8');
-        if (exists) { return Fs.createReadStream(path).pipe(res); }
-        send404(res);
-    });
-};
-var send500 = function (res, path) {
-    if (!path && path !== fivehundred_path) { path = fivehundred_path; }
-    Fs.exists(path, function (exists) {
-        res.setHeader('Content-Type', 'text/html; charset=utf-8');
-        if (exists) { return Fs.createReadStream(path).pipe(res); }
-        send500(res);
->>>>>>> a7463c19
-    });
 
     OS.cpus().forEach((cpu, index) => {
         if (limit && index >= limit) {
             return;
-            //return logCPULimit(index);
         }
-<<<<<<< HEAD
         launchWorker(w());
     });
-=======
-        Env.Log.info('QUOTA_UPDATED', {});
-        res.send();
-    });
-});
-
-app.get('/api/profiling', function (req, res) {
-    if (!Env.enableProfiling) { return void send404(res); }
-    res.setHeader('Content-Type', 'text/javascript');
-    res.send(JSON.stringify({
-        bytesWritten: Env.bytesWritten,
-    }));
-});
-
-app.use(function (req, res) {
-    res.status(404);
-    send404(res, custom_four04_path);
-});
-
-// default message for thrown errors in ExpressJS routes
-app.use(function (err, req, res) {
-    Env.Log.error('EXPRESSJS_ROUTING', {
-        error: err.stack || err,
-    });
-    res.status(500);
-    send500(res, custom_fivehundred_path);
-});
-
-var httpServer = Env.httpServer = Http.createServer(app);
-
-nThen(function (w) {
-    Fs.exists(Path.resolve("customize"), w(function (e) {
-        if (e) { return; }
-        console.log("CryptPad is customizable, see customize.dist/readme.md for details");
-    }));
->>>>>>> a7463c19
-}).nThen(function (w) {
+}).nThen(function () {
+    // Nothing async happens here but I'm using this function scope
+    // as a logical grouping for readability
     var fancyURL = function (domain, path) {
         try {
             if (domain && path) { return new URL(path, domain).href; }
@@ -378,29 +176,12 @@
         );
     }
 }).nThen(function () {
-<<<<<<< HEAD
     if (Env.shouldUpdateNode) {
         Env.Log.warn("NODEJS_OLD_VERSION", {
             message: `The CryptPad development team recommends using at least NodeJS v${Default.recommendedVersion.join('.')}`,
             currentVersion: process.version,
         });
     }
-=======
-    //var wsConfig = { server: httpServer };
-
-    // Initialize logging then start the API server
-    require("./lib/log").create(config, function (_log) {
-        Env.Log = _log;
-        config.log = _log;
-
-        if (Env.shouldUpdateNode) {
-            Env.Log.warn("NODEJS_OLD_VERSION", {
-                message: `The CryptPad development team recommends using at least NodeJS v16.14.2`,
-                currentVersion: process.version,
-            });
-        }
->>>>>>> a7463c19
-
     if (Env.OFFLINE_MODE) { return; }
     //if (Env.websocketPath) { return; } // XXX
 
