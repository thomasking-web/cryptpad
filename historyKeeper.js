/* jshint esversion: 6 */
/* global Buffer, process */
;(function () { 'use strict';

const nThen = require('nthen');
const Nacl = require('tweetnacl');
const Crypto = require('crypto');
const Once = require("./lib/once");
const Meta = require("./lib/metadata");

let Log;
const now = function () { return (new Date()).getTime(); };

/*  getHash
    * this function slices off the leading portion of a message which is
      most likely unique
    * these "hashes" are used to identify particular messages in a channel's history
    * clients store "hashes" either in memory or in their drive to query for new messages:
      * when reconnecting to a pad
      * when connecting to chat or a mailbox
    * thus, we can't change this function without invalidating client data which:
      * is encrypted clientside
      * can't be easily migrated
    * don't break it!
*/
const getHash = function (msg) {
    if (typeof(msg) !== 'string') {
        Log.warn('HK_GET_HASH', 'getHash() called on ' + typeof(msg) + ': ' + msg);
        return '';
    }
    return msg.slice(0,64);
};

const tryParse = function (str) {
    try {
        return JSON.parse(str);
    } catch (err) {
        Log.error('HK_PARSE_ERROR', err);
    }
};

/*  sliceCpIndex
    returns a list of all checkpoints which might be relevant for a client connecting to a session

    * if there are two or fewer checkpoints, return everything you have
    * if there are more than two
      * return at least two
      * plus any more which were received within the last 100 messages

    This is important because the additional history is what prevents
    clients from forking on checkpoints and dropping forked history.

*/
const sliceCpIndex = function (cpIndex, line) {
    // Remove "old" checkpoints (cp sent before 100 messages ago)
    const minLine = Math.max(0, (line - 100));
    let start = cpIndex.slice(0, -2);
    const end = cpIndex.slice(-2);
    start = start.filter(function (obj) {
        return obj.line > minLine;
    });
    return start.concat(end);
};

const isMetadataMessage = function (parsed) {
    return Boolean(parsed && parsed.channel);
};

const isValidValidateKey = function (key) {
    if (typeof(key) !== 'string') { return false; }
    let valid = false;
    try {
        if (Nacl.util.decodeBase64(key).length !== Nacl.sign.publicKeyLength) { return false; }
    } catch (e) {
        return valid;
    }
    return valid;
};

module.exports.create = function (cfg) {
    const rpc = cfg.rpc;
    const tasks = cfg.tasks;
    const store = cfg.store;
    Log = cfg.log;

    Log.silly('HK_LOADING', 'LOADING HISTORY_KEEPER MODULE');

    const metadata_cache = {};
    const HISTORY_KEEPER_ID = Crypto.randomBytes(8).toString('hex');

    Log.verbose('HK_ID', 'History keeper ID: ' + HISTORY_KEEPER_ID);

    let sendMsg = function () {};
    let STANDARD_CHANNEL_LENGTH, EPHEMERAL_CHANNEL_LENGTH;
    const setConfig = function (config) {
        STANDARD_CHANNEL_LENGTH = config.STANDARD_CHANNEL_LENGTH;
        EPHEMERAL_CHANNEL_LENGTH = config.EPHEMERAL_CHANNEl_LENGTH;
        sendMsg = config.sendMsg;
    };

    /*  computeIndex
        can call back with an error or a computed index which includes:
            * cpIndex:
                * array including any checkpoints pushed within the last 100 messages
                * processed by 'sliceCpIndex(cpIndex, line)'
            * offsetByHash:
                * a map containing message offsets by their hash
                * this is for every message in history, so it could be very large...
                    * FIXME OFFSET
                    * except we remove offsets from the map if they occur before the oldest relevant checkpoint
            * size: in bytes
            * metadata:
                * validationKey
                * expiration time
                * owners
                * ??? (anything else we might add in the future)
            * line
                * the number of messages in history
                * including the initial metadata line, if it exists

    */
    const computeIndex = function (channelName, cb) {
        const cpIndex = [];
        let messageBuf = [];
        let metadata;
        let i = 0;

        const ref = {};

        const CB = Once(cb);

        const offsetByHash = {};
        let size = 0;
        nThen(function (w) {
            // iterate over all messages in the channel log
            // old channels can contain metadata as the first message of the log
            // remember metadata the first time you encounter it
            // otherwise index important messages in the log
            store.readMessagesBin(channelName, 0, (msgObj, readMore) => {
                let msg;
                // keep an eye out for the metadata line if you haven't already seen it
                // but only check for metadata on the first line
                if (!i && !metadata && msgObj.buff.indexOf('{') === 0) {
                    i++; // always increment the message counter
                    msg = tryParse(msgObj.buff.toString('utf8'));
                    if (typeof msg === "undefined") { return readMore(); }

                    // validate that the current line really is metadata before storing it as such
                    if (isMetadataMessage(msg)) {
                        metadata = msg;
                        return readMore();
                    }
                }
                i++;
                if (msgObj.buff.indexOf('cp|') > -1) {
                    msg = msg || tryParse(msgObj.buff.toString('utf8'));
                    if (typeof msg === "undefined") { return readMore(); }
                    // cache the offsets of checkpoints if they can be parsed
                    if (msg[2] === 'MSG' && msg[4].indexOf('cp|') === 0) {
                        cpIndex.push({
                            offset: msgObj.offset,
                            line: i
                        });
                        // we only want to store messages since the latest checkpoint
                        // so clear the buffer every time you see a new one
                        messageBuf = [];
                    }
                }
                // if it's not metadata or a checkpoint then it should be a regular message
                // store it in the buffer
                messageBuf.push(msgObj);
                return readMore();
            }, w((err) => {
                if (err && err.code !== 'ENOENT') {
                    w.abort();
                    return void CB(err);
                }

                // once indexing is complete you should have a buffer of messages since the latest checkpoint
                // map the 'hash' of each message to its byte offset in the log, to be used for reconnecting clients
                messageBuf.forEach((msgObj) => {
                    const msg = tryParse(msgObj.buff.toString('utf8'));
                    if (typeof msg === "undefined") { return; }
                    if (msg[0] === 0 && msg[2] === 'MSG' && typeof(msg[4]) === 'string') {
                        // msgObj.offset is API guaranteed by our storage module
                        // it should always be a valid positive integer
                        offsetByHash[getHash(msg[4])] = msgObj.offset;
                    }
                    // There is a trailing \n at the end of the file
                    size = msgObj.offset + msgObj.buff.length + 1;
                });
            }));
        }).nThen(function (w) {
            // create a function which will iterate over amendments to the metadata
            const handler = Meta.createLineHandler(ref, Log.error);

            // initialize the accumulator in case there was a foundational metadata line in the log content
            if (metadata) { handler(void 0, metadata); }

            // iterate over the dedicated metadata log (if it exists)
            // proceed even in the event of a stream error on the metadata log
            store.readDedicatedMetadata(channelName, handler, w(function (err) {
                if (err) {
                    return void Log.error("DEDICATED_METADATA_ERROR", err);
                }
            }));
        }).nThen(function () {
            // when all is done, cache the metadata in memory
            if (ref.index) { // but don't bother if no metadata was found...
                metadata = metadata_cache[channelName] = ref.meta;
            }
            // and return the computed index
            CB(null, {
                // Only keep the checkpoints included in the last 100 messages
                cpIndex: sliceCpIndex(cpIndex, i),
                offsetByHash: offsetByHash,
                size: size,
                metadata: metadata,
                line: i
            });
        });
    };

    /*  getIndex
        calls back with an error if anything goes wrong
        or with a cached index for a channel if it exists
            (along with metadata)
        otherwise it calls back with the index computed by 'computeIndex'

        as an added bonus:
        if the channel exists but its index does not then it caches the index
    */
    const indexQueue = {};
    const getIndex = (ctx, channelName, cb) => {
        const chan = ctx.channels[channelName];
        if (chan && chan.index) {
            // enforce async behaviour
            return void setTimeout(function () {
                cb(undefined, chan.index);
            });
        }

        // make a queue of callbacks in case getIndex is called before you
        // compute and cache the index

        // if a call to computeIndex is already in progress for this channel
        // then add the callback for the latest invocation to the queue
        // and wait for it to complete
        if (indexQueue[channelName]) {
            indexQueue.channelName.push(cb);
            return;
        }

        // if computeIndex is not already in progress, make an array
        // with the current call first in line, so additional calls
        // can add their callbacks to the queue
        indexQueue[channelName] = (indexQueue[channelName] || []).push(cb);

        computeIndex(channelName, (err, ret) => {
            // keep a local reference to this channel's queue
            let queue = indexQueue[channelName];

            // but remove it from the map of queues and not worry about cleaning up
            // as long as computeIndex always calls back this won't be a memory leak
            delete indexQueue[channelName];

            if (err) {
                // call back every pending function with the error
                return void queue.forEach(function (_cb) {
                    _cb(err);
                });
            }
            // if there's a channel to use as a cache, store the result
            // for future use
            if (chan) { chan.index = ret; }

            // call back every pending function with the result
            queue.forEach(function (_cb) {
                _cb(void 0, ret);
            });
        });
    };

    /*::
    type cp_index_item = {
        offset: number,
        line: number
    }
    */

    /*  storeMessage
        * ctx
        * channel id
        * the message to store
        * whether the message is a checkpoint
        * optionally the hash of the message
            * it's not always used, but we guard against it


        * async but doesn't have a callback
        * source of a race condition whereby:
          * two messaages can be inserted
          * two offsets can be computed using the total size of all the messages
          * but the offsets don't correspond to the actual location of the newlines
            * because the two actions were performed like ABba...
        * the fix is to use callbacks and implement queueing for writes
          * to guarantee that offset computation is always atomic with writes

        TODO rename maybeMsgHash to optionalMsgHash
    */
    const storeMessage = function (ctx, channel, msg, isCp, maybeMsgHash) {
        // TODO implement a queue so that we know messages are written in order

        const msgBin = new Buffer(msg + '\n', 'utf8');
        // Store the message first, and update the index only once it's stored.
        // store.messageBin can be async so updating the index first may
        // result in a wrong cpIndex
        nThen((waitFor) => {
            store.messageBin(channel.id, msgBin, waitFor(function (err) {
                if (err) {
                    waitFor.abort();
                    return void Log.error("HK_STORE_MESSAGE_ERROR", err.message);
                }
            }));
        }).nThen((waitFor) => {
            getIndex(ctx, channel.id, waitFor((err, index) => {
                if (err) {
                    Log.warn("HK_STORE_MESSAGE_INDEX", err.stack);
                    // non-critical, we'll be able to get the channel index later
                    return;
                }
                if (typeof (index.line) === "number") { index.line++; }
                if (isCp) {
                    index.cpIndex = sliceCpIndex(index.cpIndex, index.line || 0);
                    for (let k in index.offsetByHash) {
                        // FIXME OFFSET
                        if (index.offsetByHash[k] < index.cpIndex[0]) {
                            delete index.offsetByHash[k];
                        }
                    }
                    index.cpIndex.push(({
                        offset: index.size,
                        line: ((index.line || 0) + 1)
                    } /*:cp_index_item*/));
                }
                if (maybeMsgHash) { index.offsetByHash[maybeMsgHash] = index.size; }
                index.size += msgBin.length;
            }));
        });
    };

    var CHECKPOINT_PATTERN = /^cp\|(([A-Za-z0-9+\/=]+)\|)?/;

    /*  onChannelMessage
        Determine what we should store when a message a broadcasted to a channel"

        * ignores ephemeral channels
        * ignores messages sent to expired channels
        * rejects duplicated checkpoints
        * validates messages to channels that have validation keys
        * caches the id of the last saved checkpoint
        * adds timestamps to incoming messages
        * writes messages to the store
    */
    const onChannelMessage = function (ctx, channel, msgStruct) {
        // don't store messages if the channel id indicates that it's an ephemeral message
        if (!channel.id || channel.id.length === EPHEMERAL_CHANNEL_LENGTH) { return; }

        const isCp = /^cp\|/.test(msgStruct[4]);
        let id;
        if (isCp) {
            // id becomes either null or an array or results...
            id = CHECKPOINT_PATTERN.exec(msgStruct[4]);
            if (Array.isArray(id) && id[2] && id[2] === channel.lastSavedCp) {
                // Reject duplicate checkpoints
                return;
            }
        }

        let metadata;
        nThen(function (w) {
            // getIndex (and therefore the latest metadata)
            getIndex(ctx, channel.id, w(function (err, index) {
                if (err) {
                    w.abort();
                    return void Log.error('CHANNEL_MESSAGE_ERROR', err);
                }

                if (!index.metadata) {
                    // if there's no channel metadata then it can't be an expiring channel
                    // nor can we possibly validate it
                    return;
                }

                metadata = index.metadata;

                if (metadata.expire && metadata.expire < +new Date()) {
                    // don't store message sent to expired channels
                    w.abort();
                    return;
                    // TODO if a channel expired a long time ago but it's still here, remove it
                }

                // if there's no validateKey present skip to the next block
                if (!metadata.validateKey) { return; }

                // trim the checkpoint indicator off the message if it's present
                let signedMsg = (isCp) ? msgStruct[4].replace(CHECKPOINT_PATTERN, '') : msgStruct[4];
                // convert the message from a base64 string into a Uint8Array

                // FIXME this can fail and the client won't notice
                signedMsg = Nacl.util.decodeBase64(signedMsg);

                // FIXME this can blow up
                // TODO check that that won't cause any problems other than not being able to append...
                const validateKey = Nacl.util.decodeBase64(metadata.validateKey);
                // validate the message
                const validated = Nacl.sign.open(signedMsg, validateKey);
                if (!validated) {
                    // don't go any further if the message fails validation
                    w.abort();
                    Log.info("HK_SIGNED_MESSAGE_REJECTED", 'Channel '+channel.id);
                    return;
                }
            }));
        }).nThen(function () {
            // do checkpoint stuff...

            // 1. get the checkpoint id
            // 2. reject duplicate checkpoints

            if (isCp) {
                // if the message is a checkpoint we will have already validated
                // that it isn't a duplicate. remember its id so that we can
                // repeat this process for the next incoming checkpoint

                // WARNING: the fact that we only check the most recent checkpoints
                // is a potential source of bugs if one editor has high latency and
                // pushes a duplicate of an earlier checkpoint than the latest which
                // has been pushed by editors with low latency
                // FIXME
                if (Array.isArray(id) && id[2]) {
                    // Store new checkpoint hash
                    channel.lastSavedCp = id[2];
                }
            }

            // add the time to the message
            msgStruct.push(now());

            // storeMessage
            storeMessage(ctx, channel, JSON.stringify(msgStruct), isCp, getHash(msgStruct[4]));
        });
    };

    /*  dropChannel
        * exported as API
          * used by chainpad-server/NetfluxWebsocketSrv.js
        * cleans up memory structures which are managed entirely by the historyKeeper
          * the netflux server manages other memory in ctx.channels
    */
    const dropChannel = function (chanName) {
        delete metadata_cache[chanName];
    };

    /*  getHistoryOffset
        returns a number representing the byte offset from the start of the log
        for whatever history you're seeking.

        query by providing a 'lastKnownHash',
            which is really just a string of the first 64 characters of an encrypted message.
        OR by -1 which indicates that we want the full history (byte offset 0)
        OR nothing, which indicates that you want whatever messages the historyKeeper deems relevant
            (typically the last few checkpoints)

        this function embeds a lot of the history keeper's logic:

        0. if you passed -1 as the lastKnownHash it means you want the complete history
          * I'm not sure why you'd need to call this function if you know it will return 0 in this case...
          * it has a side-effect of filling the index cache if it's empty
        1. if you provided a lastKnownHash and that message does not exist in the history:
          * either the client has made a mistake or the history they knew about no longer exists
          * call back with EINVAL
        2. if you did not provide a lastKnownHash
          * and there are fewer than two checkpoints:
            * return 0 (read from the start of the file)
          * and there are two or more checkpoints:
            * return the offset of the earliest checkpoint which 'sliceCpIndex' considers relevant
        3. if you did provide a lastKnownHash
          * read through the log until you find the hash that you're looking for
          * call back with either the byte offset of the message that you found OR
          * -1 if you didn't find it

    */
    const getHistoryOffset = (ctx, channelName, lastKnownHash, cb /*:(e:?Error, os:?number)=>void*/) => {
        // lastKnownhash === -1 means we want the complete history
        if (lastKnownHash === -1) { return void cb(null, 0); }
        let offset = -1;
        nThen((waitFor) => {
            getIndex(ctx, channelName, waitFor((err, index) => {
                if (err) { waitFor.abort(); return void cb(err); }

                // check if the "hash" the client is requesting exists in the index
                const lkh = index.offsetByHash[lastKnownHash];
                // we evict old hashes from the index as new checkpoints are discovered.
                // if someone connects and asks for a hash that is no longer relevant,
                // we tell them it's an invalid request. This is because of the semantics of "GET_HISTORY"
                // which is only ever used when connecting or reconnecting in typical uses of history...
                // this assumption should hold for uses by chainpad, but perhaps not for other uses cases.
                // EXCEPT: other cases don't use checkpoints!
                // clients that are told that their request is invalid should just make another request
                // without specifying the hash, and just trust the server to give them the relevant data.
                // QUESTION: does this mean mailboxes are causing the server to store too much stuff in memory?
                if (lastKnownHash && typeof(lkh) !== "number") {
                    waitFor.abort();
                    return void cb(new Error('EINVAL'));
                }

                // Since last 2 checkpoints
                if (!lastKnownHash) {
                    waitFor.abort();
                    // Less than 2 checkpoints in the history: return everything
                    if (index.cpIndex.length < 2) { return void cb(null, 0); }
                    // Otherwise return the second last checkpoint's index
                    return void cb(null, index.cpIndex[0].offset);
                    /* LATER...
                        in practice, two checkpoints can be very close together
                        we have measures to avoid duplicate checkpoints, but editors
                        can produce nearby checkpoints which are slightly different,
                        and slip past these protections. To be really careful, we can
                        seek past nearby checkpoints by some number of patches so as
                        to ensure that all editors have sufficient knowledge of history
                        to reconcile their differences. */
                }

                offset = lkh;
            }));
        }).nThen((waitFor) => {
            // if offset is less than zero then presumably the channel has no messages
            // returning falls through to the next block and therefore returns -1
            if (offset !== -1) { return; }

            // do a lookup from the index
            // FIXME maybe we don't need this anymore?
            // otherwise we have a non-negative offset and we can start to read from there
            store.readMessagesBin(channelName, 0, (msgObj, readMore, abort) => {
                // tryParse return a parsed message or undefined
                const msg = tryParse(msgObj.buff.toString('utf8'));
                // if it was undefined then go onto the next message
                if (typeof msg === "undefined") { return readMore(); }
                if (typeof(msg[4]) !== 'string' || lastKnownHash !== getHash(msg[4])) {
                    return void readMore();
                }
                offset = msgObj.offset;
                abort();
            }, waitFor(function (err) {
                if (err) { waitFor.abort(); return void cb(err); }
            }));
        }).nThen(() => {
            cb(null, offset);
        });
    };

    /*  getHistoryAsync
        * finds the appropriate byte offset from which to begin reading using 'getHistoryOffset'
        * streams through the rest of the messages, safely parsing them and returning the parsed content to the handler
        * calls back when it has reached the end of the log

        Used by:
        * GET_HISTORY

    */
    const getHistoryAsync = (ctx, channelName, lastKnownHash, beforeHash, handler, cb) => {
        let offset = -1;
        nThen((waitFor) => {
            getHistoryOffset(ctx, channelName, lastKnownHash, waitFor((err, os) => {
                if (err) {
                    waitFor.abort();
                    return void cb(err);
                }
                offset = os;
            }));
        }).nThen((waitFor) => {
            if (offset === -1) { return void cb(new Error("could not find offset")); }
            const start = (beforeHash) ? 0 : offset;
            store.readMessagesBin(channelName, start, (msgObj, readMore, abort) => {
                if (beforeHash && msgObj.offset >= offset) { return void abort(); }
                handler(tryParse(msgObj.buff.toString('utf8')), readMore);
            }, waitFor(function (err) {
                return void cb(err);
            }));
        });
    };

    /*  getOlderHistory
        * allows clients to query for all messages until a known hash is read
        * stores all messages in history as they are read
          * can therefore be very expensive for memory
          * should probably be converted to a streaming interface

        Used by:
        * GET_HISTORY_RANGE
    */
    const getOlderHistory = function (channelName, oldestKnownHash, cb) {
        var messageBuffer = [];
        var found = false;
        store.getMessages(channelName, function (msgStr) {
            if (found) { return; }

            let parsed = tryParse(msgStr);
            if (typeof parsed === "undefined") { return; }

            // identify classic metadata messages by their inclusion of a channel.
            // and don't send metadata, since:
            // 1. the user won't be interested in it
            // 2. this metadata is potentially incomplete/incorrect
            if (isMetadataMessage(parsed)) { return; }

            var content = parsed[4];
            if (typeof(content) !== 'string') { return; }

            var hash = getHash(content);
            if (hash === oldestKnownHash) {
                found = true;
            }
            messageBuffer.push(parsed);
        }, function (err) {
            if (err) {
                Log.error("HK_GET_OLDER_HISTORY", err);
            }
            cb(messageBuffer);
        });
    };

    /*::
    type Chan_t = {
        indexOf: (any)=>number,
        id: string,
        lastSavedCp: string,
        forEach: ((any)=>void)=>void,
        push: (any)=>void,
    };
    */

    /*  historyKeeperBroadcast
        * uses API from the netflux server to send messages to every member of a channel
        * sendMsg runs in a try-catch and drops users if sending a message fails
    */
    const historyKeeperBroadcast = function (ctx, channel, msg) {
        let chan = ctx.channels[channel] || (([] /*:any*/) /*:Chan_t*/);
        chan.forEach(function (user) {
            sendMsg(ctx, user, [0, HISTORY_KEEPER_ID, 'MSG', user.id, JSON.stringify(msg)]);
        });
    };

    /*  onChannelCleared
        * broadcasts to all clients in a channel if that channel is deleted
    */
    const onChannelCleared = function (ctx, channel) {
        historyKeeperBroadcast(ctx, channel, {
            error: 'ECLEARED',
            channel: channel
        });
    };
    // When a channel is removed from datastore, broadcast a message to all its connected users
    const onChannelDeleted = function (ctx, channel) {
        store.closeChannel(channel, function () {
            historyKeeperBroadcast(ctx, channel, {
                error: 'EDELETED',
                channel: channel
            });
        });
        delete ctx.channels[channel];
        delete metadata_cache[channel];
    };
    // Check if the selected channel is expired
    // If it is, remove it from memory and broadcast a message to its members

    const onChannelMetadataChanged = function (ctx, channel) {
        channel = channel;
    };

    /*  checkExpired
        * synchronously returns true or undefined to indicate whether the channel is expired
          * according to its metadata
        * has some side effects:
          * closes the channel via the store.closeChannel API
            * and then broadcasts to all channel members that the channel has expired
          * removes the channel from the netflux-server's in-memory cache
          * removes the channel metadata from history keeper's in-memory cache

        FIXME the boolean nature of this API should be separated from its side effects
    */
    const checkExpired = function (ctx, channel) {
        if (channel && channel.length === STANDARD_CHANNEL_LENGTH && metadata_cache[channel] &&
                metadata_cache[channel].expire && metadata_cache[channel].expire < +new Date()) {
            store.closeChannel(channel, function () {
                historyKeeperBroadcast(ctx, channel, {
                    error: 'EEXPIRED',
                    channel: channel
                });
            });
            delete ctx.channels[channel];
            delete metadata_cache[channel];
            return true;
        }
        return;
    };

    /*  onDirectMessage
        * exported for use by the netflux-server
        * parses and handles all direct messages directed to the history keeper
          * check if it's expired and execute all the associated side-effects
          * routes queries to the appropriate handlers
            * GET_HISTORY
            * GET_HISTORY_RANGE
            * GET_FULL_HISTORY
            * RPC
              * if the rpc has special hooks that the history keeper needs to be aware of...
                * execute them here...

    */
    const onDirectMessage = function (ctx, seq, user, json) {
        let parsed;
        let channelName;
        let obj = HISTORY_KEEPER_ID;

        Log.silly('HK_MESSAGE', json);

        try {
            parsed = JSON.parse(json[2]);
        } catch (err) {
            Log.error("HK_PARSE_CLIENT_MESSAGE", json);
            return;
        }

        // If the requested history is for an expired channel, abort
        // Note the if we don't have the keys for that channel in metadata_cache, we'll
        // have to abort later (once we know the expiration time)
        if (checkExpired(ctx, parsed[1])) { return; }

        if (parsed[0] === 'GET_HISTORY') {
            // parsed[1] is the channel id
            // parsed[2] is a validation key or an object containing metadata (optionnal)
            // parsed[3] is the last known hash (optionnal)
            sendMsg(ctx, user, [seq, 'ACK']);
            channelName = parsed[1];
            var config = parsed[2];
            var metadata = {};
            var lastKnownHash;

            // clients can optionally pass a map of attributes
            // if the channel already exists this map will be ignored
            // otherwise it will be stored as the initial metadata state for the channel
            if (config && typeof config === "object" && !Array.isArray(parsed[2])) {
                lastKnownHash = config.lastKnownHash;
                metadata = config.metadata || {};
                if (metadata.expire) {
                    metadata.expire = +metadata.expire * 1000 + (+new Date());
                }
            }
            metadata.channel = channelName;

            // if the user sends us an invalid key, we won't be able to validate their messages
            // so they'll never get written to the log anyway. Let's just drop their message
            // on the floor instead of doing a bunch of extra work
            // TODO send them an error message so they know something is wrong
            if (metadata.validateKey && !isValidValidateKey(metadata.validateKey)) {
                return void Log.error('HK_INVALID_KEY', metadata.validateKey);
            }

            nThen(function (waitFor) {
                var w = waitFor();

                /*  unless this is a young channel, we will serve all messages from an offset
                    this will not include the channel metadata, so we need to explicitly fetch that.
                    unfortunately, we can't just serve it blindly, since then young channels will
                    send the metadata twice, so let's do a quick check of what we're going to serve...
                */
                getIndex(ctx, channelName, waitFor((err, index) => {
                    /*  if there's an error here, it should be encountered
                        and handled by the next nThen block.
                        so, let's just fall through...
                    */
                    if (err) { return w(); }


                    // it's possible that the channel doesn't have metadata
                    // but in that case there's no point in checking if the channel expired
                    // or in trying to send metadata, so just skip this block
                    if (!index || !index.metadata) { return void w(); }
                    // And then check if the channel is expired. If it is, send the error and abort
                    // FIXME this is hard to read because 'checkExpired' has side effects
                    if (checkExpired(ctx, channelName)) { return void waitFor.abort(); }
                    // always send metadata with GET_HISTORY requests
                    sendMsg(ctx, user, [0, HISTORY_KEEPER_ID, 'MSG', user.id, JSON.stringify(index.metadata)], w);
                }));
            }).nThen(() => {
                let msgCount = 0;

                // TODO compute lastKnownHash in a manner such that it will always skip past the metadata line?
                getHistoryAsync(ctx, channelName, lastKnownHash, false, (msg, readMore) => {
                    if (!msg) { return; }
                    msgCount++;
                    // avoid sending the metadata message a second time
                    if (isMetadataMessage(msg) && metadata_cache[channelName]) { return readMore(); }
                    sendMsg(ctx, user, [0, HISTORY_KEEPER_ID, 'MSG', user.id, JSON.stringify(msg)], readMore);
                }, (err) => {
                    if (err && err.code !== 'ENOENT') {
                        if (err.message !== 'EINVAL') { Log.error("HK_GET_HISTORY", err); }
                        const parsedMsg = {error:err.message, channel: channelName};
                        sendMsg(ctx, user, [0, HISTORY_KEEPER_ID, 'MSG', user.id, JSON.stringify(parsedMsg)]);
                        return;
                    }

                    const chan = ctx.channels[channelName];

                    if (msgCount === 0 && !metadata_cache[channelName] && chan && chan.indexOf(user) > -1) {
                        metadata_cache[channelName] = metadata;

                        // the index will have already been constructed and cached at this point
                        // but it will not have detected any metadata because it hasn't been written yet
                        // this means that the cache starts off as invalid, so we have to correct it
                        if (chan && chan.index) { chan.index.metadata = metadata; }

                        // new channels will always have their metadata written to a dedicated metadata log
                        // but any lines after the first which are not amendments in a particular format will be ignored.
                        // Thus we should be safe from race conditions here if just write metadata to the log as below...
                        // TODO validate this logic
                        // otherwise maybe we need to check that the metadata log is empty as well
                        store.writeMetadata(channelName, JSON.stringify(metadata), function (err) {
                            if (err) {
<<<<<<< HEAD
                                // FIXME tell the user that there was a channel error?
=======
                                // XXX tell the user that there was a channel error?
>>>>>>> 71e44f46
                                return void Log.error('HK_WRITE_METADATA');
                            }
                        });

                        // write tasks
                        if(tasks && metadata.expire && typeof(metadata.expire) === 'number') {
                            // the fun part...
                            // the user has said they want this pad to expire at some point
                            tasks.write(metadata.expire, "EXPIRE", [ channelName ], function (err) {
                                if (err) {
                                    // if there is an error, we don't want to crash the whole server...
                                    // just log it, and if there's a problem you'll be able to fix it
                                    // at a later date with the provided information
                                    Log.error('HK_CREATE_EXPIRE_TASK', err);
                                    Log.info('HK_INVALID_EXPIRE_TASK', JSON.stringify([metadata.expire, 'EXPIRE', channelName]));
                                }
                            });
                        }
                        sendMsg(ctx, user, [0, HISTORY_KEEPER_ID, 'MSG', user.id, JSON.stringify(metadata)]);
                    }

                    // End of history message:
                    let parsedMsg = {state: 1, channel: channelName};
                    sendMsg(ctx, user, [0, HISTORY_KEEPER_ID, 'MSG', user.id, JSON.stringify(parsedMsg)]);
                });
            });
        } else if (parsed[0] === 'GET_HISTORY_RANGE') {
            channelName = parsed[1];
            var map = parsed[2];
            if (!(map && typeof(map) === 'object')) {
                return void sendMsg(ctx, user, [seq, 'ERROR', 'INVALID_ARGS', obj]);
            }

            var oldestKnownHash = map.from;
            var desiredMessages = map.count;
            var desiredCheckpoint = map.cpCount;
            var txid = map.txid;
            if (typeof(desiredMessages) !== 'number' && typeof(desiredCheckpoint) !== 'number') {
                return void sendMsg(ctx, user, [seq, 'ERROR', 'UNSPECIFIED_COUNT', obj]);
            }

            if (!txid) {
                return void sendMsg(ctx, user, [seq, 'ERROR', 'NO_TXID', obj]);
            }

            sendMsg(ctx, user, [seq, 'ACK']);
            return void getOlderHistory(channelName, oldestKnownHash, function (messages) {
                var toSend = [];
                if (typeof (desiredMessages) === "number") {
                    toSend = messages.slice(-desiredMessages);
                } else {
                    let cpCount = 0;
                    for (var i = messages.length - 1; i >= 0; i--) {
                        if (/^cp\|/.test(messages[i][4]) && i !== (messages.length - 1)) {
                            cpCount++;
                        }
                        toSend.unshift(messages[i]);
                        if (cpCount >= desiredCheckpoint) { break; }
                    }
                }
                toSend.forEach(function (msg) {
                    sendMsg(ctx, user, [0, HISTORY_KEEPER_ID, 'MSG', user.id,
                        JSON.stringify(['HISTORY_RANGE', txid, msg])]);
                });

                sendMsg(ctx, user, [0, HISTORY_KEEPER_ID, 'MSG', user.id,
                    JSON.stringify(['HISTORY_RANGE_END', txid, channelName])
                ]);
            });
        } else if (parsed[0] === 'GET_FULL_HISTORY') {
            // parsed[1] is the channel id
            // parsed[2] is a validation key (optionnal)
            // parsed[3] is the last known hash (optionnal)
            sendMsg(ctx, user, [seq, 'ACK']);

            // FIXME should we send metadata here too?
            // none of the clientside code which uses this API needs metadata, but it won't hurt to send it (2019-08-22)
            getHistoryAsync(ctx, parsed[1], -1, false, (msg, readMore) => {
                if (!msg) { return; }
                sendMsg(ctx, user, [0, HISTORY_KEEPER_ID, 'MSG', user.id, JSON.stringify(['FULL_HISTORY', msg])], readMore);
            }, (err) => {
                let parsedMsg = ['FULL_HISTORY_END', parsed[1]];
                if (err) {
                    Log.error('HK_GET_FULL_HISTORY', err.stack);
                    parsedMsg = ['ERROR', parsed[1], err.message];
                }
                sendMsg(ctx, user, [0, HISTORY_KEEPER_ID, 'MSG', user.id, JSON.stringify(parsedMsg)]);
            });
        } else if (rpc) {
            /* RPC Calls...  */
            var rpc_call = parsed.slice(1);

            sendMsg(ctx, user, [seq, 'ACK']);
            try {
            // slice off the sequence number and pass in the rest of the message
            rpc(ctx, rpc_call, function (err, output) {
                if (err) {
                    sendMsg(ctx, user, [0, HISTORY_KEEPER_ID, 'MSG', user.id, JSON.stringify([parsed[0], 'ERROR', err])]);
                    return;
                }
                var msg = rpc_call[0].slice();
                if (msg[3] === 'REMOVE_OWNED_CHANNEL') {
                    onChannelDeleted(ctx, msg[4]);
                }
                if (msg[3] === 'CLEAR_OWNED_CHANNEL') {
                    onChannelCleared(ctx, msg[4]);
                }

                // FIXME METADATA CHANGE
                if (msg[3] === 'SET_METADATA') { // or whatever we call the RPC????
                    // make sure we update our cache of metadata
                    // or at least invalidate it and force other mechanisms to recompute its state
                    // 'output' could be the new state as computed by rpc
                    onChannelMetadataChanged(ctx, msg[4]);
                }

                sendMsg(ctx, user, [0, HISTORY_KEEPER_ID, 'MSG', user.id, JSON.stringify([parsed[0]].concat(output))]);
            });
            } catch (e) {
                sendMsg(ctx, user, [0, HISTORY_KEEPER_ID, 'MSG', user.id, JSON.stringify([parsed[0], 'ERROR', 'SERVER_ERROR'])]);
            }
        }
    };

    var cciLock = false;
    const checkChannelIntegrity = function (ctx) {
        if (process.env['CRYPTPAD_DEBUG'] && !cciLock) {
            let nt = nThen;
            cciLock = true;
            Object.keys(ctx.channels).forEach(function (channelName) {
                const chan = ctx.channels[channelName];
                if (!chan.index) { return; }
                nt = nt((waitFor) => {
                    store.getChannelSize(channelName, waitFor((err, size) => {
                        if (err) {
                            return void Log.debug("HK_CHECK_CHANNEL_INTEGRITY",
                                "Couldn't get size of channel " + channelName);
                        }
                        if (size !== chan.index.size) {
                            return void Log.debug("HK_CHECK_CHANNEL_SIZE",
                                "channel size mismatch for " + channelName +
                                " --- cached: " + chan.index.size +
                                " --- fileSize: " + size);
                        }
                    }));
                }).nThen;
            });
            nt(() => { cciLock = false; });
        }
    };

    return {
        id: HISTORY_KEEPER_ID,
        setConfig: setConfig,
        onChannelMessage: onChannelMessage,
        dropChannel: dropChannel,
        checkExpired: checkExpired,
        onDirectMessage: onDirectMessage,
        checkChannelIntegrity: checkChannelIntegrity
    };
};

}());<|MERGE_RESOLUTION|>--- conflicted
+++ resolved
@@ -830,11 +830,7 @@
                         // otherwise maybe we need to check that the metadata log is empty as well
                         store.writeMetadata(channelName, JSON.stringify(metadata), function (err) {
                             if (err) {
-<<<<<<< HEAD
                                 // FIXME tell the user that there was a channel error?
-=======
-                                // XXX tell the user that there was a channel error?
->>>>>>> 71e44f46
                                 return void Log.error('HK_WRITE_METADATA');
                             }
                         });
