#!/usr/bin/env bash

# SPDX-FileCopyrightText: 2023 XWiki CryptPad Team <contact@cryptpad.org> and contributors
#
# SPDX-License-Identifier: AGPL-3.0-or-later

set -euo pipefail

SCRIPT_DIR=$(cd -- "$(dirname -- "${BASH_SOURCE[0]}")" &>/dev/null && pwd)
CONF_DIR=$SCRIPT_DIR/onlyoffice-conf
BUILDS_DIR=$CONF_DIR/onlyoffice-builds.git
OO_DIR=$SCRIPT_DIR/www/common/onlyoffice/dist
PROPS_FILE="$CONF_DIR"/onlyoffice.properties

declare -A PROPS

main() {
    mkdir -p "$CONF_DIR"

    load_props

    parse_arguments "$@"

    ask_for_license

    # Remeber the 1st version that is installed. This will help us install only
    # needed OnlyOffice versions in a later version of this script.
    set_prop oldest_needed_version v1

    mkdir -p "$OO_DIR"
    install_version v1 4f370beb
    install_version v2b d9da72fd
    install_version v4 6ebc6938
    install_version v5 88a356f0
    install_version v6 abd8a309
    install_version v7 ba82142f
    install_x2t v7.3+1 ab0c05b0e4c81071acea83f0c6a8e75f5870c360ec4abc4af09105dd9b52264af9711ec0b7020e87095193ac9b6e20305e446f2321a541f743626a598e5318c1

    rm -rf "$BUILDS_DIR"
    if command -v rdfind &>/dev/null; then
        rdfind -makehardlinks true -makeresultsfile false $OO_DIR/v*
    fi
}

load_props() {
    if [ -e "$PROPS_FILE" ]; then
        while IFS='=' read -r key value; do
            PROPS["$key"]="$value"
        done <"$PROPS_FILE"
    fi
}

set_prop() {
    PROPS["$1"]="$2"

    for i in "${!PROPS[@]}"; do
        echo "$i=${PROPS[$i]}"
    done >"$PROPS_FILE"
}

parse_arguments() {
    while [[ $# -gt 0 ]]; do
        case $1 in
        -h | --help)
            show_help
            shift
            ;;
        -a | --accept-license)
            ACCEPT_LICENSE="1"
            shift
            ;;
        *)
            show_help
            shift
            ;;
        esac
    done
}

ask_for_license() {
    if [ ${ACCEPT_LICENSE+x} ] || [ "${PROPS[agree_license]:-no}" == yes ]; then
        return
    fi

    ensure_command_available curl

    (
        echo -e "Please review the license of OnlyOffice:\n\n"
        curl https://raw.githubusercontent.com/ONLYOFFICE/web-apps/master/LICENSE.txt 2>/dev/null
    ) | less

    read -rp "Do you accept the license? (Y/N): " confirm &&
        [[ $confirm == [yY] || $confirm == [yY][eE][sS] ]] || exit 1

    set_prop "agree_license" yes
}

show_help() {
    cat <<EOF
install-onlyoffice installs or upgrades OnlyOffice.

NOTE: When you have rdfind installed, it will be used to save ~650MB of disk
space.

OPTIONS:
    -h, --help
            Show this help.

    -a, --accept-license
            Accept the license of OnlyOffice and do not ask when running this
            script. Read and accept this before using this option:
            https://github.com/ONLYOFFICE/web-apps/blob/master/LICENSE.txt
EOF
    exit 1
}

ensure_oo_is_downloaded() {
    ensure_command_available git

<<<<<<< HEAD
	if ! [ -d "$BUILDS_DIR" ]; then
		echo "Downloading OnlyOffice..."
		git clone --bare https://github.com/cryptpad/onlyoffice-builds.git "$BUILDS_DIR"
	fi
  git config --global --add safe.directory /cryptpad/onlyoffice-conf/onlyoffice-builds.git

=======
    if ! [ -d "$BUILDS_DIR" ]; then
        echo "Downloading OnlyOffice..."
        git clone --bare https://github.com/cryptpad/onlyoffice-builds.git "$BUILDS_DIR"
    fi
>>>>>>> df95fd35
}

install_version() {
    local DIR=$1
    local COMMIT=$2
    local FULL_DIR=$OO_DIR/$DIR
    local LAST_DIR
    LAST_DIR=$(pwd)

    if [ ! -e "$FULL_DIR"/.commit ] || [ "$(cat "$FULL_DIR"/.commit)" != "$COMMIT" ]; then
        ensure_oo_is_downloaded

        rm -rf "$FULL_DIR"

        cd "$BUILDS_DIR"
        git worktree add "$FULL_DIR" "$COMMIT"

        cd "$LAST_DIR"

        echo "$COMMIT" >"$FULL_DIR"/.commit

        echo "$DIR updated"
    else
        echo "$DIR was up to date"
    fi

    if [ ${CLEAR+x} ]; then
        rm -f "$FULL_DIR"/.git
    fi
}

install_x2t() {
    ensure_command_available curl
    ensure_command_available sha512sum
    ensure_command_available unzip

    local VERSION=$1
    local HASH=$2
    local LAST_DIR
    LAST_DIR=$(pwd)
    local X2T_DIR=$OO_DIR/x2t

    if [ ! -e "$X2T_DIR"/.version ] || [ "$(cat "$X2T_DIR"/.version)" != "$VERSION" ]; then
        rm -rf "$X2T_DIR"
        mkdir -p "$X2T_DIR"

        cd "$X2T_DIR"

        curl "https://github.com/cryptpad/onlyoffice-x2t-wasm/releases/download/$VERSION/x2t.zip" --location --output x2t.zip
        # curl "https://github.com/cryptpad/onlyoffice-x2t-wasm/releases/download/v7.3%2B1/x2t.zip" --location --output x2t.zip
        echo "$HASH x2t.zip" >x2t.zip.sha512
        if ! sha512sum --check x2t.zip.sha512; then
            echo "x2t.zip does not match expected checksum"
            exit 1
        fi
        unzip x2t.zip
        rm x2t.zip*

        echo "$VERSION" >"$X2T_DIR"/.version

        echo "x2t updated"
    else
        echo "x2t was up to date"
    fi
}

ensure_command_available() {
    if ! command -v "$1" &>/dev/null; then
        echo "$1 needs to be installed to run this script"
        exit 1
    fi
}

main "$@"<|MERGE_RESOLUTION|>--- conflicted
+++ resolved
@@ -69,6 +69,10 @@
             ACCEPT_LICENSE="1"
             shift
             ;;
+        -t | --trust-repository)
+            TRUST_REPOSITORY="1"
+            shift
+            ;;
         *)
             show_help
             shift
@@ -110,26 +114,26 @@
             Accept the license of OnlyOffice and do not ask when running this
             script. Read and accept this before using this option:
             https://github.com/ONLYOFFICE/web-apps/blob/master/LICENSE.txt
+
+    -t, --trust-repository
+            Automatically configure the cloned onlyoffice-builds repository
+            as a safe.directory.
+            https://git-scm.com/docs/git-config/#Documentation/git-config.txt-safedirectory
+
 EOF
     exit 1
 }
 
 ensure_oo_is_downloaded() {
-    ensure_command_available git
-
-<<<<<<< HEAD
+  ensure_command_available git
+
 	if ! [ -d "$BUILDS_DIR" ]; then
 		echo "Downloading OnlyOffice..."
 		git clone --bare https://github.com/cryptpad/onlyoffice-builds.git "$BUILDS_DIR"
 	fi
-  git config --global --add safe.directory /cryptpad/onlyoffice-conf/onlyoffice-builds.git
-
-=======
-    if ! [ -d "$BUILDS_DIR" ]; then
-        echo "Downloading OnlyOffice..."
-        git clone --bare https://github.com/cryptpad/onlyoffice-builds.git "$BUILDS_DIR"
-    fi
->>>>>>> df95fd35
+  if [ ${TRUST_REPOSITORY+x} ] || [ "${PROPS[trust_repository]:-no}" == yes ]; then
+    git config --global --add safe.directory /cryptpad/onlyoffice-conf/onlyoffice-builds.git
+  fi
 }
 
 install_version() {
