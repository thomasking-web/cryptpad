--- conflicted
+++ resolved
@@ -69,13 +69,10 @@
             ACCEPT_LICENSE="1"
             shift
             ;;
-<<<<<<< HEAD
-=======
         -t | --trust-repository)
             TRUST_REPOSITORY="1"
             shift
             ;;
->>>>>>> b1e30221
         *)
             show_help
             shift
@@ -128,14 +125,6 @@
 }
 
 ensure_oo_is_downloaded() {
-<<<<<<< HEAD
-    ensure_command_available git
-
-    if ! [ -d "$BUILDS_DIR" ]; then
-        echo "Downloading OnlyOffice..."
-        git clone --bare https://github.com/cryptpad/onlyoffice-builds.git "$BUILDS_DIR"
-    fi
-=======
   ensure_command_available git
 
 	if ! [ -d "$BUILDS_DIR" ]; then
@@ -145,7 +134,6 @@
   if [ ${TRUST_REPOSITORY+x} ] || [ "${PROPS[trust_repository]:-no}" == yes ]; then
     git config --global --add safe.directory /cryptpad/onlyoffice-conf/onlyoffice-builds.git
   fi
->>>>>>> b1e30221
 }
 
 install_version() {
