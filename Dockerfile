--- conflicted
+++ resolved
@@ -22,10 +22,7 @@
 # Create actual CryptPad image
 FROM node:lts-slim
 ENV DEBIAN_FRONTEND=noninteractive
-<<<<<<< HEAD
-RUN apt update && apt install -y git rdfind procps net-tools curl && rm -rf /var/lib/apt/lists/*
-=======
->>>>>>> df95fd35
+RUN apt update && apt install -y git rdfind && rm -rf /var/lib/apt/lists/*
 
 # Create user and group for CryptPad so it does not run as root
 RUN groupadd cryptpad -g 4001
