--- conflicted
+++ resolved
@@ -5,124 +5,7 @@
     <link rel="stylesheet" href="/bower_components/components-font-awesome/css/font-awesome.min.css">
     <script src="/bower_components/jquery/dist/jquery.min.js"></script>
     <link rel="stylesheet" href="/bower_components/bootstrap/dist/css/bootstrap.min.css">
-<<<<<<< HEAD
-    <style>
-    html, body {
-        margin: 0px;
-    }
-    .cryptpad-toolbar {
-        margin-bottom: 1px;
-        padding: 0px;
-        display: inline-block;
-    }
-    #file {
-        display: block;
-        height: 300px;
-        width: 300px;
-        border: 2px solid black;
-        margin: 50px;
-    }
-
-    .inputfile {
-        width: 0.1px;
-        height: 0.1px;
-        opacity: 0;
-        overflow: hidden;
-        position: absolute;
-        z-index: -1;
-    }
-
-    #upload-form {
-        padding: 0px;
-        margin: 0px;
-
-        position: relative;
-        width: 50vh;
-        height: 50vh;
-        display: block;
-        margin: auto;
-    }
-    #upload-form label{
-        text-align: center;
-        line-height: 50vh;
-        position: relative;
-    }
-
-    .hovering {
-        background-color: rgba(255, 0, 115, 0.5) !important;
-    }
-
-    .block {
-        display: block;
-        height: 50vh;
-        width: 50vh;
-    }
-    .hidden {
-        display: none;
-    }
-    .inputfile + label {
-        border: 2px solid black;
-        background-color: rgba(50, 50, 50, .10);
-        margin: 50px;
-        display: block;
-    }
-
-    .inputfile:focus + label,
-    .inputfile + label:hover {
-        background-color: rgba(50, 50, 50, 0.30);
-    }
-
-    #progress {
-        position: absolute;
-        top: 0px;
-        left: 0px;
-        height: 100%;
-        width: 0%;
-        max-width: 100%;
-        max-height: 100%;
-        background-color: rgba(255, 0, 115, 0.75);
-        z-index: 10000;
-        display: block;
-    }
-
-    #status {
-        display: none;
-        width: 80vw;
-        margin-top: 50px;
-        margin-left: 10vw;
-        border: 1px solid black;
-        border-collapse: collapse;
-    }
-    #status tr:nth-child(1) {
-        background-color: #ccc;
-        border: 1px solid #999;
-    }
-    #status tr:nth-child(1) td { text-align: center; }
-    #status td {
-        border-left: 1px solid #BBB;
-        border-right: 1px solid #BBB;
-        padding: 0 10px;
-    }
-    #status .upProgress {
-        width: 200px;
-        position: relative;
-        text-align: center;
-    }
-    #status .progressContainer {
-        position: absolute;
-        width: 0px;
-        left: 5px;
-        top: 1px; bottom: 1px;
-        background-color: rgba(0,0,255,0.3);
-    }
-    #status .upCancel { text-align: center; }
-    #status .fa.cancel {
-        color: rgb(255, 0, 115);
-    }
-    </style>
-=======
     <link rel="stylesheet" href="/file/file.css">
->>>>>>> 0d265f54
 </head>
 <body>
     <div id="toolbar" class="toolbar-container"></div>
