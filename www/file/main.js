define([
    'jquery',
    '/bower_components/chainpad-crypto/crypto.js',
    '/bower_components/chainpad-netflux/chainpad-netflux.js',
    '/common/toolbar2.js',
    '/common/cryptpad-common.js',
    '/common/visible.js',
    '/common/notify.js',
    '/file/file-crypto.js',
    '/bower_components/tweetnacl/nacl-fast.min.js',
    '/bower_components/file-saver/FileSaver.min.js',
], function ($, Crypto, realtimeInput, Toolbar, Cryptpad, Visible, Notify, FileCrypto) {
    var Messages = Cryptpad.Messages;
    var saveAs = window.saveAs;
    var Nacl = window.nacl;

    var APP = {};

    $(function () {

    var ifrw = $('#pad-iframe')[0].contentWindow;
    var $iframe = $('#pad-iframe').contents();
    var $form = $iframe.find('#upload-form');
    var $dlform = $iframe.find('#download-form');
    var $label = $form.find('label');
    var $dllabel = $dlform.find('label');
    var $table = $iframe.find('#status');

    Cryptpad.addLoadingScreen();

    var Title;

    var myFile;
    var myDataType;

    var queue = {
        queue: [],
        inProgress: false
    };

    var uid = function () {
        return 'file-' + String(Math.random()).substring(2);
    };

    var upload = function (blob, metadata, id) {
        console.log(metadata);
        if (queue.inProgress) { return; }
        queue.inProgress = true;

        var $cancelCell = $table.find('tr[id="'+id+'"]').find('.upCancel');
        $cancelCell.html('-');

        var u8 = new Uint8Array(blob);

        var key = Nacl.randomBytes(32);
        var next = FileCrypto.encrypt(u8, metadata, key);

        var estimate = FileCrypto.computeEncryptedSize(blob.byteLength, metadata);
        var chunks = [];

        var sendChunk = function (box, cb) {
            var enc = Nacl.util.encodeBase64(box);

            chunks.push(box);
            Cryptpad.rpc.send('UPLOAD', enc, function (e, msg) {
                console.log(box);
                cb(e, msg);
            });
        };

        var actual = 0;
        var again = function (err, box) {
            if (err) { throw new Error(err); }
            if (box) {
                actual += box.length;
                var progressValue = (actual / estimate * 100);

                return void sendChunk(box, function (e) {
                    if (e) { return console.error(e); }
                    var $pv = $table.find('tr[id="'+id+'"]').find('.progressValue');
                    $pv.text(Math.round(progressValue*100)/100 + '%');
                    var $pb = $table.find('tr[id="'+id+'"]').find('.progressContainer');
                    $pb.css({
                        width: (progressValue/100)*188+'px'
                    });

                    next(again);
                });
            }

            if (actual !== estimate) {
                console.error('Estimated size does not match actual size');
            }

            // if not box then done
            Cryptpad.uploadComplete(function (e, id) {
                if (e) { return void console.error(e); }
                var uri = ['', 'blob', id.slice(0,2), id].join('/');
                console.log("encrypted blob is now available as %s", uri);

                var b64Key = Nacl.util.encodeBase64(key);
                Cryptpad.replaceHash(Cryptpad.getFileHashFromKeys(id, b64Key));

                APP.toolbar.addElement(['fileshare'], {});

                var title = document.title = metadata.name;
                myFile = blob;
                myDataType = metadata.type;
                var defaultName = Cryptpad.getDefaultName(Cryptpad.parsePadUrl(window.location.href));
                Title.updateTitle(title || defaultName);
                APP.toolbar.title.show();
                console.log(title);
                Cryptpad.alert(Messages._getKey('upload_success', [title]));
                queue.inProgress = false;
                queue.next();
            });
        };

        Cryptpad.uploadStatus(estimate, function (e, pending) {
            if (e) {
                queue.inProgress = false;
                queue.next();
                if (e === 'TOO_LARGE') {
                    return void Cryptpad.alert(Messages.upload_tooLarge);
                }
                if (e === 'NOT_ENOUGH_SPACE') {
                    return void Cryptpad.alert(Messages.upload_notEnoughSpace);
                }
                console.error(e);
                return void Cryptpad.alert(Messages.upload_serverError);
            }

            if (pending) {
                // TODO keep this message in case of pending files in another window?
                return void Cryptpad.confirm(Messages.upload_uploadPending, function (yes) {
                    if (!yes) { return; }
                    Cryptpad.uploadCancel(function (e, res) {
                        if (e) {
                            return void console.error(e);
                        }
                        console.log(res);
                        next(again);
                    });
                });
            }
            next(again);
        });
    };

    var prettySize = function (bytes) {
        var kB = Cryptpad.bytesToKilobytes(bytes);
        if (kB < 1024) { return kB + Messages.KB; }
        var mB = Cryptpad.bytesToMegabytes(bytes);
        return mB + Messages.MB;
    };

    queue.next = function () {
        if (queue.queue.length === 0) { return; }
        if (queue.inProgress) { return; }
        var file = queue.queue.shift();
        upload(file.blob, file.metadata, file.id);
    };
    queue.push = function (obj) {
        var id = uid();
        obj.id = id;
        queue.queue.push(obj);

        $table.show();
        var estimate = FileCrypto.computeEncryptedSize(obj.blob.byteLength, obj.metadata);

        var $progressBar = $('<div>', {'class':'progressContainer'});
        var $progressValue = $('<span>', {'class':'progressValue'}).text(Messages.upload_pending);

        var $tr = $('<tr>', {id: id}).appendTo($table);

        var $cancel = $('<span>', {'class': 'cancel fa fa-times'}).click(function () {
            queue.queue = queue.queue.filter(function (el) { return el.id !== id; });
            $cancel.remove();
            $tr.find('.upCancel').text('-');
            $tr.find('.progressValue').text(Messages.upload_cancelled);
        });

        $('<td>').text(obj.metadata.name).appendTo($tr);
        $('<td>').text(prettySize(estimate)).appendTo($tr);
        $('<td>', {'class': 'upProgress'}).append($progressBar).append($progressValue).appendTo($tr);
        $('<td>', {'class': 'upCancel'}).append($cancel).appendTo($tr);

        queue.next();
    };

    var uploadMode = false;

    var andThen = function () {
        var $bar = $iframe.find('.toolbar-container');

        var secret;
        var hexFileName;
        if (window.location.hash) {
            secret = Cryptpad.getSecrets();
            if (!secret.keys) { throw new Error("You need a hash"); } // TODO
            hexFileName = Cryptpad.base64ToHex(secret.channel);
        } else {
            uploadMode = true;
        }

        var getTitle = function () {
            var pad = Cryptpad.getRelativeHref(window.location.href);
            var fo = Cryptpad.getStore().getProxy().fo;
            var data = fo.getFileData(pad);
            return data ? data.title : undefined;
        };

        var exportFile = function () {
            var suggestion = document.title;
            Cryptpad.prompt(Messages.exportPrompt,
                Cryptpad.fixFileName(suggestion), function (filename) {
                if (!(typeof(filename) === 'string' && filename)) { return; }
                var blob = new Blob([myFile], {type: myDataType});
                saveAs(blob, filename);
            });
        };

        Title = Cryptpad.createTitle({}, function(){}, Cryptpad);

        var displayed = ['title', 'useradmin', 'newpad', 'limit'];
        if (secret && hexFileName) {
            displayed.push('fileshare');
        }

        var configTb = {
            displayed: displayed,
            ifrw: ifrw,
            common: Cryptpad,
            title: Title.getTitleConfig(),
            hideDisplayName: true,
            $container: $bar
        };
        var toolbar = APP.toolbar = Toolbar.create(configTb);

        Title.setToolbar(toolbar);

        if (uploadMode) { toolbar.title.hide(); }

        var $rightside = toolbar.$rightside;

        var $export = Cryptpad.createButton('export', true, {}, exportFile);
        $rightside.append($export);

        Title.updateTitle(Cryptpad.initialName || getTitle() || Title.defaultTitle);

        if (!uploadMode) {
            $dlform.show();
            Cryptpad.removeLoadingScreen();
            $dlform.find('#dl').click(function (e) {

                if (myFile) { exportFile(); }

                var src = Cryptpad.getBlobPathFromHex(hexFileName);
                return Cryptpad.fetch(src, function (e, u8) {
                    if (e) { return void Cryptpad.alert(e); }
                    // now decrypt the u8
                    var cryptKey = secret.keys && secret.keys.fileKeyStr;
                    var key = Nacl.util.decodeBase64(cryptKey);

                    if (!u8 || !u8.length) {
                        return void Cryptpad.errorLoadingScreen(e);
                    }
<<<<<<< HEAD
                    console.log(data);
                    var title = document.title = data.metadata.name;
                    myFile = data.content;
                    myDataType = data.metadata.type;
                    Title.updateTitle(title || Title.defaultTitle);
                    Cryptpad.removeLoadingScreen();
                }, function (progress) {
                    console.error(progress);
=======

                    FileCrypto.decrypt(u8, key, function (e, data) {
                        if (e) {
                            return console.error(e);
                        }
                        console.log(data);
                        var title = document.title = data.metadata.name;
                        myFile = data.content;
                        myDataType = data.metadata.type;
                        Title.updateTitle(title || Title.defaultTitle);
                        exportFile();
                    });
>>>>>>> c45f08f1
                });

            });
            return;
        }

        if (!Cryptpad.isLoggedIn()) {
            return Cryptpad.alert("You must be logged in to upload files");
        }

        $form.css({
            display: 'block',
        });

        var handleFile = function (file) {
            console.log(file);
            var reader = new FileReader();
            reader.onloadend = function () {
                queue.push({
                    blob: this.result,
                    metadata: {
                        name: file.name,
                        type: file.type,
                    }
                });
            };
            reader.readAsArrayBuffer(file);
        };

        $form.find("#file").on('change', function (e) {
            var file = e.target.files[0];
            handleFile(file);
        });

        var counter = 0;
        $label
        .on('dragenter', function (e) {
            e.preventDefault();
            e.stopPropagation();
            counter++;
            $label.addClass('hovering');
        })
        .on('dragleave', function (e) {
            e.preventDefault();
            e.stopPropagation();
            counter--;
            if (counter <= 0) {
                $label.removeClass('hovering');
            }
        });

        $form
        .on('drag dragstart dragend dragover drop dragenter dragleave', function (e) {
            e.preventDefault();
            e.stopPropagation();
        })
        .on('drop', function (e) {
            var dropped = e.originalEvent.dataTransfer.files;
            counter = 0;
            $label.removeClass('hovering');
            handleFile(dropped[0]);
        });

        // we're in upload mode
        Cryptpad.removeLoadingScreen();
    };

    Cryptpad.ready(function () {
        andThen();
        Cryptpad.reportAppUsage();
    });

    });
});<|MERGE_RESOLUTION|>--- conflicted
+++ resolved
@@ -252,8 +252,7 @@
             $dlform.show();
             Cryptpad.removeLoadingScreen();
             $dlform.find('#dl').click(function (e) {
-
-                if (myFile) { exportFile(); }
+                if (myFile) { return void exportFile(); }
 
                 var src = Cryptpad.getBlobPathFromHex(hexFileName);
                 return Cryptpad.fetch(src, function (e, u8) {
@@ -265,16 +264,6 @@
                     if (!u8 || !u8.length) {
                         return void Cryptpad.errorLoadingScreen(e);
                     }
-<<<<<<< HEAD
-                    console.log(data);
-                    var title = document.title = data.metadata.name;
-                    myFile = data.content;
-                    myDataType = data.metadata.type;
-                    Title.updateTitle(title || Title.defaultTitle);
-                    Cryptpad.removeLoadingScreen();
-                }, function (progress) {
-                    console.error(progress);
-=======
 
                     FileCrypto.decrypt(u8, key, function (e, data) {
                         if (e) {
@@ -286,10 +275,10 @@
                         myDataType = data.metadata.type;
                         Title.updateTitle(title || Title.defaultTitle);
                         exportFile();
+                    }, function (progress) {
+                        console.error(progress);
                     });
->>>>>>> c45f08f1
                 });
-
             });
             return;
         }
