--- conflicted
+++ resolved
@@ -270,10 +270,6 @@
                         return void Cryptpad.errorLoadingScreen(e);
                     }
 
-<<<<<<< HEAD
-//                    return console.error(FileCrypto.decryptMetadata(u8, key));
-=======
->>>>>>> 71dc0af6
                     FileCrypto.decrypt(u8, key, function (e, data) {
                         if (e) {
                             return console.error(e);
