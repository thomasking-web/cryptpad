require.config({ paths: { 'json.sortify': '/bower_components/json.sortify/dist/JSON.sortify' } });
define([
    '/api/config?cb=' + Math.random().toString(16).substring(2),
    '/bower_components/chainpad-listmap/chainpad-listmap.js',
    '/bower_components/chainpad-crypto/crypto.js',
    '/bower_components/textpatcher/TextPatcher.amd.js',
    '/customize/messages.js?app=file',
    'json.sortify',
    '/common/cryptpad-common.js',
    '/file/fileObject.js',
    '/bower_components/jquery/dist/jquery.min.js',
    '/bower_components/bootstrap/dist/js/bootstrap.min.js',
    '/customize/pad.js'
], function (Config, Listmap, Crypto, TextPatcher, Messages, JSONSortify, Cryptpad, FO) {
    var module = window.MODULE = {};

    var $ = window.jQuery;
    var saveAs = window.saveAs;
    var $iframe = $('#pad-iframe').contents();
    var ifrw = $('#pad-iframe')[0].contentWindow;
<<<<<<< HEAD
    var homePageIframe = false;
=======

    var hash = window.location.hash.slice(1) || localStorage.FS_hash;
    var secret = Cryptpad.getSecrets(hash);
>>>>>>> 8e6830d0

    var ROOT = "root";
    var ROOT_NAME = Messages.fm_rootName;
    var UNSORTED = "unsorted";
    var UNSORTED_NAME = Messages.fm_unsortedName;
    var FILES_DATA = Cryptpad.storageKey;
    var FILES_DATA_NAME = Messages.fm_filesDataName;
    var TRASH = "trash";
    var TRASH_NAME = Messages.fm_trashName;
    var LOCALSTORAGE_LAST = "cryptpad-file-lastOpened";
    var LOCALSTORAGE_OPENED = "cryptpad-file-openedFolders";
    var LOCALSTORAGE_VIEWMODE = "cryptpad-file-viewMode";
    var FOLDER_CONTENT_ID = "folderContent";

    var NEW_FOLDER_NAME = Messages.fm_newFolder;

    var config = {};
    config.storageKey = FILES_DATA;
    var DEBUG = config.DEBUG = true;
    var debug = config.debug = DEBUG ? function () {
        console.log.apply(console, arguments);
    } : function () { return; };
    var logError = config.logError = function () {
        console.error.apply(console, arguments);
    };
    var log = config.log = Cryptpad.log;
    var DEBUG_LS = module.DEBUG_LS = {
        resetLocalStorage : function () {
            delete localStorage[LOCALSTORAGE_OPENED];
            delete localStorage[LOCALSTORAGE_LAST];
        }
    };

    var getLastOpenedFolder = function () {
        var path;
        try {
            path = localStorage[LOCALSTORAGE_LAST] ? JSON.parse(localStorage[LOCALSTORAGE_LAST]) : [ROOT];
        } catch (e) {
            path = [ROOT];
        }
        return path;
    };
    var setLastOpenedFolder = function (path) {
        localStorage[LOCALSTORAGE_LAST] = JSON.stringify(path);
    };

    var initLocalStorage = function () {
        try {
            var store = JSON.parse(localStorage[LOCALSTORAGE_OPENED]);
            if (!$.isArray(store)) {
                localStorage[LOCALSTORAGE_OPENED] = '[]';
            }
        } catch (e) {
            localStorage[LOCALSTORAGE_OPENED] = '[]';
        }
    };

    var wasFolderOpened = function (path) {
        var store = JSON.parse(localStorage[LOCALSTORAGE_OPENED]);
        return store.indexOf(JSON.stringify(path)) !== -1;
    };
    var setFolderOpened = function (path, opened) {
        var s = JSON.stringify(path);
        var store = JSON.parse(localStorage[LOCALSTORAGE_OPENED]);
        if (opened && store.indexOf(s) === -1) {
            store.push(s);
        }
        if (!opened) {
            var idx = store.indexOf(s);
            if (idx !== -1) {
                store.splice(idx, 1);
            }
        }
        localStorage[LOCALSTORAGE_OPENED] = JSON.stringify(store);
    };

    var getViewModeClass = function () {
        var mode = localStorage[LOCALSTORAGE_VIEWMODE];
        if (mode === 'list') { return 'list'; }
        return 'grid';
    };
    var getViewMode = function () {
        return localStorage[LOCALSTORAGE_VIEWMODE] || 'grid';
    };
    var setViewMode = function (mode) {
        if (typeof(mode) !== "string") {
            logError("Incorrect view mode: ", mode);
            return;
        }
        localStorage[LOCALSTORAGE_VIEWMODE] = mode;
    };

    var now = function () {
        return new Date().getTime();
    };

    var keyPressed = [];
    var pressKey = function (key, state) {
        if (state) {
            if (keyPressed.indexOf(key) === -1) {
                keyPressed.push(key);
            }
            return;
        }
        var idx = keyPressed.indexOf(key);
        if (idx !== -1) {
            keyPressed.splice(idx, 1);
        }
    };

    var init = function (files) {
        var filesOp = FO.init(files, config);
        filesOp.fixFiles();

        var error = filesOp.error;

        var currentPath = module.currentPath = getLastOpenedFolder();
        var lastSelectTime;
        var selectedElement;

        var $tree = $iframe.find("#tree");
        var $content = $iframe.find("#content");
        var $contextMenu = $iframe.find("#contextMenu");
        var $contentContextMenu = $iframe.find("#contentContextMenu");
        var $trashTreeContextMenu = $iframe.find("#trashTreeContextMenu");
        var $trashContextMenu = $iframe.find("#trashContextMenu");


        // Icons
        var $folderIcon = $('<span>', {"class": "fa fa-folder folder", style:"color:#FEDE8B;text-shadow: -1px 0 black, 0 1px black, 1px 0 black, 0 -1px black;"});
        var $folderEmptyIcon = $folderIcon.clone();
        var $folderOpenedIcon = $('<span>', {"class": "fa fa-folder-open folder", style:"color:#FEDE8B;text-shadow: -1px 0 black, 0 1px black, 1px 0 black, 0 -1px black;"});
        var $folderOpenedEmptyIcon = $folderOpenedIcon.clone();
        var $fileIcon = $('<span>', {"class": "fa fa-file-text-o file"});
        var $upIcon = $('<span>', {"class": "fa fa-arrow-circle-up"});
        var $unsortedIcon = $('<span>', {"class": "fa fa-files-o"});
        var $trashIcon = $('<span>', {"class": "fa fa-trash"});
        var $trashEmptyIcon = $('<span>', {"class": "fa fa-trash-o"});
        var $collapseIcon = $('<span>', {"class": "fa fa-minus-square-o expcol"});
        var $expandIcon = $('<span>', {"class": "fa fa-plus-square-o expcol"});
        var $listIcon = $('<span>', {"class": "fa fa-list"});
        var $gridIcon = $('<span>', {"class": "fa fa-th"});
        var $sortAscIcon = $('<span>', {"class": "fa fa-angle-up"});
        var $sortDescIcon = $('<span>', {"class": "fa fa-angle-down"});



        var appStatus = {
            isReady: true,
            _onReady: [],
            onReady: function (handler) {
                if (isReady) {
                    handler();
                    return;
                }
                appStatus._onReady.push(handler);
            },
            ready: function (state) {
                appStatus.isReady = state;
                if (state) {
                    appStatus._onReady.forEach(function (h) {
                        h();
                    });
                    _onReady = [];
                }
            }
        };

        var isReady = false;


        var removeSelected =  function () {
            $iframe.find('.selected').removeClass("selected");
        };
        var removeInput =  function () {
            $iframe.find('li > span:hidden').show();
            $iframe.find('li > input').remove();
        };

        var compareDays = function (date1, date2) {
            var day1 = Date.UTC(date1.getFullYear(), date1.getMonth(), date1.getDate());
            var day2 = Date.UTC(date2.getFullYear(), date2.getMonth(), date2.getDate());
            var ms = Math.abs(day1-day2);
            return Math.floor(ms/1000/60/60/24);
        };

        var getDate = function (sDate) {
            var ret = sDate.toString();
            try {
                var date = new Date(sDate);
                var today = new Date();
                var diff = compareDays(date, today);
                if (diff === 0) {
                    ret = date.toLocaleTimeString();
                } else {
                    ret = date.toLocaleDateString();
                }
            } catch (e) {
                error("Unable to format that string to a date with .toLocaleString", sDate, e);
            }
            return ret;
        };

        var openFile = function (fileEl) {
            window.open(fileEl);
        };

        var refresh = function () {
            module.displayDirectory(currentPath);
        };

        // Replace a file/folder name by an input to change its value
        var displayRenameInput = function ($element, path) {
            if (!path || path.length < 2) {
                logError("Renaming a top level element (root, trash or filesData) is forbidden.");
                return;
            }
            removeInput();
            removeSelected();
            $element.hide();
            var name = path[path.length - 1];
            var $input = $('<input>', {
                placeholder: name,
                value: name
            });
            $input.on('keyup', function (e) {
                if (e.which === 13) {
                    filesOp.renameElement(path, $input.val(), function () {
                        refresh();
                    });
                    removeInput();
                }
            });
            //$element.parent().append($input);
            $element.after($input);
            $input.focus();
            $input.select();
            // We don't want to open the file/folder when clicking on the input
            $input.on('click dblclick', function (e) {
                removeSelected();
                e.stopPropagation();
            });
            // Remove the browser ability to drag text from the input to avoid
            // triggering our drag/drop event handlers
            $input.on('dragstart dragleave drag drop', function (e) {
                e.preventDefault();
                e.stopPropagation();
            });
            // Make the parent element non-draggable when selecting text in the field
            // since it would remove the input
            $input.on('mousedown', function () {
                $input.parents('li').attr("draggable", false);
            });
            $input.on('mouseup', function () {
                $input.parents('li').attr("draggable", true);
            });
        };

        // Add the "selected" class to the "li" corresponding to the clicked element
        var onElementClick = function ($element, path) {
            // If "Ctrl" is pressed, do not remove the current selection
            if (keyPressed.indexOf(17) === -1) {
                removeSelected();
            }
            if (!$element.is('li')) {
                $element = $element.closest('li');
            }
            if (!$element.length) {
                log(Messages.fm_selectError);
                return;
            }
            if (!$element.hasClass("selected")) {
                $element.addClass("selected");
                lastSelectTime = now();
            } else {
                $element.removeClass("selected");
            }
        };

        // Open the selected context menu on the closest "li" element
        var openContextMenu = function (e, $menu) {
            module.hideMenu();
            e.stopPropagation();
            var path = $(e.target).closest('li').data('path');
            if (!path) { return; }
            $menu.css({
                display: "block",
                left: e.pageX,
                top: e.pageY
            });
            // $element should be the <span class="element">, find it if it's not the case
            var $element = $(e.target).closest('li').children('span.element');
            onElementClick($element);
            if (!$element.length) {
                logError("Unable to locate the .element tag", e.target);
                $menu.hide();
                log(Messages.fm_contextMenuError);
                return;
            }
            $menu.find('a').data('path', path);
            $menu.find('a').data('element', $element);
            return false;
        };

        var openDirectoryContextMenu = function (e) {
            var $element = $(e.target).closest('li');
            $contextMenu.find('li').show();
            if ($element.hasClass('file-element')) {
                $contextMenu.find('a.newfolder').parent('li').hide();
            }
            openContextMenu(e, $contextMenu);
            return false;
        };

        var openTrashTreeContextMenu = function (e) {
            openContextMenu(e, $trashTreeContextMenu);
            return false;
        };

        var openTrashContextMenu = function (e) {
            var path = $(e.target).closest('li').data('path');
            if (!path) { return; }
            $trashContextMenu.find('li').show();
            if (path.length > 4) {
                $trashContextMenu.find('a.restore').parent('li').hide();
                $trashContextMenu.find('a.properties').parent('li').hide();
            }
            openContextMenu(e, $trashContextMenu);
            return false;
        };

        var openContentContextMenu = function (e) {
            module.hideMenu();
            e.stopPropagation();
            var path = $(e.target).closest('#' + FOLDER_CONTENT_ID).data('path');
            if (!path) { return; }
            var $menu = $contentContextMenu;
            removeSelected();
            $menu.css({
                display: "block",
                left: e.pageX,
                top: e.pageY
            });
            $menu.find('a').data('path', path);
            return false;
        };

        // filesOp.moveElements is able to move several paths to a new location, including
        // the Trash or the "Unsorted files" folder
        var moveElements = function (paths, newPath, force, cb) {
            var andThen = function () {
                filesOp.moveElements(paths, newPath, cb);
            };
            if (newPath[0] !== TRASH || force) {
                andThen();
                return;
            }
            var msg = Messages._getKey('fm_removeSeveralDialog', [paths.length]);
            if (paths.length === 1) {
                var path = paths[0];
                var name = path[0] === UNSORTED ? filesOp.getTitle(filesOp.findElement(files, path)) : path[path.length - 1];
                msg = Messages._getKey('fm_removeDialog', [name]);
            }
            Cryptpad.confirm(msg, function (res) {
                if (!res) { return; }
                andThen();
            });
        };
        // Drag & drop:
        // The data transferred is a stringified JSON containing the path of the dragged element
        var onDrag = function (ev, path) {
            var paths = [];
            var $element = $(ev.target).closest('li');
            if ($element.hasClass('selected')) {
                var $selected = $iframe.find('.selected');
                $selected.each(function (idx, elmt) {
                    if ($(elmt).data('path')) {
                        paths.push($(elmt).data('path'));
                    }
                });
            } else {
                removeSelected();
                $element.addClass('selected');
                paths = [path];
            }
            var data = {
                'path': paths
            };
            ev.dataTransfer.setData("text", JSON.stringify(data));
        };

        var onDrop = function (ev) {
            ev.preventDefault();
            $iframe.find('.droppable').removeClass('droppable');
            var data = ev.dataTransfer.getData("text");
            var oldPaths = JSON.parse(data).path;
            var newPath = $(ev.target).data('path') || $(ev.target).parent('li').data('path');
            if (!oldPaths || !oldPaths.length || !newPath) { return; }
            moveElements(oldPaths, newPath, null, refresh);
        };

        var addDragAndDropHandlers = function ($element, path, isFolder, droppable) {
            // "dragenter" is fired for an element and all its children
            // "dragleave" may be fired when entering a child
            // --> we use pointer-events: none in CSS, but we still need a counter to avoid some issues
            // --> We store the number of enter/leave and the element entered and we remove the
            // highlighting only when we have left everything
            var counter = 0;
            $element.on('dragstart', function (e) {
                e.stopPropagation();
                counter = 0;
                onDrag(e.originalEvent, path);
            });

            // Add drop handlers if we are not in the trash and if the element is a folder
            if (!droppable || !isFolder) { return; }

            $element.on('dragover', function (e) {
                e.preventDefault();
            });
            $element.on('drop', function (e) {
                onDrop(e.originalEvent);
            });
            $element.on('dragenter', function (e) {
                e.preventDefault();
                e.stopPropagation();
                counter++;
                $element.addClass('droppable');
            });
            $element.on('dragleave', function (e) {
                e.preventDefault();
                e.stopPropagation();
                counter--;
                if (counter <= 0) {
                    counter = 0;
                    $element.removeClass('droppable');
                }
            });
        };

        // In list mode, display metadata from the filesData object
        var addFileData = function (element, key, $span, displayTitle) {
            if (!filesOp.isFile(element)) { return; }

            // The element with the class '.name' is underlined when the 'li' is hovered
            var $name = $('<span>', {'class': 'name', title: key}).text(key);
            $span.html('');
            $span.append($name);

            if (!filesOp.getFileData(element)) {
                return;
            }
            var hrefData = Cryptpad.parsePadUrl(element);
            var data = filesOp.getFileData(element);
            var type = Messages.type[hrefData.type] || hrefData.type;
            var $title = $('<span>', {'class': 'title listElement', title: data.title}).text(data.title);
            var $type = $('<span>', {'class': 'type listElement', title: type}).text(type);
            var $adate = $('<span>', {'class': 'atime listElement', title: getDate(data.atime)}).text(getDate(data.atime));
            var $cdate = $('<span>', {'class': 'ctime listElement', title: getDate(data.ctime)}).text(getDate(data.ctime));
            if (displayTitle) {
                $span.append($title);
            }
            $span.append($type).append($adate).append($cdate);
        };

        var addFolderData = function (element, key, $span) {
            if (!element || !filesOp.isFolder(element)) { return; }
            $span.html('');
            // The element with the class '.name' is underlined when the 'li' is hovered
            var sf = filesOp.hasSubfolder(element);
            var files = filesOp.hasFile(element);
            var $name = $('<span>', {'class': 'name', title: key}).text(key);
            var $subfolders = $('<span>', {'class': 'folders listElement', title: sf}).text(sf);
            var $files = $('<span>', {'class': 'files listElement', title: files}).text(files);
            $span.append($name).append($subfolders).append($files);
        };

        // Create the "li" element corresponding to the file/folder located in "path"
        var createElement = function (path, elPath, root, isFolder) {
            // Forbid drag&drop inside the trash
            var isTrash = path[0] === TRASH;
            var newPath = path.slice();
            var key;
            if (isTrash && $.isArray(elPath)) {
                key = elPath[0];
                elPath.forEach(function (k) { newPath.push(k); });
            } else {
                key = elPath;
                newPath.push(key);
            }

            var element = filesOp.findElement(files, newPath);
            var $icon = $fileIcon.clone();
            var spanClass = 'file-element element';
            var liClass = 'file-item';
            if (isFolder) {
                spanClass = 'folder-element element';
                liClass = 'folder-item';
                $icon = filesOp.isFolderEmpty(root[key]) ? $folderEmptyIcon.clone() : $folderIcon.clone();
            }
            var $name = $('<span>', { 'class': spanClass }).text(key);
            if (isFolder) {
                addFolderData(element, key, $name);
            } else {
                addFileData(element, key, $name, true);
            }
            var $element = $('<li>', {
                draggable: true
            }).append($icon).append($name).dblclick(function () {
                if (isFolder) {
                    module.displayDirectory(newPath);
                    return;
                }
                if (isTrash) { return; }
                openFile(root[key]);
            });
            $element.addClass(liClass);
            $element.data('path', newPath);
            addDragAndDropHandlers($element, newPath, isFolder, !isTrash);
            $element.click(function(e) {
                e.stopPropagation();
                onElementClick($element, newPath);
            });
            if (!isTrash) {
                $element.contextmenu(openDirectoryContextMenu);
            } else {
                $element.contextmenu(openTrashContextMenu);
            }
            var isNewFolder = module.newFolder && filesOp.comparePath(newPath, module.newFolder);
            if (isNewFolder) {
                appStatus.onReady(function () {
                    window.setTimeout(function () { displayRenameInput($name, newPath); }, 0);
                });
                delete module.newFolder;
            }
            return $element;
        };

        // Display the full path in the title when displaying a directory from the trash
        var getTrashTitle = function (path) {
            if (!path[0] || path[0] !== TRASH) { return; }
            var title = TRASH_NAME;
            for (var i=1; i<path.length; i++) {
                if (i === 3 && path[i] === 'element') {}
                else if (i === 2 && parseInt(path[i]) === path[i]) {
                    if (path[i] !== 0) {
                        title += " [" + path[i] + "]";
                    }
                } else {
                    title += " / " + path[i];
                }
            }
            return title;
        };

        // Create the title block with the "parent folder" button
        var createTitle = function (path) {
            var isTrash = path[0] === TRASH;
            // Create title and "Up" icon
            var name = path[path.length - 1];
            if (name === ROOT && path.length === 1) { name = ROOT_NAME; }
            else if (name === TRASH && path.length === 1) { name = TRASH_NAME; }
            else if (name === UNSORTED && path.length === 1) { name = UNSORTED_NAME; }
            else if (name === FILES_DATA && path.length === 1) { name = FILES_DATA_NAME; }
            else if (filesOp.isPathInTrash(path)) { name = getTrashTitle(path); }
            document.title = name;
            var $title = $('<h1>').text(name);
            if (path.length > 1) {
                var $parentFolder = $upIcon.clone().addClass("parentFolder")
                    .click(function() {
                        var newPath = path.slice();
                        newPath.pop();
                        if (isTrash && path.length === 4) {
                            // path = [TRASH, "{DirName}", 0, 'element']
                            // --> parent is TRASH
                            newPath = [TRASH];
                        }
                        module.displayDirectory(newPath);
                    });
                $title.append($parentFolder);
            }
            return $title;
        };

        // Create the button allowing the user to switch from list to icons modes
        var createViewModeButton = function () {
            var $block = $('<div>', {
                'class': 'btn-group topButtonContainer changeViewModeContainer'
            });

            var $listButton = $('<button>', {
                'class': 'btn'
            }).append($listIcon.clone());
            var $gridButton = $('<button>', {
                'class': 'btn'
            }).append($gridIcon.clone());

            $listButton.click(function () {
                $gridButton.removeClass('active');
                $listButton.addClass('active');
                setViewMode('list');
                $iframe.find('#' + FOLDER_CONTENT_ID).removeClass('grid');
                $iframe.find('#' + FOLDER_CONTENT_ID).addClass('list');
            });
            $gridButton.click(function () {
                $listButton.removeClass('active');
                $gridButton.addClass('active');
                setViewMode('grid');
                $iframe.find('#' + FOLDER_CONTENT_ID).addClass('grid');
                $iframe.find('#' + FOLDER_CONTENT_ID).removeClass('list');
            });

            if (getViewMode() === 'list') {
                $listButton.addClass('active');
            } else {
                $gridButton.addClass('active');
            }
            $block.append($listButton).append($gridButton);
            return $block;
        };

        var createNewFolderButton = function () {
            var $block = $('<div>', {
                'class': 'btn-group topButtonContainer newFolderButtonContainer'
            });

            var $listButton = $('<button>', {
                'class': 'btn'
            }).text(Messages.fm_newFolderButton);

            $listButton.click(function () {
                var onCreated = function (info) {
                    module.newFolder = info.newPath;
                    refresh();
                };
                filesOp.createNewFolder(currentPath, null, onCreated);
            });

            $block.append($listButton);
            return $block;
        };

        var SORT_FOLDER_DESC = 'sortFoldersDesc';
        var SORT_FILE_BY = 'sortFilesBy';
        var SORT_FILE_DESC = 'sortFilesDesc';
        var onSortByClick = function (e) {
            var $span = $(this);
            if ($span.hasClass('foldername')) {
                var value = files[SORT_FOLDER_DESC];
                files[SORT_FOLDER_DESC] = value ? false : true;
                refresh();
                return;
            }
            var value = files[SORT_FILE_BY];
            var descValue = files[SORT_FILE_DESC];
            if ($span.hasClass('filename')) {
                if (value === '') {
                    descValue = descValue ? false : true;
                } else {
                    descValue = false;
                    value = '';
                }
            } else {
                var found = false;
                ['title', 'atime', 'ctime'].forEach(function (c) {
                    if (!found && $span.hasClass(c)) {
                        found = true;
                        if (value === c) { descValue = descValue ? false : true; }
                        else {
                            // atime and ctime should be ordered in a desc order at the first click
                            descValue = c !== 'title';
                            value = c;
                        }
                    }
                });
            }
            files[SORT_FILE_BY] = value;
            files[SORT_FILE_DESC] = descValue;
            refresh();
        };

        var addFolderSortIcon = function ($list) {
            var $icon = $sortAscIcon.clone();
            if (files[SORT_FOLDER_DESC]) {
                $icon = $sortDescIcon.clone();
            }
            if (typeof(files[SORT_FOLDER_DESC]) !== "undefined") {
                $list.find('.foldername').prepend($icon);
            }
        };
        var getFolderListHeader = function () {
            var $folderHeader = $('<li>', {'class': 'header listElement'});
            var $fohElement = $('<span>', {'class': 'element'}).appendTo($folderHeader);
            var $name = $('<span>', {'class': 'name foldername'}).text(Messages.fm_folderName).click(onSortByClick);
            var $subfolders = $('<span>', {'class': 'folders listElement'}).text(Messages.fm_numberOfFolders);
            var $files = $('<span>', {'class': 'files listElement'}).text(Messages.fm_numberOfFiles);
            $fohElement.append($name).append($subfolders).append($files);
            addFolderSortIcon($fohElement);
            return $folderHeader;
        };
        var addFileSortIcon = function ($list) {
            var $icon = $sortAscIcon.clone();
            if (files[SORT_FILE_DESC]) {
                $icon = $sortDescIcon.clone();
            }
            var classSorted;
            if (files[SORT_FILE_BY] === '') { classSorted = 'filename'; }
            else if (files[SORT_FILE_BY]) { classSorted = files[SORT_FILE_BY]; }
            if (classSorted) {
                $list.find('.' + classSorted).prepend($icon);
            }
        };
        var getFileListHeader = function (displayTitle) {
            var $fileHeader = $('<li>', {'class': 'file-header header listElement'});
            var $fihElement = $('<span>', {'class': 'element'}).appendTo($fileHeader);
            var $fhName = $('<span>', {'class': 'name filename'}).text(Messages.fm_fileName).click(onSortByClick);
            var $fhTitle = $('<span>', {'class': 'title '}).text(Messages.fm_title).click(onSortByClick);
            var $fhType = $('<span>', {'class': 'type'}).text(Messages.table_type);
            var $fhAdate = $('<span>', {'class': 'atime'}).text(Messages.fm_lastAccess).click(onSortByClick);
            var $fhCdate = $('<span>', {'class': 'ctime'}).text(Messages.fm_creation).click(onSortByClick);
            $fihElement.append($fhName);
            if (displayTitle) {
                $fihElement.append($fhTitle);
            }
            $fihElement.append($fhType).append($fhAdate).append($fhCdate);
            addFileSortIcon($fihElement);
            return $fileHeader;
        };

        var allFilesSorted = function () {
            return filesOp.getUnsortedFiles().length === 0;
        };

        var sortElements = function (folder, path, oldkeys, prop, asc, useHref, useData) {
            var root = filesOp.findElement(files, path);
            var test = folder ? filesOp.isFolder : filesOp.isFile;
            var keys;
            if (!useData) {
                keys = oldkeys.filter(function (e) {
                    return useHref ? test(e) : test(root[e]);
                });
            } else { keys = oldkeys.slice(); }
            if (keys.length < 2) { return keys; }
            var mult = asc ? 1 : -1;
            var getProp = function (el, prop) {
                if (prop) {
                    var element = useHref || useData ? el : root[el];
                    var e = useData ? element : filesOp.getFileData(element);
                    if (prop === 'atime' || prop === 'ctime') {
                        return new Date(e[prop]);
                    }
                    return e.title.toLowerCase();
                }
                return useData ? el.title.toLowerCase() : el.toLowerCase();
            };
            keys.sort(function(a, b) {
                if (getProp(a, prop) < getProp(b, prop)) { return mult * -1; }
                if (getProp(a, prop) > getProp(b, prop)) { return mult * 1; }
                return 0;
            });
            return keys;
        };
        var sortTrashElements = function (folder, oldkeys, prop, asc) {
            var root = files[TRASH];
            var test = folder ? filesOp.isFolder : filesOp.isFile;
            var keys = oldkeys.filter(function (e) {
                return test(e.element);
            });
            if (keys.length < 2) { return keys; }
            var mult = asc ? 1 : -1;
            var getProp = function (el, prop) {
                if (prop && !folder) {
                    var element = el.element;
                    var e = filesOp.getFileData(element);
                    if (prop === 'atime' || prop === 'ctime') {
                        return new Date(e[prop]);
                    }
                    return e.title.toLowerCase();
                }
                return el.name.toLowerCase();
            };
            keys.sort(function(a, b) {
                if (getProp(a, prop) < getProp(b, prop)) { return mult * -1; }
                if (getProp(a, prop) > getProp(b, prop)) { return mult * 1; }
                return 0;
            });
            return keys;
        };
        // Unsorted element are represented by "href" in an array: they don't have a filename
        // and they don't hav a hierarchical structure (folder/subfolders)
        var displayUnsorted = function ($container) {
            var unsorted = files[UNSORTED];
            if (allFilesSorted()) { return; }
            var $fileHeader = getFileListHeader(false);
            $container.append($fileHeader);
            var keys = unsorted;
            var sortedFiles = sortElements(false, [UNSORTED], keys, files[SORT_FILE_BY], !files[SORT_FILE_DESC], true);
            sortedFiles.forEach(function (href) {
                var file = filesOp.getFileData(href);
                if (!file) {
                    debug("getUnsortedFiles returns an element not present in filesData: ", href);
                    return;
                }
                var idx = files[UNSORTED].indexOf(href);
                var $icon = $fileIcon.clone();
                var $name = $('<span>', { 'class': 'file-element element' });
                addFileData(href, file.title, $name, false);
                var $element = $('<li>', {
                    draggable: true
                }).append($icon).append($name).dblclick(function () {
                    openFile(href);
                });
                var path = [UNSORTED, idx];
                $element.data('path', path);
                $element.click(function(e) {
                    e.stopPropagation();
                    onElementClick($element, path);
                });
                addDragAndDropHandlers($element, path, false, false);
                $container.append($element);
            });
        };

        var displayAllFiles = function ($container) {
            var allfiles = files[FILES_DATA];
            if (allfiles.length === 0) { return; }
            var $fileHeader = getFileListHeader(false);
            $container.append($fileHeader);
            var keys = allfiles;
            var sortedFiles = sortElements(false, [FILES_DATA], keys, files[SORT_FILE_BY], !files[SORT_FILE_DESC], false, true);
            sortedFiles.forEach(function (file) {
                var $icon = $fileIcon.clone();
                var $name = $('<span>', { 'class': 'file-element element' });
                addFileData(file.href, file.title, $name, false);
                var $element = $('<li>', {
                    draggable: false
                }).append($icon).append($name).dblclick(function () {
                    openFile(file.href);
                });
                $element.click(function(e) {
                    e.stopPropagation();
                    onElementClick($element);
                });
                $container.append($element);
            });
        };

        var displayTrashRoot = function ($list, $folderHeader, $fileHeader) {
            var filesList = [];
            var root = files[TRASH];
            // Elements in the trash are JS arrays (several elements can have the same name)
            [true,false].forEach(function (folder) {
                var testElement = filesOp.isFile;
                if (!folder) {
                    testElement = filesOp.isFolder;
                }
                Object.keys(root).forEach(function (key) {
                    if (!$.isArray(root[key])) {
                        logError("Trash element has a wrong type", root[key]);
                        return;
                    }
                    root[key].forEach(function (el, idx) {
                        if (testElement(el.element)) { return; }
                        var spath = [key, idx, 'element'];
                        filesList.push({
                            element: el.element,
                            spath: spath,
                            name: key
                        });
                    });
                });
            });
            var sortedFolders = sortTrashElements(true, filesList, null, !files[SORT_FOLDER_DESC]);
            var sortedFiles = sortTrashElements(false, filesList, files[SORT_FILE_BY], !files[SORT_FILE_DESC]);
            if (filesOp.hasSubfolder(root, true)) { $list.append($folderHeader); }
            sortedFolders.forEach(function (f) {
                var $element = createElement([TRASH], f.spath, root, true);
                $list.append($element);
            });
            if (filesOp.hasFile(root, true)) { $list.append($fileHeader); }
            sortedFiles.forEach(function (f) {
                var $element = createElement([TRASH], f.spath, root, false);
                $list.append($element);
            });
        };

        // Display the selected directory into the content part (rightside)
        // NOTE: Elements in the trash are not using the same storage structure as the others
        var displayDirectory = module.displayDirectory = function (path, force) {
            if (!appStatus.isReady && !force) { return; }
            appStatus.ready(false);
            currentPath = path;
            $content.html("");
            if (!path || path.length === 0) {
                path = [ROOT];
            }
            var isTrashRoot = filesOp.comparePath(path, [TRASH]);
            var isUnsorted = filesOp.comparePath(path, [UNSORTED]);
            var isAllFiles = filesOp.comparePath(path, [FILES_DATA]);

            var root = filesOp.findElement(files, path);
            if (typeof(root) === "undefined") {
                log(Messages.fm_unknownFolderError);
                debug("Unable to locate the selected directory: ", path);
                var parentPath = path.slice();
                parentPath.pop();
                displayDirectory(parentPath, true);
                return;
            }

            module.resetTree();

            setLastOpenedFolder(path);

            var $title = createTitle(path);

            var $dirContent = $('<div>', {id: FOLDER_CONTENT_ID});
            $dirContent.data('path', path);
            var mode = getViewMode();
            if (mode) {
                $dirContent.addClass(getViewModeClass());
            }
            var $list = $('<ul>').appendTo($dirContent);

            /*if (isUnsorted) {
                displayUnsorted($list);
                $content.append($title).append($dirContent);
                return;
            }*/

            var $modeButton = createViewModeButton().appendTo($title);

            var $folderHeader = getFolderListHeader();
            var $fileHeader = getFileListHeader(true);

            if (isUnsorted) {
                displayUnsorted($list);
            } else if (isAllFiles) {
                displayAllFiles($list);
            } else if (isTrashRoot) {
                displayTrashRoot($list, $folderHeader, $fileHeader);
            } else {
                $dirContent.contextmenu(openContentContextMenu);
                var $newFolderButton = createNewFolderButton().appendTo($title);
                if (filesOp.hasSubfolder(root)) { $list.append($folderHeader); }
                // display sub directories
                var keys = Object.keys(root);
                var sortedFolders = sortElements(true, path, keys, null, !files[SORT_FOLDER_DESC]);
                var sortedFiles = sortElements(false, path, keys, files[SORT_FILE_BY], !files[SORT_FILE_DESC]);
                sortedFolders.forEach(function (key) {
                    if (filesOp.isFile(root[key])) { return; }
                    var $element = createElement(path, key, root, true);
                    $element.appendTo($list);
                });
                if (filesOp.hasFile(root)) { $list.append($fileHeader); }
                // display files
                sortedFiles.forEach(function (key) {
                    if (filesOp.isFolder(root[key])) { return; }
                    var $element = createElement(path, key, root, false);
                    $element.appendTo($list);
                });
            }
            $content.append($title).append($dirContent);
            appStatus.ready(true);
        };

        var refreshFilesData = function () {
            $content.find('li').each(function (i, e) {
                var $el = $(e);
                if ($el.data('path')) {
                    var path = $el.data('path');
                    var element = filesOp.findElement(files, path);
                    if (!filesOp.isFile(element)) { return; }
                    var data = filesOp.getFileData(element);
                    $el.find('.title').attr('title', data.title).text(data.title);
                    $el.find('.atime').attr('title', getDate(data.atime)).text(getDate(data.atime));
                    $el.find('.ctime').attr('title', getDate(data.ctime)).text(getDate(data.ctime));
                }
            });
        };

        var createTreeElement = function (name, $icon, path, draggable, droppable, collapsable, active) {
            var $name = $('<span>', { 'class': 'folder-element element' }).text(name)
                .click(function () {
                    module.displayDirectory(path);
                });
            var $collapse;
            if (collapsable) {
                $collapse = $expandIcon.clone();
            }
            var $element = $('<li>', {
                draggable: draggable
            }).append($collapse).append($icon).append($name);
            if (collapsable) {
                $element.addClass('collapsed');
                $collapse.click(function() {
                    if ($element.hasClass('collapsed')) {
                        // It is closed, open it
                        $element.removeClass('collapsed');
                        setFolderOpened(path, true);
                        $collapse.removeClass('fa-plus-square-o');
                        $collapse.addClass('fa-minus-square-o');
                    } else {
                        // Collapse the folder
                        $element.addClass('collapsed');
                        setFolderOpened(path, false);
                        $collapse.removeClass('fa-minus-square-o');
                        $collapse.addClass('fa-plus-square-o');
                        // Change the current opened folder if it was collapsed
                        if (filesOp.isSubpath(currentPath, path)) {
                            displayDirectory(path);
                        }
                    }
                });
                if (wasFolderOpened(path) ||
                        (filesOp.isSubpath(currentPath, path) && path.length < currentPath.length)) {
                    $collapse.click();
                }
            }
            $element.data('path', path);
            addDragAndDropHandlers($element, path, true, droppable);
            if (active) { $name.addClass('active'); }
            return $element;
        };

        var createTree = function ($container, path) {
            var root = filesOp.findElement(files, path);

            // Display the root element in the tree
            var displayingRoot = filesOp.comparePath([ROOT], path);
            if (displayingRoot) {
                var isRootOpened = filesOp.comparePath([ROOT], currentPath);
                var $rootIcon = filesOp.isFolderEmpty(files[ROOT]) ?
                    (isRootOpened ? $folderOpenedEmptyIcon : $folderEmptyIcon) :
                    (isRootOpened ? $folderOpenedIcon : $folderIcon);
                var $rootElement = createTreeElement(ROOT_NAME, $rootIcon.clone(), [ROOT], false, true, false, isRootOpened);
                $rootElement.addClass('root');
                var $root = $('<ul>').append($rootElement).appendTo($container);
                $container = $rootElement;
            } else if (filesOp.isFolderEmpty(root)) { return; }

            // Display root content
            var $list = $('<ul>').appendTo($container);
            Object.keys(root).forEach(function (key) {
                // Do not display files in the menu
                if (filesOp.isFile(root[key])) { return; }
                var newPath = path.slice();
                newPath.push(key);
                var isCurrentFolder = filesOp.comparePath(newPath, currentPath);
                var isEmpty = filesOp.isFolderEmpty(root[key]);
                var subfolder = filesOp.hasSubfolder(root[key]);
                var $icon = isEmpty ?
                    (isCurrentFolder ? $folderOpenedEmptyIcon : $folderEmptyIcon) :
                    (isCurrentFolder ? $folderOpenedIcon : $folderIcon);
                var $element = createTreeElement(key, $icon.clone(), newPath, true, true, subfolder, isCurrentFolder);
                $element.appendTo($list);
                $element.contextmenu(openDirectoryContextMenu);
                createTree($element, newPath);
            });
        };

        var createUnsorted = function ($container, path) {
            var $icon = $unsortedIcon.clone();
            var isOpened = filesOp.comparePath(path, currentPath);
            var $unsortedElement = createTreeElement(UNSORTED_NAME, $icon, [UNSORTED], false, true, false, isOpened);
            $unsortedElement.addClass('root');
            var $unsortedList = $('<ul>', { id: 'unsortedTree' }).append($unsortedElement);
            $container.append($unsortedList);
        };

        var createAllFiles = function ($container, path) {
            var $icon = $unsortedIcon.clone();
            var isOpened = filesOp.comparePath(path, currentPath);
            var $allfilesElement = createTreeElement(FILES_DATA_NAME, $icon, [FILES_DATA], false, false, false, isOpened);
            $allfilesElement.addClass('root');
            var $allfilesList = $('<ul>', { id: 'allfilesTree' }).append($allfilesElement);
            $container.append($allfilesList);
        };

        var createTrash = function ($container, path) {
            var $icon = filesOp.isFolderEmpty(files[TRASH]) ? $trashEmptyIcon.clone() : $trashIcon.clone();
            var isOpened = filesOp.comparePath(path, currentPath);
            var $trash = $('<span>', {
                    'class': 'tree-trash element'
                }).text(TRASH_NAME).prepend($icon)
                .click(function () {
                    module.displayDirectory(path);
                });
            var $trashElement = $('<li>').append($trash);
            $trashElement.addClass('root');
            $trashElement.data('path', [TRASH]);
            addDragAndDropHandlers($trashElement, path, true, true);
            $trashElement.contextmenu(openTrashTreeContextMenu);
            if (isOpened) { $trash.addClass('active'); }

            var $trashList = $('<ul>', { id: 'trashTree' }).append($trashElement);
            $container.append($trashList);
        };

        var resetTree = module.resetTree = function () {
            $tree.html('');
            createTree($tree, [ROOT]);
            createUnsorted($tree, [UNSORTED]);
            createAllFiles($tree, [FILES_DATA]);
            createTrash($tree, [TRASH]);
        };

        var hideMenu = module.hideMenu = function () {
            $contextMenu.hide();
            $trashTreeContextMenu.hide();
            $trashContextMenu.hide();
            $contentContextMenu.hide();
        };

        var stringifyPath = function (path) {
            if (!$.isArray(path)) { return; }
            var rootName = function (s) {
                var prettyName;
                switch (s) {
                    case ROOT:
                        prettyName = ROOT_NAME;
                        break;
                    case UNSORTED:
                        prettyName = UNSORTED_NAME;
                        break;
                    case FILES_DATA:
                        prettyName = FILES_DATA_NAME;
                        break;
                    case TRASH:
                        prettyName = TRASH_NAME;
                        break;
                    default:
                        prettyName = s;
                }
                return prettyName;
            };
            var $div = $('<div>');
            var i = 0;
            var space = 10;
            path.forEach(function (s) {
                if (i === 0) { s = rootName(s) }
                $div.append($('<span>', {'style': 'margin: 0 0 0 ' + i * space + 'px;'}).text(s));
                $div.append($('<br>'));
                i++;
            });
            return $div.html();
        };

        $contextMenu.on("click", "a", function(e) {
            e.stopPropagation();
            var path = $(this).data('path');
            var $element = $(this).data('element');
            if (!$element || !path || path.length < 2) {
                log(Messages.fm_forbidden);
                debug("Directory context menu on a forbidden or unexisting element. ", $element, path);
                return;
            }
            if ($(this).hasClass("rename")) {
                displayRenameInput($element, path);
            }
            else if($(this).hasClass("delete")) {
                moveElements([path], [TRASH], false, refresh);
            }
            else if ($(this).hasClass('open')) {
                $element.dblclick();
            }
            else if ($(this).hasClass('newfolder')) {
                var onCreated = function (info) {
                    module.newFolder = info.newPath;
                    module.displayDirectory(path);;
                };
                filesOp.createNewFolder(path, null, onCreated);
            }
            module.hideMenu();
        });

        $contentContextMenu.on('click', 'a', function (e) {
            e.stopPropagation();
            var path = $(this).data('path');
            if ($(this).hasClass("newfolder")) {
                var onCreated = function (info) {
                    module.newFolder = info.newPath;
                    refresh();
                };
                filesOp.createNewFolder(path, null, onCreated);
            }
            else if ($(this).hasClass("newdoc")) {
                var type = $(this).data('type') || 'pad';
                $(this).attr('href','/' + type + '/#?path=' + encodeURIComponent(path));
            }
            module.hideMenu();
        });

        $trashTreeContextMenu.on('click', 'a', function (e) {
            e.stopPropagation();
            var path = $(this).data('path');
            var $element = $(this).data('element');
            if (!$element || !filesOp.comparePath(path, [TRASH])) {
                log(Messages.fm_forbidden);
                debug("Trash tree context menu on a forbidden or unexisting element. ", $element, path);
                return;
            }
            if ($(this).hasClass("empty")) {
                Cryptpad.confirm(Messages.fm_emptyTrashDialog, function(res) {
                    if (!res) { return; }
                    filesOp.emptyTrash(refresh);
                });
            }
            module.hideMenu();
        });

        $trashContextMenu.on('click', 'a', function (e) {
            e.stopPropagation();
            var path = $(this).data('path');
            var $element = $(this).data('element');
            if (!$element || !path || path.length < 2) {
                log(Messages.fm_forbidden);
                debug("Trash context menu on a forbidden or unexisting element. ", $element, path);
                return;
            }
            var name = path[path.length - 1];
            if ($(this).hasClass("remove")) {
                if (path.length === 4) { name = path[1]; }
                Cryptpad.confirm(Messages._getKey("fm_removePermanentlyDialog", [name]), function(res) {
                    if (!res) { return; }
                    filesOp.removeFromTrash(path, refresh);
                });
            }
            else if ($(this).hasClass("restore")) {
                if (path.length === 4) { name = path[1]; }
                Cryptpad.confirm(Messages._getKey("fm_restoreDialog", [name]), function(res) {
                    if (!res) { return; }
                    filesOp.restoreTrash(path, refresh);
                });
            }
            else if ($(this).hasClass("properties")) {
                if (path.length !== 4) { return; }
                var element = filesOp.getTrashElementData(path);
                var sPath = stringifyPath(element.path);
                Cryptpad.alert('<strong>' + Messages.fm_originalPath + "</strong>:<br>" + sPath);
            }
            module.hideMenu();
        });

        $(ifrw).on('click', function (e) {
            if (e.which !== 1) { return ; }
            removeSelected(e);
            removeInput(e);
            module.hideMenu(e);
        });
        $(ifrw).on('drag drop', function (e) {
            removeInput(e);
            module.hideMenu(e);
        });
        $(ifrw).on('mouseup drop', function (e) {
            $iframe.find('.droppable').removeClass('droppable');
        });
        $(ifrw).on('keydown', function (e) {
            pressKey(e.which, true);
        });
        $(ifrw).on('keyup', function (e) {
            pressKey(e.which, false);
        });
        $(ifrw).on('keydown', function (e) {
            if (e.which === 46) {
                var $selected = $iframe.find('.selected');
                if (!$selected.length) { return; }
                var paths = [];
                $selected.each(function (idx, elmt) {
                    if (!$(elmt).data('path')) { return; }
                    paths.push($(elmt).data('path'));
                });
                // If we are in the trash or if we are holding the "shift" key, delete permanently,
                // else move to trash
                if (filesOp.isPathInTrash(currentPath) || e.shiftKey) {
                    var todo = filesOp.removeFromTrash;
                    if (!filesOp.isPathInTrash(currentPath)) {
                        // If we are not in the trash, we just have to remove the key from root/unsorted
                        todo = filesOp.deletePathPermanently;
                    }
                    // If we are already in the trash, delete the elements permanently
                    var msg = Messages._getKey("fm_removeSeveralPermanentlyDialog", [paths.length]);
                    if (paths.length === 1) {
                        var path = paths[0];
                        var element = filesOp.findElement(files, path);
                        var name = filesOp.isInTrashRoot(path) ? path[1] : (filesOp.isPathInUnsorted(path) ? filesOp.getTitle(element) : path[path.length - 1]);
                        msg = Messages._getKey("fm_removePermanentlyDialog", [name]);
                    }
                    Cryptpad.confirm(msg, function(res) {
                        if (!res) { return; }
                        paths.forEach(function(p) {
                            todo(p);
                        });
                        refresh();
                    });
                    return;
                }
                moveElements(paths, [TRASH], false, refresh);
            }
        });

        files.on('change', [], function () {
            var path = arguments[2];
            if ((filesOp.isPathInUnsorted(currentPath) && filesOp.isPathInUnsorted(path)) ||
                    (path.length >= currentPath.length && filesOp.isSubpath(path, currentPath)) ||
                    (filesOp.isPathInTrash(currentPath) && filesOp.isPathInTrash(path))) {
                // Reload after 50ms to make sure all the change events have been received
                window.setTimeout(refresh, 200);
            } else if (path.length && path[0] === FILES_DATA) {
                refreshFilesData();
            }
            module.resetTree();
            return false;
        }).on('remove', [], function () {
            var path = arguments[1];
            if ((filesOp.isPathInUnsorted(currentPath) && filesOp.isPathInUnsorted(path)) ||
                    (path.length >= currentPath.length && filesOp.isSubpath(path, currentPath)) ||
                    (filesOp.isPathInTrash(currentPath) && filesOp.isPathInTrash(path))) {
                // Reload after 50ms to make sure all the change events have been received
                window.setTimeout(refresh, 200);
            }
            module.resetTree();
            return false;
        });

        refresh();
    };

    /*
    initLSOpened();
    init(filesObject);
    */



    // don't initialize until the store is ready.
    Cryptpad.ready(function () {
        if (window.location.hash && window.location.hash === "#iframe") {
            $('.top-bar').hide();
            $('#pad-iframe').css({
                top: "0px",
                height: "100%"
            });
            $iframe.find('body').addClass('iframe');
            window.location.hash = "";
            homePageIframe = true;
        }

        var hash = window.location.hash || localStorage.FS_hash;
        var secret = Cryptpad.getSecrets(hash);

        var listmapConfig = module.config = {
            data: {},
            websocketURL: Cryptpad.getWebsocketURL(),
            channel: secret.channel,
            readOnly: false,
            validateKey: secret.keys.validateKey || undefined,
            crypto: Crypto.createEncryptor(secret.keys),
        };

        var rt = window.rt = module.rt = Listmap.create(listmapConfig);
        rt.proxy.on('create', function (info) {
            var realtime = module.realtime = info.realtime;

            var editHash = Cryptpad.getEditHashFromKeys(info.channel, secret.keys);
            if (!window.location.hash) {
                localStorage.FS_hash = editHash;
            }

            module.patchText = TextPatcher.create({
                realtime: realtime,
                logging: true,
            });
        }).on('ready', function () {
            module.files = rt.proxy;
            if (JSON.stringify(rt.proxy) === '{}') {
                var store = Cryptpad.getStore(true);
                store.get(Cryptpad.storageKey, function (err, s) {
                    rt.proxy[FILES_DATA] = s;
                    initLocalStorage();
                    init(rt.proxy);
                });
                return;
            }
            initLocalStorage();
            init(rt.proxy);
        })
        .on('disconnect', function (info) {
            //setEditable(false);
            console.error('err');
            Cryptpad.alert(Messages.common_connectionLost);
        });
    });


});<|MERGE_RESOLUTION|>--- conflicted
+++ resolved
@@ -18,13 +18,6 @@
     var saveAs = window.saveAs;
     var $iframe = $('#pad-iframe').contents();
     var ifrw = $('#pad-iframe')[0].contentWindow;
-<<<<<<< HEAD
-    var homePageIframe = false;
-=======
-
-    var hash = window.location.hash.slice(1) || localStorage.FS_hash;
-    var secret = Cryptpad.getSecrets(hash);
->>>>>>> 8e6830d0
 
     var ROOT = "root";
     var ROOT_NAME = Messages.fm_rootName;
@@ -1373,7 +1366,7 @@
             homePageIframe = true;
         }
 
-        var hash = window.location.hash || localStorage.FS_hash;
+        var hash = window.location.hash.slice(1) || localStorage.FS_hash;
         var secret = Cryptpad.getSecrets(hash);
 
         var listmapConfig = module.config = {
