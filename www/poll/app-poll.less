--- conflicted
+++ resolved
@@ -287,11 +287,6 @@
                     height: 28px;
                     padding: 0px;
                     margin: 0px;
-<<<<<<< HEAD
-                    height: 100%;
-
-=======
->>>>>>> 00d88dd4
                     display: flex;
                     align-items: center;
                     .cp-app-poll-table-remove {
@@ -301,16 +296,10 @@
                         order: 3;
                     }
                     input {
-<<<<<<< HEAD
-                        order: 2;
-                        flex: 1;
-                        height: 100%;
-=======
                         min-width: 0;
                         order: 2;
                         flex: 1;
                         height: 24px;
->>>>>>> 00d88dd4
                         border: 0px;
                         margin: 2px;
                         &[disabled] {
