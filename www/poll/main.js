--- conflicted
+++ resolved
@@ -484,7 +484,6 @@
         });
     };
 
-<<<<<<< HEAD
     var updateDefaultTitle = function (defaultTitle) {
         defaultName = defaultTitle;
         APP.$bar.find('.' + Toolbar.constants.title).find('input').attr("placeholder", defaultName);
@@ -492,31 +491,15 @@
     var renameCb = function (err, title) {
         if (err) { return; }
         document.title = title;
-        APP.proxy.info.title = title;
+        APP.proxy.info.title = title === defaultName ? "" : title;
     };
 
     var suggestName = function (fallback) {
-        return (document.title === defaultName) ? "" : document.title;
-    };
-=======
-            var updateDefaultTitle = function (defaultTitle) {
-                defaultName = defaultTitle;
-                APP.$bar.find('.' + Toolbar.constants.title).find('input').attr("placeholder", defaultName);
-            };
-            var renameCb = function (err, title) {
-                if (err) { return; }
-                document.title = title;
-                APP.proxy.info.title = title === defaultName ? "" : title;
-            };
-
-            var suggestName = function (fallback) {
-                if (document.title === defaultName) {
-                    return fallback || "";
-                }
-                return document.title || defaultName || "";
-            };
->>>>>>> 141f8f77
-
+        if (document.title === defaultName) {
+            return fallback || "";
+        }
+        return document.title || defaultName || "";
+    };
 
     var copyObject = function (obj) {
         return JSON.parse(JSON.stringify(obj));
@@ -750,7 +733,6 @@
 
         // set the hash
         if (!readOnly) { Cryptpad.replaceHash(editHash); }
-<<<<<<< HEAD
 
         Cryptpad.getPadTitle(function (err, title) {
             if (err) {
@@ -760,8 +742,6 @@
             }
             updateTitle(title || defaultName);
         });
-=======
->>>>>>> 141f8f77
     };
 
     var disconnect = function (info) {
