@import (reference) '../../customize/src/less2/include/framework.less';
@import (reference) '../../customize/src/less2/include/sidebar-layout.less';

&.cp-app-convert {

    .framework_min_main(
        @bg-color: @colortheme_apps[default],
    );
    .sidebar-layout_main();

    // body
    display: flex;
    flex-flow: column;
    background-color: @cp_app-bg;

<<<<<<< HEAD
    iframe[name="frameEditor"] {
        display: none;
=======
    input[type="file"] {
        padding: 5px !important;
        margin-bottom: 5px;
>>>>>>> ce8f1084
    }
}<|MERGE_RESOLUTION|>--- conflicted
+++ resolved
@@ -13,13 +13,11 @@
     flex-flow: column;
     background-color: @cp_app-bg;
 
-<<<<<<< HEAD
     iframe[name="frameEditor"] {
         display: none;
-=======
+    }
     input[type="file"] {
         padding: 5px !important;
         margin-bottom: 5px;
->>>>>>> ce8f1084
     }
 }