require.config({ paths: { 'json.sortify': '/bower_components/json.sortify/dist/JSON.sortify' } });
define([
    '/api/config?cb=' + Math.random().toString(16).substring(2),
    '/common/messages.js',
    '/common/crypto.js',
    '/common/RealtimeTextSocket.js',
    '/common/hyperjson.js',
    '/common/hyperscript.js',
    '/_socket/toolbar.js',
    '/common/cursor.js',
    '/common/json-ot.js',
    '/common/TypingTests.js',
    'json.sortify',
    '/bower_components/diff-dom/diffDOM.js',
    '/bower_components/jquery/dist/jquery.min.js',
    '/customize/pad.js'
], function (Config, Messages, Crypto, realtimeInput, Hyperjson, Hyperscript, Toolbar, Cursor, JsonOT, TypingTest, JSONSortify) {
    var $ = window.jQuery;
    var ifrw = $('#pad-iframe')[0].contentWindow;
    var Ckeditor; // to be initialized later...
    var DiffDom = window.diffDOM;

    var stringify = function (obj) {
        return JSONSortify(obj);
    };

    window.Hyperjson = Hyperjson;

    var hjsonToDom = function (H) {
        return Hyperjson.callOn(H, Hyperscript);
    };

    var userName = Crypto.rand64(8),
        toolbar;

    var module = window.REALTIME_MODULE = {
        Hyperjson: Hyperjson,
        Hyperscript: Hyperscript
    };

    var isNotMagicLine = function (el) {
        // factor as:
        // return !(el.tagName === 'SPAN' && el.contentEditable === 'false');
        var filter = (el.tagName === 'SPAN' &&
            el.getAttribute('contentEditable') === 'false');
        if (filter) {
            console.log("[hyperjson.serializer] prevented an element" +
                "from being serialized:", el);
            return false;
        }
        return true;
    };

    /* catch `type="_moz"` before it goes over the wire */
    var brFilter = function (hj) {
        if (hj[1].type === '_moz') { hj[1].type = undefined; }
        return hj;
    };

    var stringifyDOM = function (dom) {
        return JSON.stringify(Hyperjson.fromDOM(dom, isNotMagicLine, brFilter));
    };

    var andThen = function (Ckeditor) {
        $(window).on('hashchange', function() {
            window.location.reload();
        });
        if (window.location.href.indexOf('#') === -1) {
            window.location.href = window.location.href + '#' + Crypto.genKey();
            return;
        }

        var fixThings = false;
        var key = Crypto.parseKey(window.location.hash.substring(1));
        var editor = window.editor = Ckeditor.replace('editor1', {
            // https://dev.ckeditor.com/ticket/10907
            needsBrFiller: fixThings,
            needsNbspFiller: fixThings,
            removeButtons: 'Source,Maximize',
            // magicline plugin inserts html crap into the document which is not part of the
            // document itself and causes problems when it's sent across the wire and reflected back
            // but we filter it now, so that's ok.
            removePlugins: 'resize'
        });

        editor.on('instanceReady', function (Ckeditor) {
            editor.execCommand('maximize');
            var documentBody = ifrw.$('iframe')[0].contentDocument.body;

            documentBody.innerHTML = Messages.initialState;

            var inner = window.inner = documentBody;
            var cursor = window.cursor = Cursor(inner);



            var setEditable = function (bool) {
                // careful about putting attributes onto the DOM
                // they get put into the chain, and you can have trouble
                // getting rid of them later

                //inner.style.backgroundColor = bool? 'white': 'grey';
                inner.setAttribute('contenteditable', bool);
            };

            // don't let the user edit until the pad is ready
            setEditable(false);

            var diffOptions = {
                preDiffApply: function (info) {
                    /* DiffDOM will filter out magicline plugin elements
                        in practice this will make it impossible to use it
                        while someone else is typing, which could be annoying.

                        we should check when such an element is going to be
                        removed, and prevent that from happening. */
                    if (info.node && info.node.tagName === 'SPAN' &&
                        info.node.getAttribute('contentEditable') === "false") {
                        // it seems to be a magicline plugin element...
                        if (info.diff.action === 'removeElement') {
                            // and you're about to remove it...
                            // this probably isn't what you want

                            /*
                                I have never seen this in the console, but the
                                magic line is still getting removed on remote
                                edits. This suggests that it's getting removed
                                by something other than diffDom.
                            */
                            console.log("preventing removal of the magic line!");

                            // return true to prevent diff application
                            return true;
                        }
                    }

                    // no use trying to recover the cursor if it doesn't exist
                    if (!cursor.exists()) { return; }

                    /*  frame is either 0, 1, 2, or 3, depending on which
                        cursor frames were affected: none, first, last, or both
                    */
                    var frame = info.frame = cursor.inNode(info.node);

                    if (!frame) { return; }

                    if (typeof info.diff.oldValue === 'string' && typeof info.diff.newValue === 'string') {
                        var pushes = cursor.pushDelta(info.diff.oldValue, info.diff.newValue);

                        if (frame & 1) {
                            // push cursor start if necessary
                            if (pushes.commonStart < cursor.Range.start.offset) {
                                cursor.Range.start.offset += pushes.delta;
                            }
                        }
                        if (frame & 2) {
                            // push cursor end if necessary
                            if (pushes.commonStart < cursor.Range.end.offset) {
                                cursor.Range.end.offset += pushes.delta;
                            }
                        }
                    }
                },
                postDiffApply: function (info) {
                    if (info.frame) {
                        if (info.node) {
                            if (info.frame & 1) { cursor.fixStart(info.node); }
                            if (info.frame & 2) { cursor.fixEnd(info.node); }
                        } else { console.error("info.node did not exist"); }

                        var sel = cursor.makeSelection();
                        var range = cursor.makeRange();

                        cursor.fixSelection(sel, range);
                    }
                }
            };

            var now = function () { return new Date().getTime(); };

            var realtimeOptions = {
                // configuration :D
                doc: inner,

                // provide initialstate...
<<<<<<< HEAD
                initialState: stringifyDOM(inner) || '{}',
=======
                initialState: stringify(Hyperjson
                    .fromDOM(inner, isNotMagicLine)) || '{}',
>>>>>>> 698338b4

                // really basic operational transform
                // reject patch if it results in invalid JSON
                transformFunction : JsonOT.validate,

                websocketURL: Config.websocketURL,

                // username
                userName: userName,

                // communication channel name
                channel: key.channel,

                // encryption key
                cryptKey: key.cryptKey
            };

            var DD = new DiffDom(diffOptions);

            // apply patches, and try not to lose the cursor in the process!
            var applyHjson = function (shjson) {
                var userDocStateDom = hjsonToDom(JSON.parse(shjson));

                /*  in the DOM contentEditable is "false"
                    while "contenteditable" is undefined.

                    When it goes over the wire, it seems hyperjson transforms it.
                    of course, hyperjson simply gets attributes from the DOM.

                    el.attributes returns 'contenteditable', so we have to correct for that

                    There are quite possibly all sorts of other attributes which might lose
                    information, and we won't know what they are until after we've lost them.

                    this comes from hyperscript line 101. FIXME maybe
                */
                userDocStateDom.setAttribute("contenteditable", "true"); // lol wtf
                var patch = (DD).diff(inner, userDocStateDom);
                (DD).apply(inner, patch);
            };

            var initializing = true;

            var onRemote = realtimeOptions.onRemote = function (info) {
                if (initializing) { return; }

                var shjson = info.realtime.getUserDoc();

                // remember where the cursor is
                cursor.update();

                // build a dom from HJSON, diff, and patch the editor
                applyHjson(shjson);

<<<<<<< HEAD
                var shjson2 = stringifyDOM(inner);

=======
                var shjson2 = stringify(Hyperjson.fromDOM(inner));
>>>>>>> 698338b4
                if (shjson2 !== shjson) {
                    console.error("shjson2 !== shjson");
                    module.realtimeInput.patchText(shjson2);
                }
            };

            var onInit = realtimeOptions.onInit = function (info) {
                var $bar = $('#pad-iframe')[0].contentWindow.$('#cke_1_toolbox');
                toolbar = info.realtime.toolbar = Toolbar.create($bar, userName, info.realtime);

                /* TODO handle disconnects and such*/
            };

            var onReady = realtimeOptions.onReady = function (info) {
                console.log("Unlocking editor");
                initializing = false;
                setEditable(true);

                var shjson = info.realtime.getUserDoc();

                applyHjson(shjson);
            };

            var onAbort = realtimeOptions.onAbort = function (info) {
                console.log("Aborting the session!");
                // stop the user from continuing to edit
                // by setting the editable to false
                setEditable(false);
                toolbar.failed();
            };

            var rti = module.realtimeInput = realtimeInput.start(realtimeOptions);


            /*  It's incredibly important that you assign 'rti.onLocal'
                It's used inside of realtimeInput to make sure that all changes
                make it into chainpad.

                It's being assigned this way because it can't be passed in, and
                and can't be easily returned from realtime input without making
                the code less extensible.
            */
            var propogate = rti.onLocal = function () {
<<<<<<< HEAD
                var shjson = stringifyDOM(inner);
=======
                var shjson = stringify(Hyperjson.fromDOM(inner, isNotMagicLine, brFilter));
>>>>>>> 698338b4
                if (!rti.patchText(shjson)) {
                    return;
                }
                rti.onEvent(shjson);
            };

            /* hitting enter makes a new line, but places the cursor inside
                of the <br> instead of the <p>. This makes it such that you
                cannot type until you click, which is rather unnacceptable.
                If the cursor is ever inside such a <br>, you probably want
                to push it out to the parent element, which ought to be a
                paragraph tag. This needs to be done on keydown, otherwise
                the first such keypress will not be inserted into the P. */
            inner.addEventListener('keydown', cursor.brFix);

            var easyTest = window.easyTest = function () {
                cursor.update();
                var start = cursor.Range.start;
                var test = TypingTest.testInput(inner, start.el, start.offset, propogate);
                propogate();
                return test;
            };

            editor.on('change', propogate);
        });
    };

    var interval = 100;
    var first = function () {
        Ckeditor = ifrw.CKEDITOR;
        if (Ckeditor) {
            andThen(Ckeditor);
        } else {
            console.log("Ckeditor was not defined. Trying again in %sms",interval);
            setTimeout(first, interval);
        }
    };

    $(first);
});<|MERGE_RESOLUTION|>--- conflicted
+++ resolved
@@ -58,7 +58,7 @@
     };
 
     var stringifyDOM = function (dom) {
-        return JSON.stringify(Hyperjson.fromDOM(dom, isNotMagicLine, brFilter));
+        return stringify(Hyperjson.fromDOM(dom, isNotMagicLine, brFilter));
     };
 
     var andThen = function (Ckeditor) {
@@ -183,12 +183,7 @@
                 doc: inner,
 
                 // provide initialstate...
-<<<<<<< HEAD
                 initialState: stringifyDOM(inner) || '{}',
-=======
-                initialState: stringify(Hyperjson
-                    .fromDOM(inner, isNotMagicLine)) || '{}',
->>>>>>> 698338b4
 
                 // really basic operational transform
                 // reject patch if it results in invalid JSON
@@ -243,12 +238,7 @@
                 // build a dom from HJSON, diff, and patch the editor
                 applyHjson(shjson);
 
-<<<<<<< HEAD
                 var shjson2 = stringifyDOM(inner);
-
-=======
-                var shjson2 = stringify(Hyperjson.fromDOM(inner));
->>>>>>> 698338b4
                 if (shjson2 !== shjson) {
                     console.error("shjson2 !== shjson");
                     module.realtimeInput.patchText(shjson2);
@@ -292,11 +282,7 @@
                 the code less extensible.
             */
             var propogate = rti.onLocal = function () {
-<<<<<<< HEAD
                 var shjson = stringifyDOM(inner);
-=======
-                var shjson = stringify(Hyperjson.fromDOM(inner, isNotMagicLine, brFilter));
->>>>>>> 698338b4
                 if (!rti.patchText(shjson)) {
                     return;
                 }
