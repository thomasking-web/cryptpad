--- conflicted
+++ resolved
@@ -382,13 +382,9 @@
         var $displayName = $userAdmin.find('.'+displayNameCls);
 
         var $avatar = $userAdmin.find('.cp-dropdown-button-title');
-<<<<<<< HEAD
-        var oldUrl;
         var loadingAvatar;
         var to;
-=======
         var oldUrl = '';
->>>>>>> fc069dac
         var updateButton = function () {
             var myData = metadataMgr.getUserData();
             if (!myData) { return; }
@@ -483,17 +479,6 @@
                         return;
                     }
                 }
-<<<<<<< HEAD
-            }
-        };
-        common.initFilePicker(fileDialogCfg);
-        var pickerCfg = {
-            types: [type],
-            where: ['template']
-        };
-        console.log(pickerCfg);
-        common.openFilePicker(pickerCfg);
-=======
             };
             common.initFilePicker(fileDialogCfg);
             var pickerCfg = {
@@ -508,7 +493,6 @@
                 Cryptpad.confirm(Messages.useTemplate, onConfirm);
             }
         });
->>>>>>> fc069dac
     };
 
     return UI;
