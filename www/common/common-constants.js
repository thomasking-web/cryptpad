// SPDX-FileCopyrightText: 2023 XWiki CryptPad Team <contact@cryptpad.org> and contributors
//
// SPDX-License-Identifier: AGPL-3.0-or-later

define(['/customize/application_config.js'], function (AppConfig) {
    return {
        // localStorage
        userHashKey: 'User_hash',
        userNameKey: 'User_name',
        blockHashKey: 'Block_hash',
        fileHashKey: 'FS_hash',
        sessionJWT: 'Session_JWT',
        ssoSeed: 'SSO_seed',

        // Store
        displayNameKey: 'cryptpad.username',
        oldStorageKey: 'CryptPad_RECENTPADS',
        storageKey: 'filesData',
        tokenKey: 'loginToken',
        prefersDriveRedirectKey: 'prefersDriveRedirect',
        isPremiumKey: 'isPremiumUser',
        displayPadCreationScreen: 'displayPadCreationScreen',
        deprecatedKey: 'deprecated',
        MAX_TEAMS_SLOTS: AppConfig.maxTeamsSlots || 5,
        MAX_TEAMS_OWNED: AppConfig.maxOwnedTeams || 5,
        MAX_PREMIUM_TEAMS_SLOTS: Math.max(AppConfig.maxTeamsSlots || 0, AppConfig.maxPremiumTeamsSlots || 0) || 5,
        MAX_PREMIUM_TEAMS_OWNED: Math.max(AppConfig.maxTeamsOwned || 0, AppConfig.maxPremiumTeamsOwned || 0) || 5,
        // Apps
<<<<<<< HEAD
        criticalApps: ['profile', 'settings', 'debug', 'admin', 'support', 'notifications', 'calendar', 'newadmin', 'moderation'],
=======
        criticalApps: ['profile', 'settings', 'debug', 'admin', 'support', 'notifications', 'calendar', 'oldadmin'], // XXX
>>>>>>> 25522dec
        earlyAccessApps: ['doc', 'presentation']
    };
});<|MERGE_RESOLUTION|>--- conflicted
+++ resolved
@@ -26,11 +26,7 @@
         MAX_PREMIUM_TEAMS_SLOTS: Math.max(AppConfig.maxTeamsSlots || 0, AppConfig.maxPremiumTeamsSlots || 0) || 5,
         MAX_PREMIUM_TEAMS_OWNED: Math.max(AppConfig.maxTeamsOwned || 0, AppConfig.maxPremiumTeamsOwned || 0) || 5,
         // Apps
-<<<<<<< HEAD
-        criticalApps: ['profile', 'settings', 'debug', 'admin', 'support', 'notifications', 'calendar', 'newadmin', 'moderation'],
-=======
-        criticalApps: ['profile', 'settings', 'debug', 'admin', 'support', 'notifications', 'calendar', 'oldadmin'], // XXX
->>>>>>> 25522dec
+        criticalApps: ['profile', 'settings', 'debug', 'admin', 'support', 'notifications', 'calendar', 'moderation', 'oldadmin'], // XXX oldadmin
         earlyAccessApps: ['doc', 'presentation']
     };
 });