define([
    'jquery',
    '/customize/application_config.js',
    '/api/config'
], function ($, Config, ApiConfig) {
    var Messages = {};
    var Cryptpad;

    var Bar = {
        constants: {},
    };

    var SPINNER_DISAPPEAR_TIME = 1000;

    // Toolbar parts
    var TOOLBAR_CLS = Bar.constants.toolbar = 'cryptpad-toolbar';
    var TOP_CLS = Bar.constants.top = 'cryptpad-toolbar-top';
    var LEFTSIDE_CLS = Bar.constants.leftside = 'cryptpad-toolbar-leftside';
    var RIGHTSIDE_CLS = Bar.constants.rightside = 'cryptpad-toolbar-rightside';
    var DRAWER_CLS = Bar.constants.drawer = 'drawer-content';
    var HISTORY_CLS = Bar.constants.history = 'cryptpad-toolbar-history';

    // Userlist
    var USERLIST_CLS = Bar.constants.userlist = "cryptpad-dropdown-users";
    var EDITSHARE_CLS = Bar.constants.editShare = "cryptpad-dropdown-editShare";
    var VIEWSHARE_CLS = Bar.constants.viewShare = "cryptpad-dropdown-viewShare";
    var SHARE_CLS = Bar.constants.viewShare = "cryptpad-dropdown-share";

    // Top parts
    var USER_CLS = Bar.constants.userAdmin = "cryptpad-user";
    var SPINNER_CLS = Bar.constants.spinner = 'cryptpad-spinner';
    var STATE_CLS = Bar.constants.state = 'cryptpad-state';
    var LAG_CLS = Bar.constants.lag = 'cryptpad-lag';
    var LIMIT_CLS = Bar.constants.lag = 'cryptpad-limit';
    var TITLE_CLS = Bar.constants.title = "cryptpad-title";
    var NEWPAD_CLS = Bar.constants.newpad = "cryptpad-new";
    var UPGRADE_CLS = Bar.constants.upgrade = "cryptpad-upgrade";

    // User admin menu
    var USERADMIN_CLS = Bar.constants.user = 'cryptpad-user-dropdown';
    var USERNAME_CLS = Bar.constants.username = 'cryptpad-toolbar-username';
    var READONLY_CLS = Bar.constants.readonly = 'cryptpad-readonly';
    var USERBUTTON_CLS = Bar.constants.changeUsername = "cryptpad-change-username";

    // Create the toolbar element

    var uid = function () {
        return 'cryptpad-uid-' + String(Math.random()).substring(2);
    };

    var createRealtimeToolbar = function (config) {
        if (!config.$container) { return; }
        var $container = config.$container;
        var $toolbar = $('<div>', {
            'class': TOOLBAR_CLS,
            id: uid(),
        });

        var parsed = Cryptpad.parsePadUrl(window.location.href);
        if (typeof parsed.type === "string") {
            config.$container.parents('body').addClass('app-' + parsed.type);
        }

        var $topContainer = $('<div>', {'class': TOP_CLS});
        $('<span>', {'class': 'filler'}).appendTo($topContainer);
        var $userContainer = $('<span>', {
            'class': USER_CLS
        }).appendTo($topContainer);
        $('<button>', {'class': UPGRADE_CLS + ' buttonSuccess'}).hide().appendTo($userContainer);
        $('<span>', {'class': SPINNER_CLS}).hide().appendTo($userContainer);
        $('<span>', {'class': STATE_CLS}).hide().appendTo($userContainer);
        $('<span>', {'class': LAG_CLS}).hide().appendTo($userContainer);
        $('<span>', {'class': LIMIT_CLS}).hide().appendTo($userContainer);
        $('<span>', {'class': NEWPAD_CLS + ' dropdown-bar'}).hide().appendTo($userContainer);
        $('<span>', {'class': USERADMIN_CLS + ' dropdown-bar'}).hide().appendTo($userContainer);

        $toolbar.append($topContainer)
        .append($('<div>', {'class': LEFTSIDE_CLS}))
        .append($('<div>', {'class': RIGHTSIDE_CLS}))
        .append($('<div>', {'class': HISTORY_CLS}));

        var $rightside = $toolbar.find('.'+RIGHTSIDE_CLS);
        if (!config.hideDrawer) {
            var $drawerContent = $('<div>', {
                'class': DRAWER_CLS,// + ' dropdown-bar-content cryptpad-dropdown'
                'tabindex': 1
            }).appendTo($rightside).hide();
            var $drawer = Cryptpad.createButton('more', true).appendTo($rightside);
            $drawer.click(function () {
                $drawerContent.toggle();
                $drawer.removeClass('active');
                if ($drawerContent.is(':visible')) {
                    $drawer.addClass('active');
                    $drawerContent.focus();
                }
            });
            var onBlur = function (e) {
                if (e.relatedTarget) {
                    if ($(e.relatedTarget).is('.drawer-button')) { return; }
                    if ($(e.relatedTarget).parents('.'+DRAWER_CLS).length) {
                        $(e.relatedTarget).blur(onBlur);
                        return;
                    }
                }
                $drawer.removeClass('active');
                $drawerContent.hide();
            };
            $drawerContent.blur(onBlur);
        }

        // The 'notitle' class removes the line added for the title with a small screen
        if (!config.title || typeof config.title !== "object") {
            $toolbar.addClass('notitle');
        }

        $container.prepend($toolbar);

        $container.on('drop dragover', function (e) {
            e.preventDefault();
            e.stopPropagation();
        });
        return $toolbar;
    };

    // Userlist elements

    var checkSynchronizing = function (toolbar, config) {
        if (!toolbar.state) { return; }
        var userList = config.userList.list.users;
        var userNetfluxId = config.userList.userNetfluxId;
        var meIdx = userList.indexOf(userNetfluxId);
        if (meIdx === -1) {
            toolbar.state.text(Messages.synchronizing);
            return;
        }
        toolbar.state.text('');
    };
    var getOtherUsers = function(config) {
        var userList = config.userList.list.users;
        var userData = config.userList.data;

        var i = 0; // duplicates counter
        var list = [];

        // Display only one time each user (if he is connected in multiple tabs)
        var uids = [];
        userList.forEach(function(user) {
            //if (user !== userNetfluxId) {
                var data = userData[user] || {};
                var userId = data.uid;
                if (!userId) { return; }
                data.netfluxId = user;
                if (uids.indexOf(userId) === -1) {// && (!myUid || userId !== myUid)) {
                    uids.push(userId);
                    list.push(data);
                } else { i++; }
            //}
        });
        return {
            list: list,
            duplicates: i
        };
    };
    var arrayIntersect = function(a, b) {
        return $.grep(a, function(i) {
            return $.inArray(i, b) > -1;
        });
    };
    var avatars = {};
    var updateUserList = function (toolbar, config) {
        // Make sure the elements are displayed
        var $userButtons = toolbar.userlist;
        var $userlistContent = toolbar.userlistContent;

        var userList = config.userList.list.users;
        var userData = config.userList.data;
        var userNetfluxId = config.userList.userNetfluxId;

        var numberOfUsers = userList.length;

        // If we are using old pads (readonly unavailable), only editing users are in userList.
        // With new pads, we also have readonly users in userList, so we have to intersect with
        // the userData to have only the editing users. We can't use userData directly since it
        // may contain data about users that have already left the channel.
        userList = config.readOnly === -1 ? userList : arrayIntersect(userList, Object.keys(userData));

        // Names of editing users
        var others = getOtherUsers(config);
        var editUsersNames = others.list;
        var duplicates = others.duplicates; // Number of duplicates

        editUsersNames.sort(function (a, b) {
            var na = a.name || Messages.anonymous;
            var nb = b.name || Messages.anonymous;
            return na.toLowerCase() > nb.toLowerCase();
        });

        var numberOfEditUsers = userList.length - duplicates;
        var numberOfViewUsers = numberOfUsers - userList.length;

        // Update the userlist
        var $editUsers = $userlistContent.find('.' + USERLIST_CLS).html('');


        var $editUsersList = $('<div>', {'class': 'userlist-others'});

        // Editors
        editUsersNames.forEach(function (data) {
            var name = data.name || Messages.anonymous;
<<<<<<< HEAD
            var $name = $('<span>', {'class': 'name'}).text(name);
            var $span = $('<span>', {'title': name, 'class': 'avatar'});
=======
            var $span = $('<span>', {'title': name});
            var $rightCol = $('<span>', {'class': 'right-col'});
            $('<span>', {'class': 'name'}).text(name).appendTo($rightCol);
            var proxy = Cryptpad.getProxy();
            if (Cryptpad.isLoggedIn() && data.edPublic && data.edPublic !== proxy.edPublic) {
                if (!proxy.friends || !proxy.friends[data.edPublic]) {
                    var $button = $('<button>', {'class': 'friend'}).appendTo($rightCol);
                    $button.text('Add friend').click(function (e) {
                        e.stopPropagation();
                        Cryptpad.inviteFromUserlist(Cryptpad, data.netfluxId);
                    });
                }
            }
>>>>>>> 1c531ccd
            if (data.profile) {
                $span.addClass('clickable');
                $span.click(function () {
                    window.open('/profile/#' + data.profile);
                });
            }
            if (data.avatar && avatars[data.avatar]) {
                $span.append(avatars[data.avatar]);
                $span.append($rightCol);
            } else {
                Cryptpad.displayAvatar($span, data.avatar, name, function ($img) {
                    if (data.avatar && $img) {
                        avatars[data.avatar] = $img[0].outerHTML;
                    }
                    $span.append($rightCol);
                });
            }
            $span.data('uid', data.uid);
            $editUsersList.append($span);
        });
        $editUsers.append($editUsersList);

        // Viewers
        if (numberOfViewUsers > 0) {
            var viewText = '<div class="viewer">';
            var viewerText = numberOfViewUsers !== 1 ? Messages.viewers : Messages.viewer;
            viewText += numberOfViewUsers + ' ' + viewerText + '</div>';
            $editUsers.append(viewText);
        }

        // Update the buttons
        var fa_editusers = '<span class="fa fa-users"></span>';
        var fa_viewusers = '<span class="fa fa-eye"></span>';
        var $spansmall = $('<span>').html(fa_editusers + ' ' + numberOfEditUsers + '&nbsp;&nbsp; ' + fa_viewusers + ' ' + numberOfViewUsers);
        $userButtons.find('.buttonTitle').html('').append($spansmall);

        // Change username in useradmin dropdown
        if (config.displayed.indexOf('useradmin') !== -1) {
            var $userAdminElement = toolbar.$userAdmin;
            var $userElement = $userAdminElement.find('.' + USERNAME_CLS);
            $userElement.show();
            if (config.readOnly === 1) {
                $userElement.addClass(READONLY_CLS).text(Messages.readonly);
            }
            else {
                var name = userData[userNetfluxId] && userData[userNetfluxId].name;
                if (!name) {
                    name = Messages.anonymous;
                }
                $userElement.removeClass(READONLY_CLS).text(name);
            }
        }
    };

    var initUserList = function (toolbar, config) {
        if (config.userList && config.userList.list && config.userList.userNetfluxId) {
            var userList = config.userList.list;
            userList.change.push(function () {
                var users = userList.users;
                if (users.indexOf(config.userList.userNetfluxId) !== -1) {toolbar.connected = true;}
                if (!toolbar.connected) { return; }
                checkSynchronizing(toolbar, config);
                if (config.userList.data) {
                    updateUserList(toolbar, config);
                }
            });
        }
    };


    // Create sub-elements

    var createUserList = function (toolbar, config) {
        if (!config.userList || !config.userList.list ||
            !config.userList.data || !config.userList.userNetfluxId) {
            throw new Error("You must provide a `userList` object to display the userlist");
        }
        var $content = $('<div>', {'class': 'userlist-drawer'});
        $content.on('drop dragover', function (e) {
            e.preventDefault();
            e.stopPropagation();
        });
        var $closeIcon = $('<span>', {"class": "fa fa-window-close close"}).appendTo($content);
        $('<h2>').text(Messages.users).appendTo($content);
        $('<p>', {'class': USERLIST_CLS}).appendTo($content);

        toolbar.userlistContent = $content;

        var $container = $('<span>', {id: 'userButtons'});

        var $button = $('<button>').appendTo($container);
        $('<span>',{'class': 'buttonTitle'}).appendTo($button);

        toolbar.$leftside.prepend($('<span>', {'class': 'separator'}));
        toolbar.$leftside.prepend($container);

        if (config.$contentContainer) {
            config.$contentContainer.prepend($content);
        }

        var $ck = config.$container.find('.cke_toolbox_main');
        var mobile = $('body').width() <= 600;
        var hide = function () {
            $content.hide();
            $button.removeClass('active');
            $ck.css({
                'padding-left': '',
            });
        };
        var show = function () {
            $content.show();
            if (mobile) {
                $ck.hide();
            }
            $button.addClass('active');
            $ck.css({
                'padding-left': '175px',
            });
            var h = $ck.is(':visible') ? -$ck.height() : 0;
            $content.css('margin-top', h+'px');
        };
        $(window).on('cryptpad-ck-toolbar', function () {
            if (mobile && $ck.is(':visible')) { return void hide(); }
            if ($content.is(':visible')) { return void show(); }
            hide();
        });
        $(window).on('resize', function () {
            mobile = $('body').width() <= 600;
            var h = $ck.is(':visible') ? -$ck.height() : 0;
            $content.css('margin-top', h+'px');
        });
        $closeIcon.click(hide);
        $button.click(function () {
            var visible = $content.is(':visible');
            if (visible) { hide(); }
            else { show(); }
            visible = !visible;
            Cryptpad.setAttribute('userlist-drawer', visible);
            Cryptpad.feedback(visible?'USERLIST_SHOW': 'USERLIST_HIDE');
        });


        Cryptpad.getAttribute('userlist-drawer', function (err, val) {
            if (val === false || mobile) { return void hide(); }
            show();
        });

        return $container;
    };

    var createShare = function (toolbar, config) {
        var secret = Cryptpad.find(config, ['share', 'secret']);
        var channel = Cryptpad.find(config, ['share', 'channel']);
        if (!secret || !channel) {
            throw new Error("Unable to display the share button: share.secret and share.channel required");
        }
        Cryptpad.getRecentPads(function (err, recent) {
            var $shareIcon = $('<span>', {'class': 'fa fa-share-alt'});
            var hashes = Cryptpad.getHashes(channel, secret);
            var options = [];

            // If we have a stronger version in drive, add it and add a redirect button
            var stronger = recent && Cryptpad.findStronger(null, recent);
            if (stronger) {
                var parsed = Cryptpad.parsePadUrl(stronger);
                hashes.editHash = parsed.hash;
            }

            if (hashes.editHash) {
                options.push({
                    tag: 'a',
                    attributes: {title: Messages.editShareTitle, 'class': 'editShare'},
                    content: '<span class="fa fa-users"></span> ' + Messages.editShare
                });
                if (stronger) {
                    // We're in view mode, display the "open editing link" button
                    options.push({
                        tag: 'a',
                        attributes: {
                            title: Messages.editOpenTitle,
                            'class': 'editOpen',
                            href: window.location.pathname + '#' + hashes.editHash,
                            target: '_blank'
                        },
                        content: '<span class="fa fa-users"></span> ' + Messages.editOpen
                    });
                }
                options.push({tag: 'hr'});
            }
            if (hashes.viewHash) {
                options.push({
                    tag: 'a',
                    attributes: {title: Messages.viewShareTitle, 'class': 'viewShare'},
                    content: '<span class="fa fa-eye"></span> ' + Messages.viewShare
                });
                if (hashes.editHash && !stronger) {
                    // We're in edit mode, display the "open readonly" button
                    options.push({
                        tag: 'a',
                        attributes: {
                            title: Messages.viewOpenTitle,
                            'class': 'viewOpen',
                            href: window.location.pathname + '#' + hashes.viewHash,
                            target: '_blank'
                        },
                        content: '<span class="fa fa-eye"></span> ' + Messages.viewOpen
                    });
                }
            }
            if (hashes.fileHash) {
                options.push({
                    tag: 'a',
                    attributes: {title: Messages.viewShareTitle, 'class': 'fileShare'},
                    content: '<span class="fa fa-eye"></span> ' + Messages.viewShare
                });
            }
            var dropdownConfigShare = {
                text: $('<div>').append($shareIcon).html(),
                options: options,
                feedback: 'SHARE_MENU',
            };
            var $shareBlock = Cryptpad.createDropdown(dropdownConfigShare);
            //$shareBlock.find('button').attr('id', 'shareButton');
            $shareBlock.find('.dropdown-bar-content').addClass(SHARE_CLS).addClass(EDITSHARE_CLS).addClass(VIEWSHARE_CLS);

            if (hashes.editHash) {
                $shareBlock.find('a.editShare').click(function () {
                    var url = window.location.origin + window.location.pathname + '#' + hashes.editHash;
                    var success = Cryptpad.Clipboard.copy(url);
                    if (success) { Cryptpad.log(Messages.shareSuccess); }
                });
            }
            if (hashes.viewHash) {
                $shareBlock.find('a.viewShare').click(function () {
                    var url = window.location.origin + window.location.pathname + '#' + hashes.viewHash ;
                    var success = Cryptpad.Clipboard.copy(url);
                    if (success) { Cryptpad.log(Messages.shareSuccess); }
                });
            }
            if (hashes.fileHash) {
                $shareBlock.find('a.fileShare').click(function () {
                    var url = window.location.origin + window.location.pathname + '#' + hashes.fileHash ;
                    var success = Cryptpad.Clipboard.copy(url);
                    if (success) { Cryptpad.log(Messages.shareSuccess); }
                });
            }

            toolbar.$leftside.append($shareBlock);
            toolbar.share = $shareBlock;
        });

        return "Loading share button";
    };

    var createFileShare = function (toolbar) {
        if (!window.location.hash) {
            throw new Error("Unable to display the share button: hash required in the URL");
        }
        var $shareIcon = $('<span>', {'class': 'fa fa-share-alt'});
        //var $span = $('<span>', {'class': 'large'}).append(' ' +Messages.shareButton);
        var $button = $('<button>', {'title': Messages.shareButton}).append($shareIcon);//:.append($span);
        $button.click(function () {
            var url = window.location.href;
            var success = Cryptpad.Clipboard.copy(url);
            if (success) { Cryptpad.log(Messages.shareSuccess); }
        });

        toolbar.$leftside.append($button);
        return $button;
    };

    var createTitle = function (toolbar, config) {
        var $titleContainer = $('<span>', {
            id: 'toolbarTitle',
            'class': TITLE_CLS
        }).appendTo(toolbar.$top);

        var $hoverable = $('<span>', {'class': 'hoverable'}).appendTo($titleContainer);

        if (typeof config.title !== "object") {
            console.error("config.title", config);
            throw new Error("config.title is not an object");
        }
        var callback = config.title.onRename;
        var placeholder = config.title.defaultName;
        var suggestName = config.title.suggestName;

        // Buttons
        var $text = $('<span>', {
            'class': 'title'
        }).appendTo($hoverable);
        var $pencilIcon = $('<span>', {
            'class': 'pencilIcon',
            'title': Messages.clickToEdit
        });
        var $saveIcon = $('<span>', {
            'class': 'saveIcon',
            'title': Messages.saveTitle
        }).hide();
        if (config.readOnly === 1) {
            $titleContainer.append($('<span>', {'class': 'readOnly'})
                .text('('+Messages.readonly+')'));
        }
        if (config.readOnly === 1 || typeof(Cryptpad) === "undefined") { return $titleContainer; }
        var $input = $('<input>', {
            type: 'text',
            placeholder: placeholder
        }).appendTo($hoverable).hide();
        if (config.readOnly !== 1) {
            $text.attr("title", Messages.clickToEdit);
            $text.addClass("editable");
            var $icon = $('<span>', {
                'class': 'fa fa-pencil readonly',
                style: 'font-family: FontAwesome;'
            });
            $pencilIcon.append($icon).appendTo($hoverable);
            var $icon2 = $('<span>', {
                'class': 'fa fa-check readonly',
                style: 'font-family: FontAwesome;'
            });
            $saveIcon.append($icon2).appendTo($hoverable);
        }

        // Events
        $input.on('mousedown', function (e) {
            if (!$input.is(":focus")) {
                $input.focus();
            }
            e.stopPropagation();
            return true;
        });
        var save = function () {
            var name = $input.val().trim();
            if (name === "") {
                name = $input.attr('placeholder');
            }
            Cryptpad.renamePad(name, null, function (err, newtitle) {
                if (err) { return console.error(err); }
                $text.text(newtitle);
                callback(null, newtitle);
                $input.hide();
                $text.show();
                $pencilIcon.show();
                $saveIcon.hide();
            });
        };
        $input.on('keyup', function (e) {
            if (e.which === 13 && toolbar.connected === true) {
                save();
            } else if (e.which === 27) {
                $input.hide();
                $text.show();
                $pencilIcon.show();
                $saveIcon.hide();
                //$pencilIcon.css('display', '');
            } else if (e.which === 32) {
                e.stopPropagation();
            }
        });
        $saveIcon.click(save);

        var displayInput = function () {
            if (toolbar.connected === false) { return; }
            $input.width(Math.max($text.width(), 300)+'px');
            $text.hide();
            //$pencilIcon.css('display', 'none');
            var inputVal = suggestName() || "";
            $input.val(inputVal);
            $input.show();
            $input.focus();
            $pencilIcon.hide();
            $saveIcon.show();
        };
        $text.on('click', displayInput);
        $pencilIcon.on('click', displayInput);
        return $titleContainer;
    };

    var createLinkToMain = function (toolbar) {
        var $linkContainer = $('<span>', {
            'class': "cryptpad-link"
        }).appendTo(toolbar.$top);

        // We need to override the "a" tag action here because it is inside the iframe!
        var $aTag = $('<a>', {
            href: "/drive/",
            title: Messages.header_logoTitle,
            'class': "cryptpad-logo fa fa-hdd-o"
        });
        var onClick = function (e) {
            e.preventDefault();
            if (e.ctrlKey) {
                window.open('/drive/');
                return;
            }
            window.location = "/drive/";
        };

        var onContext = function (e) { e.stopPropagation(); };

        $aTag.click(onClick).contextmenu(onContext);

        $linkContainer.append($aTag);

        return $linkContainer;
    };

    var checkLag = function (toolbar, config, $lagEl) {
        var lag;
        var $lag = $lagEl || toolbar.lag;
        if (!$lag) { return; }
        var getLag = config.network.getLag;
        if(typeof getLag === "function") {
            lag = getLag();
        }
        var title;
        if (lag && toolbar.connected) {
            $lag.attr('class', LAG_CLS);
            toolbar.firstConnection = false;
            title = Messages.lag + ' : ' + lag + ' ms\n';
            if (lag > 30000) {
                $lag.addClass('lag0');
                title = Messages.redLight;
            } else if (lag > 5000) {
                $lag.addClass('lag1');
                title += Messages.orangeLight;
            } else if (lag > 1000) {
                $lag.addClass('lag2');
                title += Messages.orangeLight;
            } else if (lag > 300) {
                $lag.addClass('lag3');
                title += Messages.greenLight;
            } else {
                $lag.addClass('lag4');
                title += Messages.greenLight;
            }
        }
        else if (!toolbar.firstConnection) {
            $lag.attr('class', LAG_CLS);
            $lag.addClass('dc');
            title = Messages.redLight;
        } else {
            $lag.addClass('lag4');
        }
        if (title) {
            $lag.attr('title', title);
        }
    };
    var createLag = function (toolbar, config) {
        var $a = toolbar.$userAdmin.find('.'+LAG_CLS).show();
        var $container = $('<span>', {'class': 'bars'}).appendTo($a);
        $('<span>', {'class': 'bar1'}).appendTo($container);
        $('<span>', {'class': 'bar2'}).appendTo($container);
        $('<span>', {'class': 'bar3'}).appendTo($container);
        $('<span>', {'class': 'bar4'}).appendTo($container);
        $('<span>', {'class': 'disconnected fa fa-exclamation-circle'}).appendTo($a);
        if (config.network) {
            checkLag(toolbar, config, $a);
            setInterval(function () {
                if (!toolbar.connected) { return; }
                checkLag(toolbar, config);
            }, 3000);
        }
        return $a;
    };

    var kickSpinner = function (toolbar, config, local) {
        if (!toolbar.spinner) { return; }
        var $spin = toolbar.spinner;
        $spin.find('.spin').show();
        $spin.find('.synced').hide();
        var onSynced = function () {
            if ($spin.timeout) { clearTimeout($spin.timeout); }
            $spin.timeout = setTimeout(function () {
                $spin.find('.spin').hide();
                $spin.find('.synced').show();
            }, local ? 0 : SPINNER_DISAPPEAR_TIME);
        };
        if (Cryptpad) {
            Cryptpad.whenRealtimeSyncs(config.realtime, onSynced);
            return;
        }
        onSynced();
    };
    var ks = function (toolbar, config, local) {
        return function () {
            if (toolbar.connected) { kickSpinner(toolbar, config, local); }
        };
    };
    var createSpinner = function (toolbar, config) {
        var $spin = toolbar.$userAdmin.find('.'+SPINNER_CLS).show();
        $('<span>', {
            id: uid(),
            'class': 'spin fa fa-spinner fa-pulse',
        }).appendTo($spin).hide();
        $('<span>', {
            id: uid(),
            'class': 'synced fa fa-check',
            title: Messages.synced
        }).appendTo($spin);
        if (config.realtime) {
            config.realtime.onPatch(ks(toolbar, config));
            config.realtime.onMessage(ks(toolbar, config, true));
        }
        return $spin;
    };

    var createState = function (toolbar) {
        return toolbar.$userAdmin.find('.'+STATE_CLS).text(Messages.synchronizing).show();
    };

    var createLimit = function (toolbar) {
        if (!Config.enablePinning) { return; }
        var $limitIcon = $('<span>', {'class': 'fa fa-exclamation-triangle'});
        var $limit = toolbar.$userAdmin.find('.'+LIMIT_CLS).attr({
            'title': Messages.pinLimitReached
        }).append($limitIcon).hide();
        var todo = function (e, overLimit) {
            if (e) { return void console.error("Unable to get the pinned usage"); }
            if (overLimit) {
                var key = 'pinLimitReachedAlert';
                if (ApiConfig.noSubscriptionButton === true) {
                    key = 'pinLimitReachedAlertNoAccounts';
                }
                $limit.show().click(function () {
                    Cryptpad.alert(Messages._getKey(key, [encodeURIComponent(window.location.hostname)]), null, true);
                });
            }
        };
        Cryptpad.isOverPinLimit(todo);

        return $limit;
    };

    var createNewPad = function (toolbar) {
        /*var $newPad = $('<span>', {
            'class': NEWPAD_CLS + " dropdown-bar"
        }).appendTo(toolbar.$top);*/
        var $newPad = toolbar.$top.find('.'+NEWPAD_CLS).show();

        var pads_options = [];
        Config.availablePadTypes.forEach(function (p) {
            if (p === 'drive') { return; }
            if (!Cryptpad.isLoggedIn() && Config.registeredOnlyTypes &&
                Config.registeredOnlyTypes.indexOf(p) !== -1) { return; }
            pads_options.push({
                tag: 'a',
                attributes: {
                    'target': '_blank',
                    'href': '/' + p + '/',
                },
                content: $('<div>').append(Cryptpad.getIcon(p)).html() + Messages.type[p]
            });
        });
        var dropdownConfig = {
            text: '', // Button initial text
            options: pads_options, // Entries displayed in the menu
            container: $newPad,
            left: true,
            feedback: /drive/.test(window.location.pathname)?
                'DRIVE_NEWPAD': 'NEWPAD',
        };
        var $newPadBlock = Cryptpad.createDropdown(dropdownConfig);
        $newPadBlock.find('button').attr('title', Messages.newButtonTitle);
        $newPadBlock.find('button').addClass('fa fa-th');
        return $newPadBlock;
    };

    var createUserAdmin = function (toolbar, config) {
        var $userAdmin = toolbar.$userAdmin.find('.'+USERADMIN_CLS).show();
        var userMenuCfg = {
            $initBlock: $userAdmin
        };
        if (!config.hideDisplayName) { // TODO: config.userAdmin.hideDisplayName?
            $.extend(true, userMenuCfg, {
                displayNameCls: USERNAME_CLS,
                changeNameButtonCls: USERBUTTON_CLS,
            });
        }
        if (config.readOnly !== 1) {
            userMenuCfg.displayName = 1;
            userMenuCfg.displayChangeName = 1;
        }
        Cryptpad.createUserAdminMenu(userMenuCfg);

        var $userButton = toolbar.$userNameButton = $userAdmin.find('a.' + USERBUTTON_CLS);
        $userButton.click(function (e) {
            e.preventDefault();
            e.stopPropagation();
            Cryptpad.getLastName(function (err, lastName) {
                if (err) { return void console.error("Cannot get last name", err); }
                Cryptpad.prompt(Messages.changeNamePrompt, lastName || '', function (newName) {
                    if (newName === null && typeof(lastName) === "string") { return; }
                    if (newName === null) { newName = ''; }
                    else { Cryptpad.feedback('NAME_CHANGED'); }
                    Cryptpad.changeDisplayName(newName, true);
                });
            });
        });
        Cryptpad.onDisplayNameChanged(function () {
            Cryptpad.findCancelButton().click();
        });

        return $userAdmin;
    };

    var createUpgrade = function (/*toolbar*/) {
        return; // TODO
        /*if (ApiConfig.removeDonateButton) { return; }
        if (Cryptpad.account.plan) { return; }

        var text;
        var feedback;
        var url;
        if (ApiConfig.allowSubscriptions && Cryptpad.isLoggedIn()) {
            text = Messages.upgradeAccount;
            feedback = "UPGRADE_ACCOUNT";
            url = Cryptpad.upgradeURL;
        } else {
            text = Messages.supportCryptpad;
            feedback = "SUPPORT_CRYPTPAD";
            url = Cryptpad.donateURL;
        }

        var $upgrade = toolbar.$top.find('.' + UPGRADE_CLS).attr({
            'title': Messages.supportCryptpad
        }).text(text).show()
        .click(function () {
            Cryptpad.feedback(feedback);
            window.open(url,'_blank');
        });
        return $upgrade;*/
    };

    // Events
    var initClickEvents = function (toolbar, config) {
        var removeDropdowns =  function () {
            toolbar.$toolbar.find('.cryptpad-dropdown').hide();
        };
        var cancelEditTitle = function (e) {
            // Now we want to apply the title even if we click somewhere else
            if ($(e.target).parents('.' + TITLE_CLS).length || !toolbar.title) {
                return;
            }
            var $title = toolbar.title;
            if (!$title.find('input').is(':visible')) { return; }

            // Press enter
            var ev = $.Event("keyup");
            ev.which = 13;
            $title.find('input').trigger(ev);
        };
        // Click in the main window
        var w = config.ifrw || window;
        $(w).on('click', removeDropdowns);
        $(w).on('click', cancelEditTitle);
        // Click in iframes
        try {
            if (w.$ && w.$('iframe').length) {
                config.ifrw.$('iframe').each(function (i, el) {
                    $(el.contentWindow).on('click', removeDropdowns);
                    $(el.contentWindow).on('click', cancelEditTitle);
                });
            }
        } catch (e) {
            // empty try catch in case this iframe is problematic
        }
    };

    // Notifications
    var initNotifications = function (toolbar, config) {
        // Display notifications when users are joining/leaving the session
        var oldUserData;
        if (!config.userList || !config.userList.list || !config.userList.userNetfluxId) { return; }
        var userList = config.userList.list;
        var userNetfluxId = config.userList.userNetfluxId;
        if (typeof Cryptpad !== "undefined" && userList) {
            var notify = function(type, name, oldname) {
                // type : 1 (+1 user), 0 (rename existing user), -1 (-1 user)
                if (typeof name === "undefined") { return; }
                name = name || Messages.anonymous;
                switch(type) {
                    case 1:
                        Cryptpad.log(Messages._getKey("notifyJoined", [name]));
                        break;
                    case 0:
                        oldname = (oldname === "") ? Messages.anonymous : oldname;
                        Cryptpad.log(Messages._getKey("notifyRenamed", [oldname, name]));
                        break;
                    case -1:
                        Cryptpad.log(Messages._getKey("notifyLeft", [name]));
                        break;
                    default:
                        console.log("Invalid type of notification");
                        break;
                }
            };

            var userPresent = function (id, user, data) {
                if (!(user && user.uid)) {
                    console.log('no uid');
                    return 0;
                }
                if (!data) {
                    console.log('no data');
                    return 0;
                }

                var count = 0;
                Object.keys(data).forEach(function (k) {
                    if (data[k] && data[k].uid === user.uid) { count++; }
                });
                return count;
            };

            userList.change.push(function (newdata) {
                // Notify for disconnected users
                if (typeof oldUserData !== "undefined") {
                    for (var u in oldUserData) {
                        // if a user's uid is still present after having left, don't notify
                        if (userList.users.indexOf(u) === -1) {
                            var temp = JSON.parse(JSON.stringify(oldUserData[u]));
                            delete oldUserData[u];
                            if (userPresent(u, temp, newdata || oldUserData) < 1) {
                                notify(-1, temp.name);
                            }
                        }
                    }
                }
                // Update the "oldUserData" object and notify for new users and names changed
                if (typeof newdata === "undefined") { return; }
                if (typeof oldUserData === "undefined") {
                    oldUserData = JSON.parse(JSON.stringify(newdata));
                    return;
                }
                if (config.readOnly === 0 && !oldUserData[userNetfluxId]) {
                    oldUserData = JSON.parse(JSON.stringify(newdata));
                    return;
                }
                for (var k in newdata) {
                    if (k !== userNetfluxId && userList.users.indexOf(k) !== -1) {
                        if (typeof oldUserData[k] === "undefined") {
                            // if the same uid is already present in the userdata, don't notify
                            if (!userPresent(k, newdata[k], oldUserData)) {
                                notify(1, newdata[k].name);
                            }
                        } else if (oldUserData[k].name !== newdata[k].name) {
                            notify(0, newdata[k].name, oldUserData[k].name);
                        }
                    }
                }
                oldUserData = JSON.parse(JSON.stringify(newdata));
            });
        }
    };



    // Main

    Bar.create = function (cfg) {
        var config = cfg || {};
        Cryptpad = config.common;
        Messages = Cryptpad.Messages;
        config.readOnly = (typeof config.readOnly !== "undefined") ? (config.readOnly ? 1 : 0) : -1;
        config.displayed = config.displayed || [];
        config.network = cfg.network || Cryptpad.getNetwork();

        var toolbar = {};

        toolbar.connected = false;
        toolbar.firstConnection = true;

        var $toolbar = toolbar.$toolbar = createRealtimeToolbar(config);
        toolbar.$leftside = $toolbar.find('.'+Bar.constants.leftside);
        toolbar.$rightside = $toolbar.find('.'+Bar.constants.rightside);
        toolbar.$drawer = $toolbar.find('.'+Bar.constants.drawer);
        toolbar.$top = $toolbar.find('.'+Bar.constants.top);
        toolbar.$history = $toolbar.find('.'+Bar.constants.history);

        toolbar.$userAdmin = $toolbar.find('.'+Bar.constants.userAdmin);

        // Create the subelements
        var tb = {};
        tb['userlist'] = createUserList;
        tb['share'] = createShare;
        tb['fileshare'] = createFileShare;
        tb['title'] = createTitle;
        tb['lag'] = createLag;
        tb['spinner'] = createSpinner;
        tb['state'] = createState;
        tb['limit'] = createLimit;
        tb['upgrade'] = createUpgrade;
        tb['newpad'] = createNewPad;
        tb['useradmin'] = createUserAdmin;

        var addElement = toolbar.addElement = function (arr, additionnalCfg, init) {
            if (typeof additionnalCfg === "object") { $.extend(true, config, additionnalCfg); }
            arr.forEach(function (el) {
                if (typeof el !== "string" || !el.trim()) { return; }
                if (typeof tb[el] === "function") {
                    if (!init && config.displayed.indexOf(el) !== -1) { return; } // Already done
                    toolbar[el] = tb[el](toolbar, config);
                    if (!init) { config.displayed.push(el); }
                }
            });
        };

        addElement(config.displayed, {}, true);
        initUserList(toolbar, config);

        toolbar['linkToMain'] = createLinkToMain(toolbar, config);

        if (!config.realtime) { toolbar.connected = true; }

        initClickEvents(toolbar, config);
        initNotifications(toolbar, config);

        var failed = toolbar.failed = function () {
            toolbar.connected = false;
            if (toolbar.state) {
                toolbar.state.text(Messages.disconnected);
            }
            checkLag(toolbar, config);
        };
        toolbar.reconnecting = function (userId) {
            if (config.userList) { config.userList.userNetfluxId = userId; }
            toolbar.connected = false;
            if (toolbar.state) {
                toolbar.state.text(Messages.reconnecting);
            }
            checkLag(toolbar, config);
        };

        // On log out, remove permanently the realtime elements of the toolbar
        Cryptpad.onLogout(function () {
            failed();
            if (toolbar.useradmin) { toolbar.useradmin.hide(); }
            if (toolbar.userlist) { toolbar.userlist.hide(); }
        });

        return toolbar;
    };

    return Bar;
});<|MERGE_RESOLUTION|>--- conflicted
+++ resolved
@@ -207,11 +207,7 @@
         // Editors
         editUsersNames.forEach(function (data) {
             var name = data.name || Messages.anonymous;
-<<<<<<< HEAD
-            var $name = $('<span>', {'class': 'name'}).text(name);
             var $span = $('<span>', {'title': name, 'class': 'avatar'});
-=======
-            var $span = $('<span>', {'title': name});
             var $rightCol = $('<span>', {'class': 'right-col'});
             $('<span>', {'class': 'name'}).text(name).appendTo($rightCol);
             var proxy = Cryptpad.getProxy();
@@ -224,7 +220,6 @@
                     });
                 }
             }
->>>>>>> 1c531ccd
             if (data.profile) {
                 $span.addClass('clickable');
                 $span.click(function () {
