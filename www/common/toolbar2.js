define([
    'jquery',
    '/customize/application_config.js',
    '/api/config'
], function ($, Config, ApiConfig) {
    var Messages = {};
    var Cryptpad;

    var Bar = {
        constants: {},
    };

    var SPINNER_DISAPPEAR_TIME = 1000;

    // Toolbar parts
    var TOOLBAR_CLS = Bar.constants.toolbar = 'cryptpad-toolbar';
    var TOP_CLS = Bar.constants.top = 'cryptpad-toolbar-top';
    var LEFTSIDE_CLS = Bar.constants.leftside = 'cryptpad-toolbar-leftside';
    var RIGHTSIDE_CLS = Bar.constants.rightside = 'cryptpad-toolbar-rightside';
    var HISTORY_CLS = Bar.constants.history = 'cryptpad-toolbar-history';

    // Userlist
    var USERLIST_CLS = Bar.constants.userlist = "cryptpad-dropdown-users";
    var EDITSHARE_CLS = Bar.constants.editShare = "cryptpad-dropdown-editShare";
    var VIEWSHARE_CLS = Bar.constants.viewShare = "cryptpad-dropdown-viewShare";
    var SHARE_CLS = Bar.constants.viewShare = "cryptpad-dropdown-share";

    // Top parts
    var USER_CLS = Bar.constants.userAdmin = "cryptpad-user";
    var SPINNER_CLS = Bar.constants.spinner = 'cryptpad-spinner';
    var STATE_CLS = Bar.constants.state = 'cryptpad-state';
    var LAG_CLS = Bar.constants.lag = 'cryptpad-lag';
    var LIMIT_CLS = Bar.constants.lag = 'cryptpad-limit';
    var TITLE_CLS = Bar.constants.title = "cryptpad-title";
    var NEWPAD_CLS = Bar.constants.newpad = "cryptpad-newpad";
    var UPGRADE_CLS = Bar.constants.upgrade = "cryptpad-upgrade";

    // User admin menu
    var USERADMIN_CLS = Bar.constants.user = 'cryptpad-user-dropdown';
    var USERNAME_CLS = Bar.constants.username = 'cryptpad-toolbar-username';
    var READONLY_CLS = Bar.constants.readonly = 'cryptpad-readonly';
    var USERBUTTON_CLS = Bar.constants.changeUsername = "cryptpad-change-username";

    // Create the toolbar element

    var uid = function () {
        return 'cryptpad-uid-' + String(Math.random()).substring(2);
    };

    var styleToolbar = function ($container, href, version) {
        href = href || '/customize/toolbar.css' + (version?('?' + version): '');

        $.ajax({
            url: href,
            dataType: 'text',
            success: function (data) {
                $container.append($('<style>').text(data));
            },
        });
    };

    var createRealtimeToolbar = function (config) {
        if (!config.$container) { return; }
        var $container = config.$container;
        var $toolbar = $('<div>', {
            'class': TOOLBAR_CLS,
            id: uid(),
        });

        var $topContainer = $('<div>', {'class': TOP_CLS});
        var $userContainer = $('<span>', {
            'class': USER_CLS
        }).appendTo($topContainer);
        $('<button>', {'class': UPGRADE_CLS + ' buttonSuccess'}).hide().appendTo($userContainer);
        $('<span>', {'class': SPINNER_CLS}).hide().appendTo($userContainer);
        $('<span>', {'class': STATE_CLS}).hide().appendTo($userContainer);
        $('<span>', {'class': LAG_CLS}).hide().appendTo($userContainer);
        $('<span>', {'class': LIMIT_CLS}).hide().appendTo($userContainer);
        $('<span>', {'class': NEWPAD_CLS + ' dropdown-bar'}).hide().appendTo($userContainer);
        $('<span>', {'class': USERADMIN_CLS + ' dropdown-bar'}).hide().appendTo($userContainer);

        $toolbar.append($topContainer)
        .append($('<div>', {'class': LEFTSIDE_CLS}))
        .append($('<div>', {'class': RIGHTSIDE_CLS}))
        .append($('<div>', {'class': HISTORY_CLS}));

        // The 'notitle' class removes the line added for the title with a small screen
        if (!config.title || typeof config.title !== "object") {
            $toolbar.addClass('notitle');
        }

        $container.prepend($toolbar);

        if (ApiConfig && ApiConfig.requireConf && ApiConfig.requireConf.urlArgs) {
            styleToolbar($container, undefined, ApiConfig.requireConf.urlArgs);
        } else {
            styleToolbar($container);
        }
        $container.on('drop dragover', function (e) {
            e.preventDefault();
            e.stopPropagation();
        });
        return $toolbar;
    };

    // Userlist elements

    var checkSynchronizing = function (toolbar, config) {
        if (!toolbar.state) { return; }
        var userList = config.userList.list.users;
        var userNetfluxId = config.userList.userNetfluxId;
        var meIdx = userList.indexOf(userNetfluxId);
        if (meIdx === -1) {
            toolbar.state.text(Messages.synchronizing);
            return;
        }
        toolbar.state.text('');
    };
    var getOtherUsers = function(config) {
        var userList = config.userList.list.users;
        var userData = config.userList.data;
        var userNetfluxId = config.userList.userNetfluxId;

        var i = 0; // duplicates counter
        var list = [];

        // Display only one time each user (if he is connected in multiple tabs)
        var myUid = userData[userNetfluxId] ? userData[userNetfluxId].uid : undefined;
        var uids = [];
        userList.forEach(function(user) {
            if (user !== userNetfluxId) {
                var data = userData[user] || {};
                var userName = data.name;
                var userId = data.uid;
                if (userName && uids.indexOf(userId) === -1 && (!myUid || userId !== myUid)) {
                    uids.push(userId);
                    list.push(userName);
                } else if (userName) { i++; }
            }
        });
        return {
            list: list,
            duplicates: i
        };
    };
    var arrayIntersect = function(a, b) {
        return $.grep(a, function(i) {
            return $.inArray(i, b) > -1;
        });
    };
    var updateUserList = function (toolbar, config) {
        // Make sure the elements are displayed
        var $userButtons = toolbar.userlist;

        var userList = config.userList.list.users;
        var userData = config.userList.data;
        var userNetfluxId = config.userList.userNetfluxId;

        var numberOfUsers = userList.length;

        // If we are using old pads (readonly unavailable), only editing users are in userList.
        // With new pads, we also have readonly users in userList, so we have to intersect with
        // the userData to have only the editing users. We can't use userData directly since it
        // may contain data about users that have already left the channel.
        userList = config.readOnly === -1 ? userList : arrayIntersect(userList, Object.keys(userData));

        // Names of editing users
        var others = getOtherUsers(config);
        var editUsersNames = others.list;
        var duplicates = others.duplicates; // Number of duplicates

        var numberOfEditUsers = userList.length - duplicates;
        var numberOfViewUsers = numberOfUsers - userList.length;

        // Number of anonymous editing users
        var anonymous = numberOfEditUsers - editUsersNames.length;

        // Update the userlist
        var $usersTitle = $('<h2>').text(Messages.users);
        var $editUsers = $userButtons.find('.' + USERLIST_CLS);
        $editUsers.html('').append($usersTitle);

        var $editUsersList = $('<pre>');
        // Yourself (edit only)
        if (config.readOnly !== 1) {
            $editUsers.append('<span class="yourself">' + Messages.yourself + '</span>');
            anonymous--;
        }
        // Editors
        $editUsersList.text(editUsersNames.join('\n')); // .text() to avoid XSS
        $editUsers.append($editUsersList);
        // Anonymous editors
        if (anonymous > 0) {
            var text = anonymous === 1 ? Messages.anonymousUser : Messages.anonymousUsers;
            $editUsers.append('<span class="anonymous">' + anonymous + ' ' + text + '</span>');
        }
        // Viewers
        if (numberOfViewUsers > 0) {
            var viewText = '<span class="viewer">';
            if (numberOfEditUsers > 0) {
                $editUsers.append('<br>');
                viewText += Messages.and + ' ';
            }
            var viewerText = numberOfViewUsers !== 1 ? Messages.viewers : Messages.viewer;
            viewText += numberOfViewUsers + ' ' + viewerText + '</span>';
            $editUsers.append(viewText);
        }

        // Update the buttons
        var fa_editusers = '<span class="fa fa-users"></span>';
        var fa_viewusers = '<span class="fa fa-eye"></span>';
        var viewersText = numberOfViewUsers !== 1 ? Messages.viewers : Messages.viewer;
        var editorsText = numberOfEditUsers !== 1 ? Messages.editors : Messages.editor;
        var $span = $('<span>', {'class': 'large'}).html(fa_editusers + ' ' + numberOfEditUsers + ' ' + editorsText + '&nbsp;&nbsp; ' + fa_viewusers + ' ' + numberOfViewUsers + ' ' + viewersText);
        var $spansmall = $('<span>', {'class': 'narrow'}).html(fa_editusers + ' ' + numberOfEditUsers + '&nbsp;&nbsp; ' + fa_viewusers + ' ' + numberOfViewUsers);
        $userButtons.find('.buttonTitle').html('').append($span).append($spansmall);

        // Change username in useradmin dropdown
        if (config.displayed.indexOf('useradmin') !== -1) {
            var $userAdminElement = toolbar.$userAdmin;
            var $userElement = $userAdminElement.find('.' + USERNAME_CLS);
            $userElement.show();
            if (config.readOnly === 1) {
                $userElement.addClass(READONLY_CLS).text(Messages.readonly);
            }
            else {
                var name = userData[userNetfluxId] && userData[userNetfluxId].name;
                if (!name) {
                    name = Messages.anonymous;
                }
                $userElement.removeClass(READONLY_CLS).text(name);
            }
        }
    };

    var initUserList = function (toolbar, config) {
        if (config.userList && config.userList.list && config.userList.userNetfluxId) {
            var userList = config.userList.list;
            userList.change.push(function () {
                var users = userList.users;
                if (users.indexOf(config.userList.userNetfluxId) !== -1) {toolbar.connected = true;}
                if (!toolbar.connected) { return; }
                checkSynchronizing(toolbar, config);
                if (config.userList.data) {
                    updateUserList(toolbar, config);
                }
            });
        }
    };


    // Create sub-elements

    var createUserList = function (toolbar, config) {
        if (!config.userList || !config.userList.list ||
            !config.userList.data || !config.userList.userNetfluxId) {
            throw new Error("You must provide a `userList` object to display the userlist");
        }
        var dropdownConfig = {
            options: [{
                tag: 'p',
                attributes: {'class': USERLIST_CLS},
            }]
        };
        var $block = Cryptpad.createDropdown(dropdownConfig);
        $block.attr('id', 'userButtons');
        toolbar.$leftside.prepend($block);

        return $block;
    };

    var createShare = function (toolbar, config) {
        var secret = Cryptpad.find(config, ['share', 'secret']);
        var channel = Cryptpad.find(config, ['share', 'channel']);
        if (!secret || !channel) {
            throw new Error("Unable to display the share button: share.secret and share.channel required");
        }
        Cryptpad.getRecentPads(function (err, recent) {
            var $shareIcon = $('<span>', {'class': 'fa fa-share-alt'});
            var $span = $('<span>', {'class': 'large'}).append(' ' +Messages.shareButton);
            var hashes = Cryptpad.getHashes(channel, secret);
            var options = [];

            // If we have a stronger version in drive, add it and add a redirect button
            var stronger = recent && Cryptpad.findStronger(null, recent);
            if (stronger) {
                var parsed = Cryptpad.parsePadUrl(stronger);
                hashes.editHash = parsed.hash;
            }

            if (hashes.editHash) {
                options.push({
                    tag: 'a',
                    attributes: {title: Messages.editShareTitle, 'class': 'editShare'},
                    content: '<span class="fa fa-users"></span> ' + Messages.editShare
                });
                if (stronger) {
                    // We're in view mode, display the "open editing link" button
                    options.push({
                        tag: 'a',
                        attributes: {
                            title: Messages.editOpenTitle,
                            'class': 'editOpen',
                            href: window.location.pathname + '#' + hashes.editHash,
                            target: '_blank'
                        },
                        content: '<span class="fa fa-users"></span> ' + Messages.editOpen
                    });
                }
                options.push({tag: 'hr'});
            }
            if (hashes.viewHash) {
                options.push({
                    tag: 'a',
                    attributes: {title: Messages.viewShareTitle, 'class': 'viewShare'},
                    content: '<span class="fa fa-eye"></span> ' + Messages.viewShare
                });
                if (hashes.editHash && !stronger) {
                    // We're in edit mode, display the "open readonly" button
                    options.push({
                        tag: 'a',
                        attributes: {
                            title: Messages.viewOpenTitle,
                            'class': 'viewOpen',
                            href: window.location.pathname + '#' + hashes.viewHash,
                            target: '_blank'
                        },
                        content: '<span class="fa fa-eye"></span> ' + Messages.viewOpen
                    });
                }
            }
            if (hashes.fileHash) {
                options.push({
                    tag: 'a',
                    attributes: {title: Messages.viewShareTitle, 'class': 'fileShare'},
                    content: '<span class="fa fa-eye"></span> ' + Messages.viewShare
                });
            }
            var dropdownConfigShare = {
                text: $('<div>').append($shareIcon).append($span).html(),
                options: options
            };
            var $shareBlock = Cryptpad.createDropdown(dropdownConfigShare);
            $shareBlock.find('button').attr('id', 'shareButton');
            $shareBlock.find('.dropdown-bar-content').addClass(SHARE_CLS).addClass(EDITSHARE_CLS).addClass(VIEWSHARE_CLS);

            if (hashes.editHash) {
                $shareBlock.find('a.editShare').click(function () {
                    var url = window.location.origin + window.location.pathname + '#' + hashes.editHash;
                    var success = Cryptpad.Clipboard.copy(url);
                    if (success) { Cryptpad.log(Messages.shareSuccess); }
                });
            }
            if (hashes.viewHash) {
                $shareBlock.find('a.viewShare').click(function () {
                    var url = window.location.origin + window.location.pathname + '#' + hashes.viewHash ;
                    var success = Cryptpad.Clipboard.copy(url);
                    if (success) { Cryptpad.log(Messages.shareSuccess); }
                });
            }
            if (hashes.fileHash) {
                $shareBlock.find('a.fileShare').click(function () {
                    var url = window.location.origin + window.location.pathname + '#' + hashes.fileHash ;
                    var success = Cryptpad.Clipboard.copy(url);
                    if (success) { Cryptpad.log(Messages.shareSuccess); }
                });
            }

            toolbar.$leftside.append($shareBlock);
            toolbar.share = $shareBlock;
        });

        return "Loading share button";
    };

    var createFileShare = function (toolbar) {
        if (!window.location.hash) {
            throw new Error("Unable to display the share button: hash required in the URL");
        }
        var $shareIcon = $('<span>', {'class': 'fa fa-share-alt'});
        var $span = $('<span>', {'class': 'large'}).append(' ' +Messages.shareButton);
        var $button = $('<button>', {'id': 'shareButton'}).append($shareIcon).append($span);
        $button.click(function () {
            var url = window.location.href;
            var success = Cryptpad.Clipboard.copy(url);
            if (success) { Cryptpad.log(Messages.shareSuccess); }
        });

        toolbar.$leftside.append($button);
        return $button;
    };

    var createTitle = function (toolbar, config) {
        var $titleContainer = $('<span>', {
            id: 'toolbarTitle',
            'class': TITLE_CLS
        }).appendTo(toolbar.$top);

        if (typeof config.title !== "object") {
            console.error("config.title", config);
            throw new Error("config.title is not an object");
        }
        var callback = config.title.onRename;
        var placeholder = config.title.defaultName;
        var suggestName = config.title.suggestName;

        // Buttons
        var $text = $('<span>', {
            'class': 'title'
        }).appendTo($titleContainer);
        var $pencilIcon = $('<span>', {
            'class': 'pencilIcon',
            'title': Messages.clickToEdit
        });
        var $saveIcon = $('<span>', {
            'class': 'saveIcon',
            'title': Messages.saveTitle
        }).hide();
        if (config.readOnly === 1 || typeof(Cryptpad) === "undefined") { return $titleContainer; }
        var $input = $('<input>', {
            type: 'text',
            placeholder: placeholder
        }).appendTo($titleContainer).hide();
        if (config.readOnly !== 1) {
            $text.attr("title", Messages.clickToEdit);
            $text.addClass("editable");
            var $icon = $('<span>', {
                'class': 'fa fa-pencil readonly',
                style: 'font-family: FontAwesome;'
            });
            $pencilIcon.append($icon).appendTo($titleContainer);
            var $icon2 = $('<span>', {
                'class': 'fa fa-check readonly',
                style: 'font-family: FontAwesome;'
            });
            $saveIcon.append($icon2).appendTo($titleContainer);
        }

        // Events
        $input.on('mousedown', function (e) {
            if (!$input.is(":focus")) {
                $input.focus();
            }
            e.stopPropagation();
            return true;
        });
        var save = function () {
            var name = $input.val().trim();
            if (name === "") {
                name = $input.attr('placeholder');
            }
            Cryptpad.renamePad(name, function (err, newtitle) {
                if (err) { return; }
                $text.text(newtitle);
                callback(null, newtitle);
                $input.hide();
                $text.show();
                $pencilIcon.show();
                $saveIcon.hide();
                //$pencilIcon.css('display', '');
            });
        };
        $input.on('keyup', function (e) {
            if (e.which === 13 && toolbar.connected === true) {
<<<<<<< HEAD
                save();
=======
                var name = $input.val().trim();
                if (name === "") {
                    name = $input.attr('placeholder');
                }
                Cryptpad.renamePad(name, null, function (err, newtitle) {
                    if (err) { return; }
                    $text.text(newtitle);
                    callback(null, newtitle);
                    $input.hide();
                    $text.show();
                    //$pencilIcon.css('display', '');
                });
>>>>>>> 728272d9
            } else if (e.which === 27) {
                $input.hide();
                $text.show();
                $pencilIcon.show();
                $saveIcon.hide();
                //$pencilIcon.css('display', '');
            }
        });
        $saveIcon.click(save);

        var displayInput = function () {
            if (toolbar.connected === false) { return; }
            $text.hide();
            //$pencilIcon.css('display', 'none');
            var inputVal = suggestName() || "";
            $input.val(inputVal);
            $input.show();
            $input.focus();
            $pencilIcon.hide();
            $saveIcon.show();
        };
        $text.on('click', displayInput);
        $pencilIcon.on('click', displayInput);
        return $titleContainer;
    };

    var createLinkToMain = function (toolbar) {
        var $linkContainer = $('<span>', {
            'class': "cryptpad-link"
        }).appendTo(toolbar.$top);
        var $imgTag = $('<img>', {
            src: "/customize/cryptofist_mini.png",
            alt: "Cryptpad"
        });

        // We need to override the "a" tag action here because it is inside the iframe!
        var $aTagSmall = $('<a>', {
            href: "/",
            title: Messages.header_logoTitle,
            'class': "cryptpad-logo"
        }).append($imgTag);
        var $span = $('<span>').text('CryptDrive');
        var $aTagBig = $aTagSmall.clone().addClass('large').append($span);
        $aTagSmall.addClass('narrow');
        var onClick = function (e) {
            e.preventDefault();
            if (e.ctrlKey) {
                window.open('/drive');
                return;
            }
            window.location = "/drive";
        };

        var onContext = function (e) { e.stopPropagation(); };

        $aTagBig.click(onClick).contextmenu(onContext);
        $aTagSmall.click(onClick).contextmenu(onContext);

        $linkContainer.append($aTagSmall).append($aTagBig);

        return $linkContainer;
    };

    var checkLag = function (toolbar, config, $lagEl) {
        var lag;
        var $lag = $lagEl || toolbar.lag;
        if (!$lag) { return; }
        var getLag = config.network.getLag;
        if(typeof getLag === "function") {
            lag = getLag();
        }
        var lagLight = $('<div>', {
            'class': 'lag'
        });
        var title;
        if (lag && toolbar.connected) {
            $lag.attr('class', LAG_CLS);
            toolbar.firstConnection = false;
            title = Messages.lag + ' : ' + lag + ' ms\n';
            if (lag > 30000) {
                $lag.addClass('lag0');
                title = Messages.redLight;
            } else if (lag > 5000) {
                $lag.addClass('lag1');
                title += Messages.orangeLight;
            } else if (lag > 1000) {
                $lag.addClass('lag2');
                title += Messages.orangeLight;
            } else if (lag > 300) {
                $lag.addClass('lag3');
                title += Messages.greenLight;
            } else {
                $lag.addClass('lag4');
                title += Messages.greenLight;
            }
        }
        else if (!toolbar.firstConnection) {
            $lag.attr('class', LAG_CLS);
            // Display the red light at the 2nd failed attemp to get the lag
            lagLight.addClass('lag-red');
            title = Messages.redLight;
        }
        if (title) {
            $lag.attr('title', title);
        }
    };
    var createLag = function (toolbar, config) {
        var $a = toolbar.$userAdmin.find('.'+LAG_CLS).show();
        $('<span>', {'class': 'bar1'}).appendTo($a);
        $('<span>', {'class': 'bar2'}).appendTo($a);
        $('<span>', {'class': 'bar3'}).appendTo($a);
        $('<span>', {'class': 'bar4'}).appendTo($a);
        if (config.realtime) {
            checkLag(toolbar, config, $a);
            setInterval(function () {
                if (!toolbar.connected) { return; }
                checkLag(toolbar, config);
            }, 3000);
        }
        return $a;
    };

    var kickSpinner = function (toolbar, config, local) {
        if (!toolbar.spinner) { return; }
        var $spin = toolbar.spinner;
        $spin.find('.spin').show();
        $spin.find('.synced').hide();
        var onSynced = function () {
            if ($spin.timeout) { clearTimeout($spin.timeout); }
            $spin.timeout = setTimeout(function () {
                $spin.find('.spin').hide();
                $spin.find('.synced').show();
            }, local ? 0 : SPINNER_DISAPPEAR_TIME);
        };
        if (Cryptpad) {
            Cryptpad.whenRealtimeSyncs(config.realtime, onSynced);
            return;
        }
        onSynced();
    };
    var ks = function (toolbar, config, local) {
        return function () {
            if (toolbar.connected) { kickSpinner(toolbar, config, local); }
        };
    };
    var createSpinner = function (toolbar, config) {
        var $spin = toolbar.$userAdmin.find('.'+SPINNER_CLS).show();
        $('<span>', {
            id: uid(),
            'class': 'spin fa fa-spinner fa-pulse',
        }).appendTo($spin).hide();
        $('<span>', {
            id: uid(),
            'class': 'synced fa fa-check',
            title: Messages.synced
        }).appendTo($spin);
        if (config.realtime) {
            config.realtime.onPatch(ks(toolbar, config));
            config.realtime.onMessage(ks(toolbar, config, true));
        }
        return $spin;
    };

    var createState = function (toolbar) {
        return toolbar.$userAdmin.find('.'+STATE_CLS).text(Messages.synchronizing).show();
    };

    var createLimit = function (toolbar) {
        if (!Config.enablePinning) { return; }
        var $limitIcon = $('<span>', {'class': 'fa fa-exclamation-triangle'});
        var $limit = toolbar.$userAdmin.find('.'+LIMIT_CLS).attr({
            'title': Messages.pinLimitReached
        }).append($limitIcon).hide();
        var todo = function (e, overLimit) {
            if (e) { return void console.error("Unable to get the pinned usage"); }
            if (overLimit) {
                var key = 'pinLimitReachedAlert';
                if (ApiConfig.noSubscriptionButton === true) {
                    key = 'pinLimitReachedAlertNoAccounts';
                }
                $limit.show().click(function () {
                    Cryptpad.alert(Messages._getKey(key, [encodeURIComponent(window.location.hostname)]), null, true);
                });
            }
        };
        var limit = Cryptpad.account.limit;
        var usage = Cryptpad.account.usage;
        if (typeof(limit) !== 'number' || typeof(usage) !== 'number') {
            todo("invalid types");
        } else if (Cryptpad.isLoggedIn() && usage >= limit) {
            todo(void 0, true);
        } else { todo(void 0, false); }
        return $limit;
    };

    var createNewPad = function (toolbar) {
        var $newPad = toolbar.$userAdmin.find('.'+NEWPAD_CLS).show();

        var pads_options = [];
        Config.availablePadTypes.forEach(function (p) {
            if (p === 'drive') { return; }
            if (!Cryptpad.isLoggedIn() && Config.registeredOnlyTypes &&
                Config.registeredOnlyTypes.indexOf(p) !== -1) { return; }
            pads_options.push({
                tag: 'a',
                attributes: {
                    'target': '_blank',
                    'href': '/' + p + '/',
                },
                content: Messages.type[p]
            });
        });
        var $plusIcon = $('<span>', {'class': 'fa fa-plus'});
        var $newbig = $('<span>', {'class': 'big'}).append(' ' +Messages.newButton);
        var $newButton = $('<div>').append($plusIcon).append($newbig);
        var dropdownConfig = {
            text: $newButton.html(), // Button initial text
            options: pads_options, // Entries displayed in the menu
            left: true, // Open to the left of the button,
            container: $newPad
        };
        var $newPadBlock = Cryptpad.createDropdown(dropdownConfig);
        $newPadBlock.find('button').attr('title', Messages.newButtonTitle);
        $newPadBlock.find('button').attr('id', 'newdoc');
        return $newPadBlock;
    };

    var createUserAdmin = function (toolbar, config) {
        var $userAdmin = toolbar.$userAdmin.find('.'+USERADMIN_CLS).show();
        var userMenuCfg = {
            $initBlock: $userAdmin
        };
        if (!config.hideDisplayName) { // TODO: config.userAdmin.hideDisplayName?
            $.extend(true, userMenuCfg, {
                displayNameCls: USERNAME_CLS,
                changeNameButtonCls: USERBUTTON_CLS,
            });
        }
        if (config.readOnly !== 1) {
            userMenuCfg.displayName = 1;
            userMenuCfg.displayChangeName = 1;
        }
        Cryptpad.createUserAdminMenu(userMenuCfg);

        var $userButton = toolbar.$userNameButton = $userAdmin.find('a.' + USERBUTTON_CLS);
        $userButton.click(function (e) {
            e.preventDefault();
            e.stopPropagation();
            Cryptpad.getLastName(function (err, lastName) {
                if (err) { return void console.error("Cannot get last name", err); }
                Cryptpad.prompt(Messages.changeNamePrompt, lastName || '', function (newName) {
                    if (newName === null && typeof(lastName) === "string") { return; }
                    if (newName === null) { newName = ''; }
                    Cryptpad.changeDisplayName(newName);
                });
            });
        });
        Cryptpad.onDisplayNameChanged(function () {
            Cryptpad.findCancelButton().click();
        });

        return $userAdmin;
    };

    var createUpgrade = function (toolbar) {
        if (ApiConfig.removeDonateButton) { return; }
        if (Cryptpad.account.plan) { return; }

        var text;
        var feedback;
        var url;
        if (ApiConfig.allowSubscriptions && Cryptpad.isLoggedIn()) {
            text = Messages.upgradeAccount;
            feedback = "UPGRADE_ACCOUNT";
            url = Cryptpad.upgradeURL;
        } else {
            text = Messages.supportCryptpad;
            feedback = "SUPPORT_CRYPTPAD";
            url = Cryptpad.donateURL;
        }

        var $upgrade = toolbar.$top.find('.' + UPGRADE_CLS).attr({
            'title': Messages.supportCryptpad
        }).text(text).show()
        .click(function () {
            Cryptpad.feedback(feedback);
            window.open(url,'_blank');
        });
        return $upgrade;
    };

    // Events
    var initClickEvents = function (toolbar, config) {
        var removeDropdowns =  function () {
            toolbar.$toolbar.find('.cryptpad-dropdown').hide();
        };
        var cancelEditTitle = function (e) {
            // Now we want to apply the title even if we click somewhere else
            if ($(e.target).parents('.' + TITLE_CLS).length || !toolbar.title) {
                return;
            }
            var $title = toolbar.title;
            if (!$title.find('input').is(':visible')) { return; }

            // Press enter
            var ev = $.Event("keyup");
            ev.which = 13;
            $title.find('input').trigger(ev);
        };
        // Click in the main window
        var w = config.ifrw || window;
        $(w).on('click', removeDropdowns);
        $(w).on('click', cancelEditTitle);
        // Click in iframes
        try {
            if (w.$ && w.$('iframe').length) {
                config.ifrw.$('iframe').each(function (i, el) {
                    $(el.contentWindow).on('click', removeDropdowns);
                    $(el.contentWindow).on('click', cancelEditTitle);
                });
            }
        } catch (e) {
            // empty try catch in case this iframe is problematic
        }
    };

    // Notifications
    var initNotifications = function (toolbar, config) {
        // Display notifications when users are joining/leaving the session
        var oldUserData;
        if (!config.userList || !config.userList.list || !config.userList.userNetfluxId) { return; }
        var userList = config.userList.list;
        var userNetfluxId = config.userList.userNetfluxId;
        if (typeof Cryptpad !== "undefined" && userList) {
            var notify = function(type, name, oldname) {
                // type : 1 (+1 user), 0 (rename existing user), -1 (-1 user)
                if (typeof name === "undefined") { return; }
                name = name || Messages.anonymous;
                switch(type) {
                    case 1:
                        Cryptpad.log(Messages._getKey("notifyJoined", [name]));
                        break;
                    case 0:
                        oldname = (oldname === "") ? Messages.anonymous : oldname;
                        Cryptpad.log(Messages._getKey("notifyRenamed", [oldname, name]));
                        break;
                    case -1:
                        Cryptpad.log(Messages._getKey("notifyLeft", [name]));
                        break;
                    default:
                        console.log("Invalid type of notification");
                        break;
                }
            };

            var userPresent = function (id, user, data) {
                if (!(user && user.uid)) {
                    console.log('no uid');
                    return 0;
                }
                if (!data) {
                    console.log('no data');
                    return 0;
                }

                var count = 0;
                Object.keys(data).forEach(function (k) {
                    if (data[k] && data[k].uid === user.uid) { count++; }
                });
                return count;
            };

            userList.change.push(function (newdata) {
                // Notify for disconnected users
                if (typeof oldUserData !== "undefined") {
                    for (var u in oldUserData) {
                        // if a user's uid is still present after having left, don't notify
                        if (userList.users.indexOf(u) === -1) {
                            var temp = JSON.parse(JSON.stringify(oldUserData[u]));
                            delete oldUserData[u];
                            if (userPresent(u, temp, newdata || oldUserData) < 1) {
                                notify(-1, temp.name);
                            }
                        }
                    }
                }
                // Update the "oldUserData" object and notify for new users and names changed
                if (typeof newdata === "undefined") { return; }
                if (typeof oldUserData === "undefined") {
                    oldUserData = JSON.parse(JSON.stringify(newdata));
                    return;
                }
                if (config.readOnly === 0 && !oldUserData[userNetfluxId]) {
                    oldUserData = JSON.parse(JSON.stringify(newdata));
                    return;
                }
                for (var k in newdata) {
                    if (k !== userNetfluxId && userList.users.indexOf(k) !== -1) {
                        if (typeof oldUserData[k] === "undefined") {
                            // if the same uid is already present in the userdata, don't notify
                            if (!userPresent(k, newdata[k], oldUserData)) {
                                notify(1, newdata[k].name);
                            }
                        } else if (oldUserData[k].name !== newdata[k].name) {
                            notify(0, newdata[k].name, oldUserData[k].name);
                        }
                    }
                }
                oldUserData = JSON.parse(JSON.stringify(newdata));
            });
        }
    };



    // Main

    Bar.create = function (cfg) {
        var config = cfg || {};
        Cryptpad = config.common;
        Messages = Cryptpad.Messages;
        config.readOnly = (typeof config.readOnly !== "undefined") ? (config.readOnly ? 1 : 0) : -1;
        config.displayed = config.displayed || [];
        config.network = cfg.network || Cryptpad.getNetwork();

        var toolbar = {};

        toolbar.connected = false;
        toolbar.firstConnection = true;

        var $toolbar = toolbar.$toolbar = createRealtimeToolbar(config);
        toolbar.$leftside = $toolbar.find('.'+Bar.constants.leftside);
        toolbar.$rightside = $toolbar.find('.'+Bar.constants.rightside);
        toolbar.$top = $toolbar.find('.'+Bar.constants.top);
        toolbar.$history = $toolbar.find('.'+Bar.constants.history);

        toolbar.$userAdmin = $toolbar.find('.'+Bar.constants.userAdmin);

        // Create the subelements
        var tb = {};
        tb['userlist'] = createUserList;
        tb['share'] = createShare;
        tb['fileshare'] = createFileShare;
        tb['title'] = createTitle;
        tb['lag'] = createLag;
        tb['spinner'] = createSpinner;
        tb['state'] = createState;
        tb['limit'] = createLimit;
        tb['upgrade'] = createUpgrade;
        tb['newpad'] = createNewPad;
        tb['useradmin'] = createUserAdmin;

        var addElement = toolbar.addElement = function (arr, additionnalCfg, init) {
            if (typeof additionnalCfg === "object") { $.extend(true, config, additionnalCfg); }
            arr.forEach(function (el) {
                if (typeof el !== "string" || !el.trim()) { return; }
                if (typeof tb[el] === "function") {
                    if (!init && config.displayed.indexOf(el) !== -1) { return; } // Already done
                    toolbar[el] = tb[el](toolbar, config);
                    if (!init) { config.displayed.push(el); }
                }
            });
        };

        addElement(config.displayed, {}, true);
        initUserList(toolbar, config);

        toolbar['linkToMain'] = createLinkToMain(toolbar, config);

        if (!config.realtime) { toolbar.connected = true; }

        initClickEvents(toolbar, config);
        initNotifications(toolbar, config);

        var failed = toolbar.failed = function () {
            toolbar.connected = false;
            if (toolbar.state) {
                toolbar.state.text(Messages.disconnected);
            }
            checkLag(toolbar, config);
        };
        toolbar.reconnecting = function (userId) {
            if (config.userList) { config.userList.userNetfluxId = userId; }
            toolbar.connected = false;
            if (toolbar.state) {
                toolbar.state.text(Messages.reconnecting);
            }
            checkLag(toolbar, config);
        };

        // On log out, remove permanently the realtime elements of the toolbar
        Cryptpad.onLogout(function () {
            failed();
            if (toolbar.useradmin) { toolbar.useradmin.hide(); }
            if (toolbar.userlist) { toolbar.userlist.hide(); }
        });

        return toolbar;
    };

    return Bar;
});<|MERGE_RESOLUTION|>--- conflicted
+++ resolved
@@ -462,22 +462,7 @@
         };
         $input.on('keyup', function (e) {
             if (e.which === 13 && toolbar.connected === true) {
-<<<<<<< HEAD
                 save();
-=======
-                var name = $input.val().trim();
-                if (name === "") {
-                    name = $input.attr('placeholder');
-                }
-                Cryptpad.renamePad(name, null, function (err, newtitle) {
-                    if (err) { return; }
-                    $text.text(newtitle);
-                    callback(null, newtitle);
-                    $input.hide();
-                    $text.show();
-                    //$pencilIcon.css('display', '');
-                });
->>>>>>> 728272d9
             } else if (e.which === 27) {
                 $input.hide();
                 $text.show();
