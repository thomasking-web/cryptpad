define([
    'jquery',
    '/common/toolbar.js',
    'json.sortify',
    '/common/common-util.js',
    '/common/common-hash.js',
    '/common/common-ui-elements.js',
    '/common/common-interface.js',
    '/common/common-constants.js',
    '/common/common-feedback.js',

    '/common/inner/access.js',
    '/common/inner/properties.js',

    '/bower_components/nthen/index.js',
    '/common/hyperscript.js',
    '/common/proxy-manager.js',
    '/customize/application_config.js',
    '/customize/messages.js',
], function (
    $,
    Toolbar,
    JSONSortify,
    Util,
    Hash,
    UIElements,
    UI,
    Constants,
    Feedback,
    Access,
    Properties,
    nThen,
    h,
    ProxyManager,
    AppConfig,
    Messages)
{

    var APP = window.APP = {
        editable: false,
        mobile: function () {
            if (window.matchMedia) { return !window.matchMedia('(any-pointer:fine)').matches; }
            else { return $('body').width() <= 600; }
        },
        isMac: navigator.platform === "MacIntel",
        allowFolderUpload: File.prototype.hasOwnProperty("webkitRelativePath"),
    };

    var stringify = function (obj) {
        return JSONSortify(obj);
    };

    var E_OVER_LIMIT = 'E_OVER_LIMIT';

    var ROOT = "root";
    var ROOT_NAME = Messages.fm_rootName;
    var SEARCH = "search";
    var SEARCH_NAME = Messages.fm_searchName;
    var TRASH = "trash";
    var TRASH_NAME = Messages.fm_trashName;
    var FILES_DATA = Constants.storageKey;
    var FILES_DATA_NAME = Messages.fm_filesDataName;
    var TEMPLATE = "template";
    var TEMPLATE_NAME = Messages.fm_templateName;
    var RECENT = "recent";
    var RECENT_NAME = Messages.fm_recentPadsName;
    var OWNED = "owned";
    var OWNED_NAME = Messages.fm_ownedPadsName;
    var TAGS = "tags";
    var TAGS_NAME = Messages.fm_tagsName;
    var SHARED_FOLDER = 'sf';
    var SHARED_FOLDER_NAME = Messages.fm_sharedFolderName;

    // Icons
    var faFolder = 'cptools-folder';
    var faFolderOpen = 'cptools-folder-open';
    var faSharedFolder = 'cptools-shared-folder';
    var faSharedFolderOpen = 'cptools-shared-folder-open';
    var faExpandAll = 'fa-plus-square-o';
    var faCollapseAll = 'fa-minus-square-o';
    var faShared = 'fa-shhare-alt';
    var faReadOnly = 'fa-eye';
    var faPreview = 'fa-eye';
    var faOpenInCode = 'cptools-code';
    var faRename = 'fa-pencil';
    var faColor = 'cptools-palette';
    var faTrash = 'fa-trash';
    var faCopy = 'fa-clone';
    var faDelete = 'fa-eraser';
    var faAccess = 'fa-unlock-alt';
    var faProperties = 'fa-info-circle';
    var faTags = 'fa-hashtag';
    var faUploadFiles = 'cptools-file-upload';
    var faUploadFolder = 'cptools-folder-upload';
    var faEmpty = 'fa-trash-o';
    var faRestore = 'fa-repeat';
    var faShowParent = 'fa-location-arrow';
    var faDownload = 'fa-download';
    var $folderIcon = $('<span>', {
        "class": faFolder + " cptools cp-app-drive-icon-folder cp-app-drive-content-icon"
    });
    //var $folderIcon = $('<img>', {src: "/customize/images/icons/folder.svg", "class": "folder icon"});
    var $folderEmptyIcon = $folderIcon.clone();
    var $folderOpenedIcon = $('<span>', {"class": faFolderOpen + " cptools cp-app-drive-icon-folder"});
    //var $folderOpenedIcon = $('<img>', {src: "/customize/images/icons/folderOpen.svg", "class": "folder icon"});
    var $folderOpenedEmptyIcon = $folderOpenedIcon.clone();
    var $sharedFolderIcon = $('<span>', {"class": faSharedFolder + " cptools cp-app-drive-icon-folder"});
    var $sharedFolderOpenedIcon = $('<span>', {"class": faSharedFolderOpen + " cptools cp-app-drive-icon-folder"});
    //var $upIcon = $('<span>', {"class": "fa fa-arrow-circle-up"});
    var $unsortedIcon = $('<span>', {"class": "fa fa-files-o"});
    var $templateIcon = $('<span>', {"class": "cptools cptools-template"});
    var $recentIcon = $('<span>', {"class": "fa fa-clock-o"});
    var $trashIcon = $('<span>', {"class": "fa " + faTrash});
    var $trashEmptyIcon = $('<span>', {"class": "fa fa-trash-o"});
    //var $collapseIcon = $('<span>', {"class": "fa fa-minus-square-o cp-app-drive-icon-expcol"});
    var $expandIcon = $('<span>', {"class": "fa fa-plus-square-o cp-app-drive-icon-expcol"});
    var $listIcon = $('<button>', {"class": "fa fa-list"});
    var $gridIcon = $('<button>', {"class": "fa fa-th-large"});
    var $sortAscIcon = $('<span>', {"class": "fa fa-angle-up sortasc"});
    var $sortDescIcon = $('<span>', {"class": "fa fa-angle-down sortdesc"});
    var $closeIcon = $('<span>', {"class": "fa fa-window-close"});
    //var $backupIcon = $('<span>', {"class": "fa fa-life-ring"});
    var $searchIcon = $('<span>', {"class": "fa fa-search cp-app-drive-tree-search-icon"});
    var $addIcon = $('<span>', {"class": "fa fa-plus"});
    var $renamedIcon = $('<span>', {"class": "fa fa-flag"});
    var $readonlyIcon = $('<span>', {"class": "fa " + faReadOnly});
    var $ownedIcon = $('<span>', {"class": "fa fa-id-badge"});
    var $sharedIcon = $('<span>', {"class": "fa " + faShared});
    //var $ownerIcon = $('<span>', {"class": "fa fa-id-card"});
    var $tagsIcon = $('<span>', {"class": "fa " + faTags});
    var $passwordIcon = $('<span>', {"class": "fa fa-lock"});
    var $restrictedIcon = $('<span>', {"class": "fa fa-ban"});
    var $expirableIcon = $('<span>', {"class": "fa fa-clock-o"});
    var $separator = $('<div>', {"class": "dropdown-divider"});

    var LS_VIEWMODE = "app-drive-viewMode";
    var FOLDER_CONTENT_ID = "cp-app-drive-content-folder";

    var config = {};
    var DEBUG = config.DEBUG = false;
    var debug = config.debug = DEBUG ? function () {
        console.log.apply(console, arguments);
    } : function () { return; };
    var logError = config.logError = function () {
        console.error.apply(console, arguments);
    };
    var log = config.log = UI.log;

    var localStore = window.cryptpadStore;
    APP.store = {};

    var makeLS = function (teamId) {
        var suffix = teamId ? ('-' + teamId) :  '';
        var LS_LAST = "app-drive-lastOpened" + suffix;
        var LS_OPENED = "app-drive-openedFolders" + suffix;

        var LS = {};

        LS.getLastOpenedFolder = function () {
            var path;
            try {
                path = APP.store[LS_LAST] ? JSON.parse(APP.store[LS_LAST]) : [ROOT];
            } catch (e) {
                path = [ROOT];
            }
            return path;
        };
        LS.setLastOpenedFolder = function (path) {
            if (path[0] === SEARCH) { return; }
            APP.store[LS_LAST] = JSON.stringify(path);
            localStore.put(LS_LAST, JSON.stringify(path));
        };

        LS.wasFolderOpened = function (path) {
            var stored = JSON.parse(APP.store[LS_OPENED] || '[]');
            return stored.indexOf(JSON.stringify(path)) !== -1;
        };
        LS.setFolderOpened = function (path, opened) {
            var s = JSON.stringify(path);
            var stored = JSON.parse(APP.store[LS_OPENED] || '[]');
            if (opened && stored.indexOf(s) === -1) {
                stored.push(s);
            }
            if (!opened) {
                var idx = stored.indexOf(s);
                if (idx !== -1) {
                    stored.splice(idx, 1);
                }
            }
            APP.store[LS_OPENED] = JSON.stringify(stored);
            localStore.put(LS_OPENED, JSON.stringify(stored));
        };
        LS.removeFoldersOpened = function (parentPath) {
            var stored = JSON.parse(APP.store[LS_OPENED] || '[]');
            var s = JSON.stringify(parentPath).slice(0, -1);
            for (var i = stored.length - 1 ; i >= 0 ; i--) {
                if (stored[i].indexOf(s) === 0) {
                    stored.splice(i, 1);
                }
            }
            APP.store[LS_OPENED] = JSON.stringify(stored);
            localStore.put(LS_OPENED, JSON.stringify(stored));
        };
        LS.renameFoldersOpened = function (parentPath, newName) {
            var stored = JSON.parse(APP.store[LS_OPENED] || '[]');
            var s = JSON.stringify(parentPath).slice(0, -1);
            var newParentPath = parentPath.slice();
            newParentPath[newParentPath.length - 1] = newName;
            var sNew = JSON.stringify(newParentPath).slice(0, -1);
            for (var i = 0 ; i < stored.length ; i++) {
                if (stored[i].indexOf(s) === 0) {
                    stored[i] = stored[i].replace(s, sNew);
                }
            }
            APP.store[LS_OPENED] = JSON.stringify(stored);
            localStore.put(LS_OPENED, JSON.stringify(stored));
        };
        LS.moveFoldersOpened = function (previousPath, newPath) {
            var stored = JSON.parse(APP.store[LS_OPENED] || '[]');
            var s = JSON.stringify(previousPath).slice(0, -1);
            var sNew = JSON.stringify(newPath).slice(0, -1);
            if (s === sNew ) { return; } // move to itself
            if (sNew.indexOf(s) === 0) { return; } // move to subfolder
            sNew = JSON.stringify(newPath.concat(previousPath[previousPath.length - 1])).slice(0, -1);
            for (var i = 0 ; i < stored.length ; i++) {
                if (stored[i].indexOf(s) === 0) {
                    stored[i] = stored[i].replace(s, sNew);
                }
            }
            APP.store[LS_OPENED] = JSON.stringify(stored);
            localStore.put(LS_OPENED, JSON.stringify(stored));
        };

        return LS;
    };

    var getViewModeClass = function () {
        var mode = APP.store[LS_VIEWMODE];
        if (mode === 'list') { return 'cp-app-drive-content-list'; }
        return 'cp-app-drive-content-grid';
    };
    var getViewMode = function () {
        return APP.store[LS_VIEWMODE] || 'grid';
    };
    var setViewMode = function (mode) {
        if (typeof(mode) !== "string") {
            logError("Incorrect view mode: ", mode);
            return;
        }
        APP.store[LS_VIEWMODE] = mode;
        localStore.put(LS_VIEWMODE, mode);
    };

    // Handle disconnect/reconnect
    var setEditable = function (state, isHistory) {
        if (APP.closed || !APP.$content || !$.contains(document.documentElement, APP.$content[0])) { return; }
        APP.editable = !APP.readOnly && state;
        if (!state) {
            APP.$content.addClass('cp-app-drive-readonly');
            if (!isHistory) {
                $('#cp-app-drive-connection-state').show();
            }
            $('[draggable="true"]').attr('draggable', false);
        }
        else {
            APP.$content.removeClass('cp-app-drive-readonly');
            $('#cp-app-drive-connection-state').hide();
            $('[draggable="false"]').attr('draggable', true);
        }
    };

    var copyObjectValue = function (objRef, objToCopy) {
        for (var k in objRef) { delete objRef[k]; }
        $.extend(true, objRef, objToCopy);
    };

    APP.selectedFiles = [];

    var isElementSelected = function ($element) {
        var elementId = $element.data("path").slice(-1)[0];
        return APP.selectedFiles.indexOf(elementId) !== -1;
    };
    var selectElement = function ($element) {
        var elementId = $element.data("path").slice(-1)[0];
        if (APP.selectedFiles.indexOf(elementId) === -1) {
            APP.selectedFiles.push(elementId);
        }
        $element.addClass("cp-app-drive-element-selected");
    };
    var unselectElement = function ($element) {
        var elementId = $element.data("path").slice(-1)[0];
        var index = APP.selectedFiles.indexOf(elementId);
        if (index !== -1) {
            APP.selectedFiles.splice(index, 1);
        }
        $element.removeClass("cp-app-drive-element-selected");
    };
    var findSelectedElements = function () {
        return $(".cp-app-drive-element-selected");
    };


    var createContextMenu = function () {
        var menu = h('div.cp-contextmenu.dropdown.cp-unselectable', [
            h('ul.dropdown-menu', {
                'role': 'menu',
                'aria-labelledby': 'dropdownMenu',
                'style': 'display:block;position:static;margin-bottom:5px;'
            }, [
                h('span.cp-app-drive-context-noAction.dropdown-item.disabled', Messages.fc_noAction || "No action possible"),
                h('li', h('a.cp-app-drive-context-preview.dropdown-item', {
                    'tabindex': '-1',
                    'data-icon': faPreview,
                }, Messages.pad_mediatagPreview)),
                h('li', h('a.cp-app-drive-context-open.dropdown-item', {
                    'tabindex': '-1',
                    'data-icon': faFolderOpen,
                }, Messages.fc_open)),
                h('li', h('a.cp-app-drive-context-openro.dropdown-item', {
                    'tabindex': '-1',
                    'data-icon': faReadOnly,
                }, Messages.fc_open_ro)),
                h('li', h('a.cp-app-drive-context-openincode.dropdown-item', {
                    'tabindex': '-1',
                    'data-icon': faOpenInCode,
                }, Messages.fc_openInCode)),
                h('li', h('a.cp-app-drive-context-savelocal.dropdown-item', {
                    'tabindex': '-1',
                    'data-icon': 'fa-cloud-upload',
                }, Messages.pad_mediatagImport)), // Save in your CryptDrive
                $separator.clone()[0],
                h('li', h('a.cp-app-drive-context-expandall.dropdown-item', {
                    'tabindex': '-1',
                    'data-icon': faExpandAll,
                }, Messages.fc_expandAll)),
                h('li', h('a.cp-app-drive-context-collapseall.dropdown-item', {
                    'tabindex': '-1',
                    'data-icon': faCollapseAll,
                }, Messages.fc_collapseAll)),
                $separator.clone()[0],
                h('li', h('a.cp-app-drive-context-openparent.dropdown-item', {
                    'tabindex': '-1',
                    'data-icon': faShowParent,
                }, Messages.fm_openParent)),
                $separator.clone()[0],
                h('li', h('a.cp-app-drive-context-share.dropdown-item', {
                    'tabindex': '-1',
                    'data-icon': 'fa-shhare-alt',
                }, Messages.shareButton)),
                h('li', h('a.cp-app-drive-context-access.dropdown-item', {
                    'tabindex': '-1',
                    'data-icon': faAccess,
                }, Messages.accessButton)),
                $separator.clone()[0],
                h('li', h('a.cp-app-drive-context-newfolder.dropdown-item.cp-app-drive-context-editable', {
                    'tabindex': '-1',
                    'data-icon': faFolder,
                }, Messages.fc_newfolder)),
                h('li', h('a.cp-app-drive-context-newsharedfolder.dropdown-item.cp-app-drive-context-editable', {
                    'tabindex': '-1',
                    'data-icon': faSharedFolder,
                }, Messages.fc_newsharedfolder)),
                $separator.clone()[0],
                h('li', h('a.cp-app-drive-context-uploadfiles.dropdown-item.cp-app-drive-context-editable', {
                    'tabindex': '-1',
                    'data-icon': faUploadFiles,
                }, Messages.uploadButton)),
                h('li', h('a.cp-app-drive-context-uploadfolder.dropdown-item.cp-app-drive-context-editable', {
                    'tabindex': '-1',
                    'data-icon': faUploadFolder,
                }, Messages.uploadFolderButton)),
                $separator.clone()[0],
                h('li', h('a.cp-app-drive-context-newdoc.dropdown-item.cp-app-drive-context-editable', {
                    'tabindex': '-1',
                    'data-icon': AppConfig.applicationsIcon.pad,
                    'data-type': 'pad'
                }, Messages.button_newpad)),
                h('li', h('a.cp-app-drive-context-newdoc.dropdown-item.cp-app-drive-context-editable', {
                    'tabindex': '-1',
                    'data-icon': AppConfig.applicationsIcon.code,
                    'data-type': 'code'
                }, Messages.button_newcode)),
                h('li', h('a.cp-app-drive-context-newdoc.dropdown-item.cp-app-drive-context-editable', {
                    'tabindex': '-1',
                    'data-icon': AppConfig.applicationsIcon.slide,
                    'data-type': 'slide'
                }, Messages.button_newslide)),
                h('li.dropdown-submenu', [
                    h('a.cp-app-drive-context-newdocmenu.dropdown-item', {
                        'tabindex': '-1',
                        'data-icon': "fa-plus",
                    }, Messages.fm_morePads),
                    h("ul.dropdown-menu", [
                        h('li', h('a.cp-app-drive-context-newdoc.dropdown-item.cp-app-drive-context-editable', {
                            'tabindex': '-1',
                            'data-icon': AppConfig.applicationsIcon.sheet,
                            'data-type': 'sheet'
                        }, Messages.button_newsheet)),
                        h('li', h('a.cp-app-drive-context-newdoc.dropdown-item.cp-app-drive-context-editable', {
                            'tabindex': '-1',
                            'data-icon': AppConfig.applicationsIcon.whiteboard,
                            'data-type': 'whiteboard'
                        }, Messages.button_newwhiteboard)),
                        h('li', h('a.cp-app-drive-context-newdoc.dropdown-item.cp-app-drive-context-editable', {
                            'tabindex': '-1',
                            'data-icon': AppConfig.applicationsIcon.kanban,
                            'data-type': 'kanban'
                        }, Messages.button_newkanban)),
                        h('li', h('a.cp-app-drive-context-newdoc.dropdown-item.cp-app-drive-context-editable', {
                            'tabindex': '-1',
                            'data-icon': AppConfig.applicationsIcon.poll,
                            'data-type': 'poll'
                        }, Messages.button_newpoll)),
                    ]),
                ]),
                $separator.clone()[0],
                h('li', h('a.cp-app-drive-context-empty.dropdown-item.cp-app-drive-context-editable', {
                    'tabindex': '-1',
                    'data-icon': faEmpty,
                }, Messages.fc_empty)),
                h('li', h('a.cp-app-drive-context-restore.dropdown-item.cp-app-drive-context-editable', {
                    'tabindex': '-1',
                    'data-icon': faRestore,
                }, Messages.fc_restore)),
                $separator.clone()[0],
                h('li', h('a.cp-app-drive-context-rename.dropdown-item.cp-app-drive-context-editable', {
                    'tabindex': '-1',
                    'data-icon': faRename,
                }, Messages.fc_rename)),
                h('li', h('a.cp-app-drive-context-color.dropdown-item.cp-app-drive-context-editable', {
                    'tabindex': '-1',
                    'data-icon': faColor,
                }, Messages.fc_color)),
                h('li', h('a.cp-app-drive-context-hashtag.dropdown-item.cp-app-drive-context-editable', {
                    'tabindex': '-1',
                    'data-icon': faTags,
                }, Messages.fc_hashtag)),
                $separator.clone()[0],
                h('li', h('a.cp-app-drive-context-makeacopy.dropdown-item.cp-app-drive-context-editable', {
                    'tabindex': '-1',
                    'data-icon': faCopy,
                }, Messages.makeACopy)),
                h('li', h('a.cp-app-drive-context-download.dropdown-item', {
                    'tabindex': '-1',
                    'data-icon': faDownload,
                }, Messages.download_mt_button)),
                h('li', h('a.cp-app-drive-context-delete.dropdown-item.cp-app-drive-context-editable', {
                    'tabindex': '-1',
                    'data-icon': faTrash,
                }, Messages.fc_delete)), // "Move to trash"
                h('li', h('a.cp-app-drive-context-deleteowned.dropdown-item.cp-app-drive-context-editable', {
                    'tabindex': '-1',
                    'data-icon': faDelete,
                }, Messages.fc_delete_owned)), // XXX update key? "Delete from the server"
                h('li', h('a.cp-app-drive-context-remove.dropdown-item.cp-app-drive-context-editable', {
                    'tabindex': '-1',
                    'data-icon': faTrash,
                }, Messages.fc_remove)), // XXX update key? "Remove from your CryptDrive"
                h('li', h('a.cp-app-drive-context-removesf.dropdown-item.cp-app-drive-context-editable', {
                    'tabindex': '-1',
                    'data-icon': faTrash,
                }, Messages.fc_remove_sharedfolder)), // XXX update key? "Remove"
                $separator.clone()[0],
                h('li', h('a.cp-app-drive-context-properties.dropdown-item', {
                    'tabindex': '-1',
                    'data-icon': faProperties,
                }, Messages.fc_prop))
            ])
        ]);
        // add icons to the contextmenu options
        $(menu).find("li a.dropdown-item").each(function (i, el) {
            var $icon = $("<span>");
            if ($(el).attr('data-icon')) {
                var font = $(el).attr('data-icon').indexOf('cptools') === 0 ? 'cptools' : 'fa';
                $icon.addClass(font).addClass($(el).attr('data-icon'));
            } else {
                $icon.text($(el).text());
            }
            $(el).prepend($icon);
        });
        // add events handlers for the contextmenu submenus
        $(menu).find(".dropdown-submenu").each(function (i, el) {
            var $el = $(el);
            var $a = $el.children().filter("a");
            var $sub = $el.find(".dropdown-menu").first();
            var left, bottomOffset;
            var timeoutId;
            var showSubmenu = function () {
                clearTimeout(timeoutId);
                left = $el.offset().left + $el.outerWidth() + $sub.outerWidth() > $(window).width();
                bottomOffset = $el.offset().top + $el.outerHeight() + $sub.outerHeight() - $(window).height();
                $sub.css("left", left ? "0%": "100%");
                $sub.css("transform", "translate("
                         + (left ? "-100%" : "0")
                         + "," + (bottomOffset > 0 ? -(bottomOffset - $el.outerHeight()) : 0) + "px)");
                $el.siblings().find(".dropdown-menu").hide();
                $sub.show();
            };
            var hideSubmenu = function () {
                $sub.hide();
                $sub.removeClass("left");
            };
            var mouseOutSubmenu = function () {
                // don't hide immediately the submenu
                timeoutId = setTimeout(hideSubmenu, 100);
            };
            // Add submenu expand icon
            $a.append(h("span.dropdown-toggle"));
            // Show / hide submenu
            $el.hover(function () {
                showSubmenu();
            }, function () {
                mouseOutSubmenu();
            });
            // handle click event
            $el.click(function (e) {
                var targetItem = $(e.target).closest(".dropdown-item")[0]; // don't close contextmenu if open submenu
                var elTarget = $el.children(".dropdown-item")[0];
                if (targetItem === elTarget) { e.stopPropagation(); }
                if ($el.children().filter(".dropdown-menu:visible").length !== 0) {
                    $el.find(".dropdown-menu").hide();
                    hideSubmenu();
                }
                else {
                    showSubmenu();
                }
            });
        });


        return $(menu);
    };

    var create = function (common, driveConfig) { //proxy, folders) {
        var metadataMgr = common.getMetadataMgr();
        var sframeChan = common.getSframeChannel();
        var priv = metadataMgr.getPrivateData();

        // Initialization
        Util.extend(APP, driveConfig.APP);
        APP.$limit = driveConfig.$limit;
        var proxy = driveConfig.proxy;
        var folders = driveConfig.folders;
        var files = proxy.drive;
        var history = driveConfig.history || {};
        var edPublic = driveConfig.edPublic || priv.edPublic;
        config.editKey = driveConfig.editKey;
        APP.origin = priv.origin;
        APP.hideDuplicateOwned = Util.find(priv, ['settings', 'drive', 'hideDuplicate']);
        APP.closed = false;
        APP.toolbar = driveConfig.toolbar;

        var $readOnly = $(h('div#cp-app-drive-edition-state.cp-app-drive-content-info-box', Messages.readonly));

        var updateObject = driveConfig.updateObject;
        var updateSharedFolders = driveConfig.updateSharedFolders;

        // manager
        config.loggedIn = APP.loggedIn;
        config.sframeChan = sframeChan;
        var manager = ProxyManager.createInner(files, sframeChan, edPublic, config);

        var LS = makeLS(APP.team);

        Object.keys(folders).forEach(function (id) {
            var f = folders[id];
            var sfData = files.sharedFolders[id] || {};
            var href = manager.user.userObject.getHref(sfData);
            var parsed = Hash.parsePadUrl(href);
            var secret = Hash.getSecrets('drive', parsed.hash, sfData.password);
            manager.addProxy(id, {proxy: f}, null, secret.keys.secondaryKey);
        });

        // UI containers
        var $tree = APP.$tree = $("#cp-app-drive-tree");
        var $content = APP.$content = $("#cp-app-drive-content");
        var $appContainer = $(".cp-app-drive-container");
        var $driveToolbar = APP.toolbar.$bottom;
        var $contextMenu = createContextMenu().appendTo($appContainer);

        var $contentContextMenu = $("#cp-app-drive-context-content");
        var $defaultContextMenu = $("#cp-app-drive-context-default");
        var $trashTreeContextMenu = $("#cp-app-drive-context-trashtree");
        var $trashContextMenu = $("#cp-app-drive-context-trash");

        // TOOLBAR

        // DRIVE
        var currentPath = APP.currentPath = LS.getLastOpenedFolder();
        if (APP.newSharedFolder) {
            var newSFPaths = manager.findFile(APP.newSharedFolder);
            if (newSFPaths.length) {
                currentPath = newSFPaths[0];
            }
        }

        // Categories dislayed in the menu
        var displayedCategories = [ROOT, TRASH, SEARCH, RECENT];

        // PCS enabled: display owned pads
        //if (AppConfig.displayCreationScreen) { displayedCategories.push(OWNED); }
        // Templates enabled: display template category
        if (AppConfig.enableTemplates) { displayedCategories.push(TEMPLATE); }
        // Tags used: display Tags category
        if (Object.keys(manager.getTagsList()).length) { displayedCategories.push(TAGS); }

        var virtualCategories = [SEARCH, RECENT, OWNED, TAGS];

        if (!APP.loggedIn) {
            $tree.hide();
            if (APP.newSharedFolder) {
                // ANON_SHARED_FOLDER
                displayedCategories = [SHARED_FOLDER];
                virtualCategories.push(SHARED_FOLDER);
                currentPath = [SHARED_FOLDER, ROOT];
            } else {
                displayedCategories = [FILES_DATA];
                currentPath = [FILES_DATA];
                if (Object.keys(files.root).length && !proxy.anonymousAlert) {
                    var msg = common.fixLinks($('<div>').html(Messages.fm_alert_anonymous));
                    UI.alert(msg);
                    proxy.anonymousAlert = true;
                }
            }
        }

        APP.editable = !APP.readOnly;
        var appStatus = {
            isReady: true,
            _onReady: [],
            onReady: function (handler) {
                if (appStatus.isReady) {
                    handler();
                    return;
                }
                appStatus._onReady.push(handler);
            },
            ready: function (state) {
                appStatus.isReady = state;
                if (state) {
                    appStatus._onReady.forEach(function (h) {
                        h();
                    });
                    appStatus._onReady = [];
                }
            }
        };

        var findDataHolder = function ($el) {
            return $el.is('.cp-app-drive-element-row') ? $el : $el.closest('.cp-app-drive-element-row');
        };


        // Selection
        var sel = {};

        var removeSelected =  function (keepObj) {
            APP.selectedFiles = [];
            findSelectedElements().removeClass("cp-app-drive-element-selected");
            var $container = $driveToolbar.find('#cp-app-drive-toolbar-contextbuttons');
            if (!$container.length) { return; }
            $container.html('');
            if (!keepObj) {
                delete sel.startSelected;
                delete sel.endSelected;
                delete sel.oldSelection;
            }
        };

        sel.refresh = 50;
        sel.$selectBox = $('<div>', {'class': 'cp-app-drive-content-select-box'}).appendTo($content);
        var checkSelected = function () {
            if (!sel.down) { return; }
            var pos = sel.pos;
            var l = $content[0].querySelectorAll('.cp-app-drive-element:not(.cp-app-drive-element-selected):not(.cp-app-drive-element-header)');
            var p, el;
            var offset = getViewMode() === "grid" ? 10 : 0;
            for (var i = 0; i < l.length; i++) {
                el = l[i];
                p = $(el).position();
                p.top += offset + $content.scrollTop();
                p.left += offset;
                p.bottom = p.top + $(el).outerHeight();
                p.right = p.left + $(el).outerWidth();
                if (p.right < pos.left || p.left > pos.right
                    || p.top > pos.bottom || p.bottom < pos.top) {
                    $(el).removeClass('cp-app-drive-element-selected-tmp');
                } else {
                    $(el).addClass('cp-app-drive-element-selected-tmp');
                }
            }
        };
        $content.on('mousedown', function (e) {
            if (e.which !== 1) { return; }
            $content.focus();
            sel.down = true;
            if (!e.ctrlKey) { removeSelected(); }
            var rect = e.currentTarget.getBoundingClientRect();
            sel.startX = e.clientX - rect.left;
            sel.startY = e.clientY - rect.top + $content.scrollTop();
            sel.$selectBox.show().css({
                left: sel.startX + 'px',
                top: sel.startY + 'px',
                width: '0px',
                height: '0px'
            });
            APP.hideMenu(e);
            if (sel.move) { return; }
            sel.move = function (ev) {
                var rectMove = ev.currentTarget.getBoundingClientRect(),
                    offX = ev.clientX - rectMove.left,
                    offY = ev.clientY - rectMove.top + $content.scrollTop();


                var left = sel.startX,
                    top = sel.startY;
                var width = offX - sel.startX;
                if (width < 0) {
                    left = Math.max(0, offX);
                    var diffX = left-offX;
                    width = Math.abs(width) - diffX;
                }
                var height = offY - sel.startY;
                if (height < 0) {
                    top = Math.max(0, offY);
                    var diffY = top-offY;
                    height = Math.abs(height) - diffY;
                }
                sel.$selectBox.css({
                    width: width + 'px',
                    left: left + 'px',
                    height: height + 'px',
                    top: top + 'px'
                });


                sel.pos = {
                    top: top,
                    left: left,
                    bottom: top + height,
                    right: left + width
                };
                var diffT = sel.update ? +new Date() - sel.update : sel.refresh;
                if (diffT < sel.refresh) {
                    if (!sel.to) {
                        sel.to = window.setTimeout(function () {
                            sel.update = +new Date();
                            checkSelected();
                            sel.to = undefined;
                        }, (sel.refresh - diffT));
                    }
                    return;
                }
                sel.update = +new Date();
                checkSelected();
            };
            $content.mousemove(sel.move);
        });

        var onWindowMouseUp = function (e) {
            if (!sel.down) { return; }
            if (e.which !== 1) { return; }
            sel.down = false;
            sel.$selectBox.hide();
            $content.off('mousemove', sel.move);
            delete sel.move;
            $content.find('.cp-app-drive-element-selected-tmp')
                .removeClass('cp-app-drive-element-selected-tmp')
                .each(function (idx, element) {
                    selectElement($(element));
            });
            e.stopPropagation();
        };

        var getSelectedPaths = function ($element) {
            var paths = [];
            if (!$element || $element.length === 0) { return paths; }
            if (findSelectedElements().length > 1) {
                var $selected = findSelectedElements();
                $selected.each(function (idx, elmt) {
                    var ePath = $(elmt).data('path');
                    if (ePath) {
                        paths.push({
                            path: ePath,
                            element: $(elmt)
                        });
                    }
                });
            }

            if (!paths.length) {
                var path = $element.data('path');
                if (!path) { return false; }
                paths.push({
                    path: path,
                    element: $element
                });
            }
            return paths;
        };

        var removeInput =  function (cancel) {
            if (!cancel && $('.cp-app-drive-element-row > input').length === 1) {
                var $input = $('.cp-app-drive-element-row > input');
                manager.rename($input.data('path'), $input.val(), APP.refresh);
            }
            $('.cp-app-drive-element-row > input').remove();
            $('.cp-app-drive-element-row > span:hidden').removeAttr('style');
        };

        var getFileNameExtension = function (name) {
            var matched = /\.[^\. ]+$/.exec(name);
            if (matched && matched.length) { return matched[matched.length -1]; }
            return '';
        };

        // Replace a file/folder name by an input to change its value
        var displayRenameInput = function ($element, path) {
            // NOTE: setTimeout(f, 0) otherwise the "rename" button in the toolbar is not working
            window.setTimeout(function () {
                if (!APP.editable) { return; }
                if (!path || path.length < 2) {
                    logError("Renaming a top level element (root, trash or filesData) is forbidden.");
                    return;
                }
                removeInput();
                var $name = $element.find('.cp-app-drive-element-name');
                if (!$name.length) {
                    $name = $element.find('> .cp-app-drive-element');
                }
                $name.hide();
                var isFolder = $element.is(".cp-app-drive-element-folder:not(.cp-app-drive-element-sharedf)");
                var el = manager.find(path);
                var name = manager.isFile(el) ? manager.getTitle(el)  : path[path.length - 1];
                if (manager.isSharedFolder(el)) {
                    name = manager.getSharedFolderData(el).title;
                }
                var $input = $('<input>', {
                    placeholder: name,
                    value: name
                }).data('path', path);


                // Stop propagation on keydown to avoid issues with arrow keys
                $input.on('keydown', function (e) { e.stopPropagation(); });

                $input.on('keyup', function (e) {
                    e.stopPropagation();
                    if (e.which === 13) {
                        removeInput(true);
                        var newName = $input.val();
                        if (JSON.stringify(path) === JSON.stringify(currentPath)) {
                            manager.rename(path, $input.val(), function () {
                                if (isFolder) {
                                    LS.renameFoldersOpened(path, newName);
                                    path[path.length - 1] = newName;
                                }
                                APP.displayDirectory(path);
                            });
                        }
                        else {
                            manager.rename(path, $input.val(), function () {
                                if (isFolder) {
                                    LS.renameFoldersOpened(path, newName);
                                    unselectElement($element);
                                    $element.data("path", $element.data("path").slice(0, -1).concat(newName));
                                    selectElement($element);
                                }
                                APP.refresh();
                            });
                        }
                        return;
                    }
                    if (e.which === 27) {
                        removeInput(true);
                    }
                }).on('keypress', function (e) { e.stopPropagation(); });
                //$element.parent().append($input);
                $name.after($input);
                $input.focus();

                var extension = getFileNameExtension(name);
                var input = $input[0];
                input.selectionStart = 0;
                input.selectionEnd = name.length - extension.length;

                // We don't want to open the file/folder when clicking on the input
                $input.on('click dblclick', function (e) {
                    e.stopPropagation();
                });
                // Remove the browser ability to drag text from the input to avoid
                // triggering our drag/drop event handlers
                $input.on('dragstart dragleave drag drop', function (e) {
                    e.preventDefault();
                    e.stopPropagation();
                });
                // Make the parent element non-draggable when selecting text in the field
                // since it would remove the input
                $input.on('mousedown', function (e) {
                    e.stopPropagation();
                    $input.parents('.cp-app-drive-element-row').attr("draggable", false);
                });
                $input.on('mouseup', function (e) {
                    e.stopPropagation();
                    $input.parents('.cp-app-drive-element-row').attr("draggable", true);
                });
            },0);
        };


        // Arrow keys to modify the selection
        var onWindowKeydown = function (e) {
            if (!$content.is(':visible')) { return; }
            var $searchBar = $tree.find('#cp-app-drive-tree-search-input');
            if (document.activeElement && document.activeElement.nodeName === 'INPUT') { return; }
            if ($searchBar.is(':focus') && $searchBar.val()) { return; }

            var $elements = $content.find('.cp-app-drive-element:not(.cp-app-drive-element-header)');

            var ev = {};
            if (e.ctrlKey) { ev.ctrlKey = true; }
            if (e.shiftKey) { ev.shiftKey = true; }

            // ESC
            if (e.which === 27) {
                 return void APP.hideMenu();
            }

            // Enter
            if (e.which === 13) {
                var $allSelected = $content.find('.cp-app-drive-element.cp-app-drive-element-selected');
                if ($allSelected.length === 1) {
                    // Open the folder or the file
                    $allSelected.dblclick();
                    return;
                }
                // If more than one, open only the files
                var $select = $content.find('.cp-app-drive-element-file.cp-app-drive-element-selected');
                $select.each(function (idx, el) {
                    $(el).dblclick();
                });
                return;
            }

            // Ctrl+A select all
            if (e.which === 65 && (e.ctrlKey || (e.metaKey && APP.isMac))) {
                e.preventDefault();
                $content.find('.cp-app-drive-element:not(.cp-app-drive-element-selected)')
                    .each(function (idx, element) {
                        selectElement($(element));
                });
                return;
            }

            // F2: rename selected element
            if (e.which === 113) {
                var paths = getSelectedPaths(findSelectedElements().first());
                if (paths.length !== 1) { return; }
                displayRenameInput(paths[0].element, paths[0].path);
            }

            // [Left, Up, Right, Down]
            if ([37, 38, 39, 40].indexOf(e.which) === -1) { return; }
            e.preventDefault();

            var click = function (el) {
                if (!el) { return; }
                APP.onElementClick(ev, $(el));
            };

            var $selection = findSelectedElements();
            if ($selection.length === 0) { return void click($elements.first()[0]); }

            var lastIndex = typeof sel.endSelected === "number" ? sel.endSelected :
                            typeof sel.startSelected === "number" ? sel.startSelected :
                            $elements.index($selection.last()[0]);
            var length = $elements.length;
            if (length === 0) { return; }
            // List mode
            if (getViewMode() === "list") {
                if (e.which === 40) { click($elements.get(Math.min(lastIndex+1, length -1))); }
                if (e.which === 38) { click($elements.get(Math.max(lastIndex-1, 0))); }
                return;
            }

            // Icon mode
            // Get the vertical and horizontal position of lastIndex
            // Filter all the elements to get those in the same line/column
            var pos = $($elements.get(0)).position();
            var $line = $elements.filter(function (idx, el) {
                return $(el).position().top === pos.top;
            });
            var cols = $line.length;
            var lines = Math.ceil(length/cols);

            var lastPos = {
                l : Math.floor(lastIndex/cols),
                c : lastIndex - Math.floor(lastIndex/cols)*cols
            };

            if (e.which === 37) {
                if (lastPos.c === 0) { return; }
                click($elements.get(Math.max(lastIndex-1, 0)));
                return;
            }
            if (e.which === 38) {
                if (lastPos.l === 0) { return; }
                click($elements.get(Math.max(lastIndex-cols, 0)));
                return;
            }
            if (e.which === 39) {
                if (lastPos.c === cols-1) { return; }
                click($elements.get(Math.min(lastIndex+1, length-1)));
                return;
            }
            if (e.which === 40) {
                if (lastPos.l === lines-1) { return; }
                click($elements.get(Math.min(lastIndex+cols, length-1)));
                return;
            }
        };

        var compareDays = function (date1, date2) {
            var day1 = Date.UTC(date1.getFullYear(), date1.getMonth(), date1.getDate());
            var day2 = Date.UTC(date2.getFullYear(), date2.getMonth(), date2.getDate());
            var ms = Math.abs(day1-day2);
            return Math.floor(ms/1000/60/60/24);
        };

        var getDate = function (sDate) {
            if (!sDate) { return ''; }
            var ret = sDate.toString();
            try {
                var date = new Date(sDate);
                var today = new Date();
                var diff = compareDays(date, today);
                if (diff === 0) {
                    ret = date.toLocaleTimeString();
                } else {
                    ret = date.toLocaleDateString();
                }
            } catch (e) {
                console.error("Unable to format that string to a date with .toLocaleString", sDate, e);
            }
            return ret;
        };

        var previewMediaTag = function (data) {
            var mts = [];
            $content.find('.cp-app-drive-element.cp-border-color-file').each(function (i, el) {
                var path = $(el).data('path');
                var id = manager.find(path);
                if (!id) { return; }
                var _data = manager.getFileData(id);
                if (!_data || _data.channel < 48) { return; }
                mts.push({
                    channel: _data.channel,
                    href: _data.href,
                    password: _data.password
                });
            });

            // Find initial position
            var idx = -1;
            mts.some(function (obj, i) {
                if (obj.channel === data.channel) {
                    idx = i;
                    return true;
                }
            });
            if (idx === -1) {
                mts.unshift({
                    href: data.href,
                    password: data.password
                });
                idx = 0;
            }

            common.getMediaTagPreview(mts, idx);
        };

        // `app`: true (force open wiht the app), false (force open in preview),
        //        falsy (open in preview if default is not using the app)
        var defaultInApp = ['application/pdf'];
        var openFile = function (el, isRo, app) {
            var data = manager.getFileData(el);
            if (!data || (!data.href && !data.roHref)) {
                return void logError("Missing data for the file", el, data);
            }

            var href = isRo ? data.roHref : (data.href || data.roHref);
            var parsed = Hash.parsePadUrl(href);

            if (parsed.hashData && parsed.hashData.type === 'file' && !app
                    && (defaultInApp.indexOf(data.fileType) === -1 || app === false)) {
                return void previewMediaTag(data);
            }

            var priv = metadataMgr.getPrivateData();
            var useUnsafe = Util.find(priv, ['settings', 'security', 'unsafeLinks']);
            if (useUnsafe === true) {
                return void window.open(APP.origin + href);
            }

            // Get hidden hash
            var secret = Hash.getSecrets(parsed.type, parsed.hash, data.password);
            var opts = {};
            if (isRo) { opts.view = true; }
            var hash = Hash.getHiddenHashFromKeys(parsed.type, secret, opts);
            var hiddenHref = Hash.hashToHref(hash, parsed.type);
            window.open(APP.origin + hiddenHref);
        };

        var refresh = APP.refresh = function () {
            APP.displayDirectory(currentPath);
        };


        var pickFolderColor = function ($element, currentColor, cb) {
            var colors = ["", "#f23c38", "#ff0073", "#da0eba", "#9d00ac", "#6c19b3", "#4a42b1", "#3d8af0", "#30a0f1", "#1fb9d1", "#009686", "#45b354", "#84c750", "#c6e144", "#faf147", "#fbc423", "#fc9819", "#fd5227", "#775549", "#9c9c9c", "#607a89"];
            var colorsElements = [];
            var currentElement = null;
            colors.forEach(function (color, i) {
                var element = h("span.cp-app-drive-color-picker-color", [
                    h("span.cptools.cp-app-drive-icon-folder.cp-app-drive-content-icon" + (i === 0 ? ".cptools-folder-no-color" : ".cptools-folder")),
                    h("span.fa.fa-check")
                ]);
                $(element).css("color", colors[i]);
                if (colors[i] === currentColor) {
                    currentElement = element;
                    $(element).addClass("cp-app-drive-current-color");
                }
                $(element).on("click", function () {
                    $(currentElement).removeClass("cp-app-drive-current-color");
                    currentElement = element;
                    $(element).addClass("cp-app-drive-current-color");
                    cb(color);
                });
                colorsElements.push(element);
            });
            var content = h("div.cp-app-drive-color-picker", colorsElements);
            UI.alert(content);
        };

        var getFolderColor = function (path) {
            if (path.length === 0) { return; }
            return manager.getFolderData(path).color || "";
        };

        var setFolderColor = function ($element, path, color) {
            if ($element.length === 0) { return; }
            $element.find(".cp-app-drive-icon-folder").css("color", color);
            manager.setFolderData({
                path: path,
                key: "color",
                value: color
            }, function () {});
        };


        var filterContextMenu = function (type, paths) {
            if (!paths || paths.length === 0) { logError('no paths'); }

            $contextMenu.find('li').hide();

            var show = [];
            var filter;
            var editable = true;

            if (type === "content") {
                if (APP.$content.data('readOnlyFolder')) { editable = false; }
                // Return true in filter to hide
                filter = function ($el, className) {
                    if (className === 'newfolder') { return; }
                    if (className === 'newsharedfolder') {
                        // Hide the new shared folder menu if we're already in a shared folder
                        return manager.isInSharedFolder(currentPath) || APP.disableSF;
                    }
                    if (className === 'uploadfiles') { return; }
                    if (className === 'uploadfolder') { return !APP.allowFolderUpload; }
                    if (className === 'newdoc') {
                        return AppConfig.availablePadTypes.indexOf($el.attr('data-type')) === -1;
                    }
                };
            } else {
                // In case of multiple selection, we must hide the option if at least one element
                // is not compatible
                var containsFolder = false;
                var hide = [];
                if (!APP.team) {
                    hide.push('savelocal');
                }
                paths.forEach(function (p) {
                    var path = p.path;
                    var $element = p.element;

                    if (APP.$content.data('readOnlyFolder') &&
                            manager.isSubpath(path, currentPath)) { editable = false; }

                    if (!$element.closest("#cp-app-drive-tree").length) {
                        hide.push('expandall');
                        hide.push('collapseall');
                    }
                    if (path.length === 1) {
                        // Can't rename, share, delete, or change the color of root elements
                        hide.push('delete');
                        hide.push('rename');
                        hide.push('share');
                        hide.push('savelocal');
                        hide.push('color');
                    }
                    if (!$element.is('.cp-app-drive-element-owned')) {
                        hide.push('deleteowned');
                    }
                    if ($element.is('.cp-app-drive-element-restricted')) {
                        hide.push('rename', 'download', 'share', 'access', 'color');
                    }
                    if ($element.is('.cp-app-drive-element-notrash')) {
                        // We can't delete elements in virtual categories
                        hide.push('delete');
                    }
                    if (!$element.is('.cp-border-color-file')) {
                        //hide.push('download');
                        hide.push('openincode');
                        hide.push('preview');
                    }
                    if ($element.is('.cp-border-color-sheet')) {
                        hide.push('download');
                    }
                    if ($element.is('.cp-app-drive-element-file')) {
                        // No folder in files
                        hide.push('color');
                        hide.push('newfolder');
                        if ($element.is('.cp-app-drive-element-readonly')) {
                            hide.push('open'); // Remove open 'edit' mode
                        } else if ($element.is('.cp-app-drive-element-noreadonly')) {
                            hide.push('openro'); // Remove open 'view' mode
                        }
                        var metadata = manager.getFileData(manager.find(path));
                        if (!metadata || !Util.isPlainTextFile(metadata.fileType, metadata.title)) {
                            hide.push('openincode');
                        }
                        if (metadata.channel && metadata.channel.length < 48) {
                            hide.push('preview');
                        }
                        if (!metadata.channel || metadata.channel.length > 32 || metadata.rtChannel) {
                            hide.push('makeacopy'); // Not for blobs
                        }
                    } else if ($element.is('.cp-app-drive-element-sharedf')) {
                        if (containsFolder) {
                            // More than 1 folder selected: cannot create a new subfolder
                            hide.push('newfolder');
                            hide.push('expandall');
                            hide.push('collapseall');
                        }
                        containsFolder = true;
                        hide.push('openro');
                        hide.push('openincode');
                        hide.push('hashtag');
                        hide.push('delete');
                        hide.push('makeacopy');
                        //hide.push('deleteowned');
                    } else { // it's a folder
                        if (containsFolder) {
                            // More than 1 folder selected: cannot create a new subfolder
                            hide.push('newfolder');
                            hide.push('expandall');
                            hide.push('collapseall');
                        }
                        containsFolder = true;
                        hide.push('savelocal');
                        hide.push('openro');
                        hide.push('openincode');
                        hide.push('properties', 'access');
                        hide.push('hashtag');
                        hide.push('makeacopy');
                    }
                    // If we're in the trash, hide restore and properties for non-root elements
                    if (type === "trash" && path && path.length > 4) {
                        hide.push('restore');
                        hide.push('properties');
                    }
                    // If we're not in the trash nor in a shared folder, hide "remove"
                    if (!manager.isInSharedFolder(path)
                            && !$element.is('.cp-app-drive-element-sharedf')) {
                        // This isn't a shared folder: can't delete shared folder
                        hide.push('removesf');
                    } else if (type === "tree") {
                        // This is a shared folder or an element inside a shsared folder
                        // ==> can't move to trash
                        hide.push('delete');
                    }
                    if ($element.closest('[data-ro]').length) {
                        editable = false;
                    }
                });
                if (paths.length > 1) {
                    hide.push('restore');
                    hide.push('properties', 'access');
                    hide.push('rename');
                    hide.push('openparent');
                    hide.push('download');
                    hide.push('share');
                    hide.push('savelocal');
                    hide.push('openincode'); // can't because of race condition
                    hide.push('makeacopy');
                    hide.push('preview');
                }
                if (containsFolder && paths.length > 1) {
                    // Cannot open multiple folders
                    hide.push('open');
                }

                if (!APP.loggedIn) {
                    hide.push('openparent');
                    hide.push('rename');
                }

                filter = function ($el, className) {
                    if (hide.indexOf(className) !== -1) { return true; }
                };
            }

            switch(type) {
                case 'content':
                    show = ['newfolder', 'newsharedfolder', 'uploadfiles', 'uploadfolder', 'newdoc'];
                    break;
                case 'tree':
                    show = ['open', 'openro', 'preview', 'openincode', 'expandall', 'collapseall',
                            'color', 'download', 'share', 'savelocal', 'rename', 'delete', 'makeacopy',
                            'deleteowned', 'removesf', 'access', 'properties', 'hashtag'];
                    break;
                case 'default':
                    show = ['open', 'openro', 'preview', 'openincode', 'share', 'download', 'openparent', 'delete', 'deleteowned', 'properties', 'access', 'hashtag', 'makeacopy', 'savelocal', 'rename'];
                    break;
                case 'trashtree': {
                    show = ['empty'];
                    break;
                }
                case 'trash': {
                    show = ['remove', 'deleteowned', 'restore', 'properties'];
                }
            }

            var filtered = [];
            show.forEach(function (className) {
                var $el = $contextMenu.find('.cp-app-drive-context-' + className);
                if ((!APP.editable || !editable) && $el.is('.cp-app-drive-context-editable')) { return; }
                if ((!APP.editable || !editable) && $el.is('.cp-app-drive-context-editable')) { return; }
                if (filter($el, className)) { return; }
                $el.parent('li').show();
                filtered.push('.cp-app-drive-context-' + className);
            });
            return filtered;
        };

        var updateContextButton = function () {
            if (manager.isPathIn(currentPath, [TRASH])) {
                $driveToolbar.find('cp-app-drive-toolbar-emptytrash').show();
            } else {
                $driveToolbar.find('cp-app-drive-toolbar-emptytrash').hide();
            }
            var $li = findSelectedElements();
            if ($li.length === 0) {
                $li = findDataHolder($tree.find('.cp-app-drive-element-active'));
            }
            var $button = $driveToolbar.find('#cp-app-drive-toolbar-context-mobile');
            if ($button.length) { // mobile
                if ($li.length !== 1
                    || !$._data($li[0], 'events').contextmenu
                    || $._data($li[0], 'events').contextmenu.length === 0) {
                    $button.hide();
                    return;
                }
                $button.show();
                $button.css({
                    background: '#000'
                });
                window.setTimeout(function () {
                    $button.css({
                        background: ''
                    });
                }, 500);
                return;
            }
            // Non mobile
            /*
            var $container = $driveToolbar.find('#cp-app-drive-toolbar-contextbuttons');
            if (!$container.length) { return; }
            $container.html('');
            var $element = $li.length === 1 ? $li : $($li[0]);
            var paths = getSelectedPaths($element);
            var menuType = $element.data('context');
            if (!menuType) { return; }
            //var actions = [];
            var toShow = filterContextMenu(menuType, paths);
            var $actions = $contextMenu.find('a');
            $contextMenu.data('paths', paths);
            $actions = $actions.filter(function (i, el) {
                return toShow.some(function (className) { return $(el).is(className); });
            });
            $actions.each(function (i, el) {
                var $a = $('<button>', {'class': 'cp-app-drive-element'});
                if ($(el).attr('data-icon')) {
                    var font = $(el).attr('data-icon').indexOf('cptools') === 0 ? 'cptools' : 'fa';
                    $a.addClass(font).addClass($(el).attr('data-icon'));
                    $a.attr('title', $(el).text());
                } else {
                    $a.text($(el).text());
                }
                $container.append($a);
                $a.click(function() { $(el).click(); });
            });
            */
        };

        var scrollTo = function ($element) {
            // Current scroll position
            var st = $content.scrollTop();
            // Block height
            var h = $content.height();
            // Current top position of the element relative to the scroll position
            var pos = Math.round($element.offset().top - $content.position().top);
            // Element height
            var eh = $element.outerHeight();
            // New scroll value
            var v = st + pos + eh - h;
            // If the element is completely visile, don't change the scroll position
            if (pos+eh <= h && pos >= 0) { return; }
            $content.scrollTop(v);
        };

        // Add the "selected" class to the "li" corresponding to the clicked element
        var onElementClick = APP.onElementClick = function (e, $element) {
            // If "Ctrl" is pressed, do not remove the current selection
            removeInput();
            $element = findDataHolder($element);
            // If we're selecting a new element with the left click, hide the menu
            if (e) { APP.hideMenu(); }
            // Remove the selection if we don't hold ctrl key or if we are right-clicking
            if (!e || !e.ctrlKey) {
                removeSelected(e && e.shiftKey);
            }
            if (!$element.length) {
                log(Messages.fm_selectError);
                return;
            }
            scrollTo($element);
            // Add the selected class to the clicked / right-clicked element
            // Remove the class if it already has it
            // If ctrlKey, add to the selection
            // If shiftKey, select a range of elements
            var $elements = $content.find('.cp-app-drive-element:not(.cp-app-drive-element-header)');
            var $selection = $elements.filter('.cp-app-drive-element-selected');
            if (typeof sel.startSelected !== "number" || !e || (e.ctrlKey && !e.shiftKey)) {
                sel.startSelected = $elements.index($element[0]);
                sel.oldSelection = [];
                $selection.each(function (idx, el) {
                    sel.oldSelection.push(el);
                });
                delete sel.endSelected;
            }
            if (e && e.shiftKey) {
                var end = $elements.index($element[0]);
                sel.endSelected = end;
                var $el;
                removeSelected(true);
                sel.oldSelection.forEach(function (el) {
                    if (!isElementSelected($(el))) {
                        selectElement($(el));
                    }
                });
                for (var i = Math.min(sel.startSelected, sel.endSelected);
                     i <= Math.max(sel.startSelected, sel.endSelected);
                     i++) {
                    $el = $($elements.get(i));
                    if (!isElementSelected($el)) {
                        selectElement($el);
                    }
                }
            } else {
                if (!isElementSelected($element)) {
                    selectElement($element);
                } else {
                    unselectElement($element);
                }
            }
            updateContextButton();
        };

        // show / hide dropdown separators
        var hideSeparators = function ($menu) {
            var showSep = false;
            var $lastVisibleSep = null;
            $menu.children().each(function (i, el) {
                var $el = $(el);
                if ($el.is(".dropdown-divider")) {
                    $el.css("display", showSep ? "list-item" : "none");
                    if (showSep) { $lastVisibleSep = $el; }
                    showSep = false;
                }
                else if ($el.is("li") && $el.css("display") !== "none") {
                    showSep = true;
                }
            });
            if (!showSep && $lastVisibleSep) { $lastVisibleSep.css("display", "none"); } // remove last divider if no options after
        };

        // prepare and display contextmenu
        var displayMenu = function (e) {
            var $menu = $contextMenu;
            // show / hide submenus
            $menu.find(".dropdown-submenu").each(function (i, el) {
                var $el = $(el);
                $el.children(".dropdown-menu").css("display", "none");
                $el.find("li").each(function (i, li) {
                    if ($(li).css("display") !== "none") {
                        $el.css("display", "block");
                        return;
                    }
                });
            });
            // show / hide separators
            $menu.find(".dropdown-menu").each(function (i, menu) {
                hideSeparators($(menu));
            });
            // show contextmenu at cursor position
            $menu.css({ display: "block" });
            if (APP.mobile()) {
                $menu.css({
                    top: ($("#cp-app-drive-toolbar-context-mobile").offset().top + 32) + 'px',
                    right: '0px',
                    left: ''
                });
                return;
            }
            var h = $menu.outerHeight();
            var w = $menu.outerWidth();
            var wH = window.innerHeight;
            var wW = window.innerWidth;
            if (h > wH) {
                $menu.css({
                    top: '0px',
                    bottom: ''
                });
            } else if (e.pageY + h <= wH) {
                $menu.css({
                    top: e.pageY+'px',
                    bottom: ''
                });
            } else {
                $menu.css({
                    bottom: '0px',
                    top: ''
                });
            }
            if(w > wW) {
                $menu.css({
                    left: '0px',
                    right: ''
                });
            } else if (e.pageX + w <= wW) {
                $menu.css({
                    left: e.pageX+'px',
                    right: ''
                });
            } else {
                $menu.css({
                    left: '',
                    right: '0px',
                });
            }
        };

        // Open the selected context menu on the closest "li" element
        var openContextMenu = function (type) {
            return function (e) {
                APP.hideMenu();
                e.stopPropagation();

                var paths;
                if (type === 'content') {
                    paths = [{path: $(e.target).closest('#' + FOLDER_CONTENT_ID).data('path')}];
                    if (!paths) { return; }
                    removeSelected();
                } else {
                    var $element = findDataHolder($(e.target));

                    // if clicked from tree
                    var fromTree = $element.closest("#cp-app-drive-tree").length;
                    if (fromTree) {
                        removeSelected();
                    }

                    // if clicked on non selected element
                    if (!isElementSelected($element)) {
                        removeSelected();
                    }

                    if (type === 'trash' && !$element.data('path')) { return; }

                    if (!$element.length) {
                        logError("Unable to locate the .element tag", e.target);
                        log(Messages.fm_contextMenuError);
                        return false;
                    }

                    if (!isElementSelected($element)) {
                        selectElement($element);
                    }

                    paths = getSelectedPaths($element);
                }

                $contextMenu.attr('data-menu-type', type);

                filterContextMenu(type, paths);

                displayMenu(e);

                $(".cp-app-drive-context-noAction").toggle($contextMenu.find('li:visible').length === 0);

                $contextMenu.data('paths', paths);
                return false;
            };
        };

        var getElementName = function (path) {
            var file = manager.find(path);
            if (!file) { return; }
            if (manager.isSharedFolder(file)) {
                return manager.getSharedFolderData(file).title;
            }
            return manager.getTitle(file);
        };
        // moveElements is able to move several paths to a new location
        var moveElements = function (paths, newPath, copy, cb) {
            if (!APP.editable) { return; }
            // Cancel drag&drop from TRASH to TRASH
            if (manager.isPathIn(newPath, [TRASH]) && paths.length && paths[0][0] === TRASH) {
                return;
            }
            var newCb = function () {
                paths.forEach(function (path) {
                    LS.moveFoldersOpened(path, newPath);
                });
                cb();
            };
            if (paths.some(function (p) { return manager.comparePath(newPath, p); })) { return void cb(); }
            manager.move(paths, newPath, newCb, copy);
        };
        // Delete paths from the drive and/or shared folders (without moving them to the trash)
        var deletePaths = function (paths, pathsList) {
            pathsList = pathsList || [];
            if (paths) {
                paths.forEach(function (p) { pathsList.push(p.path); });
            }
            var msg = Messages._getKey("fm_removeSeveralPermanentlyDialog", [pathsList.length]);
            if (pathsList.length === 1) {
                msg = Messages.fm_removePermanentlyDialog;
            }
            // XXX update key to tell the user that these pads will still be avialble to other users
            UI.confirm(msg, function(res) {
                $(window).focus();
                if (!res) { return; }
                manager.delete(pathsList, function () {
                    pathsList.forEach(LS.removeFoldersOpened);
                    removeSelected();
                    refresh();
                });
            }, null, true);
        };


        // Drag & drop

        // The data transferred is a stringified JSON containing the path of the dragged element
        var onDrag = function (ev, path) {
            var paths = [];
            var $element = findDataHolder($(ev.target));
            if ($element.hasClass('cp-app-drive-element-selected')) {
                var $selected = findSelectedElements();
                $selected.each(function (idx, elmt) {
                    var ePath = $(elmt).data('path');
                    if (ePath) {
                        var val = manager.find(ePath);
                        if (!val) { return; } // Error? A ".selected" element is not in the object
                        paths.push({
                            path: ePath,
                            value: {
                                name: getElementName(ePath),
                                el: val
                            }
                        });
                    }
                });
            } else {
                removeSelected();
                selectElement($element);
                var val = manager.find(path);
                if (!val) { return; } // The element is not in the object
                paths = [{
                    path: path,
                    value: {
                        name: getElementName(path),
                        el: val
                    }
                }];
            }
            var data = {
                'path': paths
            };
            ev.dataTransfer.setData("text", stringify(data));
        };

        var findDropPath = function (target) {
            var $target = $(target);
            var $el;
            if ($target.is(".cp-app-drive-path-element")) {
                $el = $target;
            }
            else {
                $el = findDataHolder($target);
            }
            var newPath = $el.data('path');
            var dropEl = newPath && manager.find(newPath);
            if (newPath && manager.isSharedFolder(dropEl)) {
                newPath.push(manager.user.userObject.ROOT);
            } else if ((!newPath || manager.isFile(dropEl))
                    && $target.parents('#cp-app-drive-content')) {
                newPath = currentPath;
            }
            if (newPath[0] !== ROOT) { newPath = [ROOT]; }
            return newPath;
        };
        var onFileDrop = APP.onFileDrop = function (file, e) {
            var ev = {
                target: e.target,
                path: findDropPath(e.target)
            };
            APP.FM.onFileDrop(file, ev);
        };
        var onDrop = function (ev) {
            ev.preventDefault();
            $('.cp-app-drive-element-droppable').removeClass('cp-app-drive-element-droppable');
            var data = ev.dataTransfer.getData("text");

            var newPath = findDropPath(ev.target);
            if (!newPath) { return; }
            var sfId = manager.isInSharedFolder(newPath);
            if (sfId && folders[sfId] && folders[sfId].readOnly) {
                return void UI.warn(Messages.fm_forbidden);
            }

            // Don't use the normal drop handler for file upload
            var fileDrop = ev.dataTransfer.files;
            if (fileDrop.length) { return void onFileDrop(fileDrop, ev); }

            var oldPaths = JSON.parse(data).path;
            if (!oldPaths) { return; }
            // A moved element should be removed from its previous location
            var movedPaths = [];

            var sharedF = false;
            oldPaths.forEach(function (p) {
                movedPaths.push(p.path);
                if (!sharedF && manager.isInSharedFolder(p.path)) {
                    sharedF = true;
                }
            });

            if (sharedF && manager.isPathIn(newPath, [TRASH])) {
                return void deletePaths(null, movedPaths);
            }

            var copy = false;
            if (manager.isPathIn(newPath, [TRASH])) {
                // Filter the selection to remove shared folders.
                // Shared folders can't be moved to the trash!
                var filteredPaths = movedPaths.filter(function (p) {
                    var el = manager.find(p);
                    return !manager.isSharedFolder(el);
                });

                if (!filteredPaths.length) {
                    // We only have shared folder, delete them
                    return void deletePaths(null, movedPaths);
                }

                movedPaths = filteredPaths;
            } else if (ev.ctrlKey || (ev.metaKey && APP.isMac)) {
                copy = true;
            }

            if (movedPaths && movedPaths.length) {
                moveElements(movedPaths, newPath, copy, refresh);
            }
        };

        var addDragAndDropHandlers = function ($element, path, isFolder, droppable) {
            if (!APP.editable) { return; }
            // "dragenter" is fired for an element and all its children
            // "dragleave" may be fired when entering a child
            // --> we use pointer-events: none in CSS, but we still need a counter to avoid some issues
            // --> We store the number of enter/leave and the element entered and we remove the
            // highlighting only when we have left everything
            var counter = 0;
            $element.on('dragstart', function (e) {
                e.stopPropagation();
                counter = 0;
                onDrag(e.originalEvent, path);
            });

            $element.on('mousedown', function (e) {
                e.stopPropagation();
            });

            // Add drop handlers if we are not in the trash and if the element is a folder
            if (!droppable || !isFolder) { return; }

            $element.on('dragover', function (e) {
                e.preventDefault();
            });
            $element.on('drop', function (e) {
                e.preventDefault();
                e.stopPropagation();
                onDrop(e.originalEvent);
            });
            $element.on('dragenter', function (e) {
                e.preventDefault();
                e.stopPropagation();
                counter++;
                $element.addClass('cp-app-drive-element-droppable');
            });
            $element.on('dragleave', function (e) {
                e.preventDefault();
                e.stopPropagation();
                counter--;
                if (counter <= 0) {
                    counter = 0;
                    $element.removeClass('cp-app-drive-element-droppable');
                }
            });
        };
        addDragAndDropHandlers($content, null, true, true);

        $tree.on('drop dragover', function (e) {
            e.preventDefault();
            e.stopPropagation();
        });
        $driveToolbar.on('drop dragover', function (e) {
            e.preventDefault();
            e.stopPropagation();
        });


        // In list mode, display metadata from the filesData object
        var _addOwnership = function ($span, $state, data) {
            if (data.owners && data.owners.indexOf(edPublic) !== -1) {
                var $owned = $ownedIcon.clone().appendTo($state);
                $owned.attr('title', Messages.fm_padIsOwned);
                $span.addClass('cp-app-drive-element-owned');
            } /* else if (data.owners && data.owners.length) {
                var $owner = $ownerIcon.clone().appendTo($state);
                $owner.attr('title', Messages.fm_padIsOwnedOther);
            } */
        };
        var thumbsUrls = {};
        var addFileData = function (element, $element) {
            if (!manager.isFile(element)) { return; }

            var data = manager.getFileData(element);

            if (!Object.keys(data).length) {
                return true;
            }

            var href = data.href || data.roHref;
            if (!data) { return void logError("No data for the file", element); }

            var hrefData = Hash.parsePadUrl(href);
            if (hrefData.type) {
                $element.addClass('cp-border-color-'+hrefData.type);
            }

            var $state = $('<span>', {'class': 'cp-app-drive-element-state'});
            if (hrefData.hashData && hrefData.hashData.mode === 'view') {
                var $ro = $readonlyIcon.clone().appendTo($state);
                $ro.attr('title', Messages.readonly);
            }
            if (data.filename && data.filename !== data.title) {
                var $renamed = $renamedIcon.clone().appendTo($state);
                $renamed.attr('data-cptippy-html', 'true');
                $renamed.attr('title', Messages._getKey('fm_renamedPad', [Util.fixHTML(data.title)]));
            }
            if (hrefData.hashData && hrefData.hashData.password) {
                var $password = $passwordIcon.clone().appendTo($state);
                $password.attr('title', Messages.fm_passwordProtected || '');
            }
            if (data.expire) {
                var $expire = $expirableIcon.clone().appendTo($state);
                $expire.attr('title', Messages._getKey('fm_expirablePad', [new Date(data.expire).toLocaleString()]));
            }
            _addOwnership($element, $state, data);

            var name = manager.getTitle(element);

            // The element with the class '.name' is underlined when the 'li' is hovered
            var $name = $('<span>', {'class': 'cp-app-drive-element-name'}).text(name);
            $element.append($name);
            $element.append($state);
            if (getViewMode() === 'grid') {
                $element.attr('title', name);
            }

            // display the thumbnail
            // if the thumbnail has already been displayed once, do not reload it, keep the same url
            if (thumbsUrls[element]) {
                var img = new Image();
                img.src = thumbsUrls[element];
                $element.prepend(img);
                $(img).addClass('cp-app-drive-element-grid cp-app-drive-element-thumbnail');
                $(img).attr("draggable", false);
            }
            else {
                common.displayThumbnail(href || data.roHref, data.channel, data.password, $element, function ($thumb) {
                    // Called only if the thumbnail exists
                    // Remove the .hide() added by displayThumnail() because it hides the icon in list mode too
                    $element.find('.cp-icon').removeAttr('style');
                    $thumb.addClass('cp-app-drive-element-grid cp-app-drive-element-thumbnail');
                    $thumb.attr("draggable", false);
                    thumbsUrls[element] = $thumb[0].src;
                });
            }

            var type = Messages.type[hrefData.type] || hrefData.type;
            var $type = $('<span>', {
                'class': 'cp-app-drive-element-type cp-app-drive-element-list'
            }).text(type);
            var $adate = $('<span>', {
                'class': 'cp-app-drive-element-atime cp-app-drive-element-list'
            }).text(getDate(data.atime));
            var $cdate = $('<span>', {
                'class': 'cp-app-drive-element-ctime cp-app-drive-element-list'
            }).text(getDate(data.ctime));
            $element.append($type).append($adate).append($cdate);
        };

        var addFolderData = function (element, key, $span) {
            if (!element || !manager.isFolder(element)) { return; }
            // The element with the class '.name' is underlined when the 'li' is hovered
            var $state = $('<span>', {'class': 'cp-app-drive-element-state'});
            var $ro;
            if (manager.isSharedFolder(element)) {
                var data = manager.getSharedFolderData(element);
                var fId = element;
                key = data.title || data.lastTitle;
                element = manager.folders[element].proxy[manager.user.userObject.ROOT];
                $span.addClass('cp-app-drive-element-sharedf');
                _addOwnership($span, $state, data);

                var hrefData = Hash.parsePadUrl(data.href || data.roHref);
                if (hrefData.hashData && hrefData.hashData.password) {
                    var $password = $passwordIcon.clone().appendTo($state);
                    $password.attr('title', Messages.fm_passwordProtected || '');
                }
                if (hrefData.hashData && hrefData.hashData.mode === 'view') {
                    $ro = $readonlyIcon.clone().appendTo($state);
                    $ro.attr('title', Messages.readonly);
                }

                if (files.restrictedFolders[fId]) {
                    var $restricted = $restrictedIcon.clone().appendTo($state);
                    $restricted.attr('title', Messages.fm_restricted);
                }

                var $shared = $sharedIcon.clone().appendTo($state);
                $shared.attr('title', Messages.fm_canBeShared);
            } else if ($content.data('readOnlyFolder') || APP.readOnly) {
                $ro = $readonlyIcon.clone().appendTo($state);
                $ro.attr('title', Messages.readonly);
            }

            var sf = manager.hasSubfolder(element);
            var hasFiles = manager.hasFile(element);
            var $name = $('<span>', {'class': 'cp-app-drive-element-name'}).text(key);
            var $subfolders = $('<span>', {
                'class': 'cp-app-drive-element-folders cp-app-drive-element-list'
            }).text(sf);
            var $files = $('<span>', {
                'class': 'cp-app-drive-element-files cp-app-drive-element-list'
            }).text(hasFiles);
            var $filler = $('<span>', {
                'class': 'cp-app-drive-element-filler cp-app-drive-element-list'
            });
            if (getViewMode() === 'grid') {
                $span.attr('title', key);
            }
            $span.append($name).append($state).append($subfolders).append($files).append($filler);
        };

        // This is duplicated in cryptpad-common, it should be unified
        var getFileIcon = function (id) {
            var data = manager.getFileData(id);
            return UI.getFileIcon(data);
        };
        var getIcon = UI.getIcon;

        var createShareButton = function (id, $container) {
            var $shareBlock = $('<button>', {
                'class': 'cp-toolbar-share-button',
                title: Messages.shareButton
            });
            $sharedIcon.clone().appendTo($shareBlock);
            $('<span>').text(Messages.shareButton).appendTo($shareBlock);
            var data = manager.getSharedFolderData(id);
            var parsed = (data.href && data.href.indexOf('#') !== -1) ? Hash.parsePadUrl(data.href) : {};
            var roParsed = Hash.parsePadUrl(data.roHref) || {};
            if (!parsed.hash && !roParsed.hash) { return void console.error("Invalid href: "+(data.href || data.roHref)); }
            var friends = common.getFriends();
            var ro = folders[id] && folders[id].version >= 2;
            var modal = UIElements.createShareModal({
                teamId: APP.team,
                origin: APP.origin,
                pathname: "/drive/",
                friends: friends,
                title: data.title,
                password: data.password,
                sharedFolder: true,
                common: common,
                hashes: {
                    editHash: parsed.hash,
                    viewHash: ro && roParsed.hash,
                }
            });
            // If we're a viewer and this is an old shared folder (no read-only mode), we
            // can't share the read-only URL and we don't have access to the edit one.
            // We should hide the share button.
            if (!modal) { return; }
            $shareBlock.click(function () {
                UI.openCustomModal(modal);
            });
            $container.append($shareBlock);
            return $shareBlock;
        };

        Messages.fm_restricted = "Forbidden access"; // XXX
        // Create the "li" element corresponding to the file/folder located in "path"
        var createElement = function (path, elPath, root, isFolder) {
            // Forbid drag&drop inside the trash
            var isTrash = path[0] === TRASH;
            var newPath = path.slice();
            var key;
            var element;
            if (isTrash && Array.isArray(elPath)) {
                key = elPath[0];
                elPath.forEach(function (k) { newPath.push(k); });
                element = manager.find(newPath);
            } else {
                key = elPath;
                newPath.push(key);
                element = root[key];
            }

            var restricted = files.restrictedFolders[element];
            var isSharedFolder = manager.isSharedFolder(element);

            var $icon = !isFolder ? getFileIcon(element) : undefined;
            var ro = manager.isReadOnlyFile(element);
            // ro undefined means it's an old hash which doesn't support read-only
            var roClass = typeof(ro) === 'undefined' ? '.cp-app-drive-element-noreadonly' :
                            ro ? '.cp-app-drive-element-readonly' : '';
            var liClass = '.cp-app-drive-element-file';
            var restrictedClass = restricted ? '.cp-app-drive-element-restricted' : '';
            if (isSharedFolder) {
                liClass = '.cp-app-drive-element-folder';
                $icon = $sharedFolderIcon.clone();
                $icon.css("color", getFolderColor(path.concat(elPath)));
            } else if (isFolder) {
                liClass = '.cp-app-drive-element-folder';
                $icon = manager.isFolderEmpty(root[key]) ? $folderEmptyIcon.clone() : $folderIcon.clone();
                $icon.css("color", getFolderColor(path.concat(elPath)));
            }
            var classes = restrictedClass + roClass + liClass;
            var $element = $(h('li.cp-app-drive-element.cp-app-drive-element-row' + classes, {
                draggable: true
            }));
            $element.data('path', newPath);
            if (isElementSelected($element)) {
                selectElement($element);
            }
            $element.prepend($icon).dblclick(function () {
                if (restricted) {
                    UI.warn(Messages.fm_restricted);
                    return;
                }
                if (isFolder) {
                    APP.displayDirectory(newPath);
                    return;
                }
                if (isTrash) { return; }
                openFile(root[key]);
            });
            var invalid;
            if (isFolder) {
                invalid = addFolderData(element, key, $element);
            } else {
                invalid = addFileData(element, $element);
            }
            if (invalid) {
                return;
            }

            $element.find('.fa').on('mouseenter', function (e) {
                if ($element[0] && $element[0]._tippy) {
                    $element[0]._tippy.destroy();
                }
                e.stopPropagation();
            });
            var droppable = !isTrash && !APP.$content.data('readOnlyFolder') && !restricted;
            addDragAndDropHandlers($element, newPath, isFolder, droppable);
            $element.click(function(e) {
                e.stopPropagation();
                onElementClick(e, $element);
            });
            if (!isTrash) {
                $element.on('contextmenu', openContextMenu('tree'));
                $element.data('context', 'tree');
            } else {
                $element.contextmenu(openContextMenu('trash'));
                $element.data('context', 'trash');
            }
            var isNewFolder = APP.newFolder && manager.comparePath(newPath, APP.newFolder);
            if (isNewFolder) {
                appStatus.onReady(function () {
                    window.setTimeout(function () { displayRenameInput($element, newPath); }, 0);
                });
                delete APP.newFolder;
            }

            if (isSharedFolder && APP.convertedFolder === element) {
                setTimeout(function () {
                    var $fakeButton = createShareButton(element, $('<div>'));
                    if (!$fakeButton) { return; }
                    $fakeButton.click();
                }, 100);
            }

            return $element;
        };

        // Display the full path in the title when displaying a directory from the trash
        /*
        var getTrashTitle = function (path) {
            if (!path[0] || path[0] !== TRASH) { return; }
            var title = TRASH_NAME;
            for (var i=1; i<path.length; i++) {
                if (i === 3 && path[i] === 'element') {}
                else if (i === 2 && parseInt(path[i]) === path[i]) {
                    if (path[i] !== 0) {
                        title += " [" + path[i] + "]";
                    }
                } else {
                    title += " / " + path[i];
                }
            }
            return title;
        }; */

        var getPrettyName = function (name) {
            var pName;
            switch (name) {
                case ROOT: pName = ROOT_NAME; break;
                case TRASH: pName = TRASH_NAME; break;
                case TEMPLATE: pName = TEMPLATE_NAME; break;
                case FILES_DATA: pName = FILES_DATA_NAME; break;
                case SEARCH: pName = SEARCH_NAME; break;
                case RECENT: pName = RECENT_NAME; break;
                case OWNED: pName = OWNED_NAME; break;
                case TAGS: pName = TAGS_NAME; break;
                case SHARED_FOLDER: pName = SHARED_FOLDER_NAME; break;
                default: pName = name;
            }
            return pName;
        };

        var drivePathOverflowing = function () {
            var $container = $(".cp-app-drive-path");
            if ($container.length) {
                $container.css("overflow", "hidden");
                var overflown = $container[0].scrollWidth > $container[0].clientWidth;
                $container.css("overflow", "");
                return overflown;
            }
        };

        var collapseDrivePath = function () {
            var $container = $(".cp-app-drive-path-inner");
            var $spanCollapse = $(".cp-app-drive-path-collapse");
            $spanCollapse.css("display", "none");

            var $pathElements = $container.find(".cp-app-drive-path-element");
            $pathElements.not($spanCollapse).css("display", "");

            var oneFolder = currentPath.length > 1 + (currentPath[0] === SHARED_FOLDER);
            if (oneFolder && drivePathOverflowing()) {
                var collapseLevel = 0;
                var removeOverflowElement = function () {
                    if (drivePathOverflowing()) {
                        if ($pathElements.length <= 3) {
                            return false;
                        }
                        collapseLevel++;
                        if ($($pathElements.get(-2)).is(".cp-app-drive-path-separator")) {
                            $($pathElements.get(-2)).css("display", "none");
                            $pathElements = $pathElements.not($pathElements.get(-2));
                        }
                        $($pathElements.get(-2)).css("display", "none");
                        $pathElements = $pathElements.not($pathElements.get(-2));
                        return true;
                    }
                };

                currentPath.every(removeOverflowElement);
                $spanCollapse.css("display", "");
                removeOverflowElement();

                var tipPath = currentPath.slice(0, collapseLevel);
                tipPath[0] = getPrettyName(tipPath[0]);
                $spanCollapse.attr("title", tipPath.join(" / "));
                $spanCollapse[0].onclick = function () {
                    APP.displayDirectory(LS.getLastOpenedFolder().slice(0, collapseLevel));
                };
            }
        };

        window.addEventListener("resize", collapseDrivePath);
        var treeResizeObserver = new MutationObserver(collapseDrivePath);
        treeResizeObserver.observe($("#cp-app-drive-tree")[0], {"attributes": true});

        // Create the title block with the "parent folder" button
        var createTitle = function ($container, path, noStyle) {
            if (!path || path.length === 0) { return; }
            var isTrash = manager.isPathIn(path, [TRASH]);
            if (APP.mobile() && !noStyle) { // noStyle means title in search result
                return $container;
            }
            var isVirtual = virtualCategories.indexOf(path[0]) !== -1;
            var el = isVirtual ? undefined : manager.find(path);
            path = path[0] === SEARCH ? path.slice(0,1) : path;
            var isInTrashRoot = manager.isInTrashRoot(path);

            var $outer = $('<div>', {'class': 'cp-app-drive-path'});
            var $inner = $('<div>', {'class': 'cp-app-drive-path-inner'});
            $outer.append($inner);
            $container.prepend($outer);

            var skipNext = false; // When encountering a shared folder, skip a key in the path
            path.forEach(function (p, idx) {
                if (skipNext) { skipNext = false; return; }
                if (isTrash && [2,3].indexOf(idx) !== -1) { return; }
                var name = p;

                if (manager.isFile(el) && isInTrashRoot && idx === 1) {
                    idx = 3;
                }

                var currentEl = isVirtual ? undefined : manager.find(path.slice(0, idx+1));
                if (p === SHARED_FOLDER || (currentEl && manager.isSharedFolder(currentEl))) {
                    name = manager.getSharedFolderData(currentEl || APP.newSharedFolder).title;
                    skipNext = true;
                }

                var $span = $('<span>', {'class': 'cp-app-drive-path-element'});
                if (idx < path.length - 1) {
                    if (!noStyle) {
                        $span.addClass('cp-app-drive-path-clickable');
                        $span.click(function (e) {
                            e.stopPropagation();
                            var sliceEnd = idx + 1;
                            if (isTrash && idx === 1) { sliceEnd = 4; } // Make sure we don't show the index or 'element' and 'path'
                            APP.displayDirectory(path.slice(0, sliceEnd));
                        });
                    }
                } else if (idx > 0 && manager.isFile(el)) {
                    name = getElementName(path);
                }
                $span.data("path", path.slice(0, idx + 1));
                addDragAndDropHandlers($span, path.slice(0, idx), true, true);

                if (idx === 0) { name = p === SHARED_FOLDER ? name : getPrettyName(p); }
                else {
                    var $span2 = $('<span>', {
                        'class': 'cp-app-drive-path-element cp-app-drive-path-separator'
                    }).text(' / ');
                    $inner.prepend($span2);
                }
                $span.text(name).prependTo($inner);
            });

            var $spanCollapse = $('<span>', {
                'class': 'cp-app-drive-path-element cp-app-drive-path-collapse'
            }).text(' ... ');
            $inner.append($spanCollapse);

            collapseDrivePath();
        };



        var createInfoBox = function (path) {
            if (APP.readOnly || $content.data('readOnlyFolder')) { return; }
            var $box = $('<div>', {'class': 'cp-app-drive-content-info-box'});
            var msg;
            switch (path[0]) {
                case ROOT:
                    msg = Messages.fm_info_root;
                    break;
                case TEMPLATE:
                    msg = Messages.fm_info_template;
                    break;
                case TRASH:
                    msg = Messages.fm_info_trash;
                    break;
                case FILES_DATA:
                    msg = Messages.fm_info_allFiles;
                    break;
                case RECENT:
                    msg = Messages.fm_info_recent;
                    break;
                case OWNED:
                    msg = Messages.fm_info_owned;
                    break;
                case TAGS:
                    break;
                default:
                    msg = undefined;
            }
            if (history.isHistoryMode && history.sfId) {
                // Shared folder history: always display the warning
                var sfName = (manager.getSharedFolderData(history.sfId) || {}).title || Messages.fm_sharedFolderName;
                msg = Messages._getKey('fm_info_sharedFolderHistory', [sfName]);
                return $(common.fixLinks($box.html(msg)));
            }
            if (!APP.loggedIn) {
                msg = APP.newSharedFolder ? Messages.fm_info_sharedFolder : Messages.fm_info_anonymous;
                return $(common.fixLinks($box.html(msg)));
            }
            if (!msg || APP.store['hide-info-' + path[0]] === '1') {
                $box.hide();
            } else {
                $box.text(msg);
                var $close = $closeIcon.clone().css({
                    'cursor': 'pointer',
                    'margin-left': '10px',
                    title: Messages.fm_closeInfoBox
                }).on('click', function () {
                    $box.hide();
                    APP.store['hide-info-' + path[0]] = '1';
                    localStore.put('hide-info-' + path[0], '1');
                });
                $box.prepend($close);
            }
            return $box;
        };

        // Create the button allowing the user to switch from list to icons modes
        var createViewModeButton = function ($container) {
            var $listButton = $listIcon.clone();
            var $gridButton = $gridIcon.clone();

            $listButton.click(function () {
                $gridButton.show();
                $listButton.hide();
                setViewMode('list');
                $('#' + FOLDER_CONTENT_ID).removeClass('cp-app-drive-content-grid');
                $('#' + FOLDER_CONTENT_ID).addClass('cp-app-drive-content-list');
                Feedback.send('DRIVE_LIST_MODE');
            });
            $gridButton.click(function () {
                $listButton.show();
                $gridButton.hide();
                setViewMode('grid');
                $('#' + FOLDER_CONTENT_ID).addClass('cp-app-drive-content-grid');
                $('#' + FOLDER_CONTENT_ID).removeClass('cp-app-drive-content-list');
                Feedback.send('DRIVE_GRID_MODE');
            });

            if (getViewMode() === 'list') {
                $listButton.hide();
            } else {
                $gridButton.hide();
            }
            $listButton.attr('title', Messages.fm_viewListButton);
            $gridButton.attr('title', Messages.fm_viewGridButton);
            $container.append($listButton).append($gridButton);
        };
        var emptyTrashModal = function () {
            var ownedInTrash = manager.ownedInTrash();
            var hasOwned = Array.isArray(ownedInTrash) && ownedInTrash.length;
            Messages.fm_emptyTrashOwned = "Your trash contains documents you own. You can remove them for everyone or only from your drive"; // XXX
            var content = h('p', [
                Messages.fm_emptyTrashDialog,
                hasOwned ? h('br') : undefined,
                hasOwned ? Messages.fm_emptyTrashOwned : undefined // XXX update UI?
            ]);
            var buttons = [{
                className: 'cancel',
                name: Messages.cancelButton,
                onClick: function () {},
                keys: [27]
            }];
            if (hasOwned) {
                buttons.push({
                    className: 'secondary',
                    name: Messages.fc_delete_owned,
                    onClick: function () {
                        manager.emptyTrash(true, refresh);
                    },
                    keys: []
                });
            }
            buttons.push({
                className: 'primary',
                // XXX fc_remove: Remove from your CryptDrive
                // We may want to use a new key here
                name: hasOwned ? Messages.fc_remove : Messages.okButton,
                onClick: function () {
                    manager.emptyTrash(false, refresh);
                },
                keys: [13]
            });
            var m = UI.dialog.customModal(content, {
                buttons: buttons
            });
            UI.openCustomModal(m);
        };
        var createEmptyTrashButton = function () {
            var button = h('button.btn.btn-danger', [
                h('i.fa.'+faTrash),
                h('span', Messages.fc_empty)
            ]);
            $(button).click(function () {
                emptyTrashModal();
            });
            return $(h('div.cp-app-drive-button', button));
        };

        // Get the upload options
        var addSharedFolderModal = function (cb) {
            var createHelper = function (href, text) {
                var q = h('a.fa.fa-question-circle', {
                    style: 'text-decoration: none !important;',
                    'data-cptippy-html': true,
                    title: text,
                    href: APP.origin + href,
                    target: "_blank",
                    'data-tippy-placement': "right"
                });
                return q;
            };

            // Ask for name, password and owner
            var content = h('div', [
                h('h4', Messages.sharedFolders_create),
                h('label', {for: 'cp-app-drive-sf-name'}, Messages.sharedFolders_create_name),
                h('input#cp-app-drive-sf-name', {type: 'text', placeholder: Messages.fm_newFolder}),
                h('label', {for: 'cp-app-drive-sf-password'}, Messages.sharedFolders_create_password),
                UI.passwordInput({id: 'cp-app-drive-sf-password'}),
                h('span', {
                    style: 'display:flex;align-items:center;justify-content:space-between'
                }, [
                    UI.createCheckbox('cp-app-drive-sf-owned', Messages.sharedFolders_create_owned, true),
                    createHelper('/faq.html#keywords-owned', Messages.creation_owned1) // TODO
                ]),
            ]);

            $(content).find('#cp-app-drive-sf-name').keydown(function (e) {
                if (e.which === 13) {
                    UI.findOKButton().click();
                }
            });

            UI.confirm(content, function (yes) {
                if (!yes) { return void cb(); }

                // Get the values
                var newName = $(content).find('#cp-app-drive-sf-name').val();
                var password = $(content).find('#cp-app-drive-sf-password').val() || undefined;
                var owned = $(content).find('#cp-app-drive-sf-owned').is(':checked');

                cb({
                    name: newName,
                    password: password,
                    owned: owned
                });
            });
        };

        var getNewPadTypes = function () {
            var arr = [];
            AppConfig.availablePadTypes.forEach(function (type) {
                if (type === 'drive') { return; }
                if (type === 'teams') { return; }
                if (type === 'contacts') { return; }
                if (type === 'todo') { return; }
                if (type === 'file') { return; }
                if (!APP.loggedIn && AppConfig.registeredOnlyTypes &&
                    AppConfig.registeredOnlyTypes.indexOf(type) !== -1) {
                    return;
                }
                arr.push(type);
            });
            return arr;
        };
        var showUploadFilesModal = function () {
            var $input = $('<input>', {
                'type': 'file',
                'style': 'display: none;',
                'multiple': 'multiple'
            }).on('change', function (e) {
                var files = Util.slice(e.target.files);
                files.forEach(function (file) {
                    var ev = {
                        target: $content[0],
                        path: findDropPath($content[0])
                    };
                    APP.FM.handleFile(file, ev);
                });
            });
            $input.click();
        };

        // create the folder structure before to upload files from folder
        var uploadFolder = function (fileList) {
            var currentFolder = currentPath;
            // create an array of all the files relative path
            var files = Array.prototype.map.call(fileList, function (file) {
                return {
                    file: file,
                    path: file.webkitRelativePath.split("/"),
                };
            });
            // if folder name already exist in drive, rename it
            var uploadedFolderName = files[0].path[0];
            var availableName = manager.user.userObject.getAvailableName(manager.find(currentFolder), uploadedFolderName);

            // ask for folder name and files options, then upload all the files!
            APP.FM.showFolderUploadModal(availableName, function (folderUploadOptions) {
                if (!folderUploadOptions) { return; }

                // verfify folder name is possible, and update files path
                availableName = manager.user.userObject.getAvailableName(manager.find(currentFolder), folderUploadOptions.folderName);
                if (uploadedFolderName !== availableName) {
                    files.forEach(function (file) {
                        file.path[0] = availableName;
                    });
                }

                // uploadSteps is an array of objects {folders: [], files: []}, containing all the folders and files to create safely
                // at the index i + 1, the files and folders are children of the folders at the index i
                var maxSteps = files.reduce(function (max, file) { return Math.max(max, file.path.length); }, 0);
                var uploadSteps = [];
                for (var i = 0 ; i < maxSteps ; i++) {
                    uploadSteps[i] = {
                        folders: [],
                        files: [],
                    };
                }
                files.forEach(function (file) {
                    // add steps to create subfolders containing file
                    for (var depth = 0 ; depth < file.path.length - 1 ; depth++) {
                        var subfolderStr = file.path.slice(0, depth + 1).join("/");
                        if (uploadSteps[depth].folders.indexOf(subfolderStr) === -1) {
                            uploadSteps[depth].folders.push(subfolderStr);
                        }
                    }
                    // add step to upload file (one step later than the step of its direct parent folder)
                    uploadSteps[file.path.length - 1].files.push(file);
                });

                // add folders, then add files when theirs folders have been created
                // wait for the folders to be created to go to the next step (don't wait for the files)
                var stepByStep = function (uploadSteps, i) {
                    if (i >= uploadSteps.length) { return; }
                    nThen(function (waitFor) {
                        // add folders
                        uploadSteps[i].folders.forEach(function (folder) {
                            var folderPath = folder.split("/");
                            var parentFolder = currentFolder.concat(folderPath.slice(0, -1));
                            var folderName = folderPath.slice(-1);
                            manager.addFolder(parentFolder, folderName, waitFor(refresh));
                        });
                        // upload files
                        uploadSteps[i].files.forEach(function (file) {
                            var ev = {
                                target: $content[0],
                                path: currentFolder.concat(file.path.slice(0, -1)),
                            };
                            APP.FM.handleFile(file.file, ev, folderUploadOptions);
                        });
                    }).nThen(function () {
                        stepByStep(uploadSteps, i + 1);
                    });
                };

                stepByStep(uploadSteps, 0);
            });
        };
        var showUploadFolderModal = function () {
            var $input = $('<input>', {
                'type': 'file',
                'style': 'display: none;',
                'multiple': 'multiple',
                'webkitdirectory': true,
            }).on('change', function (e) {
                uploadFolder(e.target.files);
            });
            $input.click();
        };
        var addNewPadHandlers = function ($block, isInRoot) {
            // Handlers
            if (isInRoot) {
                var onCreated = function (err, info) {
                    if (err) {
                        if (err === E_OVER_LIMIT) {
                            return void UI.alert(Messages.pinLimitDrive, null, true);
                        }
                        return void UI.alert(Messages.fm_error_cantPin);
                    }
                    APP.newFolder = info.newPath;
                    refresh();
                };
                $block.find('a.cp-app-drive-new-folder, li.cp-app-drive-new-folder')
                    .click(function () {
                    manager.addFolder(currentPath, null, onCreated);
                });
                if (!APP.disableSF && !manager.isInSharedFolder(currentPath)) {
                    $block.find('a.cp-app-drive-new-shared-folder, li.cp-app-drive-new-shared-folder')
                        .click(function () {
                        addSharedFolderModal(function (obj) {
                            if (!obj) { return; }
                            manager.addSharedFolder(currentPath, obj, refresh);
                        });
                    });
                }
                $block.find('a.cp-app-drive-new-fileupload, li.cp-app-drive-new-fileupload').click(showUploadFilesModal);
                $block.find('a.cp-app-drive-new-folderupload, li.cp-app-drive-new-folderupload').click(showUploadFolderModal);
            }
            $block.find('a.cp-app-drive-new-doc, li.cp-app-drive-new-doc')
                .click(function () {
                var type = $(this).attr('data-type') || 'pad';
                var path = manager.isPathIn(currentPath, [TRASH]) ? '' : currentPath;
                nThen(function (waitFor) {
                    common.sessionStorage.put(Constants.newPadPathKey, path, waitFor());
                    common.sessionStorage.put(Constants.newPadTeamKey, APP.team, waitFor());
                }).nThen(function () {
                    common.openURL('/' + type + '/');
                });
            });
        };
        var createNewButton = function (isInRoot, $container) {
            if (!APP.editable) { return; }
            if (!APP.loggedIn) { return; } // Anonymous users can use the + menu in the toolbar

            if (!manager.isPathIn(currentPath, [ROOT, 'hrefArray'])) { return; }

            // Create dropdown
            var options = [];
            if (isInRoot) {
                options.push({
                    tag: 'a',
                    attributes: {'class': 'cp-app-drive-new-folder'},
                    content: $('<div>').append($folderIcon.clone()).html() + Messages.fm_folder
                });
                if (!APP.disableSF && !manager.isInSharedFolder(currentPath)) {
                    options.push({
                        tag: 'a',
                        attributes: {'class': 'cp-app-drive-new-shared-folder'},
                        content: $('<div>').append($sharedFolderIcon.clone()).html() + Messages.fm_sharedFolder
                    });
                }
                options.push({tag: 'hr'});
                options.push({
                    tag: 'a',
                    attributes: {'class': 'cp-app-drive-new-fileupload'},
                    content: $('<div>').append(getIcon('fileupload')).html() + Messages.uploadButton
                });
                if (APP.allowFolderUpload) {
                    options.push({
                        tag: 'a',
                        attributes: {'class': 'cp-app-drive-new-folderupload'},
                        content: $('<div>').append(getIcon('folderupload')).html() + Messages.uploadFolderButton
                    });
                }
                options.push({tag: 'hr'});
            }
            getNewPadTypes().forEach(function (type) {
                var attributes = {
                    'class': 'cp-app-drive-new-doc',
                    'data-type': type,
                    'href': '#'
                };
                options.push({
                    tag: 'a',
                    attributes: attributes,
                    content: $('<div>').append(getIcon(type)).html() + Messages.type[type]
                });
            });
            var $plusIcon = $('<div>').append($('<span>', {'class': 'fa fa-plus'}));


            var dropdownConfig = {
                text: $plusIcon.html() + '<span>'+Messages.fm_newButton+'</span>',
                options: options,
                feedback: 'DRIVE_NEWPAD_LOCALFOLDER',
                common: common
            };
            var $block = UIElements.createDropdown(dropdownConfig);

            // Custom style:
            $block.find('button').addClass('cp-app-drive-toolbar-new');

            addNewPadHandlers($block, isInRoot);

            $container.append($block);
        };

        var SORT_FOLDER_DESC = 'sortFoldersDesc';
        var SORT_FILE_BY = 'sortFilesBy';
        var SORT_FILE_DESC = 'sortFilesDesc';

        var getSortFileDesc = function () {
            return APP.store[SORT_FILE_DESC]+"" === "true";
        };
        var getSortFolderDesc = function () {
            return APP.store[SORT_FOLDER_DESC]+"" === "true";
        };

        var onSortByClick = function () {
            var $span = $(this);
            var value;
            if ($span.hasClass('cp-app-drive-sort-foldername')) {
                value = getSortFolderDesc();
                APP.store[SORT_FOLDER_DESC] = value ? false : true;
                localStore.put(SORT_FOLDER_DESC, value ? false : true);
                refresh();
                return;
            }
            value = APP.store[SORT_FILE_BY];
            var descValue = getSortFileDesc();
            if ($span.hasClass('cp-app-drive-sort-filename')) {
                if (value === '') {
                    descValue = descValue ? false : true;
                } else {
                    descValue = false;
                    value = '';
                }
            } else {
                ['cp-app-drive-element-type',
                 'cp-app-drive-element-atime', 'cp-app-drive-element-ctime'].some(function (c) {
                    if ($span.hasClass(c)) {
                        var nValue = c.replace(/cp-app-drive-element-/, '');
                        if (value === nValue) { descValue = descValue ? false : true; }
                        else {
                            // atime and ctime should be ordered in a desc order at the first click
                            value = nValue;
                            descValue = value !== 'title';
                        }
                        return true;
                    }
                });
            }
            APP.store[SORT_FILE_BY] = value;
            APP.store[SORT_FILE_DESC] = descValue;
            localStore.put(SORT_FILE_BY, value);
            localStore.put(SORT_FILE_DESC, descValue);
            refresh();
        };

        var addFolderSortIcon = function ($list) {
            var $icon = $sortAscIcon.clone();
            if (getSortFolderDesc()) {
                $icon = $sortDescIcon.clone();
            }
            if (typeof(APP.store[SORT_FOLDER_DESC]) !== "undefined") {
                $list.find('.cp-app-drive-sort-foldername').addClass('cp-app-drive-sort-active').prepend($icon);
            }
        };
        var getSortDropdown = function () {
            var $fhSort = $(h('span.cp-dropdown-container.cp-app-drive-element-sort.cp-app-drive-sort-clickable'));
            var options = [{
                tag: 'a',
                attributes: {'class': 'cp-app-drive-element-type'},
                content: '<i class="fa fa-minus"></i>' + Messages.fm_type
            },{
                tag: 'a',
                attributes: {'class': 'cp-app-drive-element-atime'},
                content: '<i class="fa fa-minus"></i>' + Messages.fm_lastAccess
            },{
                tag: 'a',
                attributes: {'class': 'cp-app-drive-element-ctime'},
                content: '<i class="fa fa-minus"></i>' + Messages.fm_creation
            }];
            var dropdownConfig = {
                text: '', // Button initial text
                options: options, // Entries displayed in the menu
                container: $fhSort,
                left: true,
                noscroll: true,
                common: common
            };
            var $sortBlock = UIElements.createDropdown(dropdownConfig);
            $sortBlock.find('button').append(h('span.fa.fa-sort-amount-desc')).append(h('span', Messages.fm_sort));
            $sortBlock.on('click', 'a', onSortByClick);
            return $fhSort;
        };
        var getFolderListHeader = function (clickable, small) {
            var $fohElement = $('<li>', {
                'class': 'cp-app-drive-element-header cp-app-drive-element-list'
            });
            var clickCls = clickable ? 'cp-app-drive-sort-clickable ' : '';
            var onClick = clickable ? onSortByClick : function () {};
            //var $fohElement = $('<span>', {'class': 'element'}).appendTo($folderHeader);
            var $fhIcon = $('<span>', {'class': 'cp-app-drive-content-icon'});
            var $name = $('<span>', {
                'class': 'cp-app-drive-element-name cp-app-drive-sort-foldername ' + clickCls
            }).text(Messages.fm_folderName).click(onClick);

            var $state = $('<span>', {'class': 'cp-app-drive-element-state'});
            var $subfolders, $files;
            if (!small) {
                $subfolders = $('<span>', {
                    'class': 'cp-app-drive-element-folders cp-app-drive-element-list'
                }).text(Messages.fm_numberOfFolders);
                $files = $('<span>', {
                    'class': 'cp-app-drive-element-files cp-app-drive-element-list'
                }).text(Messages.fm_numberOfFiles);
            }
            var $filler = $('<span>', {
                'class': 'cp-app-drive-element-filler cp-app-drive-element-list'
            });
            $fohElement.append($fhIcon).append($name).append($state)
                        .append($subfolders).append($files).append($filler);
            if (clickable) { addFolderSortIcon($fohElement); }
            return $fohElement;
        };
        var addFileSortIcon = function ($list) {
            var $icon = $sortAscIcon.clone();
            if (getSortFileDesc()) {
                $icon = $sortDescIcon.clone();
            }
            var classSorted;
            if (APP.store[SORT_FILE_BY] === '') { classSorted = 'cp-app-drive-sort-filename'; }
            else if (APP.store[SORT_FILE_BY]) { classSorted = 'cp-app-drive-element-' + APP.store[SORT_FILE_BY]; }
            if (classSorted) {
                $list.find('.' + classSorted).addClass('cp-app-drive-sort-active').prepend($icon).find('i').hide();
            }
        };
        var getFileListHeader = function (clickable) {
            var $fihElement = $('<li>', {
                'class': 'cp-app-drive-element-header cp-app-drive-element-list'
            });
            var clickCls = clickable ? 'cp-app-drive-sort-clickable ' : '';
            var onClick = clickable ? onSortByClick : function () {};
            //var $fihElement = $('<span>', {'class': 'element'}).appendTo($fileHeader);
            var $fhIcon = $('<span>', {'class': 'cp-app-drive-content-icon'});
            var $fhName = $('<span>', {
                'class': 'cp-app-drive-element-name cp-app-drive-sort-filename ' + clickCls
            }).text(Messages.fm_fileName).click(onClick);
            var $fhSort = clickable ? getSortDropdown() : undefined;

            var $fhState = $('<span>', {'class': 'cp-app-drive-element-state'});
            var $fhType = $('<span>', {
                'class': 'cp-app-drive-element-type cp-app-drive-element-list ' + clickCls
            }).text(Messages.fm_type).click(onClick);
            var $fhAdate = $('<span>', {
                'class': 'cp-app-drive-element-atime cp-app-drive-element-list ' + clickCls
            }).text(Messages.fm_lastAccess).click(onClick);
            var $fhCdate = $('<span>', {
                'class': 'cp-app-drive-element-ctime cp-app-drive-element-list ' + clickCls
            }).text(Messages.fm_creation).click(onClick);
            // If displayTitle is false, it means the "name" is the title, so do not display the "name" header
            $fihElement.append($fhIcon).append($fhName).append($fhSort).append($fhState).append($fhType);
            $fihElement.append($fhAdate).append($fhCdate);
            if (clickable) { addFileSortIcon($fihElement); }
            return $fihElement;
        };

        var sortElements = function (folder, path, oldkeys, prop, asc, useId) {
            var root = path && manager.find(path);
            if (path[0] === SHARED_FOLDER) {
                path = path.slice(1);
                root = Util.find(folders[APP.newSharedFolder], path);
            }
            var test = folder ? manager.isFolder : manager.isFile;
            var keys = oldkeys.filter(function (e) {
                return useId ? test(e) : (path && test(root[e]));
            });
            if (keys.length < 2) { return keys; }
            var mult = asc ? 1 : -1;
            var getProp = function (_el) {
                var el = useId ? _el : root[_el];
                var sfId = (el && el.root && el.key) ? el.root[el.key] : el;
                if (folder && el && manager.isSharedFolder(sfId)) {
                    var title = manager.getSharedFolderData(sfId).title || el;
                    return String(title).toLowerCase();
                } else if (folder) {
                    return String((el && el.key) || el).toLowerCase();
                }
                var data = manager.getFileData(el);
                if (!data) { return ''; }
                if (prop === 'type') {
                    var hrefData = Hash.parsePadUrl(data.href || data.roHref);
                    return hrefData.type;
                }
                if (prop === 'atime' || prop === 'ctime') {
                    return typeof(data[prop]) === "number" ? data[prop] : new Date(data[prop]);
                }
                return (manager.getTitle(el) || "").toLowerCase();
            };
            var props = {};
            keys.forEach(function (k) {
                var uid = k;
                if (typeof(k) === "object") {
                    uid = k.uid = Util.uid();
                }
                props[uid] = getProp(k);
            });
            keys.sort(function(a, b) {
                var _a = props[(a && a.uid) || a];
                var _b = props[(b && b.uid) || b];
                if (_a < _b) { return mult * -1; }
                if (_b < _a) { return mult; }
                return 0;
            });
            return keys;
        };
        var sortTrashElements = function (folder, oldkeys, prop, asc) {
            var test = folder ? manager.isFolder : manager.isFile;
            var keys = oldkeys.filter(function (e) {
                return test(e.element);
            });
            if (keys.length < 2) { return keys; }
            var mult = asc ? 1 : -1;
            var getProp = function (el, prop) {
                if (prop && !folder) {
                    var element = el.element;
                    var e = manager.getFileData(element);
                    if (!e) {
                        e = {
                            href : el,
                            title : Messages.fm_noname,
                            atime : 0,
                            ctime : 0
                        };
                    }
                    if (prop === 'type') {
                        var hrefData = Hash.parsePadUrl(e.href || e.roHref);
                        return hrefData.type;
                    }
                    if (prop === 'atime' || prop === 'ctime') {
                        return new Date(e[prop]);
                    }
                }
                return (el.name || "").toLowerCase();
            };
            keys.sort(function(a, b) {
                if (getProp(a, prop) < getProp(b, prop)) { return mult * -1; }
                if (getProp(a, prop) > getProp(b, prop)) { return mult * 1; }
                return 0;
            });
            return keys;
        };

        // Create the ghost icon to add pads/folders
        var createNewPadIcons = function ($block, isInRoot) {
            var $container = $('<div>');
            if (isInRoot) {
                // Folder
                var $element1 = $('<li>', {
                    'class': 'cp-app-drive-new-folder cp-app-drive-element-row ' +
                             'cp-app-drive-element-grid'
                }).prepend($folderIcon.clone()).appendTo($container);
                $element1.append($('<span>', { 'class': 'cp-app-drive-new-name' })
                    .text(Messages.fm_folder));
                // Shared Folder
                if (!APP.disableSF && !manager.isInSharedFolder(currentPath)) {
                    var $element3 = $('<li>', {
                        'class': 'cp-app-drive-new-shared-folder cp-app-drive-element-row ' +
                                 'cp-app-drive-element-grid'
                    }).prepend($sharedFolderIcon.clone()).appendTo($container);
                    $element3.append($('<span>', { 'class': 'cp-app-drive-new-name' })
                        .text(Messages.fm_sharedFolder));
                }
                // Upload file
                var $elementFileUpload = $('<li>', {
                    'class': 'cp-app-drive-new-fileupload cp-app-drive-element-row ' +
                        'cp-app-drive-element-grid'
                }).prepend(getIcon('fileupload')).appendTo($container);
                $elementFileUpload.append($('<span>', {'class': 'cp-app-drive-new-name'})
                    .text(Messages.uploadButton));
                // Upload folder
                if (APP.allowFolderUpload) {
                    var $elementFolderUpload = $('<li>', {
                        'class': 'cp-app-drive-new-folderupload cp-app-drive-element-row ' +
                        'cp-app-drive-element-grid'
                    }).prepend(getIcon('folderupload')).appendTo($container);
                    $elementFolderUpload.append($('<span>', {'class': 'cp-app-drive-new-name'})
                        .text(Messages.uploadFolderButton));
                }
            }
            // Pads
            getNewPadTypes().forEach(function (type) {
                var $element = $('<li>', {
                    'class': 'cp-app-drive-new-doc cp-app-drive-element-row ' +
                             'cp-app-drive-element-grid'
                }).prepend(getIcon(type)).appendTo($container);
                $element.append($('<span>', {'class': 'cp-app-drive-new-name'})
                    .text(Messages.type[type]));
                $element.attr('data-type', type);
            });

            $container.find('.cp-app-drive-element-row').click(function () {
                $block.hide();
            });
            return $container;
        };
        var createGhostIcon = function ($list) {
            if (APP.$content.data('readOnlyFolder') || !APP.editable) { return; }
            var isInRoot = currentPath[0] === ROOT;
            var $element = $('<li>', {
                'class': 'cp-app-drive-element-row cp-app-drive-element-grid cp-app-drive-new-ghost'
            }).prepend($addIcon.clone()).appendTo($list);
            $element.append($('<span>', {'class': 'cp-app-drive-element-name'})
                .text(Messages.fm_newFile));
            $element.click(function () {
                var modal = UI.createModal({
                    id: 'cp-app-drive-new-ghost-dialog',
                    $body: $('body')
                });
                var $modal = modal.$modal;
                var $title = $('<h3>').text(Messages.fm_newFile);
                var $description = $('<p>').text(Messages.fm_newButtonTitle);
                $modal.find('.cp-modal').append($title);
                $modal.find('.cp-modal').append($description);
                var $content = createNewPadIcons($modal, isInRoot);
                $modal.find('.cp-modal').append($content);
                window.setTimeout(function () { modal.show(); });
                addNewPadHandlers($modal, isInRoot);
            });
        };

        // Drive content toolbar
        var checkCollapseButton = function () {
            APP.$collapseButton.removeClass('cp-toolbar-button-active');
            if (APP.$tree.is(':visible')) {
                APP.$collapseButton.addClass('cp-toolbar-button-active');
            }
        };
        var collapseTreeButton = function () {
            APP.$collapseButton = APP.$collapseButton || common.createButton('', true, {
                text: Messages.drive_treeButton,
                name: 'files',
                icon: 'fa-hdd-o',
                drawer: false,
            });
            checkCollapseButton();
            APP.toolbar.$bottomL.append(APP.$collapseButton);
            APP.$collapseButton.off('click').on('click', function () {
                APP.$tree.toggle();
                checkCollapseButton();
            });
        };
        var createToolbar = function () {
            var $toolbar = APP.toolbar.$bottom;
            APP.toolbar.$bottomL.html('');
            APP.toolbar.$bottomR.html('');
            if (APP.histConfig && (APP.loggedIn || !APP.newSharedFolder)) {
                // ANON_SHARED_FOLDER
                var $hist = common.createButton('history', true, {histConfig: APP.histConfig});
                APP.toolbar.$bottomR.append($hist);
            }
            if (APP.$burnThisDrive) {
                APP.toolbar.$bottomR.append(APP.$burnThisDrive);
            }
            collapseTreeButton();
            return $toolbar;
        };

        // Unsorted element are represented by "href" in an array: they don't have a filename
        // and they don't hav a hierarchical structure (folder/subfolders)
        var displayHrefArray = function ($container, rootName, draggable) {
            var unsorted = files[rootName];
            if (unsorted.length) {
                var $fileHeader = getFileListHeader(true);
                $container.append($fileHeader);
            }
            var keys = unsorted;
            var sortBy = APP.store[SORT_FILE_BY];
            sortBy = sortBy === "" ? sortBy = 'name' : sortBy;
            var sortedFiles = sortElements(false, [rootName], keys, sortBy, !getSortFileDesc(), true);
            sortedFiles.forEach(function (id) {
                var file = manager.getFileData(id);
                if (!file) {
                    //debug("Unsorted or template returns an element not present in filesData: ", href);
                    file = { title: Messages.fm_noname };
                    //return;
                }
                var idx = files[rootName].indexOf(id);
                var $icon = getFileIcon(id);
                var ro = manager.isReadOnlyFile(id);
                // ro undefined mens it's an old hash which doesn't support read-only
                var roClass = typeof(ro) === 'undefined' ? ' cp-app-drive-element-noreadonly' :
                                ro ? ' cp-app-drive-element-readonly' : '';
                var $element = $('<li>', {
                    'class': 'cp-app-drive-element cp-app-drive-element-file cp-app-drive-element-row' + roClass,
                    draggable: draggable
                });

                var path = [rootName, idx];
                $element.data('path', path);
                if (isElementSelected($element)) {
                    selectElement($element);
                }
                $element.prepend($icon).dblclick(function () {
                    openFile(id);
                });
                addFileData(id, $element);
                $element.click(function(e) {
                    e.stopPropagation();
                    onElementClick(e, $element);
                });
                $element.contextmenu(openContextMenu('default'));
                $element.data('context', 'default');
                if (draggable) {
                    addDragAndDropHandlers($element, path, false, false);
                }
                $container.append($element);
            });
            createGhostIcon($container);
        };

        var displayAllFiles = function ($container) {
            if (AppConfig.disableAnonymousStore && !APP.loggedIn) {
                $container.append(Messages.anonymousStoreDisabled);
                return;
            }
            var allfiles = files[FILES_DATA];
            if (allfiles.length === 0) { return; }
            var $fileHeader = getFileListHeader(true);
            $container.append($fileHeader);
            var keys = manager.getFiles([FILES_DATA]);
            var sortedFiles = sortElements(false, [FILES_DATA], keys, APP.store[SORT_FILE_BY], !getSortFileDesc(), true);
            sortedFiles.forEach(function (id) {
                var $icon = getFileIcon(id);
                var ro = manager.isReadOnlyFile(id);
                // ro undefined maens it's an old hash which doesn't support read-only
                var roClass = typeof(ro) === 'undefined' ? ' cp-app-drive-element-noreadonly' :
                    ro ? ' cp-app-drive-element-readonly' : '';
                var $element = $('<li>', {
                    'class': 'cp-app-drive-element cp-app-drive-element-row' + roClass
                });
                $element.prepend($icon).dblclick(function () {
                    openFile(id);
                });
                addFileData(id, $element);
                $element.data('path', [FILES_DATA, id]);
                $element.data('element', id);
                $element.click(function(e) {
                    e.stopPropagation();
                    onElementClick(e, $element);
                });
                $element.contextmenu(openContextMenu('default'));
                $element.data('context', 'default');
                $container.append($element);
            });
            createGhostIcon($container);
        };

        var displayTrashRoot = function ($list, $folderHeader, $fileHeader) {
            var filesList = [];
            var root = files[TRASH];
            var isEmpty = true;

            // Elements in the trash are JS arrays (several elements can have the same name)
            Object.keys(root).forEach(function (key) {
                if (!Array.isArray(root[key])) {
                    logError("Trash element has a wrong type", root[key]);
                    return;
                }
                root[key].forEach(function (el, idx) {
                    if (!manager.isFile(el.element) && !manager.isFolder(el.element)) { return; }
                    var spath = [key, idx, 'element'];
                    filesList.push({
                        element: el.element,
                        spath: spath,
                        name: key
                    });
                });
                isEmpty = false;
            });

            if (!isEmpty) {
                var $empty = createEmptyTrashButton();
                $content.append($empty);
            }

            var sortedFolders = sortTrashElements(true, filesList, null, !getSortFolderDesc());
            var sortedFiles = sortTrashElements(false, filesList, APP.store[SORT_FILE_BY], !getSortFileDesc());
            if (manager.hasSubfolder(root, true)) { $list.append($folderHeader); }
            sortedFolders.forEach(function (f) {
                var $element = createElement([TRASH], f.spath, root, true);
                $list.append($element);
            });
            if (manager.hasFile(root, true)) { $list.append($fileHeader); }
            sortedFiles.forEach(function (f) {
                var $element = createElement([TRASH], f.spath, root, false);
                $list.append($element);
            });
        };

        APP.Search = {};
        var displaySearch = function ($list, value) {
            var search = APP.Search;
            var $div = $('<div>', {'id': 'cp-app-drive-search', 'class': 'cp-unselectable'});

            $searchIcon.clone().appendTo($div);

            var $input = APP.Search.$input = $('<input>', {
                id: 'cp-app-drive-search-input',
                type: 'text',
                draggable: false,
                tabindex: 1,
            }).keyup(function (e) {
                if (search.to) { window.clearTimeout(search.to); }
                if ($input.val().trim() === "") {
                    search.cursor = 0;
                    APP.displayDirectory([SEARCH]);
                    return;
                }
                if (e.which === 13) {
                    var newLocation = [SEARCH, $input.val()];
                    search.cursor = $input[0].selectionStart;
                    if (!manager.comparePath(newLocation, currentPath.slice())) {
                        APP.displayDirectory(newLocation);
                    }
                    return;
                }
                if (e.which === 27) {
                    $input.val('');
                    search.cursor = 0;
                    APP.displayDirectory([SEARCH]);
                    return;
                }
                if ($input.val()) {
                    if (!$input.hasClass('cp-app-drive-search-active')) {
                        $input.addClass('cp-app-drive-search-active');
                    }
                } else {
                    $input.removeClass('cp-app-drive-search-active');
                }
                search.to = window.setTimeout(function () {
                    var newLocation = [SEARCH, $input.val()];
                    search.cursor = $input[0].selectionStart;
                    if (!manager.comparePath(newLocation, currentPath.slice())) {
                        APP.displayDirectory(newLocation);
                    }
                }, 500);
            }).on('click mousedown mouseup', function (e) {
                e.stopPropagation();
            }).val(value || '').appendTo($div);
            if (value) { $input.addClass('cp-app-drive-search-active'); }
            $input[0].selectionStart = search.cursor || 0;
            $input[0].selectionEnd = search.cursor || 0;

            var cancel = h('span.fa.fa-times.cp-app-drive-search-cancel', {title:Messages.cancel});
            cancel.addEventListener('click', function () {
                $input.val('');
                search.cursor = 0;
                APP.displayDirectory([SEARCH]);
            });
            $div.append(cancel);

            $list.append($div);
            setTimeout(function () {
                $input.focus();
            });

            $list.closest('#cp-app-drive-content-folder').addClass('cp-app-drive-content-list');
            var filesList = manager.search(value);
            var sortable = {};
            var sortableFolders = [];
            filesList.forEach(function (r) {
                // if r.id === null, then it's a folder, not a file
                r.paths.forEach(function (path) {
                    if (!r.inSharedFolder &&
                        APP.hideDuplicateOwned && manager.isDuplicateOwned(path)) { return; }
                    var _path = path.slice();
                    var key = path.pop();
                    var root = manager.find(path);
                    var obj = {
                        path: path,
                        _path: _path,
                        key: key,
                        root: root,
                        data: r.data
                    };
                    if (manager.isFolder(root[key])) {
                        sortableFolders.push(obj);
                        return;
                    }
                    sortable[root[key]] = obj;
                });
            });
            var _folders = sortElements(true, [ROOT], sortableFolders, null, !getSortFolderDesc(), true);
            var sortableKeys = Object.keys(sortable).map(Number);
            var _files = sortElements(false, [ROOT], sortableKeys, APP.store[SORT_FILE_BY], !getSortFileDesc(), true);

            var addEl = function (obj, folder) {
                var $element = createElement(obj.path, obj.key, obj.root, folder);
                $element.addClass('cp-app-drive-element-notrash cp-app-drive-search-result');
                $element.off('contextmenu');
                $element.contextmenu(openContextMenu('default'));
                $element.data('context', 'default');
                if (folder) {
                    $element.find('.cp-app-drive-element-list').css({
                        visibility: 'hidden'
                    }).text('');
                }
                if (manager.isPathIn(obj._path, ['hrefArray'])) {
                    obj._path.pop();
                    obj._path.push(obj.data.title);
                }
                var $path = $('<span>', {
                    'class': 'cp-app-drive-search-path'
                }).appendTo($element.find('.cp-app-drive-element-name'));
                createTitle($path, obj._path);

                $list.append($element);
            };
            if (_folders.length) { getFolderListHeader(true, true).appendTo($list); }
            _folders.forEach(function (el) {
                var obj = el;
                addEl(obj, true);
            });
            if (_files.length) { getFileListHeader(true).appendTo($list); }
            _files.forEach(function (el) {
                var obj = sortable[el];
                addEl(obj, false);
            });
            setTimeout(collapseDrivePath);
        };

        var displayRecent = function ($list) {
            var filesList = manager.getRecentPads();
            var limit = 20;

            var now = new Date();
            var last1 = new Date(now);
            last1.setDate(last1.getDate()-1);
            var last7 = new Date(now);
            last7.setDate(last7.getDate()-7);
            var last28 = new Date(now);
            last28.setDate(last28.getDate()-28);

            var header7, header28, headerOld;
            var i = 0;
            var channels = [];

            $list.append(h('li.cp-app-drive-element-separator', h('span', Messages.drive_active1Day)));
            filesList.some(function (arr) {
                var id = arr[0];
                var file = arr[1];
                if (!file || !file.atime) { return; }

                if (file.atime <= last28 && i >= limit) {
                    return true;
                }

                var paths = manager.findFile(id);
                if (!paths.length) { return; }
                var path = paths[0];
                if (manager.isPathIn(path, [TRASH])) { return; }

                if (channels.indexOf(file.channel) !== -1) { return; }
                channels.push(file.channel);

                if (!header7 && file.atime < last1) {
                    $list.append(h('li.cp-app-drive-element-separator', h('span', Messages.drive_active7Days)));
                    header7 = true;
                }
                if (!header28 && file.atime < last7) {
                    $list.append(h('li.cp-app-drive-element-separator', h('span', Messages.drive_active28Days)));
                    header28 = true;
                }
                if (!headerOld && file.atime < last28) {
                    $list.append(h('li.cp-app-drive-element-separator', h('span', Messages.drive_activeOld)));
                    headerOld = true;
                }

                // Display the pad
                /*
                var $icon = getFileIcon(id);
                var ro = manager.isReadOnlyFile(id);
                // ro undefined means it's an old hash which doesn't support read-only
                var roClass = typeof(ro) === 'undefined' ? ' cp-app-drive-element-noreadonly' :
                                ro ? ' cp-app-drive-element-readonly' : '';
                var $element = $('<li>', {
                    'class': 'cp-app-drive-element cp-app-drive-element-notrash cp-app-drive-element-file cp-app-drive-element-row' + roClass,
                });*/
                var parentPath = path.slice();
                var key = parentPath.pop();
                var root = manager.find(parentPath);
                var $element = createElement(parentPath, key, root);
                $element.off('contextmenu').contextmenu(openContextMenu('default'));
                $element.data('context', 'default');
                $list.append($element);
                i++;
            });
        };

        // Owned pads category
        var displayOwned = function ($container) {
            var list = manager.getOwnedPads();
            if (list.length === 0) { return; }
            var $fileHeader = getFileListHeader(true);
            $container.append($fileHeader);
            var sortedFiles = sortElements(false, false, list, APP.store[SORT_FILE_BY], !getSortFileDesc(), true);
            sortedFiles.forEach(function (id) {
                var paths = manager.findFile(id);
                if (!paths.length) { return; }
                var path = paths[0];
                var $icon = getFileIcon(id);
                var ro = manager.isReadOnlyFile(id);
                // ro undefined maens it's an old hash which doesn't support read-only
                var roClass = typeof(ro) === 'undefined' ? ' cp-app-drive-element-noreadonly' :
                    ro ? ' cp-app-drive-element-readonly' : '';
                var $element = $('<li>', {
                    'class': 'cp-app-drive-element cp-app-drive-element-notrash ' +
                             'cp-app-drive-element-file cp-app-drive-element-row' + roClass
                });
                $element.prepend($icon).dblclick(function () {
                    openFile(id);
                });
                addFileData(id, $element);
                $element.data('path', path);
                $element.data('element', id);
                $element.click(function(e) {
                    e.stopPropagation();
                    onElementClick(e, $element);
                });
                $element.contextmenu(openContextMenu('default'));
                $element.data('context', 'default');
                $container.append($element);
            });
        };

        // Tags category
        var displayTags = function ($container) {
            var list = manager.getTagsList();
            if (Object.keys(list).length === 0) { return; }
            var sortedTags = Object.keys(list);
            sortedTags.sort(function (a, b) {
                return list[b] - list[a];
            });
            var lines = [
                h('tr', [
                    h('th', Messages.fm_tags_name),
                    h('th', Messages.fm_tags_used)
                ])
            ];
            sortedTags.forEach(function (tag) {
                var tagLink = h('a', { href: '#' }, '#' + tag);
                $(tagLink).click(function () {
                    if (displayedCategories.indexOf(SEARCH) !== -1) {
                        APP.displayDirectory([SEARCH, '#' + tag]);
                    }
                });
                lines.push(h('tr', [
                    h('td', tagLink),
                    h('td.cp-app-drive-tags-used', list[tag])
                ]));
            });
            $(h('li.cp-app-drive-tags-list', h('table', lines))).appendTo($container);
        };

        // ANON_SHARED_FOLDER
        // Display a shared folder for anon users (read-only)
        var displaySharedFolder = function ($list) {
            if (currentPath.length === 1) {
                currentPath.push(ROOT);
            }
            var fId = APP.newSharedFolder;
            var data = folders[fId];
            var $folderHeader = getFolderListHeader(true);
            var $fileHeader = getFileListHeader(true);
            var path = currentPath.slice(1);
            var root = Util.find(data, path);

            var realPath = [ROOT, SHARED_FOLDER].concat(path);

            if (manager.hasSubfolder(root)) { $list.append($folderHeader); }
            // display sub directories
            var keys = Object.keys(root);
            var sortedFolders = sortElements(true, realPath, keys, null, !getSortFolderDesc());
            var sortedFiles = sortElements(false, realPath, keys, APP.store[SORT_FILE_BY], !getSortFileDesc());
            sortedFolders.forEach(function (key) {
                if (manager.isFile(root[key])) { return; }
                var $element = createElement(realPath, key, root, true);
                $element.appendTo($list);
            });
            if (manager.hasFile(root)) { $list.append($fileHeader); }
            // display files
            sortedFiles.forEach(function (key) {
                if (manager.isFolder(root[key])) { return; }
                var $element = createElement(realPath, key, root, false);
                if (!$element) { return; }
                $element.appendTo($list);
            });
        };

        // Display the selected directory into the content part (rightside)
        // NOTE: Elements in the trash are not using the same storage structure as the others
        var _displayDirectory = function (path, force) {
            if (APP.closed || (APP.$content && !$.contains(document.documentElement, APP.$content[0]))) { return; }

            APP.hideMenu();

            if (!APP.editable) { debug("Read-only mode"); }
            if (!appStatus.isReady && !force) { return; }

            // Fix path obvious issues
            if (!path || path.length === 0) {
                // Only Trash and Root are available in not-owned files manager
                if (!path || displayedCategories.indexOf(path[0]) === -1) {
                    log(Messages.fm_categoryError);
                }
                if (!APP.loggedIn && APP.newSharedFolder) {
                    // ANON_SHARED_FOLDER
                    path = [SHARED_FOLDER, ROOT];
                } else {
                    path = [ROOT];
                }
            }

            if (APP.loggedIn && path[0] === FILES_DATA) {
                path = [ROOT];
            }

            // Get path data
            appStatus.ready(false);
            currentPath = path;
            var s = $content.scrollTop() || 0;
            $content.html("");
            sel.$selectBox = $('<div>', {'class': 'cp-app-drive-content-select-box'})
                .appendTo($content);
            var isInRoot = manager.isPathIn(path, [ROOT]);
            var inTrash = manager.isPathIn(path, [TRASH]);
            var isTrashRoot = manager.comparePath(path, [TRASH]);
            var isTemplate = manager.comparePath(path, [TEMPLATE]);
            var isAllFiles = manager.comparePath(path, [FILES_DATA]);
            var isVirtual = virtualCategories.indexOf(path[0]) !== -1;
            var isSearch = path[0] === SEARCH;
            var isTags = path[0] === TAGS;
            // ANON_SHARED_FOLDER
            var isSharedFolder = path[0] === SHARED_FOLDER && APP.newSharedFolder;
            if (isSharedFolder && path.length < 2) {
                path = [SHARED_FOLDER, 'root'];
                currentPath = path;
            }

            // Make sure the path is valid
            var root = isVirtual ? undefined : manager.find(path);
            if (manager.isSharedFolder(root)) {
                // ANON_SHARED_FOLDER
                path.push(manager.user.userObject.ROOT);
                root = manager.find(path);
                if (!root) { return; }
            }
            if (!isVirtual && typeof(root) === "undefined") {
                log(Messages.fm_unknownFolderError);
                debug("Unable to locate the selected directory: ", path);
                if (path.length === 1 && path[0] === ROOT) {
                    // Somehow we can't display ROOT. We should abort now because we'll
                    // end up in an infinite loop
                    return void UI.warn(Messages.fm_error_cantPin); // Internal server error, please reload...
                }
                var parentPath = path.slice();
                parentPath.pop();
                _displayDirectory(parentPath, true);
                return;
            }
            if (!isSearch) { delete APP.Search.oldLocation; }

            // Display the tree and build the content
            APP.resetTree();

            LS.setLastOpenedFolder(path);

            createToolbar(path);

            if (!isSearch) { createTitle($content, path); }
            var $info = createInfoBox(path);

            var $dirContent = $('<div>', {id: FOLDER_CONTENT_ID});
            $dirContent.data('path', path);
            if (!isSearch && !isTags) {
                var mode = getViewMode();
                if (mode) {
                    $dirContent.addClass(getViewModeClass());
                }
                createViewModeButton(APP.toolbar.$bottomR);
            }

            var $list = $('<ul>').appendTo($dirContent);

            var sfId = manager.isInSharedFolder(currentPath);

            // Restricted folder? display ROOT instead
            if (sfId && files.restrictedFolders[sfId]) {
                _displayDirectory([ROOT], true);
                return;
            }

            var readOnlyFolder = false;
            if (APP.readOnly) {
                // Read-only drive (team?)
                $content.prepend($readOnly.clone());
            } else if (sfId && folders[sfId] && folders[sfId].readOnly) {
                // If readonly shared folder...
                $content.prepend($readOnly.clone());
                readOnlyFolder = true;
            }
            $content.data('readOnlyFolder', readOnlyFolder);

            if (!readOnlyFolder) {
                createNewButton(isInRoot, APP.toolbar.$bottomL);
            }
            /*
            // The share button is not displayed anymore in the toolbar: users can't know
            // if they're going to share the current shared folder or the selected pad
            if (sfId) {
                createShareButton(sfId, APP.toolbar.$bottomL);
            }
            */


            if (APP.mobile()) {
                var $context = $('<button>', {
                    id: 'cp-app-drive-toolbar-context-mobile'
                });
                $context.append($('<span>', {'class': 'fa fa-caret-down'}));
                $context.appendTo(APP.toolbar.$bottomR);
                $context.click(function (e) {
                    e.preventDefault();
                    e.stopPropagation();
                    var $li = findSelectedElements();
                    if ($li.length !== 1) {
                        $li = findDataHolder($tree.find('.cp-toolbar-button-active'));
                    }
                    // Close if already opened
                    if ($('.cp-contextmenu:visible').length) {
                        APP.hideMenu();
                        return;
                    }
                    // Open the menu
                    $li.contextmenu();
                });
            } else {
                var $contextButtons = $('<span>', {'id' : 'cp-app-drive-toolbar-contextbuttons'});
                $contextButtons.appendTo(APP.toolbar.$bottomR);
            }
            updateContextButton();

            var $folderHeader = getFolderListHeader(true);
            var $fileHeader = getFileListHeader(true);

            if (isTemplate) {
                displayHrefArray($list, path[0], true);
            } else if (isAllFiles) {
                displayAllFiles($list);
            } else if (isTrashRoot) {
                displayTrashRoot($list, $folderHeader, $fileHeader);
            } else if (isSearch) {
                displaySearch($list, path[1]);
            } else if (path[0] === RECENT) {
                displayRecent($list);
            } else if (path[0] === OWNED) {
                displayOwned($list);
            } else if (isTags) {
                displayTags($list);
            } else if (isSharedFolder) {
                // ANON_SHARED_FOLDER
                displaySharedFolder($list);
            } else {
                if (!inTrash) { $dirContent.contextmenu(openContextMenu('content')); }
                if (manager.hasSubfolder(root)) { $list.append($folderHeader); }
                // display sub directories
                var keys = Object.keys(root);
                var sortedFolders = sortElements(true, path, keys, null, !getSortFolderDesc());
                var sortedFiles = sortElements(false, path, keys, APP.store[SORT_FILE_BY], !getSortFileDesc());
                sortedFolders.forEach(function (key) {
                    if (manager.isFile(root[key])) { return; }
                    var $element = createElement(path, key, root, true);
                    $element.appendTo($list);
                });
                if (manager.hasFile(root)) { $list.append($fileHeader); }
                // display files
                sortedFiles.forEach(function (key) {
                    if (manager.isFolder(root[key])) { return; }
                    var p = path.slice();
                    p.push(key);
                    if (APP.hideDuplicateOwned && manager.isDuplicateOwned(p)) { return; }
                    var $element = createElement(path, key, root, false);
                    if (!$element) { return; }
                    $element.appendTo($list);
                });

                if (!inTrash) { createGhostIcon($list); }
            }
            $content.append($info).append($dirContent);

            /*var $truncated = $('<span>', {'class': 'cp-app-drive-element-truncated'}).text('...');
            $content.find('.cp-app-drive-element').each(function (idx, el) {
                var $name = $(el).find('.cp-app-drive-element-name');
                if ($name.length === 0) { return; }
                if ($name[0].scrollHeight > $name[0].clientHeight) {
                    var $tr = $truncated.clone();
                    $tr.attr('title', $name.text());
                    $(el).append($tr);
                }
            });*/

            // If the selected element is not visible, scroll to make it visible, otherwise scroll to
            // the previous scroll position
            var $sel = findSelectedElements();
            if ($sel.length) {
                var _top = $sel[0].getBoundingClientRect().top;
                var _topContent = $content[0].getBoundingClientRect().top;
                if ((_topContent + s + $content.height() - 20) < _top) {
                    $sel[0].scrollIntoView();
                } else {
                    $content.scrollTop(s);
                }
            } else {
                $content.scrollTop(s);
            }

            delete APP.convertedFolder;

            appStatus.ready(true);
        };
        var displayDirectory = APP.displayDirectory = function (path, force) {
            if (APP.closed || (APP.$content && !$.contains(document.documentElement, APP.$content[0]))) { return; }
            if (history.isHistoryMode) {
                return void _displayDirectory(path, force);
            }
            if (!manager.comparePath(currentPath, path)) {
                removeSelected();
            }
            updateObject(sframeChan, proxy, function () {
                copyObjectValue(files, proxy.drive);
                updateSharedFolders(sframeChan, manager, files, folders, function () {
                    _displayDirectory(path, force);
                });
            });
        };

        var createTreeElement = function (name, $icon, path, draggable, droppable, collapsable, active, isSharedFolder) {
            var $name = $('<span>', { 'class': 'cp-app-drive-element' }).text(name);
            $icon.css("color", isSharedFolder ? getFolderColor(path.slice(0, -1)) : getFolderColor(path));
            var $collapse;
            if (collapsable) {
                $collapse = $expandIcon.clone();
            }
            var $elementRow = $('<span>', {'class': 'cp-app-drive-element-row'}).append($collapse).append($icon).append($name).click(function (e) {
                e.stopPropagation();
                if (files.restrictedFolders[isSharedFolder]) {
                    UI.warn(Messages.fm_restricted);
                    return;
                }
                APP.displayDirectory(path);
            });
<<<<<<< HEAD
            if (files.restrictedFolders[isSharedFolder]) {
                $elementRow.addClass('cp-app-drive-element-restricted');
=======
            if (isSharedFolder) {
                var sfData = manager.getSharedFolderData(isSharedFolder);
                _addOwnership($elementRow, $(), sfData);
>>>>>>> 79c3f552
            }
            var $element = $('<li>').append($elementRow);
            if (draggable) { $elementRow.attr('draggable', true); }
            if (collapsable) {
                $element.addClass('cp-app-drive-element-collapsed');
                $collapse.click(function(e) {
                    e.stopPropagation();
                    if ($element.hasClass('cp-app-drive-element-collapsed')) {
                        // It is closed, open it
                        $element.removeClass('cp-app-drive-element-collapsed');
                        LS.setFolderOpened(path, true);
                        $collapse.removeClass('fa-plus-square-o');
                        $collapse.addClass('fa-minus-square-o');
                    } else {
                        // Collapse the folder
                        $element.addClass('cp-app-drive-element-collapsed');
                        LS.setFolderOpened(path, false);
                        $collapse.removeClass('fa-minus-square-o');
                        $collapse.addClass('fa-plus-square-o');
                        // Change the current opened folder if it was collapsed
                        if (manager.isSubpath(currentPath, path)) {
                            displayDirectory(path);
                        }
                    }
                });
                if (LS.wasFolderOpened(path) ||
                        (manager.isSubpath(currentPath, path) && path.length < currentPath.length)) {
                    $collapse.click();
                }
            }
            var dataPath = isSharedFolder ? path.slice(0, -1) : path;
            $elementRow.data('path', dataPath);
            addDragAndDropHandlers($elementRow, dataPath, true, droppable);
            if (active) {
                $elementRow.addClass('cp-app-drive-element-active cp-leftside-active');
            }
            return $element;
        };

        var createTree = function ($container, path) {
            var root = manager.find(path);

            // don't try to display what doesn't exist
            if (!root) { return; }

            // Display the root element in the tree
            var displayingRoot = manager.comparePath([ROOT], path);
            if (displayingRoot) {
                var isRootOpened = manager.comparePath([ROOT], currentPath);
                var $rootIcon = manager.isFolderEmpty(files[ROOT]) ?
                    (isRootOpened ? $folderOpenedEmptyIcon : $folderEmptyIcon) :
                    (isRootOpened ? $folderOpenedIcon : $folderIcon);
                var $rootElement = createTreeElement(ROOT_NAME, $rootIcon.clone(), [ROOT], false, true, true, isRootOpened);
                if (!manager.hasSubfolder(root)) {
                    $rootElement.find('.cp-app-drive-icon-expcol').css('visibility', 'hidden');
                }
                $rootElement.addClass('cp-app-drive-tree-root');
                $rootElement.find('>.cp-app-drive-element-row')
                    .contextmenu(openContextMenu('tree'));
                $('<ul>', {'class': 'cp-app-drive-tree-docs'})
                    .append($rootElement).appendTo($container);
                $container = $rootElement;
            } else if (manager.isFolderEmpty(root)) { return; }

            // Display root content
            var $list = $('<ul>').appendTo($container);
            var keys = Object.keys(root).sort(function (a, b) {
                var newA = manager.isSharedFolder(root[a]) ?
                            manager.getSharedFolderData(root[a]).title : a;
                var newB = manager.isSharedFolder(root[b]) ?
                            manager.getSharedFolderData(root[b]).title : b;
                return newA < newB ? -1 :
                        (newA === newB ? 0 : 1);
            });
            keys.forEach(function (key) {
                // Do not display files in the menu
                if (!manager.isFolder(root[key])) { return; }
                var newPath = path.slice();
                newPath.push(key);
                var isSharedFolder = manager.isSharedFolder(root[key]) && root[key];
                var sfId = manager.isInSharedFolder(newPath) || (isSharedFolder && root[key]);
                var $icon, isCurrentFolder, subfolder;
                if (isSharedFolder) {
                    // Fix path
                    newPath.push(manager.user.userObject.ROOT);
                    isCurrentFolder = manager.comparePath(newPath, currentPath);
                    // Subfolders?
                    var newRoot = manager.folders[sfId].proxy[manager.user.userObject.ROOT];
                    subfolder = manager.hasSubfolder(newRoot);
                    // Fix name
                    key = manager.getSharedFolderData(sfId).title;
                    // Fix icon
                    $icon = isCurrentFolder ? $sharedFolderOpenedIcon : $sharedFolderIcon;
                    isSharedFolder = sfId;
                } else {
                    var isEmpty = manager.isFolderEmpty(root[key]);
                    subfolder = manager.hasSubfolder(root[key]);
                    isCurrentFolder = manager.comparePath(newPath, currentPath);
                    $icon = isEmpty ?
                        (isCurrentFolder ? $folderOpenedEmptyIcon : $folderEmptyIcon) :
                        (isCurrentFolder ? $folderOpenedIcon : $folderIcon);
                }
                var f = folders[sfId];
                var editable = !(f && f.readOnly);
                var $element = createTreeElement(key, $icon.clone(), newPath, true, editable,
                                                subfolder, isCurrentFolder, isSharedFolder);
                $element.appendTo($list);
                $element.find('>.cp-app-drive-element-row').contextmenu(openContextMenu('tree'));
                if (isSharedFolder) {
                    $element.find('>.cp-app-drive-element-row')
                        .addClass('cp-app-drive-element-sharedf');
                }
                if (sfId && !editable) {
                    $element.attr('data-ro', true);
                }
                createTree($element, newPath);
            });
        };

        var createTrash = function ($container, path) {
            var $icon = manager.isFolderEmpty(files[TRASH]) ? $trashEmptyIcon.clone() : $trashIcon.clone();
            var isOpened = manager.comparePath(path, currentPath);
            var $trashElement = createTreeElement(TRASH_NAME, $icon, [TRASH], false, true, false, isOpened);
            $trashElement.addClass('cp-app-drive-tree-root');
            $trashElement.find('>.cp-app-drive-element-row')
                         .contextmenu(openContextMenu('trashtree'));
            var $trashList = $('<ul>', { 'class': 'cp-app-drive-tree-category' })
                .append($trashElement);
            $container.append($trashList);
        };

        var categories = {};
        categories[FILES_DATA] = {
            name: FILES_DATA_NAME,
            $icon: $unsortedIcon
        };
        categories[TEMPLATE] = {
            name: TEMPLATE_NAME,
            droppable: true,
            $icon: $templateIcon
        };
        categories[RECENT] = {
            name: RECENT_NAME,
            $icon: $recentIcon
        };
        categories[OWNED] = {
            name: OWNED_NAME,
            $icon: $ownedIcon
        };
        categories[SEARCH] = {
            name: Messages.fm_searchPlaceholder,
            $icon: $searchIcon
        };
        categories[TAGS] = {
            name: TAGS_NAME,
            $icon: $tagsIcon
        };
        var createCategory = function ($container, cat) {
            var options = categories[cat];
            var $icon = options.$icon.clone();
            var isOpened = manager.comparePath([cat], currentPath);
            var $element = createTreeElement(options.name, $icon, [cat], options.draggable, options.droppable, false, isOpened);
            $element.addClass('cp-app-drive-tree-root');
            var $list = $('<ul>', { 'class': 'cp-app-drive-tree-category' }).append($element);
            $container.append($list);
        };

        APP.resetTree = function () {
            var $categories = $tree.find('.cp-app-drive-tree-categories-container');
            var s = $categories.scrollTop() || 0;

            $tree.html('');

            /*
            $(h('button.fa.fa-times.cp-close-button', {
                title: Messages.filePicker_close
            })).click(function (e) {
                e.stopPropagation();
                $tree.hide();
                checkCollapseButton();
            }).appendTo($tree);
            */

            var $div = $('<div>', {'class': 'cp-app-drive-tree-categories-container'})
                .appendTo($tree);
            if (displayedCategories.indexOf(SEARCH) !== -1) { createCategory($div, SEARCH); }
            if (displayedCategories.indexOf(TAGS) !== -1) { createCategory($div, TAGS); }
            if (displayedCategories.indexOf(RECENT) !== -1) { createCategory($div, RECENT); }
            if (displayedCategories.indexOf(OWNED) !== -1) { createCategory($div, OWNED); }
            if (displayedCategories.indexOf(ROOT) !== -1) { createTree($div, [ROOT]); }
            if (displayedCategories.indexOf(TEMPLATE) !== -1) { createCategory($div, TEMPLATE); }
            if (displayedCategories.indexOf(FILES_DATA) !== -1) { createCategory($div, FILES_DATA); }
            if (displayedCategories.indexOf(TRASH) !== -1) { createTrash($div, [TRASH]); }

            $tree.append(APP.$limit);
            $categories = $tree.find('.cp-app-drive-tree-categories-container');
            $categories.scrollTop(s);
        };

        APP.hideMenu = function (e) {
            $contextMenu.hide();
            $trashTreeContextMenu.hide();
            $trashContextMenu.hide();
            $contentContextMenu.hide();
            $defaultContextMenu.hide();
            if (!e || !$(e.target).parents('.cp-dropdown')) {
                $('.cp-dropdown-content').hide();
            }
        };

        var stringifyPath = function (path) {
            if (!Array.isArray(path)) { return; }
            var $div = $('<div>');
            var i = 0;
            var space = 10;
            path.forEach(function (s) {
                if (i === 0) { s = getPrettyName(s); }
                $div.append($('<span>', {'style': 'margin: 0 0 0 ' + i * space + 'px;'}).text(s));
                $div.append($('<br>'));
                i++;
            });
            return $div.html();
        };

        // Disable middle click in the context menu to avoid opening /drive/inner.html# in new tabs
        var onWindowClick = function (e) {
            if (!e.target || !$(e.target).parents('.cp-dropdown-content').length) { return; }
            if (e.which !== 1) {
                e.stopPropagation();
                return false;
            }
        };

        APP.getProperties = function (el, cb) {
            if (!manager.isFile(el) && !manager.isSharedFolder(el)) {
                return void cb('NOT_FILE');
            }
            //var ro = manager.isReadOnlyFile(el);
            var data;
            if (manager.isSharedFolder(el)) {
                data = JSON.parse(JSON.stringify(manager.getSharedFolderData(el)));
            } else {
                data = JSON.parse(JSON.stringify(manager.getFileData(el)));
            }
            if (!data || !(data.href || data.roHref)) { return void cb('INVALID_FILE'); }

            var opts = {};
            opts.href = Hash.getRelativeHref(data.href || data.roHref);
            opts.channel = data.channel;

            if (manager.isSharedFolder(el)) {
                var ro = folders[el] && folders[el].version >= 2;
                if (!ro) { opts.noReadOnly = true; }
            }
            Properties.getPropertiesModal(common, opts, cb);
        };
        APP.getAccess = function (el, cb) {
            if (!manager.isFile(el) && !manager.isSharedFolder(el)) {
                return void cb('NOT_FILE');
            }
            var data;
            if (manager.isSharedFolder(el)) {
                data = JSON.parse(JSON.stringify(manager.getSharedFolderData(el)));
            } else {
                data = JSON.parse(JSON.stringify(manager.getFileData(el)));
            }
            if (!data || !(data.href || data.roHref)) { return void cb('INVALID_FILE'); }

            var opts = {};
            opts.href = Hash.getRelativeHref(data.href || data.roHref);
            opts.channel = data.channel;

            // Transfer ownership: templates are stored as templates for other users/teams
            if (currentPath[0] === TEMPLATE) {
                opts.isTemplate = true;
            }

            // Shared folders: no expiration date
            if (manager.isSharedFolder(el)) {
                opts.noExpiration = true;
            }

            Access.getAccessModal(common, opts, cb);
        };

        if (!APP.loggedIn) {
            $contextMenu.find('.cp-app-drive-context-delete').attr('data-icon', faDelete)
                .html($contextMenu.find('.cp-app-drive-context-remove').html());
        }
        var deleteOwnedPaths = function (paths, pathsList) {
            pathsList = pathsList || [];
            if (paths) {
                paths.forEach(function (p) { pathsList.push(p.path); });
            }
            var msgD = pathsList.length === 1 ? Messages.fm_deleteOwnedPad :
                                                Messages.fm_deleteOwnedPads;
            UI.confirm(msgD, function(res) {
                $(window).focus();
                if (!res) { return; }
                manager.deleteOwned(pathsList, function () {
                    pathsList.forEach(LS.removeFoldersOpened);
                    removeSelected();
                    refresh();
                });
            });
        };


        var downloadFolder = function (folderElement, folderName, sfId) {
            var todo = function (data) {
                data.folder = folderElement;
                data.sharedFolderId = sfId;
                data.name = Util.fixFileName(folderName);
                data.folderName = Util.fixFileName(folderName) + '.zip';

                APP.FM.downloadFolder(data, function (err, obj) {
                    console.log(err, obj);
                    console.log('DONE');
                });
            };
            todo({
                uo: proxy,
                sf: folders,
            });
        };


        $contextMenu.on("click", "a", function(e) {
            e.stopPropagation();
            var paths = $contextMenu.data('paths');
            var pathsList = [];
            var type = $contextMenu.attr('data-menu-type');
            var $this = $(this);

            var el, data;
            if (paths.length === 0) {
                log(Messages.fm_forbidden);
                debug("Context menu on a forbidden or unexisting element. ", paths);
                return;
            }

            if ($this.hasClass("cp-app-drive-context-rename")) {
                if (paths.length !== 1) { return; }
                displayRenameInput(paths[0].element, paths[0].path);
            }
            else if ($this.hasClass("cp-app-drive-context-color")) {
                var currentColor = getFolderColor(paths[0].path);
                pickFolderColor(paths[0].element, currentColor, function (color) {
                    paths.forEach(function (p) {
                        setFolderColor(p.element, p.path, color);
                    });
                    refresh();
                });
            }
            else if($this.hasClass("cp-app-drive-context-delete")) {
                if (!APP.loggedIn) {
                    return void deletePaths(paths);
                }
                paths.forEach(function (p) { pathsList.push(p.path); });
                moveElements(pathsList, [TRASH], false, refresh);
            }
            else if ($this.hasClass('cp-app-drive-context-deleteowned')) {
                deleteOwnedPaths(paths);
            }
            else if ($this.hasClass('cp-app-drive-context-preview')) {
                if (paths.length !== 1) { return; }
                el = manager.find(paths[0].path);
                openFile(el, null, false);
            }
            else if ($this.hasClass('cp-app-drive-context-open')) {
                paths.forEach(function (p) {
                    var el = manager.find(p.path);
                    if (files.restrictedFolders[el]) {
                        UI.warn(Messages.fm_restricted);
                        return;
                    }
                    openFile(el, false, true);
                });
            }
            else if ($this.hasClass('cp-app-drive-context-openro')) {
                paths.forEach(function (p) {
                    var el = manager.find(p.path);
                    if (paths[0].path[0] === SHARED_FOLDER && APP.newSharedFolder) {
                        // ANON_SHARED_FOLDER
                        el = manager.find(paths[0].path.slice(1), APP.newSharedFolder);
                    }
                    if (manager.isPathIn(p.path, [FILES_DATA])) {
                        el = p.path[1];
                    } else {
                        if (!el || manager.isFolder(el)) { return; }
                    }
                    openFile(el, true, true);
                });
            }
            else if ($this.hasClass('cp-app-drive-context-makeacopy')) {
                if (paths.length !== 1) { return; }
                el = manager.find(paths[0].path);
                var _metadata = manager.getFileData(el);
                var _simpleData = {
                    title: _metadata.filename || _metadata.title,
                    href: _metadata.href || _metadata.roHref,
                    password: _metadata.password,
                    channel: _metadata.channel,
                };
                nThen(function (waitFor) {
                    var path = currentPath;
                    if (path[0] !== ROOT) { path = [ROOT]; }
                    common.sessionStorage.put(Constants.newPadFileData, JSON.stringify(_simpleData), waitFor());
                    common.sessionStorage.put(Constants.newPadPathKey, path, waitFor());
                    common.sessionStorage.put(Constants.newPadTeamKey, APP.team, waitFor());
                }).nThen(function () {
                    var parsed = Hash.parsePadUrl(_metadata.href || _metadata.roHref);
                    common.openURL(Hash.hashToHref('', parsed.type));
                    // We need to restore sessionStorage for the next time we want to create a pad from this tab
                    // NOTE: the 100ms timeout is to fix a race condition in firefox where sessionStorage
                    //       would be deleted before the new tab was created
                    setTimeout(function () {
                        common.sessionStorage.put(Constants.newPadFileData, '', function () {});
                        common.sessionStorage.put(Constants.newPadPathKey, '', function () {});
                        common.sessionStorage.put(Constants.newPadTeamKey, '', function () {});
                    }, 100);
                });
            }
            else if ($this.hasClass('cp-app-drive-context-openincode')) {
                if (paths.length !== 1) { return; }
                var p = paths[0];
                el = manager.find(p.path);
                var metadata = manager.getFileData(el);
                var simpleData = {
                    title: metadata.filename || metadata.title,
                    href: metadata.href,
                    password: metadata.password,
                    channel: metadata.channel,
                };
                nThen(function (waitFor) {
                    common.sessionStorage.put(Constants.newPadFileData, JSON.stringify(simpleData), waitFor());
                    common.sessionStorage.put(Constants.newPadPathKey, currentPath, waitFor());
                    common.sessionStorage.put(Constants.newPadTeamKey, APP.team, waitFor());
                }).nThen(function () {
                    common.openURL('/code/');
                    // We need to restore sessionStorage for the next time we want to create a pad from this tab
                    // NOTE: the 100ms timeout is to fix a race condition in firefox where sessionStorage
                    //       would be deleted before the new tab was created
                    setTimeout(function () {
                        common.sessionStorage.put(Constants.newPadFileData, '', function () {});
                        common.sessionStorage.put(Constants.newPadPathKey, '', function () {});
                        common.sessionStorage.put(Constants.newPadTeamKey, '', function () {});
                    }, 100);
                });
            }

            else if ($this.hasClass('cp-app-drive-context-expandall') ||
                     $this.hasClass('cp-app-drive-context-collapseall')) {
                if (paths.length !== 1) { return; }
                var opened = $this.hasClass('cp-app-drive-context-expandall');
                var openRecursive = function (path) {
                    LS.setFolderOpened(path, opened);
                    var folderContent = manager.find(path);
                    var subfolders = [];
                    for (var k in folderContent) {
                        if (manager.isFolder(folderContent[k])) {
                            if (manager.isSharedFolder(folderContent[k])) {
                                subfolders.push([k].concat(manager.user.userObject.ROOT));
                            }
                            else {
                                subfolders.push(k);
                            }
                        }
                    }
                    subfolders.forEach(function (p) {
                        var subPath = path.concat(p);
                        openRecursive(subPath);
                    });
                };
                openRecursive(paths[0].path);
                refresh();
            }

            else if ($this.hasClass('cp-app-drive-context-download')) {
                if (paths.length !== 1) { return; }
                var path = paths[0];
                el = manager.find(path.path);
                // folder
                if (manager.isFolder(el)) {
                    // folder
                    var name, folderEl;
                    if (!manager.isSharedFolder(el)) {
                        name = path.path[path.path.length - 1];
                        folderEl = el;
                        var sfId = manager.isInSharedFolder(path.path);
                        downloadFolder(folderEl, name, sfId);
                    }
                    // shared folder
                    else {
                        data = manager.getSharedFolderData(el);
                        name = data.title;
                        folderEl = manager.find(path.path.concat("root"));
                        downloadFolder(folderEl, name, el);
                    }
                }
                // file
                else if (manager.isFile(el)) {
                    // imported file
                    if (path.element.is(".cp-border-color-file")) {
                        data = manager.getFileData(el);
                        APP.FM.downloadFile(data, function (err, obj) {
                            console.log(err, obj);
                            console.log('DONE');
                        });
                    }
                    // pad
                    else {
                        data = manager.getFileData(el);
                        APP.FM.downloadPad(data, function (err, obj) {
                            console.log(err, obj);
                            console.log('DONE');
                        });
                    }
                }
            }
            else if ($this.hasClass('cp-app-drive-context-share')) {
                if (paths.length !== 1) { return; }
                el = manager.find(paths[0].path);
                var parsed, modal;
                var friends = common.getFriends();
                var anonDrive = manager.isPathIn(currentPath, [FILES_DATA]) && !APP.loggedIn;

                if (manager.isFolder(el) && !manager.isSharedFolder(el) && !anonDrive) { // Folder
                    // if folder is inside SF
                    if (manager.isInSharedFolder(paths[0].path)) {
                        return void UI.alert(Messages.convertFolderToSF_SFParent);
                    }
                    // if folder already contains SF
                    else if (manager.hasSubSharedFolder(el)) {
                        return void UI.alert(Messages.convertFolderToSF_SFChildren);
                    }
                    // if root
                    else if (paths[0].path.length <= 1) {
                        return void UI.warn(Messages.error);
                    }
                    // if folder does not contains SF
                    else {
                        var convertContent = h('div', [
                            h('p', Messages.convertFolderToSF_confirm),
                            h('label', {for: 'cp-upload-password'}, Messages.creation_passwordValue),
                            UI.passwordInput({id: 'cp-upload-password'}),
                            h('span', {
                                style: 'display:flex;align-items:center;justify-content:space-between'
                            }, [
                                UI.createCheckbox('cp-upload-owned', Messages.sharedFolders_create_owned, true),
                                UI.createHelper(APP.origin + '/faq.html#keywords-owned', Messages.creation_owned1)
                            ]),
                        ]);
                        return void UI.confirm(convertContent, function(res) {
                            if (!res) { return; }
                            var password = $(convertContent).find('#cp-upload-password').val() || undefined;
                            var owned = Util.isChecked($(convertContent).find('#cp-upload-owned'));
                            manager.convertFolderToSharedFolder(paths[0].path, owned, password, function (err, obj) {
                                if (err || obj && obj.error) { return void console.error(err || obj.error); }
                                if (obj && obj.fId) { APP.convertedFolder = obj.fId; }
                                refresh();
                            });
                        });
                    }
                } else { // File or shared folder
                    var sf = !anonDrive && manager.isSharedFolder(el);
                    if (anonDrive) {
                        data = el;
                    } else {
                        data = sf ? manager.getSharedFolderData(el) : manager.getFileData(el);
                    }
                    parsed = (data.href && data.href.indexOf('#') !== -1) ? Hash.parsePadUrl(data.href) : {};
                    var roParsed = Hash.parsePadUrl(data.roHref);
                    var padType = parsed.type || roParsed.type;
                    var ro = !sf || (folders[el] && folders[el].version >= 2);
                    var padData = {
                        teamId: APP.team,
                        origin: APP.origin,
                        pathname: "/" + padType + "/",
                        friends: friends,
                        password: data.password,
                        hashes: {
                            editHash: parsed.hash,
                            viewHash: ro && roParsed.hash,
                            fileHash: parsed.hash
                        },
                        fileData: {
                            hash: parsed.hash,
                            password: data.password
                        },
                        isTemplate: paths[0].path[0] === 'template',
                        title: data.title,
                        sharedFolder: sf,
                        common: common
                    };
                    modal = padType === 'file' ? UIElements.createFileShareModal(padData)
                                            : UIElements.createShareModal(padData);
                    UI.openCustomModal(modal);
                }
            }
            else if ($this.hasClass('cp-app-drive-context-savelocal')) {
                if (paths.length !== 1) { return; }
                el = manager.find(paths[0].path);
                if (manager.isFile(el)) {
                    data = manager.getFileData(el);
                } else if (manager.isSharedFolder(el)) {
                    data = manager.getSharedFolderData(el);
                }
                if (!data) { return; }
                sframeChan.query('Q_STORE_IN_TEAM', {
                    href: data.href || data.rohref,
                    password: data.password,
                    path: paths[0].path[0] === 'template' ? ['template'] : undefined,
                    title: data.title || '',
                    teamId: -1
                }, function (err) {
                    if (err) { return void console.error(err); }
                });
            }
            else if ($this.hasClass('cp-app-drive-context-newfolder')) {
                if (paths.length !== 1) { return; }
                var onFolderCreated = function (err, info) {
                    if (err) { return void logError(err); }
                    APP.newFolder = info.newPath;
                    APP.displayDirectory(paths[0].path);
                };
                el = manager.find(paths[0].path);
                if (manager.isSharedFolder(el)) {
                    paths[0].path.push(ROOT);
                }
                manager.addFolder(paths[0].path, null, onFolderCreated);
            }
            else if ($this.hasClass('cp-app-drive-context-newsharedfolder')) {
                if (paths.length !== 1) { return; }
                addSharedFolderModal(function (obj) {
                    if (!obj) { return; }
                    manager.addSharedFolder(paths[0].path, obj, refresh);
                });
            }
            else if ($this.hasClass("cp-app-drive-context-uploadfiles")) {
                showUploadFilesModal();
            }
            else if ($this.hasClass("cp-app-drive-context-uploadfolder")) {
                showUploadFolderModal();
            }
            else if ($this.hasClass("cp-app-drive-context-newdoc")) {
                var ntype = $this.data('type') || 'pad';
                var path2 = manager.isPathIn(currentPath, [TRASH]) ? '' : currentPath;
                nThen(function (waitFor) {
                    common.sessionStorage.put(Constants.newPadPathKey, path2, waitFor());
                    common.sessionStorage.put(Constants.newPadTeamKey, APP.team, waitFor());
                }).nThen(function () {
                    common.openURL('/' + ntype + '/');
                });
            }
            else if ($this.hasClass("cp-app-drive-context-properties")) {
                if (type === 'trash') {
                    var pPath = paths[0].path;
                    if (paths.length !== 1 || pPath.length !== 4) { return; }
                    var element = manager.find(pPath.slice(0,3)); // element containing the oldpath
                    var sPath = stringifyPath(element.path);
                    UI.alert('<strong>' + Messages.fm_originalPath + "</strong>:<br>" + sPath, undefined, true);
                    return;
                }
                if (paths.length !== 1) { return; }
                el = manager.find(paths[0].path);
                if (paths[0].path[0] === SHARED_FOLDER && APP.newSharedFolder) {
                    // ANON_SHARED_FOLDER
                    el = manager.find(paths[0].path.slice(1), APP.newSharedFolder);
                }
                APP.getProperties(el, function (e) {
                    if (e) { return void logError(e); }
                });
            }
            else if ($this.hasClass("cp-app-drive-context-access")) {
                if (paths.length !== 1) { return; }
                el = manager.find(paths[0].path);
                if (paths[0].path[0] === SHARED_FOLDER && APP.newSharedFolder) {
                    // ANON_SHARED_FOLDER
                    el = manager.find(paths[0].path.slice(1), APP.newSharedFolder);
                }
                APP.getAccess(el, function (e) {
                    if (e) { return void logError(e); }
                });
            }
            else if ($this.hasClass("cp-app-drive-context-hashtag")) {
                var hrefs = paths.map(function (p) {
                    var el = manager.find(p.path);
                    var data =  manager.getFileData(el);
                    return data.href || data.roHref;
                }).filter(Boolean);
                common.updateTags(hrefs);
            }
            else if ($this.hasClass("cp-app-drive-context-empty")) {
                if (paths.length !== 1 || !paths[0].element
                    || !manager.comparePath(paths[0].path, [TRASH])) {
                    log(Messages.fm_forbidden);
                    return;
                }
                emptyTrashModal();
            }
            else if ($this.hasClass("cp-app-drive-context-remove")) {
                return void deletePaths(paths);
            }
            else if ($this.hasClass("cp-app-drive-context-removesf")) {
                return void deletePaths(paths);
            }
            else if ($this.hasClass("cp-app-drive-context-restore")) {
                if (paths.length !== 1) { return; }
                var restorePath = paths[0].path;
                var restoreName = paths[0].path[paths[0].path.length - 1];
                if (restorePath.length === 4) {
                    var rEl = manager.find(restorePath);
                    if (manager.isFile(rEl)) {
                        restoreName = manager.getTitle(rEl);
                    } else {
                        restoreName = restorePath[1];
                    }
                }
                UI.confirm(Messages._getKey("fm_restoreDialog", [restoreName]), function(res) {
                    if (!res) { return; }
                    manager.restore(restorePath, refresh);
                });
            }
            else if ($this.hasClass("cp-app-drive-context-openparent")) {
                if (paths.length !== 1) { return; }
                var parentPath = paths[0].path.slice();
                if (manager.isInTrashRoot(parentPath)) { parentPath = [TRASH]; }
                else { parentPath.pop(); }
                APP.displayDirectory(parentPath);
                APP.selectedFiles = paths[0].path.slice(-1);
            }
            APP.hideMenu();
        });

        // Chrome considers the double-click means "select all" in the window
        $content.on('mousedown', function (e) {
            $content.focus();
            e.preventDefault();
        });
        $appContainer.on('mouseup', function (e) {
            if (e.which !== 1) { return ; }
            if ($(e.target).is(".dropdown-submenu a, .dropdown-submenu a span")) { return; } // if we click on dropdown-submenu, don't close menu
            APP.hideMenu(e);
        });
        $appContainer.on('click', function (e) {
            if (e.which !== 1) { return ; }
            removeInput();
        });
        $appContainer.on('drag drop', function (e) {
            removeInput();
            APP.hideMenu(e);
        });
        $appContainer.on('mouseup drop', function () {
            $('.cp-app-drive-element-droppable').removeClass('cp-app-drive-element-droppable');
        });
        $appContainer.on('keydown', function (e) {
            // "Del"
            if (e.which === 46) {
                if (manager.isPathIn(currentPath, [FILES_DATA]) && APP.loggedIn) {
                    return; // We can't remove elements directly from filesData
                }
                var $selected = findSelectedElements();
                if (!$selected.length) { return; }
                var paths = [];
                var isTrash = manager.isPathIn(currentPath, [TRASH]);
                $selected.each(function (idx, elmt) {
                    if (!$(elmt).data('path')) { return; }
                    paths.push($(elmt).data('path'));
                });
                if (!paths.length) { return; }
                // Remove shared folders from the selection (they can't be moved to the trash)
                // unless the selection is only shared folders
                var paths2 = paths.filter(function (p) {
                    var el = manager.find(p);
                    return !manager.isSharedFolder(el);
                });
                // If we are in the trash or anon pad or if we are holding the "shift" key,
                // delete permanently
                // Or if we are in a shared folder
                // Or if the selection is only shared folders
                if (!APP.loggedIn || isTrash || manager.isInSharedFolder(currentPath)
                        || e.shiftKey || !paths2.length) {
                    deletePaths(null, paths);
                    return;
                }
                // else move to trash
                moveElements(paths2, [TRASH], false, refresh);
                return;
            }
        });
        $appContainer.contextmenu(function () {
            APP.hideMenu();
            return false;
        });

        var onRefresh = {
            refresh: function() {
                if (onRefresh.to) {
                    window.clearTimeout(onRefresh.to);
                }
                onRefresh.to = window.setTimeout(refresh, 500);
            }
        };

        var onEvDriveChange = sframeChan.on('EV_DRIVE_CHANGE', function (data) {
            if (history.isHistoryMode) { return; }

            var path = data.path.slice();
            var originalPath = data.path.slice();

            if (!APP.loggedIn && APP.newSharedFolder && data.id === APP.newSharedFolder) {
                // ANON_SHARED_FOLDER
                return void onRefresh.refresh();
            }

            // Fix the path if this is about a shared folder
            if (data.id && manager.folders[data.id]) {
                var uoPath = manager.getUserObjectPath(manager.folders[data.id].userObject);
                if (uoPath) {
                    Array.prototype.unshift.apply(path, uoPath);
                    path.unshift('drive');
                }
            }

            if (path[0] !== 'drive') { return false; }
            path = path.slice(1);
            if (originalPath[0] === 'drive') { originalPath = originalPath.slice(1); }

            var cPath = currentPath.slice();
            if (originalPath.length && originalPath[0] === FILES_DATA) {
                onRefresh.refresh();
            } else if ((manager.isPathIn(cPath, ['hrefArray', TRASH]) && cPath[0] === path[0]) ||
                    (path.length >= cPath.length && manager.isSubpath(path, cPath))) {
                // Reload after a few ms to make sure all the change events have been received
                onRefresh.refresh();
            } else {
                APP.resetTree();
            }
            return false;
        });
        var onEvDriveRemove = sframeChan.on('EV_DRIVE_REMOVE', function (data) {
            if (history.isHistoryMode) { return; }

            var path = data.path.slice();

            if (!APP.loggedIn && APP.newSharedFolder && data.id === APP.newSharedFolder) {
                // ANON_SHARED_FOLDER
                return void onRefresh.refresh();
            }

            // Fix the path if this is about a shared folder
            if (data.id && manager.folders[data.id]) {
                var uoPath = manager.getUserObjectPath(manager.folders[data.id].userObject);
                if (uoPath) {
                    Array.prototype.unshift.apply(path, uoPath);
                    path.unshift('drive');
                }
            }

            if (path[0] !== 'drive') { return false; }
            path = path.slice(1);

            var cPath = currentPath.slice();
            if ((manager.isPathIn(cPath, ['hrefArray', TRASH]) && cPath[0] === path[0]) ||
                    (path.length >= cPath.length && manager.isSubpath(path, cPath))) {
                // Reload after a few to make sure all the change events have been received
                onRefresh.refresh();
            } else {
                APP.resetTree();
            }
            return false;
        });

        $(window).on('mouseup', onWindowMouseUp);
        $(window).on('keydown', onWindowKeydown);
        $(window).on('click', onWindowClick);

        var removeWindowListeners = function () {
            $(window).off('mouseup', onWindowMouseUp);
            $(window).off('keydown', onWindowKeydown);
            $(window).off('click', onWindowClick);
            try {
                onEvDriveChange.stop();
                onEvDriveRemove.stop();
            } catch (e) {}
        };


        if (APP.histConfig) {
            APP.histConfig.onOpen = function () {
                // If we're in a shared folder history, store its id in memory
                // so that we remember that this isn't the drive history if
                // we browse through the drive
                var sfId = manager.isInSharedFolder(currentPath);
                if (!sfId) {
                    delete history.sfId;
                    delete APP.histConfig.sharedFolder;
                    return;
                }
                history.sfId = sfId;
                var data = manager.getSharedFolderData(sfId);
                var parsed = Hash.parsePadUrl(data.href || data.roHref);
                APP.histConfig.sharedFolder = {
                    hash: parsed.hash,
                    password: data.password
                };
            };
            history.onEnterHistory = function (obj) {
                if (history.sfId) {
                    if (!obj || typeof(obj) !== "object" || Object.keys(obj).length === 0) {
                        return;
                    }
                    copyObjectValue(folders[history.sfId], obj);
                    refresh();
                    return;
                }
                history.sfId = false;

                var ok = manager.isValidDrive(obj.drive);
                if (!ok) { return; }

                copyObjectValue(files, obj.drive);
                appStatus.isReady = true;
                refresh();
            };
            history.onLeaveHistory = function () {
                copyObjectValue(files, proxy.drive);
                refresh();
            };
        }

        var fmConfig = {
            teamId: APP.team,
            noHandlers: true,
            onUploaded: function () {
                refresh();
            },
            body: $('body')
        };
        APP.FM = common.createFileManager(fmConfig);

        refresh();
        UI.removeLoadingScreen();

        /*
        if (!APP.team) {
            sframeChan.query('Q_DRIVE_GETDELETED', null, function (err, data) {
                var ids = manager.findChannels(data);
                var titles = [];
                ids.forEach(function (id) {
                    var title = manager.getTitle(id);
                    titles.push(title);
                    var paths = manager.findFile(id);
                    manager.delete(paths, refresh);
                });
                if (!titles.length) { return; }
                UI.log(Messages._getKey('fm_deletedPads', [titles.join(', ')]));
            });
        }
        */
        var nt = nThen;
        var passwordModal = function (fId, data, cb) {
            var content = [];
            var folderName = '<b>'+ (data.lastTitle || Messages.fm_newFolder) +'</b>';
            content.push(UI.setHTML(h('p'), Messages._getKey('drive_sfPassword', [folderName])));
            var newPassword = UI.passwordInput({
                id: 'cp-app-prop-change-password',
                placeholder: Messages.settings_changePasswordNew,
                style: 'flex: 1;'
            });
            var passwordOk = h('button', Messages.properties_changePasswordButton);
            var changePass = h('span.cp-password-container', [
                newPassword,
                passwordOk
            ]);
            content.push(changePass);
            var div = h('div', content);

            var locked = false;
            $(passwordOk).click(function () {
                if (locked) { return; }
                var pw = $(newPassword).find('.cp-password-input').val();
                locked = true;
                $(div).find('.alert').remove();
                $(passwordOk).html('').append(h('span.fa.fa-spinner.fa-spin', {style: 'margin-left: 0'}));
                manager.restoreSharedFolder(fId, pw, function (err, obj) {
                    if (obj && obj.error) {
                        var wrong = h('div.alert.alert-danger', Messages.drive_sfPasswordError);
                        $(div).prepend(wrong);
                        $(passwordOk).text(Messages.properties_changePasswordButton);
                        locked = false;
                        return;
                    }
                    UI.findCancelButton($(div).closest('.alertify')).click();
                    cb();
                });
            });
            var buttons = [{
                className: 'primary',
                name: Messages.forgetButton,
                onClick: function () {
                    manager.delete([['sharedFoldersTemp', fId]], function () { });
                },
                keys: []
            }, {
                className: 'cancel',
                name: Messages.later,
                onClick: function () {},
                keys: [27]
            }];
            return UI.dialog.customModal(div, {
                buttons: buttons,
                onClose: cb
            });
        };
        var deprecated = files.sharedFoldersTemp;
        if (typeof (deprecated) === "object" && APP.editable && Object.keys(deprecated).length) {
            Object.keys(deprecated).forEach(function (fId) {
                var data = deprecated[fId];
                var sfId = manager.user.userObject.getSFIdFromHref(data.href);
                if (folders[fId] || sfId) { // This shared folder is already stored in the drive...
                    return void manager.delete([['sharedFoldersTemp', fId]], function () { });
                }
                nt = nt(function (waitFor) {
                    UI.openCustomModal(passwordModal(fId, data, waitFor()));
                }).nThen;
            });
            nt(function () {
                refresh();
            });
        }

        return {
            refresh: refresh,
            close: function () {
                APP.closed = true;
                removeWindowListeners();
            }
        };
    };

    return {
        create: create,
        setEditable: setEditable,
        logError: logError
    };
});
<|MERGE_RESOLUTION|>--- conflicted
+++ resolved
@@ -3782,14 +3782,12 @@
                 }
                 APP.displayDirectory(path);
             });
-<<<<<<< HEAD
             if (files.restrictedFolders[isSharedFolder]) {
                 $elementRow.addClass('cp-app-drive-element-restricted');
-=======
+            }
             if (isSharedFolder) {
                 var sfData = manager.getSharedFolderData(isSharedFolder);
                 _addOwnership($elementRow, $(), sfData);
->>>>>>> 79c3f552
             }
             var $element = $('<li>').append($elementRow);
             if (draggable) { $elementRow.attr('draggable', true); }
