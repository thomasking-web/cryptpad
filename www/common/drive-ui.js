define([
    'jquery',
    '/api/config',
    '/common/toolbar.js',
    'json.sortify',
    '/common/common-util.js',
    '/common/common-hash.js',
    '/common/common-ui-elements.js',
    '/common/common-interface.js',
    '/common/common-constants.js',
    '/common/common-feedback.js',

    '/common/inner/share.js',
    '/common/inner/access.js',
    '/common/inner/properties.js',

    '/components/nthen/index.js',
    '/common/hyperscript.js',
    '/common/proxy-manager.js',
    '/customize/application_config.js',
    '/customize/messages.js',
    '/customize/pages.js',
], function (
    $,
    ApiConfig,
    Toolbar,
    JSONSortify,
    Util,
    Hash,
    UIElements,
    UI,
    Constants,
    Feedback,
    Share,
    Access,
    Properties,
    nThen,
    h,
    ProxyManager,
    AppConfig,
    Messages,
    Pages)
{

    var APP = window.APP = {
        editable: false,
        online: false,
        mobile: function () {
            if (window.matchMedia) { return !window.matchMedia('(any-pointer:fine)').matches; }
            else { return $('body').width() <= 600; }
        },
        isMac: navigator.platform === "MacIntel",
        allowFolderUpload: File.prototype.hasOwnProperty("webkitRelativePath"),
    };
    var onConnectEvt = Util.mkEvent(true);

    var stringify = function (obj) {
        return JSONSortify(obj);
    };

    var E_OVER_LIMIT = 'E_OVER_LIMIT';

    var ROOT = "root";
    var ROOT_NAME = Messages.fm_rootName;
    var SEARCH = "search";
    var SEARCH_NAME = Messages.fm_searchName;
    var TRASH = "trash";
    var TRASH_NAME = Messages.fm_trashName;
    var FILES_DATA = Constants.storageKey;
    var FILES_DATA_NAME = Messages.fm_filesDataName;
    var TEMPLATE = "template";
    var TEMPLATE_NAME = Messages.fm_templateName;
    var RECENT = "recent";
    var RECENT_NAME = Messages.fm_recentPadsName;
    var OWNED = "owned";
    var OWNED_NAME = Messages.fm_ownedPadsName;
    var TAGS = "tags";
    var TAGS_NAME = Messages.fm_tagsName;
    var SHARED_FOLDER = 'sf';
    var SHARED_FOLDER_NAME = Messages.fm_sharedFolderName;
    var FILTER = "filter";

    // Icons
    var faFolder = 'cptools-folder';
    var faFolderOpen = 'cptools-folder-open';
    var faSharedFolder = 'cptools-shared-folder';
    var faSharedFolderOpen = 'cptools-shared-folder-open';
    var faExpandAll = 'fa-plus-square-o';
    var faCollapseAll = 'fa-minus-square-o';
    var faShared = 'fa-shhare-alt';
    var faReadOnly = 'fa-eye';
    var faPreview = 'fa-eye';
    var faRename = 'fa-pencil';
    var faColor = 'cptools-palette';
    var faTrash = 'fa-trash';
    var faCopy = 'fa-files-o';
    var faDelete = 'cptools-destroy';
    var faAccess = 'fa-unlock-alt';
    var faProperties = 'fa-info-circle';
    var faTags = 'fa-hashtag';
    var faUploadFiles = 'cptools-file-upload';
    var faUploadFolder = 'cptools-folder-upload';
    var faEmpty = 'fa-trash-o';
    var faRestore = 'fa-repeat';
    var faShowParent = 'fa-location-arrow';
    var faDownload = 'fa-download';
    var $folderIcon = $('<span>', {
        "class": faFolder + " cptools cp-app-drive-icon-folder cp-app-drive-content-icon"
    });
    //var $folderIcon = $('<img>', {src: "/customize/images/icons/folder.svg", "class": "folder icon"});
    var $folderEmptyIcon = $folderIcon.clone();
    var $folderOpenedIcon = $('<span>', {"class": faFolderOpen + " cptools cp-app-drive-icon-folder"});
    //var $folderOpenedIcon = $('<img>', {src: "/customize/images/icons/folderOpen.svg", "class": "folder icon"});
    var $folderOpenedEmptyIcon = $folderOpenedIcon.clone();
    var $sharedFolderIcon = $('<span>', {"class": faSharedFolder + " cptools cp-app-drive-icon-folder"});
    var $sharedFolderOpenedIcon = $('<span>', {"class": faSharedFolderOpen + " cptools cp-app-drive-icon-folder"});
    //var $upIcon = $('<span>', {"class": "fa fa-arrow-circle-up"});
    var $unsortedIcon = $('<span>', {"class": "fa fa-files-o"});
    var $templateIcon = $('<span>', {"class": "cptools cptools-template"});
    var $recentIcon = $('<span>', {"class": "fa fa-clock-o"});
    var $trashIcon = $('<span>', {"class": "fa " + faTrash});
    var $trashEmptyIcon = $('<span>', {"class": "fa fa-trash-o"});
    //var $collapseIcon = $('<span>', {"class": "fa fa-minus-square-o cp-app-drive-icon-expcol"});
    var $expandIcon = $('<span>', {"class": "fa fa-plus-square-o cp-app-drive-icon-expcol"});
    //var $listIcon = $('<button>', {"class": "fa fa-list"});
    //var $gridIcon = $('<button>', {"class": "fa fa-th-large"});
    var $sortAscIcon = $('<span>', {"class": "fa fa-angle-up sortasc"});
    var $sortDescIcon = $('<span>', {"class": "fa fa-angle-down sortdesc"});
    var $closeIcon = $('<span>', {"class": "fa fa-times"});
    //var $backupIcon = $('<span>', {"class": "fa fa-life-ring"});
    var $searchIcon = $('<span>', {"class": "fa fa-search cp-app-drive-tree-search-icon"});
    var $addIcon = $('<span>', {"class": "fa fa-plus"});
    var $renamedIcon = $('<span>', {"class": "fa fa-flag"});
    var $readonlyIcon = $('<span>', {"class": "fa " + faReadOnly});
    var $ownedIcon = $('<span>', {"class": "fa fa-id-badge"});
    var $sharedIcon = $('<span>', {"class": "fa " + faShared});
    //var $ownerIcon = $('<span>', {"class": "fa fa-id-card"});
    var $tagsIcon = $('<span>', {"class": "fa " + faTags});
    var $passwordIcon = $('<span>', {"class": "fa fa-lock"});
    var $restrictedIcon = $('<span>', {"class": "fa fa-ban"});
    var $expirableIcon = $('<span>', {"class": "fa fa-clock-o"});
    var $separator = $('<div>', {"class": "dropdown-divider"});

    var LS_VIEWMODE = "app-drive-viewMode";
    var FOLDER_CONTENT_ID = "cp-app-drive-content-folder";

    var config = {};
    var DEBUG = config.DEBUG = false;
    var debug = config.debug = DEBUG ? function () {
        console.log.apply(console, arguments);
    } : function () { return; };
    var logError = config.logError = function () {
        console.error.apply(console, arguments);
    };
    var log = config.log = UI.log;

    var localStore = window.cryptpadStore;
    APP.store = {};

    $(window).keydown(function (e) {
        if (e.which === 70 && e.ctrlKey) {
            e.preventDefault();
            e.stopPropagation();
            if (APP.displayDirectory) {
                APP.displayDirectory([SEARCH]);
            }
            return;
        }
    });

    var makeLS = function (teamId) {
        var suffix = teamId ? ('-' + teamId) :  '';
        var LS_LAST = "app-drive-lastOpened" + suffix;
        var LS_OPENED = "app-drive-openedFolders" + suffix;

        var LS = {};

        LS.getLastOpenedFolder = function () {
            var path;
            try {
                path = APP.store[LS_LAST] ? JSON.parse(APP.store[LS_LAST]) : [ROOT];
            } catch (e) {
                path = [ROOT];
            }
            return path;
        };
        LS.setLastOpenedFolder = function (path) {
            if (path[0] === SEARCH) { return; }
            APP.store[LS_LAST] = JSON.stringify(path);
            localStore.put(LS_LAST, JSON.stringify(path));
        };

        LS.wasFolderOpened = function (path) {
            var stored = JSON.parse(APP.store[LS_OPENED] || '[]');
            return stored.indexOf(JSON.stringify(path)) !== -1;
        };
        LS.setFolderOpened = function (path, opened) {
            var s = JSON.stringify(path);
            var stored = JSON.parse(APP.store[LS_OPENED] || '[]');
            if (opened && stored.indexOf(s) === -1) {
                stored.push(s);
            }
            if (!opened) {
                var idx = stored.indexOf(s);
                if (idx !== -1) {
                    stored.splice(idx, 1);
                }
            }
            APP.store[LS_OPENED] = JSON.stringify(stored);
            localStore.put(LS_OPENED, JSON.stringify(stored));
        };
        LS.removeFoldersOpened = function (parentPath) {
            var stored = JSON.parse(APP.store[LS_OPENED] || '[]');
            var s = JSON.stringify(parentPath).slice(0, -1);
            for (var i = stored.length - 1 ; i >= 0 ; i--) {
                if (stored[i].indexOf(s) === 0) {
                    stored.splice(i, 1);
                }
            }
            APP.store[LS_OPENED] = JSON.stringify(stored);
            localStore.put(LS_OPENED, JSON.stringify(stored));
        };
        LS.renameFoldersOpened = function (parentPath, newName) {
            var stored = JSON.parse(APP.store[LS_OPENED] || '[]');
            var s = JSON.stringify(parentPath).slice(0, -1);
            var newParentPath = parentPath.slice();
            newParentPath[newParentPath.length - 1] = newName;
            var sNew = JSON.stringify(newParentPath).slice(0, -1);
            for (var i = 0 ; i < stored.length ; i++) {
                if (stored[i].indexOf(s) === 0) {
                    stored[i] = stored[i].replace(s, sNew);
                }
            }
            APP.store[LS_OPENED] = JSON.stringify(stored);
            localStore.put(LS_OPENED, JSON.stringify(stored));
        };
        LS.moveFoldersOpened = function (previousPath, newPath) {
            var stored = JSON.parse(APP.store[LS_OPENED] || '[]');
            var s = JSON.stringify(previousPath).slice(0, -1);
            var sNew = JSON.stringify(newPath).slice(0, -1);
            if (s === sNew ) { return; } // move to itself
            if (sNew.indexOf(s) === 0) { return; } // move to subfolder
            sNew = JSON.stringify(newPath.concat(previousPath[previousPath.length - 1])).slice(0, -1);
            for (var i = 0 ; i < stored.length ; i++) {
                if (stored[i].indexOf(s) === 0) {
                    stored[i] = stored[i].replace(s, sNew);
                }
            }
            APP.store[LS_OPENED] = JSON.stringify(stored);
            localStore.put(LS_OPENED, JSON.stringify(stored));
        };

        return LS;
    };

    var getViewModeClass = function (forceList) {
        var mode = APP.store[LS_VIEWMODE];
        if (mode === 'list' || forceList) { return 'cp-app-drive-content-list'; }
        return 'cp-app-drive-content-grid';
    };
    var getViewMode = function () {
        return APP.store[LS_VIEWMODE] || 'grid';
    };
    var setViewMode = function (mode) {
        if (typeof(mode) !== "string") {
            logError("Incorrect view mode: ", mode);
            return;
        }
        APP.store[LS_VIEWMODE] = mode;
        localStore.put(LS_VIEWMODE, mode);
    };

    // Handle disconnect/reconnect
    // If isHistory and isSf are both false, update the "APP.online" flag
    // If isHistory is true, update the "APP.history" flag
    // isSf is used to detect offline shared folders: setEditable is called on displayDirectory
    var setEditable = function (state, isHistory, isSf) {
        if (APP.closed || !APP.$content || !$.contains(document.documentElement, APP.$content[0])) { return; }
        if (isHistory) {
            APP.history = !state;
        } else if (!isSf) {
            APP.online = state;
        }
        state = APP.online && !APP.history && state;
        APP.editable = !APP.readOnly && state;
        if (APP.editable) { onConnectEvt.fire(); }

        if (!state) {
            APP.$content.addClass('cp-app-drive-readonly');
            if (!APP.history || !APP.online) {
                $('#cp-app-drive-connection-state').show();
            } else {
                $('#cp-app-drive-connection-state').hide();
            }
            $('[draggable="true"]').attr('draggable', false);
        }
        else {
            APP.$content.removeClass('cp-app-drive-readonly');
            $('#cp-app-drive-connection-state').hide();
            $('[draggable="false"]').attr('draggable', true);
        }
    };

    var copyObjectValue = function (objRef, objToCopy) {
        for (var k in objRef) { delete objRef[k]; }
        $.extend(true, objRef, objToCopy);
    };

    APP.selectedFiles = [];

    var isElementSelected = function ($element) {
        var elementId = $element.data("path").slice(-1)[0];
        return APP.selectedFiles.indexOf(elementId) !== -1;
    };
    var selectElement = function ($element) {
        var elementId = $element.data("path").slice(-1)[0];
        if (APP.selectedFiles.indexOf(elementId) === -1) {
            APP.selectedFiles.push(elementId);
        }
        $element.addClass("cp-app-drive-element-selected");
    };
    var unselectElement = function ($element) {
        var elementId = $element.data("path").slice(-1)[0];
        var index = APP.selectedFiles.indexOf(elementId);
        if (index !== -1) {
            APP.selectedFiles.splice(index, 1);
        }
        $element.removeClass("cp-app-drive-element-selected");
    };
    var findSelectedElements = function () {
        return $(".cp-app-drive-element-selected");
    };

        var getNewPadTypes = function () {
            var arr = [];
            AppConfig.availablePadTypes.forEach(function (type) {
                if (AppConfig.hiddenTypes.indexOf(type) !== -1) { return; }
                if (!APP.loggedIn && AppConfig.registeredOnlyTypes &&
                    AppConfig.registeredOnlyTypes.indexOf(type) !== -1) {
                    return;
                }
                arr.push(type);
            });
            return arr;
        };

    var createContextMenu = function (common) {
        var metadataMgr = common.getMetadataMgr();
        var priv = metadataMgr.getPrivateData();

        APP.premiumPlan = priv.plan;
        var getOpenIn = function (app) {
            var icon = AppConfig.applicationsIcon[app];
            var cls = icon.indexOf('cptools') === 0 ? 'cptools '+icon : 'fa '+icon;
            var html = '<i class="'+cls+'"></i>' + Messages.type[app];
            return Messages._getKey('fc_openIn', [html]);
        };
        var restricted = {};
        var enabled = [];
        var isAppEnabled = function (app) {
            return enabled.includes(app);
        };
        getNewPadTypes().forEach(function (app) {
            if (!Array.isArray(AppConfig.availablePadTypes)) { return void enabled.push(app); }
            var registered = common.isLoggedIn() || !(AppConfig.registeredOnlyTypes || []).includes(app);
            restricted[app] = common.checkRestrictedApp(app);
            var e = AppConfig.availablePadTypes.includes(app) && registered && restricted[app] >= 0;
            if (e) { enabled.push(app); }
        });
        var menu = h('div.cp-contextmenu.dropdown.cp-unselectable', [
            h('ul.dropdown-menu', {
                'role': 'menu',
                'aria-labelledby': 'dropdownMenu',
                'style': 'display:block;position:static;margin-bottom:5px;'
            }, [
                h('span.cp-app-drive-context-noAction.dropdown-item.disabled', Messages.fc_noAction || "No action possible"),
                h('li', h('a.cp-app-drive-context-preview.dropdown-item', {
                    'tabindex': '-1',
                    'data-icon': faPreview,
                }, Messages.pad_mediatagPreview)),
                h('li', h('a.cp-app-drive-context-open.dropdown-item', {
                    'tabindex': '-1',
                    'data-icon': faFolderOpen,
                }, Messages.fc_open)),
                h('li', h('a.cp-app-drive-context-openro.dropdown-item', {
                    'tabindex': '-1',
                    'data-icon': faReadOnly,
                }, h('span.cp-text', Messages.fc_open_ro))),
                isAppEnabled('code') ? h('li', UI.setHTML(h('a.cp-app-drive-context-openincode.dropdown-item', {
                    'tabindex': '-1',
                    'data-icon': 'fa-arrows',
                }), getOpenIn('code'))) : undefined,
                isAppEnabled('sheet') ? h('li', UI.setHTML(h('a.cp-app-drive-context-openinsheet.dropdown-item', {
                    'tabindex': '-1',
                    'data-icon': 'fa-arrows',
                }), getOpenIn('sheet'))) : undefined,
                isAppEnabled('doc') ? h('li', UI.setHTML(h('a.cp-app-drive-context-openindoc.dropdown-item' + (restricted.doc === 0 ? '.cp-app-disabled' : ''), {
                    'tabindex': '-1',
                    'data-icon': 'fa-arrows',
                }), getOpenIn('doc'))) : undefined,
                isAppEnabled('presentation') ?  h('li', UI.setHTML(h('a.cp-app-drive-context-openinpresentation.dropdown-item' + (restricted.presentation === 0 ? '.cp-app-disabled' : ''), {
                    'tabindex': '-1',
                    'data-icon': 'fa-arrows',
                }), getOpenIn('presentation'))) : undefined,
                h('li', h('a.cp-app-drive-context-savelocal.dropdown-item', {
                    'tabindex': '-1',
                    'data-icon': 'fa-cloud-upload',
                }, Messages.pad_mediatagImport)), // Save in your CryptDrive
                $separator.clone()[0],
                h('li', h('a.cp-app-drive-context-expandall.dropdown-item', {
                    'tabindex': '-1',
                    'data-icon': faExpandAll,
                }, Messages.fc_expandAll)),
                h('li', h('a.cp-app-drive-context-collapseall.dropdown-item', {
                    'tabindex': '-1',
                    'data-icon': faCollapseAll,
                }, Messages.fc_collapseAll)),
                $separator.clone()[0],
                h('li', h('a.cp-app-drive-context-openparent.dropdown-item', {
                    'tabindex': '-1',
                    'data-icon': faShowParent,
                }, Messages.fm_openParent)),
                $separator.clone()[0],
                h('li', h('a.cp-app-drive-context-share.dropdown-item', {
                    'tabindex': '-1',
                    'data-icon': 'fa-shhare-alt',
                }, Messages.shareButton)),
                h('li', h('a.cp-app-drive-context-access.dropdown-item', {
                    'tabindex': '-1',
                    'data-icon': faAccess,
                }, Messages.accessButton)),
                $separator.clone()[0],
                h('li', h('a.cp-app-drive-context-newfolder.dropdown-item.cp-app-drive-context-editable', {
                    'tabindex': '-1',
                    'data-icon': faFolder,
                }, Messages.fc_newfolder)),
                h('li', h('a.cp-app-drive-context-newsharedfolder.dropdown-item.cp-app-drive-context-editable', {
                    'tabindex': '-1',
                    'data-icon': faSharedFolder,
                }, Messages.fc_newsharedfolder)),
                $separator.clone()[0],
                h('li', h('a.cp-app-drive-context-uploadfiles.dropdown-item.cp-app-drive-context-editable', {
                    'tabindex': '-1',
                    'data-icon': faUploadFiles,
                }, Messages.uploadButton)),
                h('li', h('a.cp-app-drive-context-uploadfolder.dropdown-item.cp-app-drive-context-editable', {
                    'tabindex': '-1',
                    'data-icon': faUploadFolder,
                }, Messages.uploadFolderButton)),
                $separator.clone()[0],
                h('li', h('a.cp-app-drive-context-newdoc.dropdown-item.cp-app-drive-context-editable', {
                    'tabindex': '-1',
                    'data-icon': AppConfig.applicationsIcon.link,
                    'data-type': 'link'
                }, Messages.fm_link_new)),
                h('li.dropdown-submenu', [
                    h('a.cp-app-drive-context-newdocmenu.dropdown-item', {
                        'tabindex': '-1',
                        'data-icon': "fa-plus",
                    }, Messages.fm_newFile),
                    h("ul.dropdown-menu", getNewPadTypes().map(function (app) {
                        return isAppEnabled(app) ? h('li', h('a.cp-app-drive-context-newdoc.dropdown-item.cp-app-drive-context-editable' + (restricted[app] === 0 ? '.cp-app-disabled' : ''), {
                            'tabindex': '-1',
                            'data-icon': AppConfig.applicationsIcon[app],
                            'data-type': app
                        }, Messages.type[app])) : undefined;
                    })),
                ]),
                $separator.clone()[0],
                h('li', h('a.cp-app-drive-context-empty.dropdown-item.cp-app-drive-context-editable', {
                    'tabindex': '-1',
                    'data-icon': faEmpty,
                }, Messages.fc_empty)),
                h('li', h('a.cp-app-drive-context-restore.dropdown-item.cp-app-drive-context-editable', {
                    'tabindex': '-1',
                    'data-icon': faRestore,
                }, Messages.fc_restore)),
                $separator.clone()[0],
                h('li', h('a.cp-app-drive-context-rename.dropdown-item.cp-app-drive-context-editable', {
                    'tabindex': '-1',
                    'data-icon': faRename,
                }, Messages.fc_rename)),
                h('li', h('a.cp-app-drive-context-color.dropdown-item.cp-app-drive-context-editable', {
                    'tabindex': '-1',
                    'data-icon': faColor,
                }, Messages.fc_color)),
                h('li', h('a.cp-app-drive-context-hashtag.dropdown-item.cp-app-drive-context-editable', {
                    'tabindex': '-1',
                    'data-icon': faTags,
                }, Messages.fc_hashtag)),
                $separator.clone()[0],
                h('li', h('a.cp-app-drive-context-makeacopy.dropdown-item.cp-app-drive-context-editable', {
                    'tabindex': '-1',
                    'data-icon': faCopy,
                }, Messages.makeACopy)),
                h('li', h('a.cp-app-drive-context-download.dropdown-item', {
                    'tabindex': '-1',
                    'data-icon': faDownload,
                }, Messages.download_mt_button)),
                h('li', h('a.cp-app-drive-context-delete.dropdown-item.cp-app-drive-context-editable', {
                    'tabindex': '-1',
                    'data-icon': faTrash,
                }, Messages.fc_delete)), // "Move to trash"
                h('li', h('a.cp-app-drive-context-deleteowned.dropdown-item.cp-app-drive-context-editable', {
                    'tabindex': '-1',
                    'data-icon': faDelete,
                }, Messages.fc_delete_owned)),
                h('li', h('a.cp-app-drive-context-remove.dropdown-item.cp-app-drive-context-editable', {
                    'tabindex': '-1',
                    'data-icon': faTrash,
                }, Messages.fc_remove)),
                h('li', h('a.cp-app-drive-context-removesf.dropdown-item.cp-app-drive-context-editable', {
                    'tabindex': '-1',
                    'data-icon': faTrash,
                }, Messages.fc_remove_sharedfolder)),
                $separator.clone()[0],
                h('li', h('a.cp-app-drive-context-properties.dropdown-item', {
                    'tabindex': '-1',
                    'data-icon': faProperties,
                }, Messages.fc_prop))
            ])
        ]);
        // add icons to the contextmenu options
        $(menu).find("li a.dropdown-item").each(function (i, el) {
            var $icon = $("<span>");
            if ($(el).attr('data-icon')) {
                var font = $(el).attr('data-icon').indexOf('cptools') === 0 ? 'cptools' : 'fa';
                $icon.addClass(font).addClass($(el).attr('data-icon'));
            } else {
                $icon.text($(el).text());
            }
            $(el).prepend($icon);
        });
        // add events handlers for the contextmenu submenus
        $(menu).find(".dropdown-submenu").each(function (i, el) {
            var $el = $(el);
            var $a = $el.children().filter("a");
            var $sub = $el.find(".dropdown-menu").first();
            var left, bottomOffset;
            var timeoutId;
            var showSubmenu = function () {
                clearTimeout(timeoutId);
                left = $el.offset().left + $el.outerWidth() + $sub.outerWidth() > $(window).width();
                bottomOffset = $el.offset().top + $el.outerHeight() + $sub.outerHeight() - $(window).height();
                $sub.css("left", left ? "0%": "100%");
                $sub.css("transform", "translate("
                         + (left ? "-100%" : "0")
                         + "," + (bottomOffset > 0 ? -(bottomOffset - $el.outerHeight()) : 0) + "px)");
                $el.siblings().find(".dropdown-menu").hide();
                $sub.show();
            };
            var hideSubmenu = function () {
                $sub.hide();
                $sub.removeClass("left");
            };
            var mouseOutSubmenu = function () {
                // don't hide immediately the submenu
                timeoutId = setTimeout(hideSubmenu, 100);
            };
            // Add submenu expand icon
            $a.append(h("span.dropdown-toggle"));
            // Show / hide submenu
            $el.hover(function () {
                showSubmenu();
            }, function () {
                mouseOutSubmenu();
            });
            // handle click event
            $el.click(function (e) {
                var targetItem = $(e.target).closest(".dropdown-item")[0]; // don't close contextmenu if open submenu
                var elTarget = $el.children(".dropdown-item")[0];
                if (targetItem === elTarget) { e.stopPropagation(); }
                if ($el.children().filter(".dropdown-menu:visible").length !== 0) {
                    $el.find(".dropdown-menu").hide();
                    hideSubmenu();
                }
                else {
                    showSubmenu();
                }
            });
        });


        return $(menu);
    };

    var create = function (common, driveConfig) { //proxy, folders) {
        var metadataMgr = common.getMetadataMgr();
        var sframeChan = common.getSframeChannel();
        var priv = metadataMgr.getPrivateData();

        // Initialization
        Util.extend(APP, driveConfig.APP);
        APP.$limit = driveConfig.$limit;
        var proxy = driveConfig.proxy;
        var folders = driveConfig.folders;
        var files = proxy.drive;
        var history = driveConfig.history || {};
        var edPublic = driveConfig.edPublic || priv.edPublic;
        config.editKey = driveConfig.editKey;
        APP.origin = priv.origin;
        APP.hideDuplicateOwned = Util.find(priv, ['settings', 'drive', 'hideDuplicate']);
        APP.closed = false;
        APP.toolbar = driveConfig.toolbar;

        var $readOnly = $(h('div.cp-banner.cp-banner-info.cp-app-drive-content-info-box', Messages.readonly));

        var updateObject = driveConfig.updateObject;
        var updateSharedFolders = driveConfig.updateSharedFolders;

        // manager
        config.loggedIn = APP.loggedIn;
        config.sframeChan = sframeChan;
        var manager = ProxyManager.createInner(files, sframeChan, edPublic, config);

        var LS = makeLS(APP.team);

        Object.keys(folders).forEach(function (id) {
            var f = folders[id];
            var sfData = files.sharedFolders[id] || {};
            var href = manager.user.userObject.getHref(sfData);
            var parsed = Hash.parsePadUrl(href);
            var secret = Hash.getSecrets('drive', parsed.hash, sfData.password);
            manager.addProxy(id, {proxy: f}, null, secret.keys.secondaryKey);
        });

        // UI containers
        var $tree = APP.$tree = $("#cp-app-drive-tree");
        var $content = APP.$content = $("#cp-app-drive-content");
        var $contentContainer = APP.$content = $("#cp-app-drive-content-container");
        var $appContainer = $(".cp-app-drive-container");
        var $driveToolbar = APP.toolbar.$bottom;
        var $contextMenu = createContextMenu(common).appendTo($appContainer);

        var $contentContextMenu = $("#cp-app-drive-context-content");
        var $defaultContextMenu = $("#cp-app-drive-context-default");
        var $trashTreeContextMenu = $("#cp-app-drive-context-trashtree");
        var $trashContextMenu = $("#cp-app-drive-context-trash");


        var splitter = h('div.cp-splitter', [
            h('i.fa.fa-ellipsis-v')
        ]);
        $contentContainer.append(splitter);
        APP.$splitter = $(splitter).on('mousedown', function (e) {
            e.preventDefault();
            var x = e.pageX;
            var w = $tree.width();
            var handler = function (evt) {
                if (evt.type === 'mouseup') {
                    $(window).off('mouseup mousemove', handler);
                    return;
                }
                $tree.css('width', (w - x + evt.pageX) + 'px');
            };
            $(window).off('mouseup mousemove', handler);
            $(window).on('mouseup mousemove', handler);
        });

        // TOOLBAR

        // DRIVE
        var currentPath = APP.currentPath = LS.getLastOpenedFolder();
        if (APP.newSharedFolder) {
            var newSFPaths = manager.findFile(Number(APP.newSharedFolder));
            if (newSFPaths.length) {
                currentPath = newSFPaths[0];
            }
        }

        // Categories dislayed in the menu
        var displayedCategories = [ROOT, TRASH, SEARCH, RECENT];

        // PCS enabled: display owned pads
        //if (AppConfig.displayCreationScreen) { displayedCategories.push(OWNED); }
        // Templates enabled: display template category
        if (AppConfig.enableTemplates) { displayedCategories.push(TEMPLATE); }
        // Tags used: display Tags category
        if (Object.keys(manager.getTagsList()).length) { displayedCategories.push(TAGS); }

        var virtualCategories = [SEARCH, RECENT, OWNED, TAGS];

        if (!APP.loggedIn) {
            $tree.hide();
            if (APP.newSharedFolder) {
                // ANON_SHARED_FOLDER
                displayedCategories = [SHARED_FOLDER];
                virtualCategories.push(SHARED_FOLDER);
                currentPath = [SHARED_FOLDER, ROOT];
            } else {
                displayedCategories = [FILES_DATA];
                currentPath = [FILES_DATA];
            }
        } else if (priv.isEmbed && APP.newSharedFolder) {
            displayedCategories = [ROOT, TRASH];
        }

        APP.editable = !APP.readOnly;
        var appStatus = {
            isReady: true,
            _onReady: [],
            onReady: function (handler) {
                if (appStatus.isReady) {
                    handler();
                    return;
                }
                appStatus._onReady.push(handler);
            },
            ready: function (state) {
                appStatus.isReady = state;
                if (state) {
                    appStatus._onReady.forEach(function (h) {
                        h();
                    });
                    appStatus._onReady = [];
                }
            }
        };

        var findDataHolder = function ($el) {
            return $el.is('.cp-app-drive-element-row') ? $el : $el.closest('.cp-app-drive-element-row');
        };


        // Selection
        var sel = {};

        var removeSelected =  function (keepObj) {
            APP.selectedFiles = [];
            findSelectedElements().removeClass("cp-app-drive-element-selected");
            var $container = $driveToolbar.find('#cp-app-drive-toolbar-contextbuttons');
            if (!$container.length) { return; }
            $container.html('');
            if (!keepObj) {
                delete sel.startSelected;
                delete sel.endSelected;
                delete sel.oldSelection;
            }
        };

        sel.refresh = 50;
        sel.$selectBox = $('<div>', {'class': 'cp-app-drive-content-select-box'}).appendTo($content);
        var checkSelected = function () {
            if (!sel.down) { return; }
            var pos = sel.pos;
            var l = $content[0].querySelectorAll('.cp-app-drive-element:not(.cp-app-drive-element-selected):not(.cp-app-drive-element-header)');
            var p, el;
            var offset = getViewMode() === "grid" ? 10 : 0;
            for (var i = 0; i < l.length; i++) {
                el = l[i];
                p = $(el).position();
                p.top += offset + $content.scrollTop();
                p.left += offset;
                p.bottom = p.top + $(el).outerHeight();
                p.right = p.left + $(el).outerWidth();
                if (p.right < pos.left || p.left > pos.right
                    || p.top > pos.bottom || p.bottom < pos.top) {
                    $(el).removeClass('cp-app-drive-element-selected-tmp');
                } else {
                    $(el).addClass('cp-app-drive-element-selected-tmp');
                }
            }
        };
        $content.on('mousedown', function (e) {
            if (e.which !== 1) { return; }
            $content.focus();
            sel.down = true;
            if (!e.ctrlKey) { removeSelected(); }
            var rect = e.currentTarget.getBoundingClientRect();
            sel.startX = e.clientX - rect.left;
            sel.startY = e.clientY - rect.top + $content.scrollTop();
            sel.$selectBox.show().css({
                left: sel.startX + 'px',
                top: sel.startY + 'px',
                width: '0px',
                height: '0px'
            });
            APP.hideMenu(e);
            if (sel.move) { return; }
            sel.move = function (ev) {
                var rectMove = ev.currentTarget.getBoundingClientRect(),
                    offX = ev.clientX - rectMove.left,
                    offY = ev.clientY - rectMove.top + $content.scrollTop();


                var left = sel.startX,
                    top = sel.startY;
                var width = offX - sel.startX;
                if (width < 0) {
                    left = Math.max(0, offX);
                    var diffX = left-offX;
                    width = Math.abs(width) - diffX;
                }
                var height = offY - sel.startY;
                if (height < 0) {
                    top = Math.max(0, offY);
                    var diffY = top-offY;
                    height = Math.abs(height) - diffY;
                }
                sel.$selectBox.css({
                    width: width + 'px',
                    left: left + 'px',
                    height: height + 'px',
                    top: top + 'px'
                });


                sel.pos = {
                    top: top,
                    left: left,
                    bottom: top + height,
                    right: left + width
                };
                var diffT = sel.update ? +new Date() - sel.update : sel.refresh;
                if (diffT < sel.refresh) {
                    if (!sel.to) {
                        sel.to = window.setTimeout(function () {
                            sel.update = +new Date();
                            checkSelected();
                            sel.to = undefined;
                        }, (sel.refresh - diffT));
                    }
                    return;
                }
                sel.update = +new Date();
                checkSelected();
            };
            $content.mousemove(sel.move);
        });

        var onWindowMouseUp = function (e) {
            if (!sel.down) { return; }
            if (e.which !== 1) { return; }
            sel.down = false;
            sel.$selectBox.hide();
            $content.off('mousemove', sel.move);
            delete sel.move;
            $content.find('.cp-app-drive-element-selected-tmp')
                .removeClass('cp-app-drive-element-selected-tmp')
                .each(function (idx, element) {
                    selectElement($(element));
            });
            e.stopPropagation();
        };

        var getSelectedPaths = function ($element) {
            var paths = [];
            if (!$element || $element.length === 0) { return paths; }
            if (findSelectedElements().length > 1) {
                var $selected = findSelectedElements();
                $selected.each(function (idx, elmt) {
                    var ePath = $(elmt).data('path');
                    if (ePath) {
                        paths.push({
                            path: ePath,
                            element: $(elmt)
                        });
                    }
                });
            }

            if (!paths.length) {
                var path = $element.data('path');
                if (!path) { return false; }
                paths.push({
                    path: path,
                    element: $element
                });
            }
            return paths;
        };

        var removeInput =  function (cancel) {
            if (!cancel && $('.cp-app-drive-element-row > input').length === 1) {
                var $input = $('.cp-app-drive-element-row > input');
                manager.rename($input.data('path'), $input.val(), APP.refresh);
            }
            $('.cp-app-drive-element-row > input').remove();
            $('.cp-app-drive-element-row > span:hidden').removeAttr('style');
        };

        var getFileNameExtension = function (name) {
            var matched = /\.[^\. ]+$/.exec(name);
            if (matched && matched.length) { return matched[matched.length -1]; }
            return '';
        };

        // Replace a file/folder name by an input to change its value
        var displayRenameInput = function ($element, path) {
            // NOTE: setTimeout(f, 0) otherwise the "rename" button in the toolbar is not working
            window.setTimeout(function () {
                if (!APP.editable) { return; }
                if (!path || path.length < 2) {
                    logError("Renaming a top level element (root, trash or filesData) is forbidden.");
                    return;
                }
                removeInput();
                var $name = $element.find('.cp-app-drive-element-name');
                if (!$name.length) {
                    $name = $element.find('> .cp-app-drive-element');
                }
                $name.hide();
                var isFolder = $element.is(".cp-app-drive-element-folder:not(.cp-app-drive-element-sharedf)");
                var el = manager.find(path);
                var name = manager.isFile(el) ? manager.getTitle(el)  : path[path.length - 1];
                if (manager.isSharedFolder(el)) {
                    name = manager.getSharedFolderData(el).title;
                }
                var $input = $('<input>', {
                    placeholder: name,
                    value: name
                }).data('path', path);


                // Stop propagation on keydown to avoid issues with arrow keys
                $input.on('keydown', function (e) { e.stopPropagation(); });

                $input.on('keyup', function (e) {
                    e.stopPropagation();
                    if (e.which === 13) {
                        removeInput(true);
                        var newName = $input.val();
                        if (JSON.stringify(path) === JSON.stringify(currentPath)) {
                            manager.rename(path, $input.val(), function () {
                                if (isFolder) {
                                    LS.renameFoldersOpened(path, newName);
                                    path[path.length - 1] = newName;
                                }
                                APP.displayDirectory(path);
                            });
                        }
                        else {
                            manager.rename(path, $input.val(), function () {
                                if (isFolder) {
                                    LS.renameFoldersOpened(path, newName);
                                    unselectElement($element);
                                    $element.data("path", $element.data("path").slice(0, -1).concat(newName));
                                    selectElement($element);
                                }
                                APP.refresh();
                            });
                        }
                        return;
                    }
                    if (e.which === 27) {
                        removeInput(true);
                    }
                }).on('keypress', function (e) { e.stopPropagation(); });
                //$element.parent().append($input);
                $name.after($input);
                $input.focus();

                var extension = getFileNameExtension(name);
                var input = $input[0];
                input.selectionStart = 0;
                input.selectionEnd = name.length - extension.length;

                // We don't want to open the file/folder when clicking on the input
                $input.on('click dblclick', function (e) {
                    e.stopPropagation();
                });
                // Remove the browser ability to drag text from the input to avoid
                // triggering our drag/drop event handlers
                $input.on('dragstart dragleave drag drop', function (e) {
                    e.preventDefault();
                    e.stopPropagation();
                });
                // Make the parent element non-draggable when selecting text in the field
                // since it would remove the input
                $input.on('mousedown', function (e) {
                    e.stopPropagation();
                    $input.parents('.cp-app-drive-element-row').attr("draggable", false);
                });
                $input.on('mouseup', function (e) {
                    e.stopPropagation();
                    $input.parents('.cp-app-drive-element-row').attr("draggable", true);
                });
            },0);
        };


        // Arrow keys to modify the selection
        var onWindowKeydown = function (e) {
            if (!$content.is(':visible')) { return; }
            var $searchBar = $tree.find('#cp-app-drive-tree-search-input');
            if (document.activeElement && document.activeElement.nodeName === 'INPUT') { return; }
            if ($searchBar.is(':focus') && $searchBar.val()) { return; }

            var $elements = $content.find('.cp-app-drive-element:not(.cp-app-drive-element-header)');

            var ev = {};
            if (e.ctrlKey) { ev.ctrlKey = true; }
            if (e.shiftKey) { ev.shiftKey = true; }

            // ESC
            if (e.which === 27) {
                 return void APP.hideMenu();
            }

            // Enter
            if (e.which === 13) {
                var $allSelected = $content.find('.cp-app-drive-element.cp-app-drive-element-selected');
                if ($allSelected.length === 1) {
                    // Open the folder or the file
                    $allSelected.dblclick();
                    return;
                }
                // If more than one, open only the files
                var $select = $content.find('.cp-app-drive-element-file.cp-app-drive-element-selected');
                $select.each(function (idx, el) {
                    $(el).dblclick();
                });
                return;
            }

            // Ctrl+A select all
            if (e.which === 65 && (e.ctrlKey || (e.metaKey && APP.isMac))) {
                e.preventDefault();
                $content.find('.cp-app-drive-element:not(.cp-app-drive-element-selected)')
                    .each(function (idx, element) {
                        selectElement($(element));
                });
                return;
            }

            // F2: rename selected element
            if (e.which === 113) {
                var paths = getSelectedPaths(findSelectedElements().first());
                if (paths.length !== 1) { return; }
                displayRenameInput(paths[0].element, paths[0].path);
            }

            // [Left, Up, Right, Down]
            if ([37, 38, 39, 40].indexOf(e.which) === -1) { return; }
            e.preventDefault();

            var click = function (el) {
                if (!el) { return; }
                APP.onElementClick(ev, $(el));
            };

            var $selection = findSelectedElements();
            if ($selection.length === 0) { return void click($elements.first()[0]); }

            var lastIndex = typeof sel.endSelected === "number" ? sel.endSelected :
                            typeof sel.startSelected === "number" ? sel.startSelected :
                            $elements.index($selection.last()[0]);
            var length = $elements.length;
            if (length === 0) { return; }
            // List mode
            if (getViewMode() === "list") {
                if (e.which === 40) { click($elements.get(Math.min(lastIndex+1, length -1))); }
                if (e.which === 38) { click($elements.get(Math.max(lastIndex-1, 0))); }
                return;
            }

            // Icon mode
            // Get the vertical and horizontal position of lastIndex
            // Filter all the elements to get those in the same line/column
            var pos = $($elements.get(0)).position();
            var $line = $elements.filter(function (idx, el) {
                return $(el).position().top === pos.top;
            });
            var cols = $line.length;
            var lines = Math.ceil(length/cols);

            var lastPos = {
                l : Math.floor(lastIndex/cols),
                c : lastIndex - Math.floor(lastIndex/cols)*cols
            };

            if (e.which === 37) {
                if (lastPos.c === 0) { return; }
                click($elements.get(Math.max(lastIndex-1, 0)));
                return;
            }
            if (e.which === 38) {
                if (lastPos.l === 0) { return; }
                click($elements.get(Math.max(lastIndex-cols, 0)));
                return;
            }
            if (e.which === 39) {
                if (lastPos.c === cols-1) { return; }
                click($elements.get(Math.min(lastIndex+1, length-1)));
                return;
            }
            if (e.which === 40) {
                if (lastPos.l === lines-1) { return; }
                click($elements.get(Math.min(lastIndex+cols, length-1)));
                return;
            }
        };

        var compareDays = function (date1, date2) {
            var day1 = Date.UTC(date1.getFullYear(), date1.getMonth(), date1.getDate());
            var day2 = Date.UTC(date2.getFullYear(), date2.getMonth(), date2.getDate());
            var ms = Math.abs(day1-day2);
            return Math.floor(ms/1000/60/60/24);
        };

        var getDate = function (sDate) {
            if (!sDate) { return ''; }
            var ret = sDate.toString();
            try {
                var date = new Date(sDate);
                var today = new Date();
                var diff = compareDays(date, today);
                if (diff === 0) {
                    ret = date.toLocaleTimeString();
                } else {
                    ret = date.toLocaleDateString();
                }
            } catch (e) {
                console.error("Unable to format that string to a date with .toLocaleString", sDate, e);
            }
            return ret;
        };

        var previewMediaTag = function (data) {
            var mts = [];
            $content.find('.cp-app-drive-element.cp-border-color-file').each(function (i, el) {
                var path = $(el).data('path');
                var id = manager.find(path);
                if (!id) { return; }
                var _data = manager.getFileData(id);
                if (!_data || _data.channel < 48) { return; }
                mts.push({
                    channel: _data.channel,
                    href: _data.href,
                    password: _data.password
                });
            });

            // Find initial position
            var idx = -1;
            mts.some(function (obj, i) {
                if (obj.channel === data.channel) {
                    idx = i;
                    return true;
                }
            });
            if (idx === -1) {
                mts.unshift({
                    href: data.href,
                    password: data.password
                });
                idx = 0;
            }

            common.getMediaTagPreview(mts, idx);
        };

        var FILTER_BY = "filterBy";

        var refreshDeprecated = function () {
            if (!APP.passwordModal) { return; }
            var deprecated = files.sharedFoldersTemp;
            if (JSONSortify(deprecated) === APP.deprecatedSF) { return; }
            APP.deprecatedSF = JSONSortify(deprecated);
            if (typeof (deprecated) === "object" && Object.keys(deprecated).length) {
                var nt = nThen;
                Object.keys(deprecated).forEach(function (fId) {
                    var data = deprecated[fId];
                    var sfId = manager.user.userObject.getSFIdFromHref(data.href);
                    if (folders[fId] || sfId) { // This shared folder is already stored in the drive...
                        return void manager.delete([['sharedFoldersTemp', fId]], function () { });
                    }
                    nt = nt(function (waitFor) {
                        UI.openCustomModal(APP.passwordModal(fId, data, waitFor()));
                    }).nThen;
                });
                nt(function () {
                    APP.refresh();
                });
            }

        };
        var refresh = APP.refresh = function (cb) {
            var type = APP.store[FILTER_BY];
            var path = type ? [FILTER, type, currentPath] : currentPath;
            APP.displayDirectory(path, undefined, () => {
                refreshDeprecated();
                if (typeof(cb) === "function") { cb(); }
            });
        };

        // `app`: true (force open wiht the app), false (force open in preview),
        //        falsy (open in preview if default is not using the app)
        var defaultInApp = ['application/pdf'];
        var openFile = function (el, isRo, app) {
            var data = manager.getFileData(el);

            if (data.static) {
                if (data.href) {
                    common.openUnsafeURL(data.href);
                    manager.updateStaticAccess(el, refresh);
                }
                return;
            }

            if (!data || (!data.href && !data.roHref)) {
                return void logError("Missing data for the file", el, data);
            }

            var href = isRo ? data.roHref : (data.href || data.roHref);
            var parsed = Hash.parsePadUrl(href);

            if (parsed.hashData && parsed.hashData.type === 'file' && !app
                    && (defaultInApp.indexOf(data.fileType) === -1 || app === false)) {
                return void previewMediaTag(data);
            }

            var obj = { t: APP.team };

            var priv = metadataMgr.getPrivateData();
            var useUnsafe = Util.find(priv, ['settings', 'security', 'unsafeLinks']);
            if (useUnsafe === true || APP.newSharedFolder) {
                return void common.openURL(Hash.getNewPadURL(href, obj));
            }

            // Get hidden hash
            var secret = Hash.getSecrets(parsed.type, parsed.hash, data.password);
            var opts = {};
            if (isRo) { opts.view = true; }
            var hash = Hash.getHiddenHashFromKeys(parsed.type, secret, opts);
            var hiddenHref = Hash.hashToHref(hash, parsed.type);
            common.openURL(Hash.getNewPadURL(hiddenHref, obj));
        };
        var openIn = function (type, path, team, fData) {
            var obj = {
                p: path,
                t: team,
                d: fData
            };
            var href = Hash.hashToHref('', type);
            common.openURL(Hash.getNewPadURL(href, obj));
        };


        var pickFolderColor = function ($element, currentColor, cb) {
            var colors = ["", "#f23c38", "#ff0073", "#da0eba", "#9d00ac", "#6c19b3", "#4a42b1", "#3d8af0", "#30a0f1", "#1fb9d1", "#009686", "#45b354", "#84c750", "#c6e144", "#faf147", "#fbc423", "#fc9819", "#fd5227", "#775549", "#9c9c9c", "#607a89"];
            var colorsElements = [];
            var currentElement = null;
            colors.forEach(function (color, i) {
                var element = h("span.cp-app-drive-color-picker-color", [
                    h("span.cptools.cp-app-drive-icon-folder.cp-app-drive-content-icon" + (i === 0 ? ".cptools-folder-no-color" : ".cptools-folder")),
                    h("span.fa.fa-check")
                ]);
                $(element).css("color", colors[i]);
                if (colors[i] === currentColor) {
                    currentElement = element;
                    $(element).addClass("cp-app-drive-current-color");
                }
                $(element).on("click", function () {
                    $(currentElement).removeClass("cp-app-drive-current-color");
                    currentElement = element;
                    $(element).addClass("cp-app-drive-current-color");
                    cb(color);
                });
                colorsElements.push(element);
            });
            var content = h("div.cp-app-drive-color-picker", colorsElements);
            UI.alert(content);
        };

        var getFolderColor = function (path) {
            if (path.length === 0) { return; }
            return manager.getFolderData(path).color || "";
        };

        var setFolderColor = function ($element, path, color) {
            if ($element.length === 0) { return; }
            $element.find(".cp-app-drive-icon-folder").css("color", color);
            manager.setFolderData({
                path: path,
                key: "color",
                value: color
            }, function () {});
        };


        var filterContextMenu = function (type, paths) {
            if (!paths || paths.length === 0) { logError('no paths'); }

            $contextMenu.find('li').hide();

            var show = [];
            var filter;
            var editable = true;

            if (type === "content") {
                if (APP.$content.data('readOnlyFolder')) { editable = false; }
                // Return true in filter to hide
                filter = function ($el, className) {
                    if (className === 'newfolder') { return; }
                    if (className === 'newsharedfolder') {
                        // Hide the new shared folder menu if we're already in a shared folder
                        return manager.isInSharedFolder(currentPath) || APP.disableSF;
                    }
                    if (className === 'uploadfiles') { return; }
                    if (className === 'uploadfolder') { return !APP.allowFolderUpload; }
                    if (className === 'newdoc') {
                        return;
                    }
                };
            } else {
                // In case of multiple selection, we must hide the option if at least one element
                // is not compatible
                var containsFolder = false;
                var hide = [];
                if (!APP.team) {
                    hide.push('savelocal');
                }
                paths.forEach(function (p) {
                    var path = p.path;
                    var $element = p.element;

                    if (APP.$content.data('readOnlyFolder') &&
                            manager.isSubpath(path, currentPath)) { editable = false; }

                    if (!$element.closest("#cp-app-drive-tree").length) {
                        hide.push('expandall');
                        hide.push('collapseall');
                    }
                    if (path.length === 1) {
                        // Can't rename, share, delete, or change the color of categories
                        hide.push('delete');
                        hide.push('rename');
                        hide.push('share');
                        hide.push('savelocal');
                        hide.push('color');
                    }
                    if (!$element.is('.cp-app-drive-element-owned')) {
                        hide.push('deleteowned');
                    }
                    if ($element.is('.cp-app-drive-element-restricted')) {
                        hide.push('rename', 'download', 'share', 'access', 'color');
                    }
                    if ($element.is('.cp-app-drive-element-notrash')) {
                        // We can't delete elements in virtual categories
                        hide.push('delete');
                    }
                    if (!$element.is('.cp-border-color-file')) {
                        //hide.push('download');
                        hide.push('openincode');
                        hide.push('preview');
                    }
                    if ($element.is('.cp-app-drive-static')) {
                        hide.push('access', 'hashtag', 'properties', 'download');
                    }
                    if ($element.is('.cp-app-drive-element-file')) {
                        // No folder in files
                        hide.push('color');
                        hide.push('newfolder');
                        if ($element.is('.cp-app-drive-element-readonly')) {
                            hide.push('open'); // Remove open 'edit' mode
                        } else if ($element.is('.cp-app-drive-element-noreadonly')) {
                            hide.push('openro'); // Remove open 'view' mode
                        }
                        var metadata = manager.getFileData(manager.find(path));
                        if (!metadata || !Util.isPlainTextFile(metadata.fileType, metadata.title)) {
                            hide.push('openincode');
                        }

                        if (metadata && /\/(doc|presentation|sheet)\//.test(metadata.href)) {
                            hide.push('openinsheet');
                            hide.push('openindoc');
                            hide.push('openinpresentation');
                        }

                        if (!metadata || !Util.isSpreadsheet(metadata.fileType, metadata.title)
                            || !priv.supportsWasm) {
                            hide.push('openinsheet');
                        }
                        if (!metadata || !Util.isOfficeDoc(metadata.fileType, metadata.title)
                            || !priv.supportsWasm) {
                            hide.push('openindoc');
                        }
                        if (!metadata || !Util.isPresentation(metadata.fileType, metadata.title)
                            || !priv.supportsWasm) {
                            hide.push('openinpresentation');
                        }
                        if (metadata.channel && metadata.channel.length < 48) {
                            hide.push('preview');
                        }
                        if (!metadata.channel || metadata.channel.length > 32) {
                            hide.push('makeacopy'); // Not for blobs
                        }
                    } else if ($element.is('.cp-app-drive-element-sharedf')) {
                        if (containsFolder) {
                            // More than 1 folder selected: cannot create a new subfolder
                            hide.push('newfolder');
                            hide.push('expandall');
                            hide.push('collapseall');
                        }
                        containsFolder = true;
                        hide.push('openro');
                        hide.push('openincode');
                        hide.push('openinsheet');
                        hide.push('openindoc');
                        hide.push('openinpresentation');
                        hide.push('hashtag');
                        //hide.push('delete');
                        hide.push('makeacopy');
                        //hide.push('deleteowned');
                    } else { // it's a folder
                        if (containsFolder) {
                            // More than 1 folder selected: cannot create a new subfolder
                            hide.push('newfolder');
                            hide.push('expandall');
                            hide.push('collapseall');
                        }
                        containsFolder = true;
                        hide.push('savelocal');
                        hide.push('openro');
                        hide.push('openincode');
                        hide.push('openinsheet');
                        hide.push('openindoc');
                        hide.push('openinpresentation');
                        hide.push('properties', 'access');
                        hide.push('hashtag');
                        hide.push('makeacopy');
                    }
                    // If we're in the trash, hide restore and properties for non-root elements
                    if (type === "trash" && path && path.length > 4) {
                        hide.push('restore');
                        hide.push('properties');
                    }
                    // If we're not in the trash nor in a shared folder, hide "remove"
                    if (!manager.isInSharedFolder(path)
                            && !$element.is('.cp-app-drive-element-sharedf')) {
                        // This isn't a shared folder: can't delete shared folder
                        hide.push('removesf');
                    } else if (type === "tree") {
                        // This is a shared folder or an element inside a shsared folder
                        // ==> can't move to trash
                        hide.push('delete');
                    }
                    if ($element.closest('[data-ro]').length) {
                        editable = false;
                    }
                });
                if (paths.length > 1) {
                    hide.push('restore');
                    hide.push('properties', 'access');
                    hide.push('rename');
                    hide.push('openparent');
                    hide.push('download');
                    hide.push('share');
                    hide.push('savelocal');
                    //hide.push('openincode'); // can't because of race condition
                    //hide.push('openinsheet'); // can't because of race condition
                    hide.push('makeacopy');
                    hide.push('preview');
                }
                if (containsFolder && paths.length > 1) {
                    // Cannot open multiple folders
                    hide.push('open');
                }

                if (!APP.loggedIn) {
                    hide.push('openparent');
                    hide.push('rename');
                    hide.push('openinsheet');
                    hide.push('openindoc');
                    hide.push('openinpresentation');
                }

                filter = function ($el, className) {
                    if (hide.indexOf(className) !== -1) { return true; }
                };
            }

            switch(type) {
                case 'content':
                    show = ['newfolder', 'newsharedfolder', 'uploadfiles', 'uploadfolder', 'newdoc'];
                    break;
                case 'tree':
                    show = ['open', 'openro', 'preview', 'openincode', 'expandall', 'collapseall',
                            'color', 'download', 'share', 'savelocal', 'rename', 'delete',
                            'makeacopy', 'openinsheet', 'openindoc', 'openinpresentation',
                            'deleteowned', 'removesf', 'access', 'properties', 'hashtag'];
                    break;
                case 'default':
                    show = ['open', 'openro', 'preview', 'openincode', 'openinsheet', 'openindoc', 'openinpresentation', 'share', 'download', 'openparent', 'delete', 'deleteowned', 'properties', 'access', 'hashtag', 'makeacopy', 'savelocal', 'rename'];
                    break;
                case 'trashtree': {
                    show = ['empty'];
                    break;
                }
                case 'trash': {
                    show = ['remove', 'deleteowned', 'restore', 'properties'];
                }
            }

            var filtered = [];
            show.forEach(function (className) {
                var $el = $contextMenu.find('.cp-app-drive-context-' + className);
                if ((!APP.editable || !editable) && $el.is('.cp-app-drive-context-editable')) { return; }
                if ((!APP.editable || !editable) && $el.is('.cp-app-drive-context-editable')) { return; }
                if (filter($el, className)) { return; }
                $el.parent('li').show();
                filtered.push('.cp-app-drive-context-' + className);
            });
            return filtered;
        };

        var updateContextButton = function () {
            if (manager.isPathIn(currentPath, [TRASH])) {
                $driveToolbar.find('cp-app-drive-toolbar-emptytrash').show();
            } else {
                $driveToolbar.find('cp-app-drive-toolbar-emptytrash').hide();
            }
            var $li = findSelectedElements();
            if ($li.length === 0) {
                $li = findDataHolder($tree.find('.cp-app-drive-element-active'));
            }
            var $button = $driveToolbar.find('#cp-app-drive-toolbar-context-mobile');
            Messages.context_menu = 'Context menu'; // XXX
            $button.attr('aria-label', Messages.context_menu);
            if ($button.length) { // mobile
                if ($li.length !== 1
                    || !$._data($li[0], 'events').contextmenu
                    || $._data($li[0], 'events').contextmenu.length === 0) {
                    $button.hide();
                    return;
                }
                $button.show();
                $button.css({
                    background: '#63b1f7'
                });
                window.setTimeout(function () {
                    $button.css({
                        background: ''
                    });
                }, 500);
                return;
            }
            // Non mobile
            /*
            var $container = $driveToolbar.find('#cp-app-drive-toolbar-contextbuttons');
            if (!$container.length) { return; }
            $container.html('');
            var $element = $li.length === 1 ? $li : $($li[0]);
            var paths = getSelectedPaths($element);
            var menuType = $element.data('context');
            if (!menuType) { return; }
            //var actions = [];
            var toShow = filterContextMenu(menuType, paths);
            var $actions = $contextMenu.find('a');
            $contextMenu.data('paths', paths);
            $actions = $actions.filter(function (i, el) {
                return toShow.some(function (className) { return $(el).is(className); });
            });
            $actions.each(function (i, el) {
                var $a = $('<button>', {'class': 'cp-app-drive-element'});
                if ($(el).attr('data-icon')) {
                    var font = $(el).attr('data-icon').indexOf('cptools') === 0 ? 'cptools' : 'fa';
                    $a.addClass(font).addClass($(el).attr('data-icon'));
                    $a.attr('title', $(el).text());
                } else {
                    $a.text($(el).text());
                }
                $container.append($a);
                $a.click(function() { $(el).click(); });
            });
            */
        };

        var scrollTo = function ($element) {
            // Current scroll position
            var st = $content.scrollTop();
            // Block height
            var h = $content.height();
            // Current top position of the element relative to the scroll position
            var pos = Math.round($element.offset().top - $content.position().top);
            // Element height
            var eh = $element.outerHeight();
            // New scroll value
            var v = st + pos + eh - h;
            // If the element is completely visile, don't change the scroll position
            if (pos+eh <= h && pos >= 0) { return; }
            $content.scrollTop(v);
        };

        // Add the "selected" class to the "li" corresponding to the clicked element
        var onElementClick = APP.onElementClick = function (e, $element) {
            // If "Ctrl" is pressed, do not remove the current selection
            removeInput();
            $element = findDataHolder($element);
            // If we're selecting a new element with the left click, hide the menu
            if (e) { APP.hideMenu(); }
            // Remove the selection if we don't hold ctrl key or if we are right-clicking
            if (!e || !e.ctrlKey) {
                removeSelected(e && e.shiftKey);
            }
            if (!$element.length) {
                log(Messages.fm_selectError);
                return;
            }
            scrollTo($element);
            // Add the selected class to the clicked / right-clicked element
            // Remove the class if it already has it
            // If ctrlKey, add to the selection
            // If shiftKey, select a range of elements
            var $elements = $content.find('.cp-app-drive-element:not(.cp-app-drive-element-header)');
            var $selection = $elements.filter('.cp-app-drive-element-selected');
            if (typeof sel.startSelected !== "number" || !e || (e.ctrlKey && !e.shiftKey)) {
                sel.startSelected = $elements.index($element[0]);
                sel.oldSelection = [];
                $selection.each(function (idx, el) {
                    sel.oldSelection.push(el);
                });
                delete sel.endSelected;
            }
            if (e && e.shiftKey) {
                var end = $elements.index($element[0]);
                sel.endSelected = end;
                var $el;
                removeSelected(true);
                sel.oldSelection.forEach(function (el) {
                    if (!isElementSelected($(el))) {
                        selectElement($(el));
                    }
                });
                for (var i = Math.min(sel.startSelected, sel.endSelected);
                     i <= Math.max(sel.startSelected, sel.endSelected);
                     i++) {
                    $el = $($elements.get(i));
                    if (!isElementSelected($el)) {
                        selectElement($el);
                    }
                }
            } else {
                if (!isElementSelected($element)) {
                    selectElement($element);
                } else {
                    unselectElement($element);
                }
            }
            updateContextButton();
        };

        // show / hide dropdown separators
        var hideSeparators = function ($menu) {
            var showSep = false;
            var $lastVisibleSep = null;
            $menu.children().each(function (i, el) {
                var $el = $(el);
                if ($el.is(".dropdown-divider")) {
                    $el.css("display", showSep ? "list-item" : "none");
                    if (showSep) { $lastVisibleSep = $el; }
                    showSep = false;
                }
                else if ($el.is("li") && $el.css("display") !== "none") {
                    showSep = true;
                }
            });
            if (!showSep && $lastVisibleSep) { $lastVisibleSep.css("display", "none"); } // remove last divider if no options after
        };

        // prepare and display contextmenu
        var displayMenu = function (e) {
            var $menu = $contextMenu;
            // show / hide submenus
            $menu.find(".dropdown-submenu").each(function (i, el) {
                var $el = $(el);
                $el.children(".dropdown-menu").css("display", "none");
                $el.find("li").each(function (i, li) {
                    if ($(li).css("display") !== "none") {
                        $el.css("display", "block");
                        return;
                    }
                });
            });
            // show / hide separators
            $menu.find(".dropdown-menu").each(function (i, menu) {
                hideSeparators($(menu));
            });
            // show contextmenu at cursor position
            $menu.css({ display: "block" });
            if (APP.mobile()) {
                $menu.css({
                    top: ($("#cp-app-drive-toolbar-context-mobile").offset().top + 32) + 'px',
                    right: '0px',
                    left: ''
                });
                return;
            }
            var h = $menu.outerHeight();
            var w = $menu.outerWidth();
            var wH = window.innerHeight;
            var wW = window.innerWidth;
            if (h > wH) {
                $menu.css({
                    top: '0px',
                    bottom: ''
                });
            } else if (e.pageY + h <= wH) {
                $menu.css({
                    top: e.pageY+'px',
                    bottom: ''
                });
            } else {
                $menu.css({
                    bottom: '0px',
                    top: ''
                });
            }
            if(w > wW) {
                $menu.css({
                    left: '0px',
                    right: ''
                });
            } else if (e.pageX + w <= wW) {
                $menu.css({
                    left: e.pageX+'px',
                    right: ''
                });
            } else {
                $menu.css({
                    left: '',
                    right: '0px',
                });
            }
        };

        // Open the selected context menu on the closest "li" element
        var openContextMenu = function (type) {
            return function (e) {
                APP.hideMenu();
                e.stopPropagation();

                var paths;
                if (type === 'content') {
                    paths = [{path: $(e.target).closest('#' + FOLDER_CONTENT_ID).data('path')}];
                    if (!paths) { return; }
                    removeSelected();
                } else {
                    var $element = findDataHolder($(e.target));

                    // if clicked from tree
                    var fromTree = $element.closest("#cp-app-drive-tree").length;
                    if (fromTree) {
                        removeSelected();
                    }

                    // if clicked on non selected element
                    if (!isElementSelected($element)) {
                        removeSelected();
                    }

                    if (type === 'trash' && !$element.data('path')) { return; }

                    if (!$element.length) {
                        logError("Unable to locate the .element tag", e.target);
                        log(Messages.fm_contextMenuError);
                        return false;
                    }

                    if (!isElementSelected($element)) {
                        selectElement($element);
                    }

                    paths = getSelectedPaths($element);

                    $('.cp-app-drive-context-openro .cp-text').text(Messages.fc_open_ro);
                    if (paths.length === 1) {
                        var metadata = manager.getFileData(manager.find(paths[0].path));
                        if (metadata.roHref) {
                            var parsed = Hash.parsePadUrl(metadata.roHref);
                            // Forms: change "Open (read-only)" to "Open (as participant)"
                            if (parsed.type === "form") {
                                $('.cp-app-drive-context-openro .cp-text').text(Messages.fc_open_formro);
                            }
                        }
                    }

                }

                $contextMenu.attr('data-menu-type', type);

                filterContextMenu(type, paths);

                displayMenu(e);

                $(".cp-app-drive-context-noAction").toggle($contextMenu.find('li:visible').length === 0);

                $contextMenu.data('paths', paths);
                return false;
            };
        };

        var getElementName = function (path) {
            var file = manager.find(path);
            if (!file) { return; }
            if (manager.isSharedFolder(file)) {
                return manager.getSharedFolderData(file).title;
            }
            return manager.getTitle(file);
        };
        // moveElements is able to move several paths to a new location
        var moveElements = function (paths, newPath, copy, cb) {
            if (!APP.editable) { return; }
            // Cancel drag&drop from TRASH to TRASH
            if (manager.isPathIn(newPath, [TRASH]) && paths.length && paths[0][0] === TRASH) {
                return;
            }
            var newCb = function () {
                paths.forEach(function (path) {
                    LS.moveFoldersOpened(path, newPath);
                });
                cb();
            };
            if (paths.some(function (p) { return manager.comparePath(newPath, p); })) { return void cb(); }
            manager.move(paths, newPath, newCb, copy);
        };
        // Delete paths from the drive and/or shared folders (without moving them to the trash)
        var deletePaths = function (paths, pathsList) {
            pathsList = pathsList || [];
            if (paths) {
                paths.forEach(function (p) { pathsList.push(p.path); });
            }
            var msg = Messages._getKey("fm_removeSeveralPermanentlyDialog", [pathsList.length]);
            if (pathsList.length === 1) {
                msg = Messages.fm_removePermanentlyDialog;
            }
            UI.confirm(msg, function(res) {
                $(window).focus();
                if (!res) { return; }
                manager.delete(pathsList, function () {
                    pathsList.forEach(LS.removeFoldersOpened);
                    removeSelected();
                    refresh();
                });
            });
        };


        // Drag & drop

        // The data transferred is a stringified JSON containing the path of the dragged element
        var onDrag = function (ev, path) {
            var paths = [];
            var $element = findDataHolder($(ev.target));
            if ($element.hasClass('cp-app-drive-element-selected')) {
                var $selected = findSelectedElements();
                $selected.each(function (idx, elmt) {
                    var ePath = $(elmt).data('path');
                    if (ePath) {
                        var val = manager.find(ePath);
                        if (!val) { return; } // Error? A ".selected" element is not in the object
                        paths.push({
                            path: ePath,
                            value: {
                                name: getElementName(ePath),
                                el: val
                            }
                        });
                    }
                });
            } else {
                removeSelected();
                selectElement($element);
                var val = manager.find(path);
                if (!val) { return; } // The element is not in the object
                paths = [{
                    path: path,
                    value: {
                        name: getElementName(path),
                        el: val
                    }
                }];
            }
            var data = {
                'path': paths
            };
            ev.dataTransfer.setData("text", stringify(data));
        };

        var findDropPath = function (target) {
            var $target = $(target);
            var $el;
            if ($target.is(".cp-app-drive-path-element")) {
                $el = $target;
            }
            else {
                $el = findDataHolder($target);
            }
            var newPath = $el.data('path');
            var dropEl = newPath && manager.find(newPath);
            if (newPath && manager.isSharedFolder(dropEl)) {
                newPath.push(manager.user.userObject.ROOT);
            } else if ((!newPath || manager.isFile(dropEl))
                    && $target.parents('#cp-app-drive-content')) {
                newPath = currentPath;
            }
            return newPath;
        };
        var onFileDrop = APP.onFileDrop = function (file, e) {
            var ev = {
                target: e.target,
                path: findDropPath(e.target)
            };

            // Make sure we can only upload files in the Documents tree
            var p = ev.path;
            if (!Array.isArray(p) || !p.length || p[0] !== ROOT) {
                return void UI.warn(Messages.fm_cantUploadHere);
            }

            APP.FM.onFileDrop(file, ev);
        };

        var traverseFileTree = function (item, path, w, files) {
            path = path || "";
            if (item.isFile) {
                // Get file
                item.file(w(function(file) {
                    file.fix_path = path + file.name;
                    files.push(file);
                }));
            } else if (item.isDirectory) {
                // Get folder contents
                var dirReader = item.createReader();
                // this API is not supported in Opera or IE
                // https://developer.mozilla.org/en-US/docs/Web/API/DataTransferItem/webkitGetAsEntry
                // all other browsers will recurse over subfolders and upload everything
                dirReader.readEntries(w(function(entries) {
                    for (var i=0; i<entries.length; i++) {
                        traverseFileTree(entries[i], path + item.name + "/", w, files);
                    }
                }));
                // FIXME readEntries takes a function (error handler) as an optional second argument
                // what kind of errors can be thrown? what will happen?
            }
        };

        // create the folder structure before to upload files from folder
        var uploadFolder = function (fileList) {
            var currentFolder = currentPath;
            // create an array of all the files relative path
            var files = Array.prototype.map.call(fileList, function (file) {
                return {
                    file: file,
                    path: (file.webkitRelativePath || file.fix_path).split("/"),
                };
            });
            // if folder name already exist in drive, rename it
            var uploadedFolderName = files[0].path[0];
            var availableName = manager.user.userObject.getAvailableName(manager.find(currentFolder), uploadedFolderName);

            // ask for folder name and files options, then upload all the files!
            APP.FM.showFolderUploadModal(availableName, function (folderUploadOptions) {
                if (!folderUploadOptions) { return; }

                // verfify folder name is possible, and update files path
                availableName = manager.user.userObject.getAvailableName(manager.find(currentFolder), folderUploadOptions.folderName);
                if (uploadedFolderName !== availableName) {
                    files.forEach(function (file) {
                        file.path[0] = availableName;
                    });
                }

                // uploadSteps is an array of objects {folders: [], files: []}, containing all the folders and files to create safely
                // at the index i + 1, the files and folders are children of the folders at the index i
                var maxSteps = files.reduce(function (max, file) { return Math.max(max, file.path.length); }, 0);
                var uploadSteps = [];
                for (var i = 0 ; i < maxSteps ; i++) {
                    uploadSteps[i] = {
                        folders: [],
                        files: [],
                    };
                }
                files.forEach(function (file) {
                    // add steps to create subfolders containing file
                    for (var depth = 0 ; depth < file.path.length - 1 ; depth++) {
                        var subfolderStr = file.path.slice(0, depth + 1).join("/");
                        if (uploadSteps[depth].folders.indexOf(subfolderStr) === -1) {
                            uploadSteps[depth].folders.push(subfolderStr);
                        }
                    }
                    // add step to upload file (one step later than the step of its direct parent folder)
                    uploadSteps[file.path.length - 1].files.push(file);
                });

                // add folders, then add files when theirs folders have been created
                // wait for the folders to be created to go to the next step (don't wait for the files)
                var stepByStep = function (uploadSteps, i) {
                    if (i >= uploadSteps.length) { return; }
                    nThen(function (waitFor) {
                        // add folders
                        uploadSteps[i].folders.forEach(function (folder) {
                            var folderPath = folder.split("/");
                            var parentFolder = currentFolder.concat(folderPath.slice(0, -1));
                            var folderName = folderPath.slice(-1);
                            manager.addFolder(parentFolder, folderName, waitFor(refresh));
                        });
                        // upload files
                        uploadSteps[i].files.forEach(function (file) {
                            var ev = {
                                target: $content[0],
                                path: currentFolder.concat(file.path.slice(0, -1)),
                            };
                            APP.FM.handleFile(file.file, ev, folderUploadOptions);
                        });
                    }).nThen(function () {
                        stepByStep(uploadSteps, i + 1);
                    });
                };

                stepByStep(uploadSteps, 0);
            });
        };

        var onDrop = function (ev) {
            ev.preventDefault();
            $('.cp-app-drive-element-droppable').removeClass('cp-app-drive-element-droppable');
            var data = ev.dataTransfer.getData("text");

            var newPath = findDropPath(ev.target);
            if (!newPath) { return; }
            var sfId = manager.isInSharedFolder(newPath);
            if (sfId && folders[sfId] && folders[sfId].readOnly) {
                return void UI.warn(Messages.fm_forbidden);
            }

            var fileDrop = ev.dataTransfer.items;
            if (fileDrop.length) {
                // Filter out all the folders and use the correct function to upload them
                fileDrop = Array.prototype.slice.call(fileDrop).map(function (file) {
                    if (file.kind !== "file") { return; }
                    var f = file.getAsFile();
                    if (!f.type && f.size % 4096 === 0) {
                        // It's a folder!
                        if (file.webkitGetAsEntry) { // IE and Opera don't support it
                            f = file.webkitGetAsEntry();
                            var files = [];
                            nThen(function (w) {
                                traverseFileTree(f, "", w, files);
                            }).nThen(function () {
                                uploadFolder(files);
                            });
                            return;
                        } else {
                            // Folder drop not supported by the browser
                        }
                    }
                    return f;
                }).filter(Boolean);
                // Continue only with the files
                // if there are no files, fall through to other handlers
                if (fileDrop.length) {
                    return void onFileDrop(fileDrop, ev);
                }
            }

            var oldPaths = JSON.parse(data).path;
            if (!oldPaths) { return; }
            // A moved element should be removed from its previous location
            var movedPaths = [];

            var sharedF = false;
            oldPaths.forEach(function (p) {
                movedPaths.push(p.path);
                if (!sharedF && manager.isInSharedFolder(p.path)) {
                    sharedF = true;
                }
            });

            if (sharedF && manager.isPathIn(newPath, [TRASH])) {
                // TODO create a key here?
                // You can't move to YOUR trash documents stored in a shared folder
                // TODO or keep deletePaths: trigger the "Remove from cryptdrive" modal
                return void UI.warn(Messages.error);
                //return void deletePaths(null, movedPaths);
            }

            var copy = false;
            if (ev.ctrlKey || (ev.metaKey && APP.isMac)) {
                copy = true;
            }

            if (movedPaths && movedPaths.length) {
                moveElements(movedPaths, newPath, copy, refresh);
            }
        };

        var addDragAndDropHandlers = function ($element, path, isFolder, droppable) {
            if (!APP.editable) { return; }
            // "dragenter" is fired for an element and all its children
            // "dragleave" may be fired when entering a child
            // --> we use pointer-events: none in CSS, but we still need a counter to avoid some issues
            // --> We store the number of enter/leave and the element entered and we remove the
            // highlighting only when we have left everything
            var counter = 0;
            $element.on('dragstart', function (e) {
                e.stopPropagation();
                counter = 0;
                onDrag(e.originalEvent, path);
            });

            $element.on('mousedown', function (e) {
                e.stopPropagation();
            });

            // Add drop handlers if we are not in the trash and if the element is a folder
            if (!droppable || !isFolder) { return; }

            $element.on('dragover', function (e) {
                e.preventDefault();
            });
            $element.on('drop', function (e) {
                e.preventDefault();
                e.stopPropagation();
                onDrop(e.originalEvent);
            });
            $element.on('dragenter', function (e) {
                e.preventDefault();
                e.stopPropagation();
                counter++;
                $element.addClass('cp-app-drive-element-droppable');
            });
            $element.on('dragleave', function (e) {
                e.preventDefault();
                e.stopPropagation();
                counter--;
                if (counter <= 0) {
                    counter = 0;
                    $element.removeClass('cp-app-drive-element-droppable');
                }
            });
        };
        addDragAndDropHandlers($content, null, true, true);

        $tree.on('drop dragover', function (e) {
            e.preventDefault();
            e.stopPropagation();
        });
        $driveToolbar.on('drop dragover', function (e) {
            e.preventDefault();
            e.stopPropagation();
        });


        // In list mode, display metadata from the filesData object
        var addStaticData = function (element, $element, data) {
            $element.addClass('cp-border-color-drive');
            var name = data.name;
            var $name = $('<span>', {'class': 'cp-app-drive-element-name'}).text(name);
            $element.append($name);
            if (getViewMode() === 'grid') {
                //console.error(name, Util.fixHTML(name));
                // this is only safe because our build of tippy sets titles as
                // 'textContent' instead of innerHTML, otherwise
                // we would need to use Util.fixHTML
                $element.attr('title', name);
            }

            var type = Messages.fm_link_type;
            var $type = $('<span>', {
                'class': 'cp-app-drive-element-type cp-app-drive-element-list'
            }).text(type);
            var $adate = $('<span>', {
                'class': 'cp-app-drive-element-atime cp-app-drive-element-list'
            }).text(getDate(data.atime));
            var $cdate = $('<span>', {
                'class': 'cp-app-drive-element-ctime cp-app-drive-element-list'
            }).text(getDate(data.ctime));
            $element.append($type).append($adate).append($cdate);
        };
        var _addOwnership = function ($span, $state, data) {
            if (data && Array.isArray(data.owners) && data.owners.indexOf(edPublic) !== -1) {
                var $owned = $ownedIcon.clone().appendTo($state);
                $owned.attr('title', Messages.fm_padIsOwned);
                $span.addClass('cp-app-drive-element-owned');
            } /* else if (data.owners && data.owners.length) {
                var $owner = $ownerIcon.clone().appendTo($state);
                $owner.attr('title', Messages.fm_padIsOwnedOther);
            } */
        };
        var thumbsUrls = {};
        var addFileData = function (element, $element) {
            if (!manager.isFile(element)) { return; }

            var data = manager.getFileData(element);
            if (data.static) {
                return addStaticData(element, $element, data);
            }

            if (!Object.keys(data).length) {
                return true;
            }

            var href = data.href || data.roHref;
            if (!data) { return void logError("No data for the file", element); }

            var hrefData = Hash.parsePadUrl(href);
            if (hrefData.type) {
                $element.addClass('cp-border-color-'+hrefData.type);
            }

            var $state = $('<span>', {'class': 'cp-app-drive-element-state'});
            if (hrefData.hashData && hrefData.hashData.mode === 'view') {
                var $ro = $readonlyIcon.clone().appendTo($state);
                $ro.attr('title', Messages.readonly);
            }
            if (data.filename && data.filename !== data.title) {
                var $renamed = $renamedIcon.clone().appendTo($state);
                $renamed.attr('data-cptippy-html', 'true');
                $renamed.attr('title', Messages._getKey('fm_renamedPad', [Util.fixHTML(data.title)]));
            }
            if (hrefData.hashData && hrefData.hashData.password) {
                var $password = $passwordIcon.clone().appendTo($state);
                $password.attr('title', Messages.fm_passwordProtected || '');
            }
            if (data.expire) {
                var $expire = $expirableIcon.clone().appendTo($state);
                $expire.attr('title', Messages._getKey('fm_expirablePad', [new Date(data.expire).toLocaleString()]));
            }
            _addOwnership($element, $state, data);

            var name = manager.getTitle(element);

            // The element with the class '.name' is underlined when the 'li' is hovered
            var $name = $('<span>', {'class': 'cp-app-drive-element-name'}).text(name);
            $element.append($name);
            $element.append($state);
            if (getViewMode() === 'grid') {
                $element.attr('title', name);
            }

            // display the thumbnail
            // if the thumbnail has already been displayed once, do not reload it, keep the same url
            if (thumbsUrls[element]) {
                var img = new Image();
                img.src = thumbsUrls[element];
                $element.prepend(img);
                $(img).addClass('cp-app-drive-element-grid cp-app-drive-element-thumbnail');
                $(img).attr("draggable", false);
            }
            else {
                common.displayThumbnail(href || data.roHref, data.channel, data.password, $element, function ($thumb) {
                    // Called only if the thumbnail exists
                    // Remove the .hide() added by displayThumnail() because it hides the icon in list mode too
                    $element.find('.cp-icon').removeAttr('style');
                    $thumb.addClass('cp-app-drive-element-grid cp-app-drive-element-thumbnail');
                    $thumb.attr("draggable", false);
                    thumbsUrls[element] = $thumb[0].src;
                });
            }

            var type = Messages.type[hrefData.type] || hrefData.type;
            var $type = $('<span>', {
                'class': 'cp-app-drive-element-type cp-app-drive-element-list'
            }).text(type);
            var $adate = $('<span>', {
                'class': 'cp-app-drive-element-atime cp-app-drive-element-list'
            }).text(getDate(data.atime));
            var $cdate = $('<span>', {
                'class': 'cp-app-drive-element-ctime cp-app-drive-element-list'
            }).text(getDate(data.ctime));
            $element.append($type).append($adate).append($cdate);
        };

        var addFolderData = function (element, key, $span) {
            if (!element || !manager.isFolder(element)) { return; }
            // The element with the class '.name' is underlined when the 'li' is hovered
            var $state = $('<span>', {'class': 'cp-app-drive-element-state'});
            var $ro;
            if (manager.isSharedFolder(element)) {
                var data = manager.getSharedFolderData(element);
                var fId = element;
                key = data.title || data.lastTitle || Messages.fm_deletedFolder;
                element = Util.find(manager, ['folders', element, 'proxy', manager.user.userObject.ROOT]) || {};
                $span.addClass('cp-app-drive-element-sharedf');
                _addOwnership($span, $state, data);

                var hrefData = Hash.parsePadUrl(data.href || data.roHref);
                if (hrefData.hashData && hrefData.hashData.password) {
                    var $password = $passwordIcon.clone().appendTo($state);
                    $password.attr('title', Messages.fm_passwordProtected || '');
                }
                if (hrefData.hashData && hrefData.hashData.mode === 'view') {
                    $ro = $readonlyIcon.clone().appendTo($state);
                    $ro.attr('title', Messages.readonly);
                }

                if (files.restrictedFolders[fId]) {
                    var $restricted = $restrictedIcon.clone().appendTo($state);
                    $restricted.attr('title', Messages.fm_restricted);
                }

                var $shared = $sharedIcon.clone().appendTo($state);
                $shared.attr('title', Messages.fm_canBeShared);
            } else if ($content.data('readOnlyFolder') || APP.readOnly) {
                $ro = $readonlyIcon.clone().appendTo($state);
                $ro.attr('title', Messages.readonly);
            }

            var sf = manager.hasSubfolder(element);
            var hasFiles = manager.hasFile(element);
            var $name = $('<span>', {'class': 'cp-app-drive-element-name'}).text(key);
            var $subfolders = $('<span>', {
                'class': 'cp-app-drive-element-folders cp-app-drive-element-list'
            }).text(sf);
            var $files = $('<span>', {
                'class': 'cp-app-drive-element-files cp-app-drive-element-list'
            }).text(hasFiles);
            var $filler = $('<span>', {
                'class': 'cp-app-drive-element-filler cp-app-drive-element-list'
            });
            if (getViewMode() === 'grid') {
                $span.attr('title', key);
            }
            $span.append($name).append($state).append($subfolders).append($files).append($filler);
        };

        // This is duplicated in cryptpad-common, it should be unified
        var getFileIcon = function (id) {
            var data = manager.getFileData(id);
            return UI.getFileIcon(data);
        };
        var getIcon = UI.getIcon;

        var createShareButton = function (id, $container) {
            var $shareBlock = $('<button>', {
                'class': 'cp-toolbar-share-button',
                title: Messages.shareButton
            });
            $sharedIcon.clone().appendTo($shareBlock);
            $('<span>').text(Messages.shareButton).appendTo($shareBlock);
            var data = manager.getSharedFolderData(id);
            var parsed = (data.href && data.href.indexOf('#') !== -1) ? Hash.parsePadUrl(data.href) : {};
            var roParsed = Hash.parsePadUrl(data.roHref) || {};
            if (!parsed.hash && !roParsed.hash) { return void console.error("Invalid href: "+(data.href || data.roHref)); }
            var friends = common.getFriends();
            var ro = folders[id] && folders[id].version >= 2;
            // If we're a viewer and this is an old shared folder (no read-only mode), we
            // can't share the read-only URL and we don't have access to the edit one.
            // We should hide the share button.
            if (!data.href && !ro) { return; }

            $shareBlock.click(function () {
                Share.getShareModal(common, {
                    teamId: APP.team,
                    origin: APP.origin,
                    pathname: "/drive/",
                    friends: friends,
                    title: data.title,
                    password: data.password,
                    sharedFolder: true,
                    common: common,
                    hashes: {
                        editHash: parsed.hash,
                        viewHash: ro && roParsed.hash,
                    }
                });
            });
            $container.append($shareBlock);
            return $shareBlock;
        };

        // Create the "li" element corresponding to the file/folder located in "path"
        var createElement = function (path, elPath, root, isFolder) {
            // Forbid drag&drop inside the trash
            var isTrash = path[0] === TRASH;
            var newPath = path.slice();
            var key;
            var element;
            if (isTrash && Array.isArray(elPath)) {
                key = elPath[0];
                elPath.forEach(function (k) { newPath.push(k); });
                element = manager.find(newPath);
            } else {
                key = elPath;
                newPath.push(key);
                element = root[key];
            }

            var restricted = files.restrictedFolders[element];
            var isSharedFolder = manager.isSharedFolder(element);

            var $icon = !isFolder ? getFileIcon(element) : undefined;
            var ro = manager.isReadOnlyFile(element);
            // ro undefined means it's an old hash which doesn't support read-only
            var roClass = typeof(ro) === 'undefined' ? '.cp-app-drive-element-noreadonly' :
                            ro ? '.cp-app-drive-element-readonly' : '';
            var liClass = '.cp-app-drive-element-file';
            var restrictedClass = restricted ? '.cp-app-drive-element-restricted' : '';
            if (isSharedFolder) {
                liClass = '.cp-app-drive-element-folder';
                $icon = $sharedFolderIcon.clone();
                $icon.css("color", getFolderColor(path.concat(elPath)));
            } else if (isFolder) {
                liClass = '.cp-app-drive-element-folder';
                $icon = manager.isFolderEmpty(root[key]) ? $folderEmptyIcon.clone() : $folderIcon.clone();
                $icon.css("color", getFolderColor(path.concat(elPath)));
            }

            var staticClass = manager.isStaticFile(element) ? '.cp-app-drive-static' : '';
            var classes = restrictedClass + roClass + liClass + staticClass;
            var $element = $(h('li.cp-app-drive-element.cp-app-drive-element-row' + classes, {
                draggable: true
            }));
            $element.data('path', newPath);
            if (isElementSelected($element)) {
                selectElement($element);
            }
            $element.prepend($icon).dblclick(function () {
                if (restricted) {
                    UI.warn(Messages.fm_restricted);
                    return;
                }
                if (isSharedFolder && !manager.folders[element]) {
                    UI.warn(Messages.fm_deletedFolder);
                    return;
                }
                if (isFolder) {
                    APP.displayDirectory(newPath);
                    return;
                }
                if (isTrash) { return; }
                openFile(root[key]);
            });
            var invalid;
            if (isFolder) {
                invalid = addFolderData(element, key, $element);
            } else {
                invalid = addFileData(element, $element);
            }
            if (invalid) {
                return;
            }

            $element.find('.fa').on('mouseenter', function (e) {
                if ($element[0] && $element[0]._tippy) {
                    $element[0]._tippy.destroy();
                }
                e.stopPropagation();
            });
            var droppable = !isTrash && !APP.$content.data('readOnlyFolder') && !restricted;
            addDragAndDropHandlers($element, newPath, isFolder, droppable);
            $element.click(function(e) {
                e.stopPropagation();
                onElementClick(e, $element);
            });
            if (!isTrash) {
                $element.on('contextmenu', openContextMenu('tree'));
                $element.data('context', 'tree');
            } else {
                $element.contextmenu(openContextMenu('trash'));
                $element.data('context', 'trash');
            }
            var isNewFolder = APP.newFolder && manager.comparePath(newPath, APP.newFolder);
            if (isNewFolder) {
                appStatus.onReady(function () {
                    window.setTimeout(function () { displayRenameInput($element, newPath); }, 0);
                });
                delete APP.newFolder;
            }

            if (isSharedFolder && APP.convertedFolder === element) {
                setTimeout(function () {
                    var $fakeButton = createShareButton(element, $('<div>'));
                    if (!$fakeButton) { return; }
                    $fakeButton.click();
                }, 100);
            }

            return $element;
        };

        // Display the full path in the title when displaying a directory from the trash
        /*
        var getTrashTitle = function (path) {
            if (!path[0] || path[0] !== TRASH) { return; }
            var title = TRASH_NAME;
            for (var i=1; i<path.length; i++) {
                if (i === 3 && path[i] === 'element') {}
                else if (i === 2 && parseInt(path[i]) === path[i]) {
                    if (path[i] !== 0) {
                        title += " [" + path[i] + "]";
                    }
                } else {
                    title += " / " + path[i];
                }
            }
            return title;
        }; */

        var getPrettyName = function (name) {
            var pName;
            switch (name) {
                case ROOT: pName = ROOT_NAME; break;
                case TRASH: pName = TRASH_NAME; break;
                case TEMPLATE: pName = TEMPLATE_NAME; break;
                case FILES_DATA: pName = FILES_DATA_NAME; break;
                case SEARCH: pName = SEARCH_NAME; break;
                case RECENT: pName = RECENT_NAME; break;
                case OWNED: pName = OWNED_NAME; break;
                case TAGS: pName = TAGS_NAME; break;
                case SHARED_FOLDER: pName = SHARED_FOLDER_NAME; break;
                default: pName = name;
            }
            return pName;
        };

        var drivePathOverflowing = function () {
            var $container = $(".cp-app-drive-path");
            if ($container.length) {
                $container.css("overflow", "hidden");
                var overflown = $container[0].scrollWidth > $container[0].clientWidth;
                $container.css("overflow", "");
                return overflown;
            }
        };

        var collapseDrivePath = function () {
            var $container = $(".cp-app-drive-path-inner");
            var $spanCollapse = $(".cp-app-drive-path-collapse");
            $spanCollapse.css("display", "none");

            var $pathElements = $container.find(".cp-app-drive-path-element");
            $pathElements.not($spanCollapse).css("display", "");

            var oneFolder = currentPath.length > 1 + (currentPath[0] === SHARED_FOLDER);
            if (oneFolder && drivePathOverflowing()) {
                var collapseLevel = 0;
                var removeOverflowElement = function () {
                    if (drivePathOverflowing()) {
                        if ($pathElements.length <= 3) {
                            return false;
                        }
                        collapseLevel++;
                        if ($($pathElements.get(-2)).is(".cp-app-drive-path-separator")) {
                            $($pathElements.get(-2)).css("display", "none");
                            $pathElements = $pathElements.not($pathElements.get(-2));
                        }
                        $($pathElements.get(-2)).css("display", "none");
                        $pathElements = $pathElements.not($pathElements.get(-2));
                        return true;
                    }
                };

                currentPath.every(removeOverflowElement);
                $spanCollapse.css("display", "");
                removeOverflowElement();

                var tipPath = currentPath.slice(0, collapseLevel);
                tipPath[0] = getPrettyName(tipPath[0]);
                $spanCollapse.attr("title", tipPath.join(" / "));
                $spanCollapse[0].onclick = function () {
                    APP.displayDirectory(LS.getLastOpenedFolder().slice(0, collapseLevel));
                };
            }
        };

        window.addEventListener("resize", collapseDrivePath);
        var treeResizeObserver = new MutationObserver(collapseDrivePath);
        treeResizeObserver.observe($("#cp-app-drive-tree")[0], {"attributes": true});

        // Create the title block with the "parent folder" button
        var createTitle = function ($container, path, noStyle) {
            if (!path || path.length === 0) { return; }
            var isTrash = manager.isPathIn(path, [TRASH]);
            // we assume that users viewing shared folders may want to see the "bread-crumb"
            if (!APP.newSharedFolder && APP.mobile() && !noStyle) { // noStyle means title in search result
                return $container;
            }
            var isVirtual = virtualCategories.indexOf(path[0]) !== -1;
            var el = isVirtual ? undefined : manager.find(path);
            path = path[0] === SEARCH ? path.slice(0,1) : path;
            var isInTrashRoot = manager.isInTrashRoot(path);

            var $outer = $('<div>', {'class': 'cp-app-drive-path'});
            var $inner = $('<div>', {'class': 'cp-app-drive-path-inner'});
            $outer.append($inner);
            $container.prepend($outer);

            var skipNext = false; // When encountering a shared folder, skip a key in the path
            path.forEach(function (p, idx) {
                if (isTrash && [2,3].indexOf(idx) !== -1) { return; }
                if (skipNext) { skipNext = false; return; }
                if (APP.newSharedFolder && priv.isEmbed && p === ROOT && !idx) { return; }
                var name = p;

                if (manager.isFile(el) && isInTrashRoot && idx === 1) {
                    idx = 3;
                }

                // Check if the current element is a shared folder. If it is, get its
                // name and skip the next itme in the path (it will be "root")
                var currentEl = isVirtual ? undefined : manager.find(path.slice(0, idx+1));

                // If we're in trash root, check if the "element" is a shared folder
                if (isTrash && idx === 1) {
                    currentEl = manager.find(path.slice(0, idx+3));
                }

                // Name and skip next...
                // "p === SHARED_FOLDER" for anonymous shared folders
                if (p === SHARED_FOLDER || (currentEl && manager.isSharedFolder(currentEl))) {
                    name = manager.getSharedFolderData(currentEl || APP.newSharedFolder).title;
                    skipNext = true;
                }

                var $span = $('<span>', {'class': 'cp-app-drive-path-element'});
                if (idx < path.length - 1) {
                    if (!noStyle) {
                        $span.addClass('cp-app-drive-path-clickable');
                        $span.click(function (e) {
                            e.stopPropagation();
                            var sliceEnd = idx + 1;
                            if (isTrash && idx === 1) { sliceEnd = 4; } // Make sure we don't show the index or 'element' and 'path'
                            APP.displayDirectory(path.slice(0, sliceEnd));
                        });
                    }
                } else if (idx > 0 && manager.isFile(el)) {
                    name = getElementName(path);
                }
                $span.data("path", path.slice(0, idx + 1));
                addDragAndDropHandlers($span, path.slice(0, idx), true, true);

                if (idx === 0) { name = p === SHARED_FOLDER ? name : getPrettyName(p); }
                else if (!(APP.newSharedFolder && priv.isEmbed && idx === 1)) {
                    var $span2 = $('<span>', {
                        'class': 'cp-app-drive-path-element cp-app-drive-path-separator'
                    }).text(' / ');
                    $inner.prepend($span2);
                }
                $span.text(name).prependTo($inner);
            });

            var $spanCollapse = $('<span>', {
                'class': 'cp-app-drive-path-element cp-app-drive-path-collapse'
            }).text(' ... ');
            $inner.append($spanCollapse);

            collapseDrivePath();
        };



        var createInfoBox = function (path) {
            if (APP.readOnly || $content.data('readOnlyFolder')) { return; }
            var $box = $('<div>', {'class': 'cp-app-drive-content-info-box'});
            var msg;
            switch (path[0]) {
                case ROOT:
                    msg = Messages.fm_info_root;
                    break;
                case TEMPLATE:
                    msg = Messages.fm_info_template;
                    break;
                case TRASH:
                    msg = Messages.fm_info_trash;
                    break;
                case FILES_DATA:
                    msg = Messages.fm_info_allFiles;
                    break;
                case RECENT:
                    msg = Messages.fm_info_recent;
                    break;
                case OWNED:
                    msg = Messages.fm_info_owned;
                    break;
                case TAGS:
                    break;
                default:
                    msg = undefined;
            }
            if (history.isHistoryMode && history.sfId) {
                // Shared folder history: always display the warning
                var sfName = (manager.getSharedFolderData(history.sfId) || {}).title || Messages.fm_sharedFolderName;
                msg = Messages._getKey('fm_info_sharedFolderHistory', [sfName]);
                return $(common.fixLinks($box.html(msg)));
            }
            if (!APP.loggedIn) {
                msg = APP.newSharedFolder ? Messages.fm_info_sharedFolder : Messages._getKey('fm_info_anonymous', [ApiConfig.inactiveTime || 90]);
                var docsLink = 'https://docs.cryptpad.org/en/user_guide/user_account.html#account-types';
                $box.html(msg).find('a[href="#docs"]').each(function () {
                    $(this).attr({
                        href: Pages.localizeDocsLink(docsLink),
                        target: '_blank',
                    });
                });
                return $(common.fixLinks($box));
            }
            if (!msg || APP.store['hide-info-' + path[0]] === '1') {
                $box.hide();
            } else {
                $box.text(msg);
                var $close = $closeIcon.clone().css({
                    'cursor': 'pointer',
                    'margin-left': '10px',
                    title: Messages.fm_closeInfoBox
                }).on('click', function () {
                    $box.hide();
                    APP.store['hide-info-' + path[0]] = '1';
                    localStore.put('hide-info-' + path[0], '1');
                });
                $box.prepend($close);
            }
            return $box;
        };

        var getOppositeViewMode = function (viewMode) {
            viewMode = viewMode || getViewMode();
            var newViewMode = viewMode === 'grid'? 'list': 'grid';
            return newViewMode;
        };

        // Create the button allowing the user to switch from list to icons modes
        var createViewModeButton = function ($container) {
            var viewMode = getViewMode();
            var gridIcon = h('i.fa.fa-th-large', { title: Messages.fm_viewGridButton });
            var listIcon = h('i.fa.fa-list', { title: Messages.fm_viewListButton });

            var $button = $(h('button.cp-app-drive-viewmode-button', [
                gridIcon,
                listIcon
            ]));
<<<<<<< HEAD
            $button.attr('aria-label', 'View Mode Button'); // XXX missing key?
=======
            Messages.label_viewMode = "Toggle view mode" // XXX
            $button.attr('aria-label', Messages.label_viewMode);
>>>>>>> 15444481
            var $gridIcon = $(gridIcon);
            var $listIcon = $(listIcon);
            var showMode = function (mode) {
                if (mode === 'grid') {
                    $gridIcon.hide();
                    $listIcon.show();
                } else {
                    $listIcon.hide();
                    $gridIcon.show();
                }
            };
            setViewMode(viewMode || 'grid');
            showMode(viewMode);

            $button.click(function () {
                var viewMode = getViewMode();
                var newViewMode = getOppositeViewMode(viewMode);
                setViewMode(newViewMode);
                showMode(newViewMode);
                var $folder = $('#' + FOLDER_CONTENT_ID);
                if (newViewMode === 'list') {
                    $folder.removeClass('cp-app-drive-content-grid').addClass('cp-app-drive-content-list');
                    Feedback.send('DRIVE_LIST_MODE');
                } else {
                    $folder.addClass('cp-app-drive-content-grid').removeClass('cp-app-drive-content-list');
                    Feedback.send('DRIVE_GRID_MODE');
                }
            });
            $container.append($button);
        };
        var emptyTrashModal = function () {
            var ownedInTrash = manager.ownedInTrash();
            var hasOwned = Array.isArray(ownedInTrash) && ownedInTrash.length;
            var content = h('p', [
                Messages.fm_emptyTrashDialog,
                hasOwned ? h('br') : undefined,
                hasOwned ? UI.setHTML(h('span'), Messages.fm_emptyTrashOwned) : undefined
            ]);
            var buttons = [{
                className: 'cancel',
                name: Messages.cancelButton,
                onClick: function () {},
                keys: [27]
            }];
            if (hasOwned) {
                buttons.push({
                    className: 'danger',
                    iconClass: '.cptools.cptools-destroy',
                    name: Messages.fc_delete_owned,
                    onClick: function () {
                        manager.emptyTrash(true, refresh);
                    },
                    keys: []
                });
            }
            buttons.push({
                className: 'primary',
                // We may want to use a new key here
                iconClass: '.fa.fa-trash',
                name: hasOwned ? Messages.fc_remove : Messages.okButton,
                onClick: function () {
                    manager.emptyTrash(false, refresh);
                },
                keys: [13]
            });
            var m = UI.dialog.customModal(content, {
                buttons: buttons
            });
            UI.openCustomModal(m);
        };
        var createEmptyTrashButton = function () {
            var button = h('button.btn.btn-danger', [
                h('i.fa.'+faTrash),
                h('span', Messages.fc_empty)
            ]);
            $(button).click(function () {
                emptyTrashModal();
            });
            return $(h('div.cp-app-drive-button', button));
        };

        // Get the upload options
        var addSharedFolderModal = function (cb) {

            var docsHref = common.getBounceURL(Pages.localizeDocsLink("https://docs.cryptpad.org/en/user_guide/share_and_access.html#owners"));

            // Ask for name, password and owner
            var content = h('div', [
                h('h4', Messages.sharedFolders_create),
                h('label', {for: 'cp-app-drive-sf-name'}, Messages.sharedFolders_create_name),
                h('input#cp-app-drive-sf-name', {type: 'text', placeholder: Messages.fm_newFolder}),
                h('label', {for: 'cp-app-drive-sf-password'}, Messages.fm_shareFolderPassword),
                UI.passwordInput({id: 'cp-app-drive-sf-password'}),
                h('span', {
                    style: 'display:flex;align-items:center;justify-content:space-between'
                }, [
                    UI.createCheckbox('cp-app-drive-sf-owned', Messages.sharedFolders_create_owned, true),
                    UI.createHelper(docsHref, Messages.creation_owned1)
                ]),
            ]);

            $(content).find('#cp-app-drive-sf-name').keydown(function (e) {
                if (e.which === 13) {
                    UI.findOKButton().click();
                }
            });

            UI.confirm(content, function (yes) {
                if (!yes) { return void cb(); }

                // Get the values
                var newName = $(content).find('#cp-app-drive-sf-name').val();
                var password = $(content).find('#cp-app-drive-sf-password').val() || undefined;
                var owned = $(content).find('#cp-app-drive-sf-owned').is(':checked');

                cb({
                    name: newName,
                    password: password,
                    owned: owned
                });
            });
        };

        var showUploadFilesModal = function () {
            var $input = $('<input>', {
                'type': 'file',
                'style': 'display: none;',
                'multiple': 'multiple'
            }).on('change', function (e) {
                var files = Util.slice(e.target.files);
                files.forEach(function (file) {
                    var ev = {
                        target: $content[0],
                        path: findDropPath($content[0])
                    };
                    APP.FM.handleFile(file, ev);
                });
            });
            $input.click();
        };

        var showUploadFolderModal = function () {
            var $input = $('<input>', {
                'type': 'file',
                'style': 'display: none;',
                'multiple': 'multiple',
                'webkitdirectory': true,
            }).on('change', function (e) {
                uploadFolder(e.target.files);
            });
            $input.click();
        };
        var showLinkModal = function () {
            var name, url;
            var warning = h('div.alert.alert-warning', [
                h('i.fa.fa-exclamation-triangle'),
                h('span', Messages.fm_link_warning)
            ]);
            var content = h('p', [
                h('label', {for: 'cp-app-drive-link-name'}, Messages.fm_link_name),
                name = h('input#cp-app-drive-link-name', { autocomplete: 'off', placeholder: Messages.fm_link_name_placeholder }),
                h('label', {for: 'cp-app-drive-link-url'}, Messages.fm_link_url),
                url = h('input#cp-app-drive-link-url', { type: 'url', autocomplete: 'off', placeholder: Messages.form_input_ph_url }),
                warning,
            ]);

            var protocolPattern = /https*:\/\//;
            var fragmentPattern = /#.*$/;
            var setNamePlaceholder = function (val) {
                var temp = val.replace(protocolPattern, '').replace(fragmentPattern, '').trim().slice(0, 48);
                if (!protocolPattern.test(val) || !temp) {
                    temp = Messages.fm_link_name_placeholder;
                }
                name.setAttribute('placeholder', temp);
            };

            var $warning = $(warning).hide();
            var $url = $(url).on('change keypress keyup keydown', function () {
                var v = $url.val().trim();
                $url.toggleClass('cp-input-invalid', !Util.isValidURL(v));
                if (v.length > 200) {
                    $warning.show();
                    return;
                }
                setNamePlaceholder(v);
                $warning.hide();
            });
            var buttons = [{
                className: 'cancel',
                name: Messages.cancelButton,
                onClick: function () {},
                keys: [27]
            }];
            buttons.push({
                className: 'primary',
                // We may want to use a new key here
                iconClass: '.fa.fa-plus',
                name: Messages.tag_add,
                onClick: function () {
                    var $name = $(name);
                    var n = $name.val().trim() || $name.attr('placeholder');
                    var u = $url.val().trim();
                    if (!n || !u) { return true; }
                    if (!Util.isValidURL(u)) {
                        UI.warn(Messages.fm_link_invalid);
                        return true;
                    }
                    manager.addLink(currentPath, {
                        name: n,
                        url: u
                    }, refresh);
                    Feedback.send("LINK_CREATED");
                },
                keys: [13]
            });
            var m = UI.dialog.customModal(content, {
                buttons: buttons
            });
            UI.openCustomModal(m);
        };
        var addNewPadHandlers = function ($block, isInRoot) {
            // Handlers
            if (isInRoot) {
                var onCreated = function (err, info) {
                    if (err) {
                        if (err === E_OVER_LIMIT) {
                            var content = h('span', UIElements.fixInlineBRs(Messages.pinLimitDrive));
                            return void UI.alert(content);
                        }
                        return void UI.alert(Messages.fm_error_cantPin);
                    }
                    APP.newFolder = info.newPath;
                    refresh();
                };
                $block.find('a.cp-app-drive-new-folder, li.cp-app-drive-new-folder')
                    .click(function () {
                    manager.addFolder(currentPath, null, onCreated);
                });
                if (!APP.disableSF && !manager.isInSharedFolder(currentPath)) {
                    $block.find('a.cp-app-drive-new-shared-folder, li.cp-app-drive-new-shared-folder')
                        .click(function () {
                        addSharedFolderModal(function (obj) {
                            if (!obj) { return; }
                            manager.addSharedFolder(currentPath, obj, refresh);
                        });
                    });
                }
                $block.find('a.cp-app-drive-new-fileupload, li.cp-app-drive-new-fileupload').click(showUploadFilesModal);
                $block.find('a.cp-app-drive-new-folderupload, li.cp-app-drive-new-folderupload').click(showUploadFolderModal);
                $block.find('a.cp-app-drive-new-link, li.cp-app-drive-new-link').click(showLinkModal);
            }
            $block.find('a.cp-app-drive-new-doc, li.cp-app-drive-new-doc')
                .on('click auxclick', function (e) {
                e.preventDefault();
                var type = $(this).attr('data-type') || 'pad';
                var path = manager.isPathIn(currentPath, [TRASH]) ? '' : currentPath;
                openIn(type, path, APP.team);
            });
        };
        var getNewPadOptions = function (isInRoot) {
            var options = [];
            if (isInRoot) {
                options.push({
                    class: 'cp-app-drive-new-folder',
                    icon: $folderIcon.clone()[0],
                    name: Messages.fm_folder,
                });
                if (!APP.disableSF && !manager.isInSharedFolder(currentPath)) {
                    options.push({
                        class: 'cp-app-drive-new-shared-folder',
                        icon: $sharedFolderIcon.clone()[0],
                        name: Messages.fm_sharedFolder,
                    });
                }
                options.push({ separator: true });
                options.push({
                    class: 'cp-app-drive-new-fileupload',
                    icon: getIcon('fileupload')[0],
                    name: Messages.uploadButton,
                });
                if (APP.allowFolderUpload) {
                    options.push({
                        class: 'cp-app-drive-new-folderupload',
                        icon: getIcon('folderupload')[0],
                        name: Messages.uploadFolderButton,
                    });
                }
                options.push({ separator: true });
                options.push({
                    class: 'cp-app-drive-new-link',
                    icon: getIcon('link')[0],
                    name: Messages.fm_link_new,
                });
                options.push({ separator: true });
            }
            getNewPadTypes().forEach(function (type) {
                var typeClass = 'cp-app-drive-new-doc';

                var premium = common.checkRestrictedApp(type);
                if (premium < 0) {
                    typeClass += ' cp-app-hidden cp-app-disabled';
                } else if (premium === 0) {
                    typeClass += ' cp-app-disabled';
                }

                options.push({
                    class: typeClass,
                    type: type,
                    icon: getIcon(type)[0],
                    name: Messages.type[type],
                });
            });

            if (APP.store[FILTER_BY]) {
                var typeFilter = APP.store[FILTER_BY];
                options = options.filter((obj) => {
                    if (obj.separator) { return false; }

                    if (typeFilter === 'link') {
                        return obj.class.includes('cp-app-drive-new-link');
                    }
                    if (typeFilter === 'file') {
                        return obj.class.includes('cp-app-drive-new-fileupload');
                    }
                    if (getNewPadTypes().indexOf(typeFilter) !== -1) {
                        return typeFilter === obj.type;
                    }
                });
            }

            return options;
        };
        var createNewButton = function (isInRoot, $container) {
            if (!APP.editable) { return; }
            if (!APP.loggedIn) { return; } // Anonymous users can use the + menu in the toolbar

            if (!manager.isPathIn(currentPath, [ROOT, 'hrefArray'])) { return; }

            // Create dropdown
            var options = getNewPadOptions(isInRoot).map(function (obj) {
                if (obj.separator) { return { tag: 'hr' }; }
                var newObj = {
                    tag: 'a',
                    attributes: { 'class': obj.class },
                    content: [ obj.icon, obj.name ]
                };
                if (obj.type) {
                    newObj.attributes['data-type'] = obj.type;
                    newObj.attributes['href'] = APP.origin + Hash.hashToHref('', obj.type);
                }
                return newObj;
            });
            var dropdownConfig = {
                buttonContent: [
                    h('i.fa.fa-plus'),
                    h('span.cp-button-name', Messages.fm_newButton),
                ],
                buttonCls: 'cp-toolbar-dropdown-nowrap',
                options: options,
                feedback: 'DRIVE_NEWPAD_LOCALFOLDER',
                common: common
            };
            var $block = UIElements.createDropdown(dropdownConfig);

            // Custom style:
            $block.find('button').addClass('cp-app-drive-toolbar-new');

            addNewPadHandlers($block, isInRoot);

            $container.append($block);
        };

        var createFilterButton = function (isTemplate, $container) {
            if (!APP.loggedIn) { return; }

            // Create dropdown
            var options = [];
            if (APP.store[FILTER_BY]) {
                options.push({
                    tag: 'a',
                    attributes: {
                        'class': 'cp-app-drive-rm-filter',
                    },
                    content: [
                        h('i.fa.fa-times'),
                        Messages.fm_rmFilter,
                    ],
                });
                options.push({tag: 'hr'});
            }
            getNewPadTypes().forEach(function (type) {
                var attributes = {
                    'class': 'cp-app-drive-filter-doc',
                    'data-type': type,
                    'href': '#'
                };

                var premium = common.checkRestrictedApp(type);
                if (premium < 0) {
                    attributes.class += ' cp-app-hidden cp-app-disabled';
                } else if (premium === 0) {
                    attributes.class += ' cp-app-disabled';
                }

                options.push({
                    tag: 'a',
                    attributes: attributes,
                    content: [
                        getIcon(type)[0],
                        Messages.type[type],
                    ],
                });
            });
            if (!isTemplate) {
                options.push({tag: 'hr'});
                options.push({
                    tag: 'a',
                    attributes: {
                        'class': 'cp-app-drive-filter-doc',
                        'data-type': 'link'
                    },
                    content: [
                        getIcon('link')[0],
                        Messages.fm_link_type,
                    ],
                });
                options.push({
                    tag: 'a',
                    attributes: {
                        'class': 'cp-app-drive-filter-doc',
                        'data-type': 'file',
                        'href': '#'
                    },
                    content: [
                        getIcon('file')[0],
                        Messages.type['file'],
                    ],
                });
            }
            var dropdownConfig = {
                buttonContent: [
                    h('i.fa.fa-filter'),
                    h('span.cp-button-name', Messages.fm_filterBy),
                ],
                buttonCls: 'cp-toolbar-dropdown-nowrap',
                options: options,
                feedback: 'DRIVE_FILTERBY',
                common: common
            };
            if (APP.store[FILTER_BY]) {
                var type = APP.store[FILTER_BY];
                var message = type === 'link' ? Messages.fm_link_type : Messages.type[type];
                dropdownConfig.buttonContent.push(
                    h('span.cp-button-name', ':'),
                    getIcon(type)[0],
                    h('span.cp-button-name', message)
                );
            }
            var $block = UIElements.createDropdown(dropdownConfig);

            // Add style
            if (APP.store[FILTER_BY]) {
                $block.find('button').addClass('cp-toolbar-button-active');
            }

            // Add handlers
            if (APP.store[FILTER_BY]) {
                $block.find('a.cp-app-drive-rm-filter')
                .click(function () {
                    APP.store[FILTER_BY] = undefined;
                    APP.displayDirectory(currentPath);
                });
            }
            $block.find('a.cp-app-drive-filter-doc')
            .click(function () {
                var type = $(this).attr('data-type') || 'invalid-filter';
                APP.store[FILTER_BY] = type;
                APP.displayDirectory([FILTER, type, currentPath]);
            });

            $container.append($block);
        };

        var SORT_FOLDER_DESC = 'sortFoldersDesc';
        var SORT_FILE_BY = 'sortFilesBy';
        var SORT_FILE_DESC = 'sortFilesDesc';

        var getSortFileDesc = function () {
            return APP.store[SORT_FILE_DESC]+"" === "true";
        };
        var getSortFolderDesc = function () {
            return APP.store[SORT_FOLDER_DESC]+"" === "true";
        };

        var onSortByClick = function () {
            var $span = $(this);
            var value;
            if ($span.hasClass('cp-app-drive-sort-foldername')) {
                value = getSortFolderDesc();
                APP.store[SORT_FOLDER_DESC] = value ? false : true;
                localStore.put(SORT_FOLDER_DESC, value ? false : true);
                refresh();
                return;
            }
            value = APP.store[SORT_FILE_BY];
            var descValue = getSortFileDesc();
            if ($span.hasClass('cp-app-drive-sort-filename')) {
                if (value === '') {
                    descValue = descValue ? false : true;
                } else {
                    descValue = false;
                    value = '';
                }
            } else {
                ['cp-app-drive-element-type',
                 'cp-app-drive-element-atime', 'cp-app-drive-element-ctime'].some(function (c) {
                    if ($span.hasClass(c)) {
                        var nValue = c.replace(/cp-app-drive-element-/, '');
                        if (value === nValue) { descValue = descValue ? false : true; }
                        else {
                            // atime and ctime should be ordered in a desc order at the first click
                            value = nValue;
                            descValue = value !== 'title';
                        }
                        return true;
                    }
                });
            }
            APP.store[SORT_FILE_BY] = value;
            APP.store[SORT_FILE_DESC] = descValue;
            localStore.put(SORT_FILE_BY, value);
            localStore.put(SORT_FILE_DESC, descValue);
            refresh();
        };

        var addFolderSortIcon = function ($list) {
            var $icon = $sortAscIcon.clone();
            if (getSortFolderDesc()) {
                $icon = $sortDescIcon.clone();
            }
            if (typeof(APP.store[SORT_FOLDER_DESC]) !== "undefined") {
                $list.find('.cp-app-drive-sort-foldername').addClass('cp-app-drive-sort-active').prepend($icon);
            }
        };
        var getSortDropdown = function () {
            var $fhSort = $(h('span.cp-dropdown-container.cp-app-drive-element-sort.cp-app-drive-sort-clickable'));
            var options = [{
                tag: 'a',
                attributes: {'class': 'cp-app-drive-element-type'},
                content: [
                    h('i.fa.fa-minus'),
                    Messages.fm_type,
                ],
            },{
                tag: 'a',
                attributes: {'class': 'cp-app-drive-element-atime'},
                content: [
                    h('i.fa.fa-minus'),
                    Messages.fm_lastAccess,
                ],
            },{
                tag: 'a',
                attributes: {'class': 'cp-app-drive-element-ctime'},
                content: [
                    h('i.fa.fa-minus'),
                    Messages.fm_creation,
                ],
            }];
            var dropdownConfig = {
                text: '', // Button initial text
                options: options, // Entries displayed in the menu
                container: $fhSort,
                left: true,
                noscroll: true,
                common: common
            };
            var $sortBlock = UIElements.createDropdown(dropdownConfig);
            $sortBlock.find('button').append(h('span.fa.fa-sort-amount-desc')).append(h('span', Messages.fm_sort));
            $sortBlock.on('click', 'a', onSortByClick);
            return $fhSort;
        };
        var getFolderListHeader = function (clickable, small) {
            var $fohElement = $('<li>', {
                'class': 'cp-app-drive-element-header cp-app-drive-element-list'
            });
            var clickCls = clickable ? 'cp-app-drive-sort-clickable ' : '';
            var onClick = clickable ? onSortByClick : function () {};
            //var $fohElement = $('<span>', {'class': 'element'}).appendTo($folderHeader);
            var $fhIcon = $('<span>', {'class': 'cp-app-drive-content-icon'});
            var $name = $('<span>', {
                'class': 'cp-app-drive-element-name cp-app-drive-sort-foldername ' + clickCls
            }).text(Messages.fm_folderName).click(onClick);

            var $state = $('<span>', {'class': 'cp-app-drive-element-state'});
            var $subfolders, $files;
            if (!small) {
                $subfolders = $('<span>', {
                    'class': 'cp-app-drive-element-folders cp-app-drive-element-list'
                }).text(Messages.fm_numberOfFolders);
                $files = $('<span>', {
                    'class': 'cp-app-drive-element-files cp-app-drive-element-list'
                }).text(Messages.fm_numberOfFiles);
            }
            var $filler = $('<span>', {
                'class': 'cp-app-drive-element-filler cp-app-drive-element-list'
            });
            $fohElement.append($fhIcon).append($name).append($state)
                        .append($subfolders).append($files).append($filler);
            if (clickable) { addFolderSortIcon($fohElement); }
            return $fohElement;
        };
        var addFileSortIcon = function ($list) {
            var $icon = $sortAscIcon.clone();
            if (getSortFileDesc()) {
                $icon = $sortDescIcon.clone();
            }
            var classSorted;
            if (APP.store[SORT_FILE_BY] === '') { classSorted = 'cp-app-drive-sort-filename'; }
            else if (APP.store[SORT_FILE_BY]) { classSorted = 'cp-app-drive-element-' + APP.store[SORT_FILE_BY]; }
            if (classSorted) {
                $list.find('.' + classSorted).addClass('cp-app-drive-sort-active').prepend($icon).find('i').hide();
            }
        };
        var getFileListHeader = function (clickable) {
            var $fihElement = $('<li>', {
                'class': 'cp-app-drive-element-header cp-app-drive-element-list'
            });
            var clickCls = clickable ? 'cp-app-drive-sort-clickable ' : '';
            var onClick = clickable ? onSortByClick : function () {};
            //var $fihElement = $('<span>', {'class': 'element'}).appendTo($fileHeader);
            var $fhIcon = $('<span>', {'class': 'cp-app-drive-content-icon'});
            var $fhName = $('<span>', {
                'class': 'cp-app-drive-element-name cp-app-drive-sort-filename ' + clickCls
            }).text(Messages.fm_fileName).click(onClick);
            var $fhSort = clickable ? getSortDropdown() : undefined;

            var $fhState = $('<span>', {'class': 'cp-app-drive-element-state'});
            var $fhType = $('<span>', {
                'class': 'cp-app-drive-element-type cp-app-drive-element-list ' + clickCls
            }).text(Messages.fm_type).click(onClick);
            var $fhAdate = $('<span>', {
                'class': 'cp-app-drive-element-atime cp-app-drive-element-list ' + clickCls
            }).text(Messages.fm_lastAccess).click(onClick);
            var $fhCdate = $('<span>', {
                'class': 'cp-app-drive-element-ctime cp-app-drive-element-list ' + clickCls
            }).text(Messages.fm_creation).click(onClick);
            // If displayTitle is false, it means the "name" is the title, so do not display the "name" header
            $fihElement.append($fhIcon).append($fhName).append($fhSort).append($fhState).append($fhType);
            $fihElement.append($fhAdate).append($fhCdate);
            if (clickable) { addFileSortIcon($fihElement); }
            return $fihElement;
        };

        var sortElements = function (folder, path, oldkeys, prop, asc, useId) {
            var root = path && manager.find(path);
            if (path[0] === SHARED_FOLDER) {
                path = path.slice(1);
                root = Util.find(folders[APP.newSharedFolder], path);
            }
            var test = folder ? manager.isFolder : manager.isFile;
            var keys = oldkeys.filter(function (e) {
                return useId ? test(e) : (path && test(root[e]));
            });
            if (keys.length < 2) { return keys; }
            var mult = asc ? 1 : -1;
            var getProp = function (_el) {
                var el = useId ? _el : root[_el];
                var sfId = (el && el.root && el.key) ? el.root[el.key] : el;
                if (folder && el && manager.isSharedFolder(sfId)) {
                    var sfData = manager.getSharedFolderData(sfId);
                    var title = sfData.title || sfData.lastTitle || el;
                    return String(title).toLowerCase();
                } else if (folder) {
                    return String((el && el.key) || _el).toLowerCase();
                }
                var data = manager.getFileData(el);
                if (!data) { return ''; }
                if (prop === 'type') {
                    var hrefData = Hash.parsePadUrl(data.href || data.roHref);
                    return hrefData.type;
                }
                if (prop === 'atime' || prop === 'ctime') {
                    return typeof(data[prop]) === "number" ? data[prop] : new Date(data[prop]);
                }
                return (manager.getTitle(el) || "").toLowerCase();
            };
            var props = {};
            keys.forEach(function (k) {
                var uid = k;
                if (typeof(k) === "object") {
                    uid = k.uid = Util.uid();
                }
                props[uid] = getProp(k);
            });
            keys.sort(function(a, b) {
                var _a = props[(a && a.uid) || a];
                var _b = props[(b && b.uid) || b];
                if (_a < _b) { return mult * -1; }
                if (_b < _a) { return mult; }
                return 0;
            });
            return keys;
        };
        var sortTrashElements = function (folder, oldkeys, prop, asc) {
            var test = folder ? manager.isFolder : manager.isFile;
            var keys = oldkeys.filter(function (e) {
                return test(e.element);
            });
            if (keys.length < 2) { return keys; }
            var mult = asc ? 1 : -1;
            var getProp = function (el, prop) {
                if (prop && !folder) {
                    var element = el.element;
                    var e = manager.getFileData(element);
                    if (!e) {
                        e = {
                            href : el,
                            title : Messages.fm_noname,
                            atime : 0,
                            ctime : 0
                        };
                    }
                    if (prop === 'type') {
                        var hrefData = Hash.parsePadUrl(e.href || e.roHref);
                        return hrefData.type;
                    }
                    if (prop === 'atime' || prop === 'ctime') {
                        return new Date(e[prop]);
                    }
                }
                return (el.name || "").toLowerCase();
            };
            keys.sort(function(a, b) {
                if (getProp(a, prop) < getProp(b, prop)) { return mult * -1; }
                if (getProp(a, prop) > getProp(b, prop)) { return mult * 1; }
                return 0;
            });
            return keys;
        };

        var filterPads = function (files, type, path, useId) {
            var root = path && manager.find(path);

            return files
                .filter(function (e) {
                    return useId ? manager.isFile(e) : (path && manager.isFile(root[e]));
                })
                .filter(function (e) {
                    var id = useId ? e : root[e];
                    var data = manager.getFileData(id);
                    if (type === 'link') { return data.static; }
                    var href = data.href || data.roHref;
                    return href ? (href.split('/')[1] === type) : true;
                    // if types are unreachable, display files to avoid misleading the user
                });
        };

        // Create the ghost icon to add pads/folders
        var createNewPadIcons = function ($block, isInRoot) {
            var $container = $('<div>');
            getNewPadOptions(isInRoot).forEach(function (obj) {
                if (obj.separator) { return; }

                var $element = $('<li>', {
                    'class': obj.class + ' cp-app-drive-element-row ' +
                             'cp-app-drive-element-grid'
                }).prepend(obj.icon).appendTo($container);
                $element.append($('<span>', { 'class': 'cp-app-drive-new-name' })
                    .text(obj.name));

                if (obj.type) {
                    $element.attr('data-type', obj.type);
                }
            });

            $container.find('.cp-app-drive-element-row').click(function () {
                $block.hide();
            });
            return $container;
        };
        var createGhostIcon = function ($list) {
            if (APP.$content.data('readOnlyFolder') || !APP.editable) { return; }
            var isInRoot = currentPath[0] === ROOT;
            var $element = $('<li>', {
                'class': 'cp-app-drive-element-row cp-app-drive-new-ghost'
            }).prepend($addIcon.clone()).appendTo($list);
            $element.append($('<span>', {'class': 'cp-app-drive-element-name'})
                .text(Messages.fm_newButton));
            $element.click(function () {
                var modal = UI.createModal({
                    id: 'cp-app-drive-new-ghost-dialog',
                    $body: $('body')
                });
                var $modal = modal.$modal;
                var $title = $(h('h3', [ h('i.fa.fa-plus'), ' ', Messages.fm_newButton ]));
                var $description = $('<p>').text(Messages.fm_newButtonTitle);
                $modal.find('.cp-modal').append($title);
                $modal.find('.cp-modal').append($description);
                var $content = createNewPadIcons($modal, isInRoot);
                $modal.find('.cp-modal').append($content);
                window.setTimeout(function () { modal.show(); });
                addNewPadHandlers($modal, isInRoot);
            });
        };

        // Drive content toolbar
        var checkCollapseButton = function () {
            APP.$collapseButton.removeClass('cp-toolbar-button-active');
            if (APP.$tree.is(':visible')) {
                APP.$collapseButton.addClass('cp-toolbar-button-active');
            }
        };
        var collapseTreeButton = function () {
            APP.$collapseButton = APP.$collapseButton || common.createButton('', true, {
                text: Messages.drive_treeButton,
                name: 'files',
                icon: 'fa-hdd-o',
                drawer: false,
            });
            checkCollapseButton();
            APP.toolbar.$bottomL.append(APP.$collapseButton);
            APP.$collapseButton.off('click').on('click', function () {
                APP.$tree.toggle();
                APP.$splitter.toggle(APP.$tree.is(':visible'));
                checkCollapseButton();
            });
        };
        var createToolbar = function () {
            var $toolbar = APP.toolbar.$bottom;
            APP.toolbar.$bottomL.html('');
            APP.toolbar.$bottomR.html('');
            if (APP.histConfig && (APP.loggedIn || !APP.newSharedFolder)) {
                // ANON_SHARED_FOLDER
                var $hist = common.createButton('history', true, {histConfig: APP.histConfig});
                APP.toolbar.$bottomR.append($hist);
            }
            if (APP.$burnThisDrive) {
                APP.toolbar.$bottomR.append(APP.$burnThisDrive);
            }
            // this button is not useful for unregistered users who do not have a tree worth looking at
            if (APP.loggedIn) { collapseTreeButton(); }
            return $toolbar;
        };

        // Unsorted element are represented by "href" in an array: they don't have a filename
        // and they don't hav a hierarchical structure (folder/subfolders)
        var displayHrefArray = function ($container, rootName, draggable, typeFilter) {
            var unsorted = files[rootName];
            if (unsorted.length) {
                var $fileHeader = getFileListHeader(true);
                $container.append($fileHeader);
            }
            var keys = unsorted;
            var sortBy = APP.store[SORT_FILE_BY];
            sortBy = sortBy === "" ? sortBy = 'name' : sortBy;
            var sortedFiles = sortElements(false, [rootName], keys, sortBy, !getSortFileDesc(), true);
            sortedFiles = typeFilter ? filterPads(sortedFiles, typeFilter, false, true) : sortedFiles;
            sortedFiles.forEach(function (id) {
                var file = manager.getFileData(id);
                if (!file) {
                    //debug("Unsorted or template returns an element not present in filesData: ", href);
                    file = { title: Messages.fm_noname };
                    //return;
                }
                var idx = files[rootName].indexOf(id);
                var $icon = getFileIcon(id);
                var ro = manager.isReadOnlyFile(id);
                // ro undefined mens it's an old hash which doesn't support read-only
                var roClass = typeof(ro) === 'undefined' ? ' cp-app-drive-element-noreadonly' :
                                ro ? ' cp-app-drive-element-readonly' : '';
                var $element = $('<li>', {
                    'class': 'cp-app-drive-element cp-app-drive-element-file cp-app-drive-element-row' + roClass,
                    draggable: draggable
                });

                var path = [rootName, idx];
                $element.data('path', path);
                if (isElementSelected($element)) {
                    selectElement($element);
                }
                $element.prepend($icon).dblclick(function () {
                    openFile(id);
                });
                addFileData(id, $element);
                $element.click(function(e) {
                    e.stopPropagation();
                    onElementClick(e, $element);
                });
                $element.contextmenu(openContextMenu('default'));
                $element.data('context', 'default');
                if (draggable) {
                    addDragAndDropHandlers($element, path, false, false);
                }
                $container.append($element);
            });
            createGhostIcon($container);
        };

        var displayAllFiles = function ($container) {
            if (AppConfig.disableAnonymousStore && !APP.loggedIn) {
                $container.append(Messages.anonymousStoreDisabled);
                return;
            }
            var allfiles = files[FILES_DATA];
            if (Object.keys(allfiles || {}).length === 0) {
                createGhostIcon($container);
                return;
            }
            var $fileHeader = getFileListHeader(true);
            $container.append($fileHeader);
            var keys = manager.getFiles([FILES_DATA]);
            var sortedFiles = sortElements(false, [FILES_DATA], keys, APP.store[SORT_FILE_BY], !getSortFileDesc(), true);
            sortedFiles.forEach(function (id) {
                var $icon = getFileIcon(id);
                var ro = manager.isReadOnlyFile(id);
                // ro undefined maens it's an old hash which doesn't support read-only
                var roClass = typeof(ro) === 'undefined' ? ' cp-app-drive-element-noreadonly' :
                    ro ? ' cp-app-drive-element-readonly' : '';
                var $element = $('<li>', {
                    'class': 'cp-app-drive-element cp-app-drive-element-row' + roClass
                });
                $element.prepend($icon).dblclick(function () {
                    openFile(id);
                });
                addFileData(id, $element);
                $element.data('path', [FILES_DATA, id]);
                $element.data('element', id);
                $element.click(function(e) {
                    e.stopPropagation();
                    onElementClick(e, $element);
                });
                $element.contextmenu(openContextMenu('default'));
                $element.data('context', 'default');
                $container.append($element);
            });
            createGhostIcon($container);
        };

        var displayTrashRoot = function ($list, $folderHeader, $fileHeader, typeFilter) {
            var filesList = [];
            var root = files[TRASH];
            var isEmpty = true;

            // Elements in the trash are JS arrays (several elements can have the same name)
            Object.keys(root).forEach(function (key) {
                if (!Array.isArray(root[key])) {
                    logError("Trash element has a wrong type", root[key]);
                    return;
                }
                root[key].forEach(function (el, idx) {
                    if (!manager.isFile(el.element) && !manager.isFolder(el.element)) { return; }
                    var spath = [key, idx, 'element'];
                    filesList.push({
                        element: el.element,
                        spath: spath,
                        name: key
                    });
                });
                isEmpty = false;
            });

            var sortedFolders = typeFilter ? [] : sortTrashElements(true, filesList, null, !getSortFolderDesc());
            var sortedFiles = sortTrashElements(false, filesList, APP.store[SORT_FILE_BY], !getSortFileDesc);

            if (typeFilter) {
                var ids = sortedFiles.map(function (obj) { return obj.element; });
                var idsFilter = filterPads(ids, typeFilter, false, true);
                sortedFiles = sortedFiles.filter(function (obj) {
                    return (idsFilter.indexOf(obj.element) !== -1);
                });
                // prevent trash emptying while filter is active
                isEmpty = true;
            }

            if (!isEmpty) {
                var $empty = createEmptyTrashButton();
                $content.append($empty);
            }

            if (!typeFilter && manager.hasSubfolder(root, true)) { $list.append($folderHeader); }
            sortedFolders.forEach(function (f) {
                var $element = createElement([TRASH], f.spath, root, true);
                $list.append($element);
            });
            if (manager.hasFile(root, true)) { $list.append($fileHeader); }
            sortedFiles.forEach(function (f) {
                var $element = createElement([TRASH], f.spath, root, false);
                $list.append($element);
            });
        };

        APP.Search = {};
        var displaySearch = function ($list, value) {
            var search = APP.Search;
            var $div = $('<div>', {'id': 'cp-app-drive-search', 'class': 'cp-unselectable'});

            $searchIcon.clone().appendTo($div);

            var $spinnerContainer = $(h('div.cp-app-drive-search-spinner'));
            var spinner = UI.makeSpinner($spinnerContainer);
            var searching = true;
            var $input = APP.Search.$input = $('<input>', {
                id: 'cp-app-drive-search-input',
                placeholder: Messages.fm_searchName,
                type: 'text',
                draggable: false,
                tabindex: 1,
            }).keyup(function (e) {
                if (searching) {
                    e.preventDefault();
                    e.stopPropagation();
                    return;
                }
                var currentValue = $input.val().trim();
                if (search.to) { window.clearTimeout(search.to); }
                if (e.which === 13) {
                    spinner.spin();
                    var newLocation = [SEARCH, $input.val()];
                    search.cursor = $input[0].selectionStart;
                    if (!manager.comparePath(newLocation, currentPath.slice())) {
                        searching = true;
                        APP.displayDirectory(newLocation);
                    }
                    return;
                }
                if (e.which === 27) {
                    $input.val('');
                    search.cursor = 0;
                    searching = true;
                    APP.displayDirectory([SEARCH]);
                    return;
                }

                if (currentValue === "") {
                    search.cursor = 0;
                    APP.displayDirectory([SEARCH]);
                    return;
                }

                if (currentValue.length < 2) { return; } // Don't autosearch 1 character
                search.to = window.setTimeout(function () {
                    var newLocation = [SEARCH, $input.val()];
                    search.cursor = $input[0].selectionStart;
                    if (currentValue === search.value) { return; }
                    if (!manager.comparePath(newLocation, currentPath.slice())) {
                        searching = true;
                        APP.displayDirectory(newLocation);
                    }
                }, 500);
            }).on('click mousedown mouseup', function (e) {
                e.stopPropagation();
            }).val(value || '').appendTo($div);
            $input[0].selectionStart = search.cursor || 0;
            $input[0].selectionEnd = search.cursor || 0;

            var cancel = h('span.fa.fa-times.cp-app-drive-search-cancel', {title:Messages.cancel});
            cancel.addEventListener('click', function () {
                $input.val('');
                search.cursor = 0;
                APP.displayDirectory([SEARCH]);
            });
            $div.append(cancel);

            $list.append($div);
            $spinnerContainer.appendTo($list);
            setTimeout(function () {
                $input.focus();
            });

            if (typeof(value) === "string" && value.trim()) {
                spinner.spin();
            } else {
                searching = false;
                return;
            }

            setTimeout(function () {
                //$list.closest('#cp-app-drive-content-folder').addClass('cp-app-drive-content-list');
                var filesList = manager.search(value);
                if (!filesList.length) {
                    $list.append(h('div.cp-app-drive-search-noresult', Messages.fm_noResult));
                    spinner.hide();
                    searching = false;
                    return;
                }
                var sortable = {};
                var sortableFolders = [];
                filesList.forEach(function (r) {
                    // if r.id === null, then it's a folder, not a file
                    r.paths.forEach(function (path) {
                        if (!r.inSharedFolder &&
                            APP.hideDuplicateOwned && manager.isDuplicateOwned(path)) { return; }
                        var _path = path.slice();
                        var key = path.pop();
                        var root = manager.find(path);
                        var obj = {
                            path: path,
                            _path: _path,
                            key: key,
                            root: root,
                            data: r.data
                        };
                        if (manager.isFolder(root[key])) {
                            sortableFolders.push(obj);
                            return;
                        }
                        sortable[root[key]] = obj;
                    });
                });
                var _folders = sortElements(true, [ROOT], sortableFolders, null, !getSortFolderDesc(), true);
                var sortableKeys = Object.keys(sortable).map(Number);
                var _files = sortElements(false, [ROOT], sortableKeys, APP.store[SORT_FILE_BY], !getSortFileDesc(), true);

                var addEl = function (obj, folder) {
                    var $element = createElement(obj.path, obj.key, obj.root, folder);
                    $element.addClass('cp-app-drive-element-notrash cp-app-drive-search-result');
                    $element.off('contextmenu');
                    $element.contextmenu(openContextMenu('default'));
                    $element.data('context', 'default');
                    if (folder) {
                        $element.find('.cp-app-drive-element-list').css({
                            visibility: 'hidden'
                        }).text('');
                    }
                    if (manager.isPathIn(obj._path, ['hrefArray'])) {
                        obj._path.pop();
                        obj._path.push(obj.data.title);
                    }
                    var $path = $('<span>', {
                        'class': 'cp-app-drive-search-path'
                    }).appendTo($element.find('.cp-app-drive-element-name'));
                    createTitle($path, obj._path);

                    $list.append($element);
                };
                if (_folders.length) { getFolderListHeader(true, true).appendTo($list); }
                _folders.forEach(function (el) {
                    var obj = el;
                    addEl(obj, true);
                });
                if (_files.length) { getFileListHeader(true).appendTo($list); }
                _files.forEach(function (el) {
                    var obj = sortable[el];
                    addEl(obj, false);
                });
                setTimeout(collapseDrivePath);
                spinner.hide();
                searching = false;
            });
        };

        var displayRecent = function ($list, typeFilter) {
            var filesList = manager.getRecentPads();
            var limit = 20;

            var now = new Date();
            var last1 = new Date(now);
            last1.setDate(last1.getDate()-1);
            var last7 = new Date(now);
            last7.setDate(last7.getDate()-7);
            var last28 = new Date(now);
            last28.setDate(last28.getDate()-28);

            var header7, header28, headerOld;
            var i = 0;
            var channels = [];

            if (typeFilter) {
                var ids = filesList.map(function (arr) { return arr[0]; });
                var idsFilter = filterPads(ids, typeFilter, false, true);
                filesList = filesList.filter(function (arr) {
                    return (idsFilter.indexOf(arr[0]) !== -1);
                });
            }

            var $fileHeader = getFileListHeader(false);
            $list.append($fileHeader);
            $list.append(h('li.cp-app-drive-element-separator', h('span', Messages.drive_active1Day)));
            filesList.some(function (arr) {
                var id = arr[0];
                var file = arr[1];
                if (!file || !file.atime) { return; }

                if (file.atime <= last28 && i >= limit) {
                    return true;
                }

                var paths = manager.findFile(id);
                if (!paths.length) { return; }
                var path = paths[0];
                if (manager.isPathIn(path, [TRASH])) { return; }

                if (!file.channel) { file.channel = id; }
                if (channels.indexOf(file.channel) !== -1) { return; }
                channels.push(file.channel);

                if (!header7 && file.atime < last1) {
                    $list.append(h('li.cp-app-drive-element-separator', h('span', Messages.drive_active7Days)));
                    header7 = true;
                }
                if (!header28 && file.atime < last7) {
                    $list.append(h('li.cp-app-drive-element-separator', h('span', Messages.drive_active28Days)));
                    header28 = true;
                }
                if (!headerOld && file.atime < last28) {
                    $list.append(h('li.cp-app-drive-element-separator', h('span', Messages.drive_activeOld)));
                    headerOld = true;
                }

                // Display the pad
                /*
                var $icon = getFileIcon(id);
                var ro = manager.isReadOnlyFile(id);
                // ro undefined means it's an old hash which doesn't support read-only
                var roClass = typeof(ro) === 'undefined' ? ' cp-app-drive-element-noreadonly' :
                                ro ? ' cp-app-drive-element-readonly' : '';
                var $element = $('<li>', {
                    'class': 'cp-app-drive-element cp-app-drive-element-notrash cp-app-drive-element-file cp-app-drive-element-row' + roClass,
                });*/
                var parentPath = path.slice();
                var key = parentPath.pop();
                var root = manager.find(parentPath);
                var $element = createElement(parentPath, key, root);
                $element.off('contextmenu').contextmenu(openContextMenu('default'));
                $element.data('context', 'default');
                $list.append($element);
                i++;
            });
        };

        // Owned pads category
        var displayOwned = function ($container) {
            var list = manager.getOwnedPads();
            if (list.length === 0) { return; }
            var $fileHeader = getFileListHeader(true);
            $container.append($fileHeader);
            var sortedFiles = sortElements(false, false, list, APP.store[SORT_FILE_BY], !getSortFileDesc(), true);
            sortedFiles.forEach(function (id) {
                var paths = manager.findFile(id);
                if (!paths.length) { return; }
                var path = paths[0];
                var $icon = getFileIcon(id);
                var ro = manager.isReadOnlyFile(id);
                // ro undefined maens it's an old hash which doesn't support read-only
                var roClass = typeof(ro) === 'undefined' ? ' cp-app-drive-element-noreadonly' :
                    ro ? ' cp-app-drive-element-readonly' : '';
                var $element = $('<li>', {
                    'class': 'cp-app-drive-element cp-app-drive-element-notrash ' +
                             'cp-app-drive-element-file cp-app-drive-element-row' + roClass
                });
                $element.prepend($icon).dblclick(function () {
                    openFile(id);
                });
                addFileData(id, $element);
                $element.data('path', path);
                $element.data('element', id);
                $element.click(function(e) {
                    e.stopPropagation();
                    onElementClick(e, $element);
                });
                $element.contextmenu(openContextMenu('default'));
                $element.data('context', 'default');
                $container.append($element);
            });
        };

        // Tags category
        var displayTags = function ($container) {
            var list = manager.getTagsList();
            if (Object.keys(list).length === 0) { return; }
            var sortedTags = Object.keys(list);
            sortedTags.sort(function (a, b) {
                return list[b] - list[a];
            });
            var lines = [
                h('tr', [
                    h('th', Messages.fm_tags_name),
                    h('th', Messages.fm_tags_used)
                ])
            ];
            sortedTags.forEach(function (tag) {
                var tagLink = h('a', { href: '#' }, '#' + tag);
                $(tagLink).click(function () {
                    if (displayedCategories.indexOf(SEARCH) !== -1) {
                        APP.displayDirectory([SEARCH, '#' + tag]);
                    }
                });
                lines.push(h('tr', [
                    h('td', tagLink),
                    h('td.cp-app-drive-tags-used', list[tag])
                ]));
            });
            $(h('li.cp-app-drive-tags-list', h('table', lines))).appendTo($container);
        };

        // ANON_SHARED_FOLDER
        // Display a shared folder for anon users (read-only)
        var displaySharedFolder = function ($list) {
            if (currentPath.length === 1) {
                currentPath.push(ROOT);
            }
            var fId = APP.newSharedFolder;
            var data = folders[fId];
            var $folderHeader = getFolderListHeader(true);
            var $fileHeader = getFileListHeader(true);
            var path = currentPath.slice(1);
            var root = Util.find(data, path);

            var realPath = [ROOT, SHARED_FOLDER].concat(path);

            if (manager.hasSubfolder(root)) { $list.append($folderHeader); }
            // display sub directories
            var keys = Object.keys(root);
            var sortedFolders = sortElements(true, realPath, keys, null, !getSortFolderDesc());
            var sortedFiles = sortElements(false, realPath, keys, APP.store[SORT_FILE_BY], !getSortFileDesc());
            sortedFolders.forEach(function (key) {
                if (manager.isFile(root[key])) { return; }
                var $element = createElement(realPath, key, root, true);
                $element.appendTo($list);
            });
            if (manager.hasFile(root)) { $list.append($fileHeader); }
            // display files
            sortedFiles.forEach(function (key) {
                if (manager.isFolder(root[key])) { return; }
                var $element = createElement(realPath, key, root, false);
                if (!$element) { return; }
                $element.appendTo($list);
            });
        };

        // Display the selected directory into the content part (rightside)
        // NOTE: Elements in the trash are not using the same storage structure as the others
        var _displayDirectory = function (path, force) {
            if (APP.closed || (APP.$content && !$.contains(document.documentElement, APP.$content[0]))) { return; }

            APP.hideMenu();

            if (!APP.editable) { debug("Read-only mode"); }
            if (!appStatus.isReady && !force) { return; }

            // Fix path obvious issues
            if (!path || path.length === 0) {
                // Only Trash and Root are available in not-owned files manager
                if (!path || displayedCategories.indexOf(path[0]) === -1) {
                    log(Messages.fm_categoryError);
                }
                if (!APP.loggedIn && APP.newSharedFolder) {
                    // ANON_SHARED_FOLDER
                    path = [SHARED_FOLDER, ROOT];
                } else {
                    path = [ROOT];
                }
            }

            if (APP.loggedIn && path[0] === FILES_DATA) {
                path = [ROOT];
            }

            // Get path data
            appStatus.ready(false);
            currentPath = path;
            var s = $content.scrollTop() || 0;
            $content.html("");
            sel.$selectBox = $('<div>', {'class': 'cp-app-drive-content-select-box'})
                .appendTo($content);

            var typeFilter;
            var isFilter = path[0] === FILTER;
            if (isFilter) {
                if (path.length < 3) { return; }
                typeFilter = path[1];
                path = path[2];
                currentPath = path;
            } else {
                APP.store[FILTER_BY] = undefined;
            }
            var isInRoot = manager.isPathIn(path, [ROOT]);
            var inTrash = manager.isPathIn(path, [TRASH]);
            var isTrashRoot = manager.comparePath(path, [TRASH]);
            var isTemplate = manager.comparePath(path, [TEMPLATE]);
            var isAllFiles = manager.comparePath(path, [FILES_DATA]);
            var isVirtual = virtualCategories.indexOf(path[0]) !== -1;
            var isSearch = path[0] === SEARCH;
            var isRecent = path[0] === RECENT;
            var isOwned = path[0] === OWNED;
            var isTags = path[0] === TAGS;
            // ANON_SHARED_FOLDER
            var isSharedFolder = path[0] === SHARED_FOLDER && APP.newSharedFolder;
            if (isSharedFolder && path.length < 2) {
                path = [SHARED_FOLDER, 'root'];
                currentPath = path;
            }

            // Make sure the path is valid
            var root = isVirtual ? undefined : manager.find(path);
            if (manager.isSharedFolder(root)) {
                // ANON_SHARED_FOLDER
                path.push(manager.user.userObject.ROOT);
                root = manager.find(path);
                if (!root) { return; }
            }
            if (!isVirtual && typeof(root) === "undefined") {
                log(Messages.fm_unknownFolderError);
                debug("Unable to locate the selected directory: ", path);
                if (path.length === 1 && path[0] === ROOT) {
                    // Somehow we can't display ROOT. We should abort now because we'll
                    // end up in an infinite loop
                    return void UI.warn(Messages.fm_error_cantPin); // Internal server error, please reload...
                }
                var parentPath = path.slice();
                parentPath.pop();
                _displayDirectory(parentPath, true);
                return;
            }
            if (!isSearch) { delete APP.Search.oldLocation; }

            // Display the tree and build the content
            APP.resetTree();

            LS.setLastOpenedFolder(path);

            createToolbar(path);

            if (!isSearch) { createTitle($content, path); }
            var $info = createInfoBox(path);

            var $dirContent = $('<div>', {id: FOLDER_CONTENT_ID});
            $dirContent.data('path', path);
            if (!isTags) {
                $dirContent.addClass(getViewModeClass(isSearch));
                if (!isSearch) {
                    createViewModeButton(APP.toolbar.$bottomR);
                }
            }

            var $list = $('<ul>').appendTo($dirContent);

            var sfId = manager.isInSharedFolder(currentPath);

            // Restricted folder? display ROOT instead
            if (sfId && files.restrictedFolders[sfId]) {
                _displayDirectory([ROOT], true);
                return;
            }

            var readOnlyFolder = false;

            // If the shared folder is offline, add the "DISCONNECTED" banner, otherwise
            // use the normal "editable" behavior (based on drive offline or history mode)
            if (sfId && manager.folders[sfId].offline) {
                setEditable(false, false, true);
            } else {
                setEditable(true, false, true);
            }

            if (APP.readOnly && !APP.loggedIn) {
                (function () {
                    // show 'READ-ONLY' when a guest only has view rights
                    if (/\/view\//.test(APP.anonSFHref)) {
            // !common.getMetadataMgr().getPrivateData().canEdit
            // would accomplish the same thing if this breaks
                        $content.prepend($readOnly.clone());
                        return;
                    }
                    // otherwise prompt them to log in or register to take advantage of their edit rights
                    var $banner = $(Pages.setHTML(h('div.cp-app-drive-content-info-box'), Messages.fm_info_sharedFolder));
                    $banner.find('[href="/login/"], [href="/register/"]').click(function (ev) {
                        ev.preventDefault();
                        var page = this.getAttribute('href').replace(/\//g, '');
                        common.setLoginRedirect(page);
                    });
                    $content.prepend($banner);
                }());
            } else if (APP.readOnly) {
                // Read-only drive (team?)
                $content.prepend($readOnly.clone());
            } else if (sfId && folders[sfId] && folders[sfId].readOnly) {
                // If readonly shared folder...
                $content.prepend($readOnly.clone());
                readOnlyFolder = true;
            }
            $content.data('readOnlyFolder', readOnlyFolder);

            if (!readOnlyFolder) {
                createNewButton(isInRoot, APP.toolbar.$bottomL);
            }
            if (!isTags && !isSearch) {
                createFilterButton(isTemplate, APP.toolbar.$bottomL);
            }

            if (APP.mobile()) {
                var $context = $('<button>', {
                    id: 'cp-app-drive-toolbar-context-mobile'
                });
                $context.append($('<span>', {'class': 'fa fa-caret-down'}));
                $context.appendTo(APP.toolbar.$bottomR);
                $context.click(function (e) {
                    e.preventDefault();
                    e.stopPropagation();
                    var $li = findSelectedElements();
                    if ($li.length !== 1) {
                        $li = findDataHolder($tree.find('.cp-toolbar-button-active'));
                    }
                    // Close if already opened
                    if ($('.cp-contextmenu:visible').length) {
                        APP.hideMenu();
                        return;
                    }
                    if (!$li.length) {
                        return void $dirContent.contextmenu();
                    }
                    // Open the menu
                    $li.contextmenu();
                });
            } else {
                var $contextButtons = $('<span>', {'id' : 'cp-app-drive-toolbar-contextbuttons'});
                $contextButtons.appendTo(APP.toolbar.$bottomR);
            }
            updateContextButton();

            var $folderHeader = getFolderListHeader(true);
            var $fileHeader = getFileListHeader(true);

            if (isTemplate) {
                displayHrefArray($list, path[0], true, typeFilter);
            } else if (isAllFiles) {
                displayAllFiles($list);
            } else if (isTrashRoot) {
                displayTrashRoot($list, $folderHeader, $fileHeader, typeFilter);
            } else if (isSearch) {
                displaySearch($list, path[1]);
            } else if (isRecent) {
                displayRecent($list, typeFilter);
            } else if (isOwned) {
                displayOwned($list);
            } else if (isTags) {
                displayTags($list);
            } else if (isSharedFolder) {
                // ANON_SHARED_FOLDER
                displaySharedFolder($list);
            } else {
                if (!inTrash) { $dirContent.contextmenu(openContextMenu('content')); }
                if (!isFilter && manager.hasSubfolder(root)) { $list.append($folderHeader); }
                // display sub directories
                var keys = Object.keys(root);
                var sortedFolders = isFilter ? [] : sortElements(true, path, keys, null, !getSortFolderDesc());
                var sortedFiles = sortElements(false, path, keys, APP.store[SORT_FILE_BY], !getSortFileDesc());
                sortedFiles = isFilter ? filterPads(sortedFiles, typeFilter, path) : sortedFiles;
                sortedFolders.forEach(function (key) {
                    if (manager.isFile(root[key])) { return; }
                    var $element = createElement(path, key, root, true);
                    $element.appendTo($list);
                });
                if (manager.hasFile(root)) { $list.append($fileHeader); }
                // display files
                sortedFiles.forEach(function (key) {
                    if (manager.isFolder(root[key])) { return; }
                    var p = path.slice();
                    p.push(key);
                    if (APP.hideDuplicateOwned && manager.isDuplicateOwned(p)) { return; }
                    var $element = createElement(path, key, root, false);
                    if (!$element) { return; }
                    $element.appendTo($list);
                });

                if (!inTrash) { createGhostIcon($list); }
            }
            $content.append($info).append($dirContent);

            /*var $truncated = $('<span>', {'class': 'cp-app-drive-element-truncated'}).text('...');
            $content.find('.cp-app-drive-element').each(function (idx, el) {
                var $name = $(el).find('.cp-app-drive-element-name');
                if ($name.length === 0) { return; }
                if ($name[0].scrollHeight > $name[0].clientHeight) {
                    var $tr = $truncated.clone();
                    $tr.attr('title', $name.text());
                    $(el).append($tr);
                }
            });*/

            // If the selected element is not visible, scroll to make it visible, otherwise scroll to
            // the previous scroll position
            var $sel = findSelectedElements();
            if ($sel.length) {
                var _top = $sel[0].getBoundingClientRect().top;
                var _topContent = $content[0].getBoundingClientRect().top;
                if ((_topContent + s + $content.height() - 20) < _top) {
                    $sel[0].scrollIntoView();
                } else {
                    $content.scrollTop(s);
                }
            } else {
                $content.scrollTop(s);
            }

            delete APP.convertedFolder;

            appStatus.ready(true);
        };
        var displayDirectory = APP.displayDirectory = function (path, force, cb) {
            cb = cb || function () {};
            if (APP.closed || (APP.$content && !$.contains(document.documentElement, APP.$content[0]))) { return; }
            if (history.isHistoryMode) {
                _displayDirectory(path, force);
                return void cb();
            }
            if (!manager.comparePath(currentPath, path)) {
                removeSelected();
            }
            updateObject(sframeChan, proxy, function () {
                copyObjectValue(files, proxy.drive);
                updateSharedFolders(sframeChan, manager, files, folders, function () {
                    _displayDirectory(path, force);
                    cb();
                });
            });
        };

        var createTreeElement = function (name, $icon, path, draggable, droppable, collapsable, active, isSharedFolder) {
            var $name = $('<span>', { 'class': 'cp-app-drive-element' }).text(name);
            $icon.css("color", isSharedFolder ? getFolderColor(path.slice(0, -1)) : getFolderColor(path));
            var $collapse;
            if (collapsable) {
                $collapse = $expandIcon.clone();
            }
            var $elementRow = $('<span>', {'class': 'cp-app-drive-element-row'}).append($collapse).append($icon).append($name).click(function (e) {
                e.stopPropagation();
                if (isSharedFolder && !manager.folders[isSharedFolder]) {
                    UI.warn(Messages.fm_deletedFolder);
                    return;
                }
                if (files.restrictedFolders[isSharedFolder]) {
                    UI.warn(Messages.fm_restricted);
                    return;
                }
                APP.displayDirectory(path);
            });
            if (files.restrictedFolders[isSharedFolder]) {
                $elementRow.addClass('cp-app-drive-element-restricted');
            }
            if (isSharedFolder) {
                var sfData = manager.getSharedFolderData(isSharedFolder);
                _addOwnership($elementRow, $(), sfData);
            }
            var $element = $('<li>').append($elementRow);
            if (draggable) { $elementRow.attr('draggable', true); }
            if (collapsable) {
                $element.addClass('cp-app-drive-element-collapsed');
                $collapse.click(function(e) {
                    e.stopPropagation();
                    if ($element.hasClass('cp-app-drive-element-collapsed')) {
                        // It is closed, open it
                        $element.removeClass('cp-app-drive-element-collapsed');
                        LS.setFolderOpened(path, true);
                        $collapse.removeClass('fa-plus-square-o');
                        $collapse.addClass('fa-minus-square-o');
                    } else {
                        // Collapse the folder
                        $element.addClass('cp-app-drive-element-collapsed');
                        LS.setFolderOpened(path, false);
                        $collapse.removeClass('fa-minus-square-o');
                        $collapse.addClass('fa-plus-square-o');
                        // Change the current opened folder if it was collapsed
                        if (manager.isSubpath(currentPath, path)) {
                            displayDirectory(path);
                        }
                    }
                });
                if (LS.wasFolderOpened(path) ||
                        (manager.isSubpath(currentPath, path) && path.length < currentPath.length)) {
                    $collapse.click();
                }
            }
            var dataPath = isSharedFolder ? path.slice(0, -1) : path;
            $elementRow.data('path', dataPath);
            addDragAndDropHandlers($elementRow, dataPath, true, droppable);
            if (active) {
                $elementRow.addClass('cp-app-drive-element-active cp-leftside-active');
            }
            return $element;
        };

        var createTree = function ($container, path) {
            var root = manager.find(path);

            var isRoot = manager.comparePath([ROOT], path);
            var rootName = ROOT_NAME;
            if (APP.newSharedFolder && priv.isEmbed && isRoot) {
                var newSFPaths = manager.findFile(Number(APP.newSharedFolder));
                if (newSFPaths.length) {
                    path = newSFPaths[0];
                    path.push(ROOT);
                    root = manager.find(path);
                    rootName = manager.getSharedFolderData(APP.newSharedFolder).title;
                }
            }

            // don't try to display what doesn't exist
            if (!root) { return; }

            // Display the root element in the tree
            if (isRoot) {
                var isRootOpened = manager.comparePath(path.slice(), currentPath);
                var $rootIcon = manager.isFolderEmpty(files[ROOT]) ?
                    (isRootOpened ? $folderOpenedEmptyIcon : $folderEmptyIcon) :
                    (isRootOpened ? $folderOpenedIcon : $folderIcon);
                var $rootElement = createTreeElement(rootName, $rootIcon.clone(), path.slice(), false, true, true, isRootOpened);
                if (!manager.hasSubfolder(root)) {
                    $rootElement.find('.cp-app-drive-icon-expcol').css('visibility', 'hidden');
                }
                $rootElement.addClass('cp-app-drive-tree-root');
                $rootElement.find('>.cp-app-drive-element-row')
                    .contextmenu(openContextMenu('tree'));
                $('<ul>', {'class': 'cp-app-drive-tree-docs'})
                    .append($rootElement).appendTo($container);
                $container = $rootElement;
            } else if (manager.isFolderEmpty(root)) { return; }

            // Display root content
            var $list = $('<ul>').appendTo($container);
            var keys = Object.keys(root).sort(function (a, b) {
                var newA = manager.isSharedFolder(root[a]) ?
                            manager.getSharedFolderData(root[a]).title : a;
                var newB = manager.isSharedFolder(root[b]) ?
                            manager.getSharedFolderData(root[b]).title : b;
                return newA < newB ? -1 :
                        (newA === newB ? 0 : 1);
            });
            keys.forEach(function (key) {
                // Do not display files in the menu
                if (!manager.isFolder(root[key])) { return; }
                var newPath = path.slice();
                newPath.push(key);
                var isSharedFolder = manager.isSharedFolder(root[key]) && root[key];
                var sfId = manager.isInSharedFolder(newPath) || (isSharedFolder && root[key]);
                var $icon, isCurrentFolder, subfolder;
                if (isSharedFolder) {
                    // Fix path
                    newPath.push(manager.user.userObject.ROOT);
                    isCurrentFolder = manager.comparePath(newPath, currentPath);
                    // Subfolders?
                    var newRoot = Util.find(manager, ['folders', sfId, 'proxy', manager.user.userObject.ROOT]) || {};
                    subfolder = manager.hasSubfolder(newRoot);
                    // Fix name
                    var sfData = manager.getSharedFolderData(sfId);
                    key = sfData.title || sfData.lastTitle || Messages.fm_deletedFolder;
                    // Fix icon
                    $icon = isCurrentFolder ? $sharedFolderOpenedIcon : $sharedFolderIcon;
                    isSharedFolder = sfId;
                } else {
                    var isEmpty = manager.isFolderEmpty(root[key]);
                    subfolder = manager.hasSubfolder(root[key]);
                    isCurrentFolder = manager.comparePath(newPath, currentPath);
                    $icon = isEmpty ?
                        (isCurrentFolder ? $folderOpenedEmptyIcon : $folderEmptyIcon) :
                        (isCurrentFolder ? $folderOpenedIcon : $folderIcon);
                }
                var f = folders[sfId];
                var editable = !(f && f.readOnly);
                var $element = createTreeElement(key, $icon.clone(), newPath, true, editable,
                                                subfolder, isCurrentFolder, isSharedFolder);
                $element.appendTo($list);
                $element.find('>.cp-app-drive-element-row').contextmenu(openContextMenu('tree'));
                if (isSharedFolder) {
                    $element.find('>.cp-app-drive-element-row')
                        .addClass('cp-app-drive-element-sharedf');
                }
                if (sfId && !editable) {
                    $element.attr('data-ro', true);
                }
                if (!subfolder) { return; }
                createTree($element, newPath);
            });
        };

        var createTrash = function ($container, path) {
            var $icon = manager.isFolderEmpty(files[TRASH]) ? $trashEmptyIcon.clone() : $trashIcon.clone();
            var isOpened = manager.comparePath(path, currentPath);
            var $trashElement = createTreeElement(TRASH_NAME, $icon, [TRASH], false, true, false, isOpened);
            $trashElement.addClass('cp-app-drive-tree-root');
            $trashElement.find('>.cp-app-drive-element-row')
                         .contextmenu(openContextMenu('trashtree'));
            var $trashList = $('<ul>', { 'class': 'cp-app-drive-tree-category' })
                .append($trashElement);
            $container.append($trashList);
        };

        var categories = {};
        categories[FILES_DATA] = {
            name: FILES_DATA_NAME,
            $icon: $unsortedIcon
        };
        categories[TEMPLATE] = {
            name: TEMPLATE_NAME,
            droppable: true,
            $icon: $templateIcon
        };
        categories[RECENT] = {
            name: RECENT_NAME,
            $icon: $recentIcon
        };
        categories[OWNED] = {
            name: OWNED_NAME,
            $icon: $ownedIcon
        };
        categories[SEARCH] = {
            name: Messages.fm_searchPlaceholder,
            $icon: $searchIcon
        };
        categories[TAGS] = {
            name: TAGS_NAME,
            $icon: $tagsIcon
        };
        var createCategory = function ($container, cat) {
            var options = categories[cat];
            var $icon = options.$icon.clone();
            var isOpened = manager.comparePath([cat], currentPath);
            var $element = createTreeElement(options.name, $icon, [cat], options.draggable, options.droppable, false, isOpened);
            $element.addClass('cp-app-drive-tree-root');
            var $list = $('<ul>', { 'class': 'cp-app-drive-tree-category' }).append($element);
            $container.append($list);
        };

        APP.resetTree = function () {
            var $categories = $tree.find('.cp-app-drive-tree-categories-container');
            var s = $categories.scrollTop() || 0;

            $tree.html('');

            var $div = $('<div>', {'class': 'cp-app-drive-tree-categories-container'})
                .appendTo($tree);
            if (displayedCategories.indexOf(SEARCH) !== -1) { createCategory($div, SEARCH); }
            if (displayedCategories.indexOf(TAGS) !== -1) { createCategory($div, TAGS); }
            if (displayedCategories.indexOf(RECENT) !== -1) { createCategory($div, RECENT); }
            if (displayedCategories.indexOf(OWNED) !== -1) { createCategory($div, OWNED); }
            if (displayedCategories.indexOf(ROOT) !== -1) { createTree($div, [ROOT]); }
            if (displayedCategories.indexOf(TEMPLATE) !== -1) { createCategory($div, TEMPLATE); }
            if (displayedCategories.indexOf(FILES_DATA) !== -1) { createCategory($div, FILES_DATA); }
            if (displayedCategories.indexOf(TRASH) !== -1) { createTrash($div, [TRASH]); }

            $tree.append(APP.$limit);
            $categories = $tree.find('.cp-app-drive-tree-categories-container');
            $categories.scrollTop(s);
        };

        APP.hideMenu = function (e) {
            $contextMenu.hide();
            $trashTreeContextMenu.hide();
            $trashContextMenu.hide();
            $contentContextMenu.hide();
            $defaultContextMenu.hide();
            if (!e || !$(e.target).parents('.cp-dropdown')) {
                $('.cp-dropdown-content').hide();
            }
        };

        var stringifyPath = function (path) {
            if (!Array.isArray(path)) { return; }
            var div = h('div');
            var space = 10;
            path.forEach(function (s, i) {
                if (i === 0) { s = getPrettyName(s); }
                div.appendChild(h('span', { style: 'margin: 0 0 0 ' + i * space + 'px', }, s));
                div.appendChild(h(('br')));
            });
            return div;
        };

        // Disable middle click in the context menu to avoid opening /drive/inner.html# in new tabs
        var onWindowClick = function (e) {
            if (!e.target || !$(e.target).parents('.cp-dropdown-content').length) { return; }
            if (e.which !== 1) {
                e.stopPropagation();
                return false;
            }
        };

        APP.getProperties = function (el, cb) {
            if (!manager.isFile(el) && !manager.isSharedFolder(el)) {
                return void cb('NOT_FILE');
            }
            //var ro = manager.isReadOnlyFile(el);
            var data;
            if (manager.isSharedFolder(el)) {
                data = JSON.parse(JSON.stringify(manager.getSharedFolderData(el)));
            } else {
                data = JSON.parse(JSON.stringify(manager.getFileData(el)));
            }
            if (!data || !(data.href || data.roHref)) { return void cb('INVALID_FILE'); }

            var opts = {};
            opts.href = Hash.getRelativeHref(data.href || data.roHref);
            opts.channel = data.channel;

            if (manager.isSharedFolder(el)) {
                var ro = folders[el] && folders[el].version >= 2;
                if (!ro) { opts.noReadOnly = true; }
            }
            Properties.getPropertiesModal(common, opts, cb);
        };
        APP.getAccess = function (el, cb) {
            if (!manager.isFile(el) && !manager.isSharedFolder(el)) {
                return void cb('NOT_FILE');
            }
            var data;
            if (manager.isSharedFolder(el)) {
                data = JSON.parse(JSON.stringify(manager.getSharedFolderData(el)));
            } else {
                data = JSON.parse(JSON.stringify(manager.getFileData(el)));
            }
            if (!data || !(data.href || data.roHref)) { return void cb('INVALID_FILE'); }

            var opts = {};
            opts.href = Hash.getRelativeHref(data.href || data.roHref);
            opts.channel = data.channel;

            // Transfer ownership: templates are stored as templates for other users/teams
            if (currentPath[0] === TEMPLATE) {
                opts.isTemplate = true;
            }

            // Shared folders: no expiration date
            if (manager.isSharedFolder(el)) {
                opts.noExpiration = true;
            }

            Access.getAccessModal(common, opts, cb);
        };

        var deleteOwnedPaths = function (paths, pathsList) {
            pathsList = pathsList || [];
            if (paths) {
                paths.forEach(function (p) { pathsList.push(p.path); });
            }
            var msgD = pathsList.length === 1 ? Messages.fm_deleteOwnedPad :
                                                Messages.fm_deleteOwnedPads;
            UI.confirm(msgD, function(res) {
                $(window).focus();
                if (!res) { return; }
                manager.deleteOwned(pathsList, function () {
                    pathsList.forEach(LS.removeFoldersOpened);
                    removeSelected();
                    refresh();
                });
            });
        };


        var downloadFolder = function (folderElement, folderName, sfId) {
            var todo = function (data) {
                data.folder = folderElement;
                data.sharedFolderId = sfId;
                data.name = Util.fixFileName(folderName);
                data.folderName = Util.fixFileName(folderName) + '.zip';

                var uo = manager.user.userObject;
                if (sfId && manager.folders[sfId]) {
                    uo = manager.folders[sfId].userObject;
                }
                if (uo.getFilesRecursively) {
                    data.list = uo.getFilesRecursively(folderElement).map(function (el) {
                        var d = uo.getFileData(el);
                        return d.channel;
                    });
                }

                APP.FM.downloadFolder(data, function (err, obj) {
                    console.log(err, obj);
                    console.log('DONE');
                });
            };
            todo({
                uo: proxy,
                sf: folders,
            });
        };

        var openInApp = function (paths, app) {
            var p = paths[0];
            var el = manager.find(p.path);
            var path = currentPath;
            if (path[0] !== ROOT) { path = [ROOT]; }
            var _metadata = manager.getFileData(el);
            var _simpleData = {
                title: _metadata.filename || _metadata.title,
                href: _metadata.href || _metadata.roHref,
                fileType: _metadata.fileType,
                password: _metadata.password,
                channel: _metadata.channel,
            };
            openIn(app, path, APP.team, _simpleData);
        };

        var addContextEvent = function () { $contextMenu.on("click", "a", function(e) {
            e.stopPropagation();
            var paths = $contextMenu.data('paths');
            var pathsList = [];
            var type = $contextMenu.attr('data-menu-type');
            var $this = $(this);

            var prefix = /cp\-app\-drive\-context\-/;
            var command = Util.slice(this.classList)
                .map(c => {
                    if (!prefix.test(c)) { return; }
                    return c.replace(prefix, '');
                }).filter(Boolean);
            console.log(command);

            var el, data;
            if (paths.length === 0) {
                log(Messages.fm_forbidden);
                debug("Context menu on a forbidden or unexisting element. ", paths);
                return;
            }

            if ($this.hasClass("cp-app-drive-context-rename")) {
                if (paths.length !== 1) { return; }
                displayRenameInput(paths[0].element, paths[0].path);
            }
            else if ($this.hasClass("cp-app-drive-context-color")) {
                var currentColor = getFolderColor(paths[0].path);
                pickFolderColor(paths[0].element, currentColor, function (color) {
                    paths.forEach(function (p) {
                        setFolderColor(p.element, p.path, color);
                    });
                    refresh();
                });
            }
            else if($this.hasClass("cp-app-drive-context-delete")) {
                if (!APP.loggedIn) {
                    return void deletePaths(paths);
                }
                paths.forEach(function (p) { pathsList.push(p.path); });
                moveElements(pathsList, [TRASH], false, refresh);
            }
            else if ($this.hasClass('cp-app-drive-context-deleteowned')) {
                deleteOwnedPaths(paths);
            }
            else if ($this.hasClass('cp-app-drive-context-preview')) {
                if (paths.length !== 1) { return; }
                el = manager.find(paths[0].path);
                openFile(el, null, false);
            }
            else if ($this.hasClass('cp-app-drive-context-open')) {
                paths.forEach(function (p) {
                    var el = manager.find(p.path);
                    if (files.restrictedFolders[el]) {
                        UI.warn(Messages.fm_restricted);
                        return;
                    }
                    openFile(el, false, true);
                });
            }
            else if ($this.hasClass('cp-app-drive-context-openro')) {
                paths.forEach(function (p) {
                    var el = manager.find(p.path);
                    if (paths[0].path[0] === SHARED_FOLDER && APP.newSharedFolder) {
                        // ANON_SHARED_FOLDER
                        el = manager.find(paths[0].path.slice(1), APP.newSharedFolder);
                    }
                    if (manager.isPathIn(p.path, [FILES_DATA])) {
                        el = p.path[1];
                    } else {
                        if (!el || manager.isFolder(el)) { return; }
                    }
                    openFile(el, true, true);
                });
            }
            else if ($this.hasClass('cp-app-drive-context-makeacopy')) {
                if (paths.length !== 1) { return; }
                el = manager.find(paths[0].path);
                (function () {
                    var path = currentPath;
                    if (path[0] !== ROOT) { path = [ROOT]; }
                    var _metadata = manager.getFileData(el);
                    var _simpleData = {
                        title: _metadata.filename || _metadata.title,
                        href: _metadata.href || _metadata.roHref,
                        password: _metadata.password,
                        channel: _metadata.channel,
                    };
                    var parsed = Hash.parsePadUrl(_metadata.href || _metadata.roHref);
                    openIn(parsed.type, path, APP.team, _simpleData);
                })();
            }
            else if ($this.hasClass('cp-app-drive-context-openincode')) {
                if (paths.length !== 1) { return; }
                openInApp(paths, 'code');
            }
            else if ($this.hasClass('cp-app-drive-context-openinsheet')) {
                if (paths.length !== 1) { return; }
                openInApp(paths, 'sheet');
            }
            else if ($this.hasClass('cp-app-drive-context-openindoc')) {
                if (paths.length !== 1) { return; }
                openInApp(paths, 'doc');
            }
            else if ($this.hasClass('cp-app-drive-context-openinpresentation')) {
                if (paths.length !== 1) { return; }
                openInApp(paths, 'presentation');
            }
            else if ($this.hasClass('cp-app-drive-context-expandall') ||
                     $this.hasClass('cp-app-drive-context-collapseall')) {
                if (paths.length !== 1) { return; }
                var opened = $this.hasClass('cp-app-drive-context-expandall');
                var openRecursive = function (path) {
                    LS.setFolderOpened(path, opened);
                    var folderContent = manager.find(path);
                    var subfolders = [];
                    for (var k in folderContent) {
                        if (manager.isFolder(folderContent[k])) {
                            if (manager.isSharedFolder(folderContent[k])) {
                                subfolders.push([k].concat(manager.user.userObject.ROOT));
                            }
                            else {
                                subfolders.push(k);
                            }
                        }
                    }
                    subfolders.forEach(function (p) {
                        var subPath = path.concat(p);
                        openRecursive(subPath);
                    });
                };
                openRecursive(paths[0].path);
                refresh();
            }

            else if ($this.hasClass('cp-app-drive-context-download')) {
                if (paths.length !== 1) { return; }
                var path = paths[0];
                el = manager.find(path.path);
                // folder
                if (manager.isFolder(el)) {
                    // folder
                    var name, folderEl;
                    if (!manager.isSharedFolder(el)) {
                        name = path.path[path.path.length - 1];
                        folderEl = el;
                        var sfId = manager.isInSharedFolder(path.path);
                        downloadFolder(folderEl, name, sfId);
                    }
                    // shared folder
                    else {
                        data = manager.getSharedFolderData(el);
                        name = data.title;
                        folderEl = manager.find(path.path.concat("root"));
                        downloadFolder(folderEl, name, el);
                    }
                }
                // file
                else if (manager.isFile(el)) {
                    // imported file
                    if (path.element.is(".cp-border-color-file")) {
                        data = manager.getFileData(el);
                        APP.FM.downloadFile(data, function (err, obj) {
                            console.log(err, obj);
                            console.log('DONE');
                        });
                    }
                    // pad
                    else {
                        data = manager.getFileData(el);
                        APP.FM.downloadPad(data, function (err, obj) {
                            console.log(err, obj);
                            console.log('DONE');
                        });
                    }
                }
            }
            else if ($this.hasClass('cp-app-drive-context-share')) {
                if (paths.length !== 1) { return; }
                el = manager.find(paths[0].path);
                var parsed;
                var friends = common.getFriends();
                var anonDrive = manager.isPathIn(currentPath, [FILES_DATA]) && !APP.loggedIn;

                if (manager.isFolder(el) && !manager.isSharedFolder(el) && !anonDrive) { // Folder
                    // disconnected
                    if (!APP.editable) {
                        return void UI.warn(Messages.error);
                    }
                    // if folder is inside SF
                    else if (manager.isInSharedFolder(paths[0].path)) {
                        return void UI.alert(Messages.convertFolderToSF_SFParent);
                    }
                    // if folder already contains SF
                    else if (manager.hasSubSharedFolder(el)) {
                        return void UI.alert(Messages.convertFolderToSF_SFChildren);
                    }
                    // if root
                    else if (paths[0].path.length <= 1) {
                        return void UI.warn(Messages.error);
                    }
                    // if folder does not contains SF

                    else {
                        var convertContent = h('div', [
                            h('p', Messages.convertFolderToSF_confirm),
                            h('label', {for: 'cp-upload-password'}, Messages.fm_shareFolderPassword),
                            UI.passwordInput({
                                id: 'cp-upload-password',
                                placeholder: Messages.creation_passwordValue
                            }),
                            h('span', {
                                style: 'display:flex;align-items:center;justify-content:space-between'
                            }, [
                                UI.createCheckbox('cp-upload-owned', Messages.sharedFolders_create_owned, true),
                                UI.createHelper(Pages.localizeDocsLink('https://docs.cryptpad.org/en/user_guide/share_and_access.html#owners'), Messages.creation_owned1)
                            ]),
                        ]);
                        return void UI.confirm(convertContent, function(res) {
                            if (!res) { return; }
                            var password = $(convertContent).find('#cp-upload-password').val() || undefined;
                            var owned = Util.isChecked($(convertContent).find('#cp-upload-owned'));
                            manager.convertFolderToSharedFolder(paths[0].path, owned, password, function (err, obj) {
                                if (err || obj && obj.error) { return void console.error(err || obj.error); }
                                if (obj && obj.fId) { APP.convertedFolder = obj.fId; }
                                refresh();
                            });
                        });
                    }
                } else { // File or shared folder
                    var sf = !anonDrive && manager.isSharedFolder(el);
                    if (anonDrive) {
                        data = el;
                    } else {
                        data = sf ? manager.getSharedFolderData(el) : manager.getFileData(el);
                    }
                    parsed = (data.href && data.href.indexOf('#') !== -1) ? Hash.parsePadUrl(data.href) : {};

                    // Form: get auditor hash
                    var auditorHash;
                    if (parsed.hash && parsed.type === "form") {
                        var formData = Hash.getFormData(null, parsed.hash, data.password);
                        console.log(formData);
                        if (formData) {
                            auditorHash = formData.form_auditorHash;
                        }
                    }

                    var roParsed = Hash.parsePadUrl(data.roHref);
                    var padType = parsed.type || roParsed.type;
                    var ro = !sf || (folders[el] && folders[el].version >= 2);
                    var padData = {
                        teamId: APP.team,
                        origin: APP.origin,
                        pathname: "/" + padType + "/",
                        friends: friends,
                        password: data.password,
                        hashes: {
                            editHash: parsed.hash,
                            viewHash: ro && roParsed.hash,
                            fileHash: parsed.hash
                        },
                        auditorHash: auditorHash,
                        fileData: {
                            hash: parsed.hash,
                            password: data.password
                        },
                        isTemplate: paths[0].path[0] === 'template',
                        title: data.title || data.name,
                        sharedFolder: sf,
                        static: data.static ? data.href : undefined,
                        common: common
                    };
                    if (padType === 'file') {
                        return void Share.getFileShareModal(common, padData, function (err) {
                            if (err) { UI.warn(Messages.error); }
                        });
                    }
                    Share.getShareModal(common, padData, function (err) {
                        if (err) { UI.warn(Messages.error); }
                    });
                }
            }
            else if ($this.hasClass('cp-app-drive-context-savelocal')) {
                if (paths.length !== 1) { return; }
                el = manager.find(paths[0].path);
                if (manager.isFile(el)) {
                    data = manager.getFileData(el);
                } else if (manager.isSharedFolder(el)) {
                    data = manager.getSharedFolderData(el);
                }
                if (!data) { return; }
                if (data.static) {
                    sframeChan.query("Q_DRIVE_USEROBJECT", {
                        cmd: "addLink",
                        teamId: -1,
                        data: {
                            name: data.name,
                            href: data.href,
                            path: ['root']
                        }
                    }, function () {
                        UI.log(Messages.saved);
                    });
                    return;
                }
                sframeChan.query('Q_STORE_IN_TEAM', {
                    href: data.href || data.rohref,
                    password: data.password,
                    path: paths[0].path[0] === 'template' ? ['template'] : undefined,
                    title: data.title || '',
                    teamId: -1
                }, function (err) {
                    if (err) { return void console.error(err); }
                });
            }
            else if ($this.hasClass('cp-app-drive-context-newfolder')) {
                if (paths.length !== 1) { return; }
                var onFolderCreated = function (err, info) {
                    if (err) { return void logError(err); }
                    APP.newFolder = info.newPath;
                    APP.displayDirectory(paths[0].path);
                };
                el = manager.find(paths[0].path);
                if (manager.isSharedFolder(el)) {
                    paths[0].path.push(ROOT);
                }
                manager.addFolder(paths[0].path, null, onFolderCreated);
            }
            else if ($this.hasClass('cp-app-drive-context-newsharedfolder')) {
                if (paths.length !== 1) { return; }
                addSharedFolderModal(function (obj) {
                    if (!obj) { return; }
                    manager.addSharedFolder(paths[0].path, obj, refresh);
                });
            }
            else if ($this.hasClass("cp-app-drive-context-uploadfiles")) {
                showUploadFilesModal();
            }
            else if ($this.hasClass("cp-app-drive-context-uploadfolder")) {
                showUploadFolderModal();
            }
            else if ($this.hasClass("cp-app-drive-context-newdoc")) {
                var ntype = $this.data('type') || 'pad';
                if (ntype === 'link') {
                    return void showLinkModal();
                }
                var path2 = manager.isPathIn(currentPath, [TRASH]) ? '' : currentPath;
                openIn(ntype, path2, APP.team);
            }
            else if ($this.hasClass("cp-app-drive-context-properties")) {
                if (type === 'trash') {
                    var pPath = paths[0].path;
                    if (paths.length !== 1 || pPath.length !== 4) { return; }
                    var element = manager.find(pPath.slice(0,3)); // element containing the oldpath
                    var sPath = stringifyPath(element.path);
                    return void UI.alert(h('span', [
                        h('strong', Messages.fm_originalPath),
                        h('br'),
                        sPath,
                    ]));
                }
                if (paths.length !== 1) { return; }
                el = manager.find(paths[0].path);
                if (paths[0].path[0] === SHARED_FOLDER && APP.newSharedFolder) {
                    // ANON_SHARED_FOLDER
                    el = manager.find(paths[0].path.slice(1), APP.newSharedFolder);
                }
                APP.getProperties(el, function (e) {
                    if (e) {
                        UI.warn(Messages.error);
                        return void logError(e, el);
                    }
                });
            }
            else if ($this.hasClass("cp-app-drive-context-access")) {
                if (paths.length !== 1) { return; }
                el = manager.find(paths[0].path);
                if (paths[0].path[0] === SHARED_FOLDER && APP.newSharedFolder) {
                    // ANON_SHARED_FOLDER
                    el = manager.find(paths[0].path.slice(1), APP.newSharedFolder);
                }
                APP.getAccess(el, function (e) {
                    if (e) {
                        UI.warn(Messages.error);
                        return void logError(e);
                    }
                });
            }
            else if ($this.hasClass("cp-app-drive-context-hashtag")) {
                var hrefs = paths.map(function (p) {
                    var el = manager.find(p.path);
                    var data =  manager.getFileData(el);
                    return data.href || data.roHref;
                }).filter(Boolean);
                common.updateTags(hrefs);
            }
            else if ($this.hasClass("cp-app-drive-context-empty")) {
                if (paths.length !== 1 || !paths[0].element
                    || !manager.comparePath(paths[0].path, [TRASH])) {
                    log(Messages.fm_forbidden);
                    return;
                }
                emptyTrashModal();
            }
            else if ($this.hasClass("cp-app-drive-context-remove")) {
                return void deletePaths(paths);
            }
            else if ($this.hasClass("cp-app-drive-context-removesf")) {
                return void deletePaths(paths);
            }
            else if ($this.hasClass("cp-app-drive-context-restore")) {
                if (paths.length !== 1) { return; }
                var restorePath = paths[0].path;
                var restoreName = paths[0].path[paths[0].path.length - 1];
                if (restorePath.length === 4) {
                    var rEl = manager.find(restorePath);
                    if (manager.isFile(rEl)) {
                        restoreName = manager.getTitle(rEl);
                    } else if (manager.isSharedFolder(rEl)) {
                        var sfData = manager.getSharedFolderData(rEl);
                        restoreName = sfData.title || sfData.lastTitle || Messages.fm_deletedFolder;
                    } else {
                        restoreName = restorePath[1];
                    }
                }
                UI.confirm(Messages._getKey("fm_restoreDialog", [restoreName]), function(res) {
                    if (!res) { return; }
                    manager.restore(restorePath, refresh);
                });
            }
            else if ($this.hasClass("cp-app-drive-context-openparent")) {
                if (paths.length !== 1) { return; }
                var parentPath = paths[0].path.slice();
                if (manager.isInTrashRoot(parentPath)) { parentPath = [TRASH]; }
                else { parentPath.pop(); }
                APP.displayDirectory(parentPath);
                APP.selectedFiles = paths[0].path.slice(-1);
            }
            APP.hideMenu();
        }); };

        addContextEvent();
        metadataMgr.onChange(function () {
            var priv = metadataMgr.getPrivateData();
            if (priv.plan !== APP.premiumPlan) {
                $contextMenu.remove();
                $contextMenu = createContextMenu(common).appendTo($appContainer);
                if (!APP.loggedIn) {
                    $contextMenu.find('.cp-app-drive-context-delete').attr('data-icon', faDelete)
                        .html($contextMenu.find('.cp-app-drive-context-remove').html());
                }
                addContextEvent();
            }
        });


        // Chrome considers the double-click means "select all" in the window
        $content.on('mousedown', function (e) {
            $content.focus();
            e.preventDefault();
        });
        $appContainer.on('mouseup', function (e) {
            if (e.which !== 1) { return ; }
            if ($(e.target).is(".dropdown-submenu a, .dropdown-submenu a span")) { return; } // if we click on dropdown-submenu, don't close menu
            APP.hideMenu(e);
        });
        $appContainer.on('click', function (e) {
            if (e.which !== 1) { return ; }
            removeInput();
        });
        $appContainer.on('drag drop', function (e) {
            removeInput();
            APP.hideMenu(e);
        });
        $appContainer.on('mouseup drop', function () {
            $('.cp-app-drive-element-droppable').removeClass('cp-app-drive-element-droppable');
        });
        $appContainer.on('keydown', function (e) {
            // "Del"
            if (e.which === 46) {
                if (manager.isPathIn(currentPath, [FILES_DATA]) && APP.loggedIn) {
                    return; // We can't remove elements directly from filesData
                }
                var $selected = findSelectedElements();
                if (!$selected.length) { return; }
                var paths = [];
                var isTrash = manager.isPathIn(currentPath, [TRASH]);
                $selected.each(function (idx, elmt) {
                    if (!$(elmt).data('path')) { return; }
                    paths.push($(elmt).data('path'));
                });
                if (!paths.length) { return; }

                // If we are in the trash or anon USER or if we are holding the "shift" key,
                // delete permanently
                // Or if we are in a shared folder
                // Or if the selection is only shared folders
                if (!APP.loggedIn || isTrash || manager.isInSharedFolder(currentPath)
                        || e.shiftKey) {
                    deletePaths(null, paths);
                    return;
                }
                // else move to trash
                moveElements(paths, [TRASH], false, refresh);
                return;
            }
        });
        $appContainer.contextmenu(function () {
            APP.hideMenu();
            return false;
        });

        var onRefresh = {
            refresh: function() {
                if (onRefresh.to) {
                    window.clearTimeout(onRefresh.to);
                }
                onRefresh.to = window.setTimeout(refresh, 500);
            }
        };

        var onEvDriveChange = sframeChan.on('EV_DRIVE_CHANGE', function (data) {
            if (history.isHistoryMode) { return; }

            var path = data.path.slice();
            var originalPath = data.path.slice();

            if (!APP.loggedIn && APP.newSharedFolder && data.id === APP.newSharedFolder) {
                // ANON_SHARED_FOLDER
                return void onRefresh.refresh();
            }

            // Fix the path if this is about a shared folder
            if (data.id && manager.folders[data.id]) {
                var uoPath = manager.getUserObjectPath(manager.folders[data.id].userObject);
                if (uoPath) {
                    Array.prototype.unshift.apply(path, uoPath);
                    path.unshift('drive');
                }
            }

            if (path[0] !== 'drive') { return false; }
            path = path.slice(1);
            if (originalPath[0] === 'drive') { originalPath = originalPath.slice(1); }

            var cPath = currentPath.slice();
            if (originalPath.length && originalPath[0] === FILES_DATA) {
                onRefresh.refresh();
            } else if ((manager.isPathIn(cPath, ['hrefArray', TRASH]) && cPath[0] === path[0]) ||
                    (path.length >= cPath.length && manager.isSubpath(path, cPath))) {
                // Reload after a few ms to make sure all the change events have been received
                onRefresh.refresh();
            } else {
                APP.resetTree();
            }
            return false;
        });
        var onEvDriveRemove = sframeChan.on('EV_DRIVE_REMOVE', function (data) {
            if (history.isHistoryMode) { return; }

            var path = data.path.slice();

            if (!APP.loggedIn && APP.newSharedFolder && data.id === APP.newSharedFolder) {
                // ANON_SHARED_FOLDER
                return void onRefresh.refresh();
            }

            // Fix the path if this is about a shared folder
            if (data.id && manager.folders[data.id]) {
                var uoPath = manager.getUserObjectPath(manager.folders[data.id].userObject);
                if (uoPath) {
                    Array.prototype.unshift.apply(path, uoPath);
                    path.unshift('drive');
                }
            }

            if (path[0] !== 'drive') { return false; }
            path = path.slice(1);

            var cPath = currentPath.slice();
            if ((manager.isPathIn(cPath, ['hrefArray', TRASH]) && cPath[0] === path[0]) ||
                    (path.length >= cPath.length && manager.isSubpath(path, cPath))) {
                // Reload after a few to make sure all the change events have been received
                onRefresh.refresh();
            } else {
                APP.resetTree();
            }
            return false;
        });

        $(window).on('mouseup', onWindowMouseUp);
        $(window).on('keydown', onWindowKeydown);
        $(window).on('click', onWindowClick);

        var removeWindowListeners = function () {
            $(window).off('mouseup', onWindowMouseUp);
            $(window).off('keydown', onWindowKeydown);
            $(window).off('click', onWindowClick);
            try {
                onEvDriveChange.stop();
                onEvDriveRemove.stop();
            } catch (e) {}
        };


        if (APP.histConfig) {
            APP.histConfig.onOpen = function () {
                // If we're in a shared folder history, store its id in memory
                // so that we remember that this isn't the drive history if
                // we browse through the drive
                var sfId = manager.isInSharedFolder(currentPath);
                if (!sfId) {
                    delete history.sfId;
                    delete APP.histConfig.sharedFolder;
                    return;
                }
                history.sfId = sfId;
                var data = manager.getSharedFolderData(sfId);
                var parsed = Hash.parsePadUrl(data.href || data.roHref);
                APP.histConfig.sharedFolder = {
                    hash: parsed.hash,
                    password: data.password
                };
            };
            history.onEnterHistory = function (obj) {
                if (history.sfId) {
                    if (!obj || typeof(obj) !== "object" || Object.keys(obj).length === 0) {
                        return;
                    }
                    manager.setHistoryMode(true);
                    copyObjectValue(folders[history.sfId], obj);
                    refresh();
                    return;
                }

                history.sfId = false;

                var ok = manager.isValidDrive(obj.drive);
                if (!ok) { return; }
                manager.setHistoryMode(true);

                var restricted  = files.restrictedFolders;
                copyObjectValue(files, obj.drive);
                files.restrictedFolders = restricted;

                appStatus.isReady = true;
                refresh();
            };
            history.onLeaveHistory = function () {
                manager.setHistoryMode(false);
                copyObjectValue(files, proxy.drive);
                refresh();
            };
        }

        var fmConfig = {
            teamId: APP.team,
            noHandlers: true,
            onUploaded: function () {
                refresh();
            },
            body: $('body')
        };
        APP.FM = common.createFileManager(fmConfig);

        refresh(function () {
            UI.removeLoadingScreen();
        });

        /*
        if (!APP.team) {
            sframeChan.query('Q_DRIVE_GETDELETED', null, function (err, data) {
                var ids = manager.findChannels(data);
                var titles = [];
                ids.forEach(function (id) {
                    var title = manager.getTitle(id);
                    titles.push(title);
                    var paths = manager.findFile(id);
                    manager.delete(paths, refresh);
                });
                if (!titles.length) { return; }
                UI.log(Messages._getKey('fm_deletedPads', [titles.join(', ')]));
            });
        }
        */
        Messages.dph_sf_pw = "Your shared folder {0} is no longer available, it is now protected with a new password. You can remove this folder from your CryptDrive or recover access using the new password."; // XXX PLACEHOLDER
        APP.passwordModal = function (fId, data, cb) {
            var content = [];

            var legacy = data.legacy; // Legacy mode: we don't know if the sf has been destroyed or its password has changed
            var folderName = '<b>'+ (Util.fixHTML(data.lastTitle) || Messages.fm_newFolder) +'</b>';
            var pwMsg = legacy ? Messages._getKey('drive_sfPassword', [folderName]) : Messages._getKey('dph_sf_pw', [folderName]);
            content.push(UI.setHTML(h('p'), pwMsg));
            var newPassword = UI.passwordInput({
                id: 'cp-app-prop-change-password',
                placeholder: Messages.settings_changePasswordNew,
                style: 'flex: 1;'
            });
            var passwordOk = h('button.btn.btn-secondary', Messages.properties_changePasswordButton);
            var changePass = h('span.cp-password-container', [
                newPassword,
                passwordOk
            ]);
            content.push(changePass);
            var div = h('div', content);

            var locked = false;
            $(passwordOk).click(function () {
                if (locked) { return; }
                var pw = $(newPassword).find('.cp-password-input').val();
                locked = true;
                $(div).find('.alert').remove();
                $(passwordOk).html('').append(h('span.fa.fa-spinner.fa-spin', {style: 'margin-left: 0'}));
                manager.restoreSharedFolder(fId, pw, function (err, obj) {
                    if (obj && obj.error) {
                        var wrong = h('div.alert.alert-danger', Messages.drive_sfPasswordError);
                        $(div).prepend(wrong);
                        $(passwordOk).text(Messages.properties_changePasswordButton);
                        locked = false;
                        return;
                    }
                    UI.findCancelButton($(div).closest('.alertify')).click();
                    cb();
                });
            });
            var buttons = [{
                className: 'primary',
                name: Messages.forgetButton,
                onClick: function () {
                    manager.delete([['sharedFoldersTemp', fId]], function () { });
                },
                keys: []
            }, {
                className: 'cancel',
                name: Messages.later,
                onClick: function () {},
                keys: [27]
            }];
            return UI.dialog.customModal(div, {
                buttons: buttons,
                onClose: cb
            });
        };
        onConnectEvt.reg(refreshDeprecated);

        return {
            refresh: refresh,
            close: function () {
                APP.closed = true;
                removeWindowListeners();
            }
        };
    };

    return {
        create: create,
        setEditable: setEditable,
        logError: logError
    };
});
<|MERGE_RESOLUTION|>--- conflicted
+++ resolved
@@ -2721,12 +2721,8 @@
                 gridIcon,
                 listIcon
             ]));
-<<<<<<< HEAD
-            $button.attr('aria-label', 'View Mode Button'); // XXX missing key?
-=======
             Messages.label_viewMode = "Toggle view mode" // XXX
             $button.attr('aria-label', Messages.label_viewMode);
->>>>>>> 15444481
             var $gridIcon = $(gridIcon);
             var $listIcon = $(listIcon);
             var showMode = function (mode) {
