define([
    'jquery',
    '/common/toolbar3.js',
    'json.sortify',
    '/common/common-util.js',
    '/common/common-hash.js',
    '/common/common-ui-elements.js',
    '/common/common-interface.js',
    '/common/common-constants.js',
    '/common/common-feedback.js',

    '/common/inner/access.js',

    '/bower_components/nthen/index.js',
    '/common/hyperscript.js',
    '/common/proxy-manager.js',
    '/customize/application_config.js',
    '/customize/messages.js',
], function (
    $,
    Toolbar,
    JSONSortify,
    Util,
    Hash,
    UIElements,
    UI,
    Constants,
    Feedback,
    Access,
    nThen,
    h,
    ProxyManager,
    AppConfig,
    Messages)
{

    var APP = window.APP = {
        editable: false,
        mobile: function () {
            if (window.matchMedia) { return !window.matchMedia('(any-pointer:fine)').matches; }
            else { return $('body').width() <= 600; }
        },
        isMac: navigator.platform === "MacIntel",
        allowFolderUpload: File.prototype.hasOwnProperty("webkitRelativePath"),
    };

    var stringify = function (obj) {
        return JSONSortify(obj);
    };

    var E_OVER_LIMIT = 'E_OVER_LIMIT';

    var ROOT = "root";
    var ROOT_NAME = Messages.fm_rootName;
    var SEARCH = "search";
    var SEARCH_NAME = Messages.fm_searchName;
    var TRASH = "trash";
    var TRASH_NAME = Messages.fm_trashName;
    var FILES_DATA = Constants.storageKey;
    var FILES_DATA_NAME = Messages.fm_filesDataName;
    var TEMPLATE = "template";
    var TEMPLATE_NAME = Messages.fm_templateName;
    var RECENT = "recent";
    var RECENT_NAME = Messages.fm_recentPadsName;
    var OWNED = "owned";
    var OWNED_NAME = Messages.fm_ownedPadsName;
    var TAGS = "tags";
    var TAGS_NAME = Messages.fm_tagsName;
    var SHARED_FOLDER = 'sf';
    var SHARED_FOLDER_NAME = Messages.fm_sharedFolderName;

    // Icons
    var faFolder = 'cptools-folder';
    var faFolderOpen = 'cptools-folder-open';
    var faSharedFolder = 'cptools-shared-folder';
    var faSharedFolderOpen = 'cptools-shared-folder-open';
    var faExpandAll = 'fa-plus-square-o';
    var faCollapseAll = 'fa-minus-square-o';
    var faShared = 'fa-shhare-alt';
    var faReadOnly = 'fa-eye';
    var faOpenInCode = 'cptools-code';
    var faRename = 'fa-pencil';
    var faColor = 'cptools-palette';
    var faTrash = 'fa-trash';
    var faCopy = 'fa-clone';
    var faDelete = 'fa-eraser';
    var faAccess = 'fa-unlock-alt';
    var faProperties = 'fa-info-circle';
    var faTags = 'fa-hashtag';
    var faUploadFiles = 'cptools-file-upload';
    var faUploadFolder = 'cptools-folder-upload';
    var faEmpty = 'fa-trash-o';
    var faRestore = 'fa-repeat';
    var faShowParent = 'fa-location-arrow';
    var faDownload = 'fa-download';
    var $folderIcon = $('<span>', {
        "class": faFolder + " cptools cp-app-drive-icon-folder cp-app-drive-content-icon"
    });
    //var $folderIcon = $('<img>', {src: "/customize/images/icons/folder.svg", "class": "folder icon"});
    var $folderEmptyIcon = $folderIcon.clone();
    var $folderOpenedIcon = $('<span>', {"class": faFolderOpen + " cptools cp-app-drive-icon-folder"});
    //var $folderOpenedIcon = $('<img>', {src: "/customize/images/icons/folderOpen.svg", "class": "folder icon"});
    var $folderOpenedEmptyIcon = $folderOpenedIcon.clone();
    var $sharedFolderIcon = $('<span>', {"class": faSharedFolder + " cptools cp-app-drive-icon-folder"});
    var $sharedFolderOpenedIcon = $('<span>', {"class": faSharedFolderOpen + " cptools cp-app-drive-icon-folder"});
    //var $upIcon = $('<span>', {"class": "fa fa-arrow-circle-up"});
    var $unsortedIcon = $('<span>', {"class": "fa fa-files-o"});
    var $templateIcon = $('<span>', {"class": "cptools cptools-template"});
    var $recentIcon = $('<span>', {"class": "fa fa-clock-o"});
    var $trashIcon = $('<span>', {"class": "fa " + faTrash});
    var $trashEmptyIcon = $('<span>', {"class": "fa fa-trash-o"});
    //var $collapseIcon = $('<span>', {"class": "fa fa-minus-square-o cp-app-drive-icon-expcol"});
    var $expandIcon = $('<span>', {"class": "fa fa-plus-square-o cp-app-drive-icon-expcol"});
    var $emptyTrashIcon = $('<button>', {"class": "fa fa-ban"});
    var $listIcon = $('<button>', {"class": "fa fa-list"});
    var $gridIcon = $('<button>', {"class": "fa fa-th-large"});
    var $sortAscIcon = $('<span>', {"class": "fa fa-angle-up sortasc"});
    var $sortDescIcon = $('<span>', {"class": "fa fa-angle-down sortdesc"});
    var $closeIcon = $('<span>', {"class": "fa fa-window-close"});
    //var $backupIcon = $('<span>', {"class": "fa fa-life-ring"});
    var $searchIcon = $('<span>', {"class": "fa fa-search cp-app-drive-tree-search-icon"});
    var $addIcon = $('<span>', {"class": "fa fa-plus"});
    var $renamedIcon = $('<span>', {"class": "fa fa-flag"});
    var $readonlyIcon = $('<span>', {"class": "fa " + faReadOnly});
    var $ownedIcon = $('<span>', {"class": "fa fa-id-card-o"});
    var $sharedIcon = $('<span>', {"class": "fa " + faShared});
    var $ownerIcon = $('<span>', {"class": "fa fa-id-card"});
    var $tagsIcon = $('<span>', {"class": "fa " + faTags});
    var $passwordIcon = $('<span>', {"class": "fa fa-lock"});
    var $expirableIcon = $('<span>', {"class": "fa fa-clock-o"});
    var $separator = $('<div>', {"class": "dropdown-divider"});

    var LS_VIEWMODE = "app-drive-viewMode";
    var LS_SEARCHCURSOR = "app-drive-searchCursor";
    var FOLDER_CONTENT_ID = "cp-app-drive-content-folder";

    var config = {};
    var DEBUG = config.DEBUG = false;
    var debug = config.debug = DEBUG ? function () {
        console.log.apply(console, arguments);
    } : function () { return; };
    var logError = config.logError = function () {
        console.error.apply(console, arguments);
    };
    var log = config.log = UI.log;

    var localStore = window.cryptpadStore;
    APP.store = {};

    var makeLS = function (teamId) {
        var suffix = teamId ? ('-' + teamId) :  '';
        var LS_LAST = "app-drive-lastOpened" + suffix;
        var LS_OPENED = "app-drive-openedFolders" + suffix;

        var LS = {};

        LS.getLastOpenedFolder = function () {
            var path;
            try {
                path = APP.store[LS_LAST] ? JSON.parse(APP.store[LS_LAST]) : [ROOT];
            } catch (e) {
                path = [ROOT];
            }
            return path;
        };
        LS.setLastOpenedFolder = function (path) {
            if (path[0] === SEARCH) { return; }
            APP.store[LS_LAST] = JSON.stringify(path);
            localStore.put(LS_LAST, JSON.stringify(path));
        };

        LS.wasFolderOpened = function (path) {
            var stored = JSON.parse(APP.store[LS_OPENED] || '[]');
            return stored.indexOf(JSON.stringify(path)) !== -1;
        };
        LS.setFolderOpened = function (path, opened) {
            var s = JSON.stringify(path);
            var stored = JSON.parse(APP.store[LS_OPENED] || '[]');
            if (opened && stored.indexOf(s) === -1) {
                stored.push(s);
            }
            if (!opened) {
                var idx = stored.indexOf(s);
                if (idx !== -1) {
                    stored.splice(idx, 1);
                }
            }
            APP.store[LS_OPENED] = JSON.stringify(stored);
            localStore.put(LS_OPENED, JSON.stringify(stored));
        };
        LS.removeFoldersOpened = function (parentPath) {
            var stored = JSON.parse(APP.store[LS_OPENED] || '[]');
            var s = JSON.stringify(parentPath).slice(0, -1);
            for (var i = stored.length - 1 ; i >= 0 ; i--) {
                if (stored[i].indexOf(s) === 0) {
                    stored.splice(i, 1);
                }
            }
            APP.store[LS_OPENED] = JSON.stringify(stored);
            localStore.put(LS_OPENED, JSON.stringify(stored));
        };
        LS.renameFoldersOpened = function (parentPath, newName) {
            var stored = JSON.parse(APP.store[LS_OPENED] || '[]');
            var s = JSON.stringify(parentPath).slice(0, -1);
            var newParentPath = parentPath.slice();
            newParentPath[newParentPath.length - 1] = newName;
            var sNew = JSON.stringify(newParentPath).slice(0, -1);
            for (var i = 0 ; i < stored.length ; i++) {
                if (stored[i].indexOf(s) === 0) {
                    stored[i] = stored[i].replace(s, sNew);
                }
            }
            APP.store[LS_OPENED] = JSON.stringify(stored);
            localStore.put(LS_OPENED, JSON.stringify(stored));
        };
        LS.moveFoldersOpened = function (previousPath, newPath) {
            var stored = JSON.parse(APP.store[LS_OPENED] || '[]');
            var s = JSON.stringify(previousPath).slice(0, -1);
            var sNew = JSON.stringify(newPath).slice(0, -1);
            if (s === sNew ) { return; } // move to itself
            if (sNew.indexOf(s) === 0) { return; } // move to subfolder
            sNew = JSON.stringify(newPath.concat(previousPath[previousPath.length - 1])).slice(0, -1);
            for (var i = 0 ; i < stored.length ; i++) {
                if (stored[i].indexOf(s) === 0) {
                    stored[i] = stored[i].replace(s, sNew);
                }
            }
            APP.store[LS_OPENED] = JSON.stringify(stored);
            localStore.put(LS_OPENED, JSON.stringify(stored));
        };

        return LS;
    };

    var getViewModeClass = function () {
        var mode = APP.store[LS_VIEWMODE];
        if (mode === 'list') { return 'cp-app-drive-content-list'; }
        return 'cp-app-drive-content-grid';
    };
    var getViewMode = function () {
        return APP.store[LS_VIEWMODE] || 'grid';
    };
    var setViewMode = function (mode) {
        if (typeof(mode) !== "string") {
            logError("Incorrect view mode: ", mode);
            return;
        }
        APP.store[LS_VIEWMODE] = mode;
        localStore.put(LS_VIEWMODE, mode);
    };

    var setSearchCursor = function () {
        var $input = $('#cp-app-drive-tree-search-input');
        APP.store[LS_SEARCHCURSOR] = $input[0].selectionStart;
        localStore.put(LS_SEARCHCURSOR, $input[0].selectionStart);
    };
    var getSearchCursor = function () {
        return APP.store[LS_SEARCHCURSOR] || 0;
    };

    // Handle disconnect/reconnect
    var setEditable = function (state) {
        if (APP.closed || !APP.$content || !$.contains(document.documentElement, APP.$content[0])) { return; }
        APP.editable = !APP.readOnly && state;
        if (!state) {
            APP.$content.addClass('cp-app-drive-readonly');
            $('#cp-app-drive-connection-state').show();
            $('[draggable="true"]').attr('draggable', false);
        }
        else {
            APP.$content.removeClass('cp-app-drive-readonly');
            $('#cp-app-drive-connection-state').hide();
            $('[draggable="false"]').attr('draggable', true);
        }
    };

    var copyObjectValue = function (objRef, objToCopy) {
        for (var k in objRef) { delete objRef[k]; }
        $.extend(true, objRef, objToCopy);
    };

    APP.selectedFiles = [];

    var isElementSelected = function ($element) {
        var elementId = $element.data("path").slice(-1)[0];
        return APP.selectedFiles.indexOf(elementId) !== -1;
    };
    var selectElement = function ($element) {
        var elementId = $element.data("path").slice(-1)[0];
        if (APP.selectedFiles.indexOf(elementId) === -1) {
            APP.selectedFiles.push(elementId);
        }
        $element.addClass("cp-app-drive-element-selected");
    };
    var unselectElement = function ($element) {
        var elementId = $element.data("path").slice(-1)[0];
        var index = APP.selectedFiles.indexOf(elementId);
        if (index !== -1) {
            APP.selectedFiles.splice(index, 1);
        }
        $element.removeClass("cp-app-drive-element-selected");
    };
    var findSelectedElements = function () {
        return $(".cp-app-drive-element-selected");
    };


    var createContextMenu = function () {
        var menu = h('div.cp-contextmenu.dropdown.cp-unselectable', [
            h('ul.dropdown-menu', {
                'role': 'menu',
                'aria-labelledby': 'dropdownMenu',
                'style': 'display:block;position:static;margin-bottom:5px;'
            }, [
                h('span.cp-app-drive-context-noAction.dropdown-item.disabled', Messages.fc_noAction || "No action possible"),
                h('li', h('a.cp-app-drive-context-open.dropdown-item', {
                    'tabindex': '-1',
                    'data-icon': faFolderOpen,
                }, Messages.fc_open)),
                h('li', h('a.cp-app-drive-context-openro.dropdown-item', {
                    'tabindex': '-1',
                    'data-icon': faReadOnly,
                }, Messages.fc_open_ro)),
                h('li', h('a.cp-app-drive-context-openincode.dropdown-item', {
                    'tabindex': '-1',
                    'data-icon': faOpenInCode,
                }, Messages.fc_openInCode)),
                $separator.clone()[0],
                h('li', h('a.cp-app-drive-context-expandall.dropdown-item', {
                    'tabindex': '-1',
                    'data-icon': faExpandAll,
                }, Messages.fc_expandAll)),
                h('li', h('a.cp-app-drive-context-collapseall.dropdown-item', {
                    'tabindex': '-1',
                    'data-icon': faCollapseAll,
                }, Messages.fc_collapseAll)),
                $separator.clone()[0],
                h('li', h('a.cp-app-drive-context-openparent.dropdown-item', {
                    'tabindex': '-1',
                    'data-icon': faShowParent,
                }, Messages.fm_openParent)),
                $separator.clone()[0],
                h('li', h('a.cp-app-drive-context-share.dropdown-item', {
                    'tabindex': '-1',
                    'data-icon': 'fa-shhare-alt',
                }, Messages.shareButton)),
                h('li', h('a.cp-app-drive-context-savelocal.dropdown-item', {
                    'tabindex': '-1',
                    'data-icon': 'fa-cloud-upload',
                }, Messages.pad_mediatagImport)), // Save in your CryptDrive
                h('li', h('a.cp-app-drive-context-download.dropdown-item', {
                    'tabindex': '-1',
                    'data-icon': faDownload,
                }, Messages.download_mt_button)),
                $separator.clone()[0],
                h('li', h('a.cp-app-drive-context-newfolder.dropdown-item.cp-app-drive-context-editable', {
                    'tabindex': '-1',
                    'data-icon': faFolder,
                }, Messages.fc_newfolder)),
                h('li', h('a.cp-app-drive-context-newsharedfolder.dropdown-item.cp-app-drive-context-editable', {
                    'tabindex': '-1',
                    'data-icon': faSharedFolder,
                }, Messages.fc_newsharedfolder)),
                $separator.clone()[0],
                h('li', h('a.cp-app-drive-context-uploadfiles.dropdown-item.cp-app-drive-context-editable', {
                    'tabindex': '-1',
                    'data-icon': faUploadFiles,
                }, Messages.uploadButton)),
                h('li', h('a.cp-app-drive-context-uploadfolder.dropdown-item.cp-app-drive-context-editable', {
                    'tabindex': '-1',
                    'data-icon': faUploadFolder,
                }, Messages.uploadFolderButton)),
                $separator.clone()[0],
                h('li', h('a.cp-app-drive-context-newdoc.dropdown-item.cp-app-drive-context-editable', {
                    'tabindex': '-1',
                    'data-icon': AppConfig.applicationsIcon.pad,
                    'data-type': 'pad'
                }, Messages.button_newpad)),
                h('li', h('a.cp-app-drive-context-newdoc.dropdown-item.cp-app-drive-context-editable', {
                    'tabindex': '-1',
                    'data-icon': AppConfig.applicationsIcon.code,
                    'data-type': 'code'
                }, Messages.button_newcode)),
                h('li', h('a.cp-app-drive-context-newdoc.dropdown-item.cp-app-drive-context-editable', {
                    'tabindex': '-1',
                    'data-icon': AppConfig.applicationsIcon.slide,
                    'data-type': 'slide'
                }, Messages.button_newslide)),
                h('li.dropdown-submenu', [
                    h('a.cp-app-drive-context-newdocmenu.dropdown-item', {
                        'tabindex': '-1',
                        'data-icon': "fa-plus",
                    }, Messages.fm_morePads),
                    h("ul.dropdown-menu", [
                        h('li', h('a.cp-app-drive-context-newdoc.dropdown-item.cp-app-drive-context-editable', {
                            'tabindex': '-1',
                            'data-icon': AppConfig.applicationsIcon.sheet,
                            'data-type': 'sheet'
                        }, Messages.button_newsheet)),
                        h('li', h('a.cp-app-drive-context-newdoc.dropdown-item.cp-app-drive-context-editable', {
                            'tabindex': '-1',
                            'data-icon': AppConfig.applicationsIcon.whiteboard,
                            'data-type': 'whiteboard'
                        }, Messages.button_newwhiteboard)),
                        h('li', h('a.cp-app-drive-context-newdoc.dropdown-item.cp-app-drive-context-editable', {
                            'tabindex': '-1',
                            'data-icon': AppConfig.applicationsIcon.kanban,
                            'data-type': 'kanban'
                        }, Messages.button_newkanban)),
                        h('li', h('a.cp-app-drive-context-newdoc.dropdown-item.cp-app-drive-context-editable', {
                            'tabindex': '-1',
                            'data-icon': AppConfig.applicationsIcon.poll,
                            'data-type': 'poll'
                        }, Messages.button_newpoll)),
                    ]),
                ]),
                $separator.clone()[0],
                h('li', h('a.cp-app-drive-context-empty.dropdown-item.cp-app-drive-context-editable', {
                    'tabindex': '-1',
                    'data-icon': faEmpty,
                }, Messages.fc_empty)),
                h('li', h('a.cp-app-drive-context-restore.dropdown-item.cp-app-drive-context-editable', {
                    'tabindex': '-1',
                    'data-icon': faRestore,
                }, Messages.fc_restore)),
                $separator.clone()[0],
                h('li', h('a.cp-app-drive-context-rename.dropdown-item.cp-app-drive-context-editable', {
                    'tabindex': '-1',
                    'data-icon': faRename,
                }, Messages.fc_rename)),
                h('li', h('a.cp-app-drive-context-color.dropdown-item.cp-app-drive-context-editable', {
                    'tabindex': '-1',
                    'data-icon': faColor,
                }, Messages.fc_color)),
                h('li', h('a.cp-app-drive-context-hashtag.dropdown-item.cp-app-drive-context-editable', {
                    'tabindex': '-1',
                    'data-icon': faTags,
                }, Messages.fc_hashtag)),
                $separator.clone()[0],
                h('li', h('a.cp-app-drive-context-makeacopy.dropdown-item.cp-app-drive-context-editable', {
                    'tabindex': '-1',
                    'data-icon': faCopy,
                }, Messages.makeACopy)),
                h('li', h('a.cp-app-drive-context-delete.dropdown-item.cp-app-drive-context-editable', {
                    'tabindex': '-1',
                    'data-icon': faTrash,
                }, Messages.fc_delete)),
                h('li', h('a.cp-app-drive-context-deleteowned.dropdown-item.cp-app-drive-context-editable', {
                    'tabindex': '-1',
                    'data-icon': faDelete,
                }, Messages.fc_delete_owned)),
                h('li', h('a.cp-app-drive-context-remove.dropdown-item.cp-app-drive-context-editable', {
                    'tabindex': '-1',
                    'data-icon': faDelete,
                }, Messages.fc_remove)),
                h('li', h('a.cp-app-drive-context-removesf.dropdown-item.cp-app-drive-context-editable', {
                    'tabindex': '-1',
                    'data-icon': faDelete,
                }, Messages.fc_remove_sharedfolder)),
                $separator.clone()[0],
                h('li', h('a.cp-app-drive-context-access.dropdown-item', {
                    'tabindex': '-1',
                    'data-icon': faAccess,
                }, "ACCESS")), // XXX
                h('li', h('a.cp-app-drive-context-properties.dropdown-item', {
                    'tabindex': '-1',
                    'data-icon': faProperties,
                }, Messages.fc_prop)),
            ])
        ]);
        // add icons to the contextmenu options
        $(menu).find("li a.dropdown-item").each(function (i, el) {
            var $icon = $("<span>");
            if ($(el).attr('data-icon')) {
                var font = $(el).attr('data-icon').indexOf('cptools') === 0 ? 'cptools' : 'fa';
                $icon.addClass(font).addClass($(el).attr('data-icon'));
            } else {
                $icon.text($(el).text());
            }
            $(el).prepend($icon);
        });
        // add events handlers for the contextmenu submenus
        $(menu).find(".dropdown-submenu").each(function (i, el) {
            var $el = $(el);
            var $a = $el.children().filter("a");
            var $sub = $el.find(".dropdown-menu").first();
            var left, bottomOffset;
            var timeoutId;
            var showSubmenu = function () {
                clearTimeout(timeoutId);
                left = $el.offset().left + $el.outerWidth() + $sub.outerWidth() > $(window).width();
                bottomOffset = $el.offset().top + $el.outerHeight() + $sub.outerHeight() - $(window).height();
                $sub.css("left", left ? "0%": "100%");
                $sub.css("transform", "translate("
                         + (left ? "-100%" : "0")
                         + "," + (bottomOffset > 0 ? -(bottomOffset - $el.outerHeight()) : 0) + "px)");
                $el.siblings().find(".dropdown-menu").hide();
                $sub.show();
            };
            var hideSubmenu = function () {
                $sub.hide();
                $sub.removeClass("left");
            };
            var mouseOutSubmenu = function () {
                // don't hide immediately the submenu
                timeoutId = setTimeout(hideSubmenu, 100);
            };
            // Add submenu expand icon
            $a.append(h("span.dropdown-toggle"));
            // Show / hide submenu
            $el.hover(function () {
                showSubmenu();
            }, function () {
                mouseOutSubmenu();
            });
            // handle click event
            $el.click(function (e) {
                var targetItem = $(e.target).closest(".dropdown-item")[0]; // don't close contextmenu if open submenu
                var elTarget = $el.children(".dropdown-item")[0];
                if (targetItem === elTarget) { e.stopPropagation(); }
                if ($el.children().filter(".dropdown-menu:visible").length !== 0) {
                    $el.find(".dropdown-menu").hide();
                    hideSubmenu();
                }
                else {
                    showSubmenu();
                }
            });
        });
        return $(menu);
    };

    var create = function (common, driveConfig) { //proxy, folders) {
        var metadataMgr = common.getMetadataMgr();
        var sframeChan = common.getSframeChannel();
        var priv = metadataMgr.getPrivateData();
        var user = metadataMgr.getUserData();

        // Initialization
        Util.extend(APP, driveConfig.APP);
        var proxy = driveConfig.proxy;
        var folders = driveConfig.folders;
        var files = proxy.drive;
        var history = driveConfig.history || {};
        var edPublic = driveConfig.edPublic || priv.edPublic;
        config.editKey = driveConfig.editKey;
        APP.origin = priv.origin;
        APP.hideDuplicateOwned = Util.find(priv, ['settings', 'drive', 'hideDuplicate']);
        APP.closed = false;

        var $readOnly = $(h('div#cp-app-drive-edition-state.cp-app-drive-content-info-box', Messages.readonly));

        var updateObject = driveConfig.updateObject;
        var updateSharedFolders = driveConfig.updateSharedFolders;

        // manager
        config.loggedIn = APP.loggedIn;
        config.sframeChan = sframeChan;
        var manager = ProxyManager.createInner(files, sframeChan, edPublic, config);

        var LS = makeLS(APP.team);

        Object.keys(folders).forEach(function (id) {
            var f = folders[id];
            var sfData = files.sharedFolders[id] || {};
            var href = manager.user.userObject.getHref(sfData);
            var parsed = Hash.parsePadUrl(href);
            var secret = Hash.getSecrets('drive', parsed.hash, sfData.password);
            manager.addProxy(id, {proxy: f}, null, secret.keys.secondaryKey);
        });

        // UI containers
        var $tree = APP.$tree = $("#cp-app-drive-tree");
        var $content = APP.$content = $("#cp-app-drive-content");
        var $appContainer = $(".cp-app-drive-container");
        var $driveToolbar = $("#cp-app-drive-toolbar");
        var $contextMenu = createContextMenu().appendTo($appContainer);

        var $contentContextMenu = $("#cp-app-drive-context-content");
        var $defaultContextMenu = $("#cp-app-drive-context-default");
        var $trashTreeContextMenu = $("#cp-app-drive-context-trashtree");
        var $trashContextMenu = $("#cp-app-drive-context-trash");

        // TOOLBAR

        /* add a "change username" button */
        if (!APP.readOnly) {
            APP.$displayName.text(user.name || Messages.anonymous);
        }

        // DRIVE
        var currentPath = APP.currentPath = LS.getLastOpenedFolder();
        if (APP.newSharedFolder) {
            var newSFPaths = manager.findFile(APP.newSharedFolder);
            if (newSFPaths.length) {
                currentPath = newSFPaths[0];
            }
        }

        // Categories dislayed in the menu
        var displayedCategories = [ROOT, TRASH, SEARCH, RECENT];

        // PCS enabled: display owned pads
        //if (AppConfig.displayCreationScreen) { displayedCategories.push(OWNED); }
        // Templates enabled: display template category
        if (AppConfig.enableTemplates) { displayedCategories.push(TEMPLATE); }
        // Tags used: display Tags category
        if (Object.keys(manager.getTagsList()).length) { displayedCategories.push(TAGS); }

        var virtualCategories = [SEARCH, RECENT, OWNED, TAGS];

        if (!APP.loggedIn) {
            $tree.hide();
            if (APP.newSharedFolder) {
                // ANON_SHARED_FOLDER
                displayedCategories = [SHARED_FOLDER];
                virtualCategories.push(SHARED_FOLDER);
                currentPath = [SHARED_FOLDER, ROOT];
            } else {
                displayedCategories = [FILES_DATA];
                currentPath = [FILES_DATA];
                if (Object.keys(files.root).length && !proxy.anonymousAlert) {
                    var msg = common.fixLinks($('<div>').html(Messages.fm_alert_anonymous));
                    UI.alert(msg);
                    proxy.anonymousAlert = true;
                }
            }
        }

        APP.editable = !APP.readOnly;
        var appStatus = {
            isReady: true,
            _onReady: [],
            onReady: function (handler) {
                if (appStatus.isReady) {
                    handler();
                    return;
                }
                appStatus._onReady.push(handler);
            },
            ready: function (state) {
                appStatus.isReady = state;
                if (state) {
                    appStatus._onReady.forEach(function (h) {
                        h();
                    });
                    appStatus._onReady = [];
                }
            }
        };

        var findDataHolder = function ($el) {
            return $el.is('.cp-app-drive-element-row') ? $el : $el.closest('.cp-app-drive-element-row');
        };


        // Selection
        var sel = {};

        var removeSelected =  function (keepObj) {
            APP.selectedFiles = [];
            findSelectedElements().removeClass("cp-app-drive-element-selected");
            var $container = $driveToolbar.find('#cp-app-drive-toolbar-contextbuttons');
            if (!$container.length) { return; }
            $container.html('');
            if (!keepObj) {
                delete sel.startSelected;
                delete sel.endSelected;
                delete sel.oldSelection;
            }
        };

        sel.refresh = 50;
        sel.$selectBox = $('<div>', {'class': 'cp-app-drive-content-select-box'}).appendTo($content);
        var checkSelected = function () {
            if (!sel.down) { return; }
            var pos = sel.pos;
            var l = $content[0].querySelectorAll('.cp-app-drive-element:not(.cp-app-drive-element-selected):not(.cp-app-drive-element-header)');
            var p, el;
            var offset = getViewMode() === "grid" ? 10 : 0;
            for (var i = 0; i < l.length; i++) {
                el = l[i];
                p = $(el).position();
                p.top += offset + $content.scrollTop();
                p.left += offset;
                p.bottom = p.top + $(el).outerHeight();
                p.right = p.left + $(el).outerWidth();
                if (p.right < pos.left || p.left > pos.right
                    || p.top > pos.bottom || p.bottom < pos.top) {
                    $(el).removeClass('cp-app-drive-element-selected-tmp');
                } else {
                    $(el).addClass('cp-app-drive-element-selected-tmp');
                }
            }
        };
        $content.on('mousedown', function (e) {
            if (currentPath[0] === SEARCH) { return; }
            if (e.which !== 1) { return; }
            $content.focus();
            sel.down = true;
            if (!e.ctrlKey) { removeSelected(); }
            var rect = e.currentTarget.getBoundingClientRect();
            sel.startX = e.clientX - rect.left;
            sel.startY = e.clientY - rect.top + $content.scrollTop();
            sel.$selectBox.show().css({
                left: sel.startX + 'px',
                top: sel.startY + 'px',
                width: '0px',
                height: '0px'
            });
            APP.hideMenu(e);
            if (sel.move) { return; }
            sel.move = function (ev) {
                var rectMove = ev.currentTarget.getBoundingClientRect(),
                    offX = ev.clientX - rectMove.left,
                    offY = ev.clientY - rectMove.top + $content.scrollTop();


                var left = sel.startX,
                    top = sel.startY;
                var width = offX - sel.startX;
                if (width < 0) {
                    left = Math.max(0, offX);
                    var diffX = left-offX;
                    width = Math.abs(width) - diffX;
                }
                var height = offY - sel.startY;
                if (height < 0) {
                    top = Math.max(0, offY);
                    var diffY = top-offY;
                    height = Math.abs(height) - diffY;
                }
                sel.$selectBox.css({
                    width: width + 'px',
                    left: left + 'px',
                    height: height + 'px',
                    top: top + 'px'
                });


                sel.pos = {
                    top: top,
                    left: left,
                    bottom: top + height,
                    right: left + width
                };
                var diffT = sel.update ? +new Date() - sel.update : sel.refresh;
                if (diffT < sel.refresh) {
                    if (!sel.to) {
                        sel.to = window.setTimeout(function () {
                            sel.update = +new Date();
                            checkSelected();
                            sel.to = undefined;
                        }, (sel.refresh - diffT));
                    }
                    return;
                }
                sel.update = +new Date();
                checkSelected();
            };
            $content.mousemove(sel.move);
        });

        var onWindowMouseUp = function (e) {
            if (!sel.down) { return; }
            if (e.which !== 1) { return; }
            sel.down = false;
            sel.$selectBox.hide();
            $content.off('mousemove', sel.move);
            delete sel.move;
            $content.find('.cp-app-drive-element-selected-tmp')
                .removeClass('cp-app-drive-element-selected-tmp')
                .each(function (idx, element) {
                    selectElement($(element));
            });
            e.stopPropagation();
        };

        var getSelectedPaths = function ($element) {
            var paths = [];
            if (!$element || $element.length === 0) { return paths; }
            if (findSelectedElements().length > 1) {
                var $selected = findSelectedElements();
                $selected.each(function (idx, elmt) {
                    var ePath = $(elmt).data('path');
                    if (ePath) {
                        paths.push({
                            path: ePath,
                            element: $(elmt)
                        });
                    }
                });
            }

            if (!paths.length) {
                var path = $element.data('path');
                if (!path) { return false; }
                paths.push({
                    path: path,
                    element: $element
                });
            }
            return paths;
        };

        var removeInput =  function (cancel) {
            if (!cancel && $('.cp-app-drive-element-row > input').length === 1) {
                var $input = $('.cp-app-drive-element-row > input');
                manager.rename($input.data('path'), $input.val(), APP.refresh);
            }
            $('.cp-app-drive-element-row > input').remove();
            $('.cp-app-drive-element-row > span:hidden').removeAttr('style');
        };

        var getFileNameExtension = function (name) {
            var matched = /\.[^\. ]+$/.exec(name);
            if (matched && matched.length) { return matched[matched.length -1]; }
            return '';
        };

        // Replace a file/folder name by an input to change its value
        var displayRenameInput = function ($element, path) {
            // NOTE: setTimeout(f, 0) otherwise the "rename" button in the toolbar is not working
            window.setTimeout(function () {
                if (!APP.editable) { return; }
                if (!path || path.length < 2) {
                    logError("Renaming a top level element (root, trash or filesData) is forbidden.");
                    return;
                }
                removeInput();
                var $name = $element.find('.cp-app-drive-element-name');
                if (!$name.length) {
                    $name = $element.find('> .cp-app-drive-element');
                }
                $name.hide();
                var isFolder = $element.is(".cp-app-drive-element-folder:not(.cp-app-drive-element-sharedf)");
                var el = manager.find(path);
                var name = manager.isFile(el) ? manager.getTitle(el)  : path[path.length - 1];
                if (manager.isSharedFolder(el)) {
                    name = manager.getSharedFolderData(el).title;
                }
                var $input = $('<input>', {
                    placeholder: name,
                    value: name
                }).data('path', path);


                // Stop propagation on keydown to avoid issues with arrow keys
                $input.on('keydown', function (e) { e.stopPropagation(); });

                $input.on('keyup', function (e) {
                    e.stopPropagation();
                    if (e.which === 13) {
                        removeInput(true);
                        var newName = $input.val();
                        if (JSON.stringify(path) === JSON.stringify(currentPath)) {
                            manager.rename(path, $input.val(), function () {
                                if (isFolder) {
                                    LS.renameFoldersOpened(path, newName);
                                    path[path.length - 1] = newName;
                                }
                                APP.displayDirectory(path);
                            });
                        }
                        else {
                            manager.rename(path, $input.val(), function () {
                                if (isFolder) {
                                    LS.renameFoldersOpened(path, newName);
                                    unselectElement($element);
                                    $element.data("path", $element.data("path").slice(0, -1).concat(newName));
                                    selectElement($element);
                                }
                                APP.refresh();
                            });
                        }
                        return;
                    }
                    if (e.which === 27) {
                        removeInput(true);
                    }
                }).on('keypress', function (e) { e.stopPropagation(); });
                //$element.parent().append($input);
                $name.after($input);
                $input.focus();

                var extension = getFileNameExtension(name);
                var input = $input[0];
                input.selectionStart = 0;
                input.selectionEnd = name.length - extension.length;

                // We don't want to open the file/folder when clicking on the input
                $input.on('click dblclick', function (e) {
                    e.stopPropagation();
                });
                // Remove the browser ability to drag text from the input to avoid
                // triggering our drag/drop event handlers
                $input.on('dragstart dragleave drag drop', function (e) {
                    e.preventDefault();
                    e.stopPropagation();
                });
                // Make the parent element non-draggable when selecting text in the field
                // since it would remove the input
                $input.on('mousedown', function (e) {
                    e.stopPropagation();
                    $input.parents('.cp-app-drive-element-row').attr("draggable", false);
                });
                $input.on('mouseup', function (e) {
                    e.stopPropagation();
                    $input.parents('.cp-app-drive-element-row').attr("draggable", true);
                });
            },0);
        };


        // Arrow keys to modify the selection
        var onWindowKeydown = function (e) {
            if (!$content.is(':visible')) { return; }
            var $searchBar = $tree.find('#cp-app-drive-tree-search-input');
            if (document.activeElement && document.activeElement.nodeName === 'INPUT') { return; }
            if ($searchBar.is(':focus') && $searchBar.val()) { return; }

            var $elements = $content.find('.cp-app-drive-element:not(.cp-app-drive-element-header)');

            var ev = {};
            if (e.ctrlKey) { ev.ctrlKey = true; }
            if (e.shiftKey) { ev.shiftKey = true; }

            // Enter
            if (e.which === 13) {
                var $allSelected = $content.find('.cp-app-drive-element.cp-app-drive-element-selected');
                if ($allSelected.length === 1) {
                    // Open the folder or the file
                    $allSelected.dblclick();
                    return;
                }
                // If more than one, open only the files
                var $select = $content.find('.cp-app-drive-element-file.cp-app-drive-element-selected');
                $select.each(function (idx, el) {
                    $(el).dblclick();
                });
                return;
            }

            // Ctrl+A select all
            if (e.which === 65 && (e.ctrlKey || (e.metaKey && APP.isMac))) {
                $content.find('.cp-app-drive-element:not(.cp-app-drive-element-selected)')
                    .each(function (idx, element) {
                        selectElement($(element));
                });
                return;
            }

            // F2: rename selected element
            if (e.which === 113) {
                var paths = getSelectedPaths(findSelectedElements().first());
                if (paths.length !== 1) { return; }
                displayRenameInput(paths[0].element, paths[0].path);
            }

            // [Left, Up, Right, Down]
            if ([37, 38, 39, 40].indexOf(e.which) === -1) { return; }
            e.preventDefault();

            var click = function (el) {
                if (!el) { return; }
                APP.onElementClick(ev, $(el));
            };

            var $selection = findSelectedElements();
            if ($selection.length === 0) { return void click($elements.first()[0]); }

            var lastIndex = typeof sel.endSelected === "number" ? sel.endSelected :
                            typeof sel.startSelected === "number" ? sel.startSelected :
                            $elements.index($selection.last()[0]);
            var length = $elements.length;
            if (length === 0) { return; }
            // List mode
            if (getViewMode() === "list") {
                if (e.which === 40) { click($elements.get(Math.min(lastIndex+1, length -1))); }
                if (e.which === 38) { click($elements.get(Math.max(lastIndex-1, 0))); }
                return;
            }

            // Icon mode
            // Get the vertical and horizontal position of lastIndex
            // Filter all the elements to get those in the same line/column
            var pos = $($elements.get(0)).position();
            var $line = $elements.filter(function (idx, el) {
                return $(el).position().top === pos.top;
            });
            var cols = $line.length;
            var lines = Math.ceil(length/cols);

            var lastPos = {
                l : Math.floor(lastIndex/cols),
                c : lastIndex - Math.floor(lastIndex/cols)*cols
            };

            if (e.which === 37) {
                if (lastPos.c === 0) { return; }
                click($elements.get(Math.max(lastIndex-1, 0)));
                return;
            }
            if (e.which === 38) {
                if (lastPos.l === 0) { return; }
                click($elements.get(Math.max(lastIndex-cols, 0)));
                return;
            }
            if (e.which === 39) {
                if (lastPos.c === cols-1) { return; }
                click($elements.get(Math.min(lastIndex+1, length-1)));
                return;
            }
            if (e.which === 40) {
                if (lastPos.l === lines-1) { return; }
                click($elements.get(Math.min(lastIndex+cols, length-1)));
                return;
            }
        };

        var compareDays = function (date1, date2) {
            var day1 = Date.UTC(date1.getFullYear(), date1.getMonth(), date1.getDate());
            var day2 = Date.UTC(date2.getFullYear(), date2.getMonth(), date2.getDate());
            var ms = Math.abs(day1-day2);
            return Math.floor(ms/1000/60/60/24);
        };

        var getDate = function (sDate) {
            if (!sDate) { return ''; }
            var ret = sDate.toString();
            try {
                var date = new Date(sDate);
                var today = new Date();
                var diff = compareDays(date, today);
                if (diff === 0) {
                    ret = date.toLocaleTimeString();
                } else {
                    ret = date.toLocaleDateString();
                }
            } catch (e) {
                console.error("Unable to format that string to a date with .toLocaleString", sDate, e);
            }
            return ret;
        };

        var openFile = function (el, isRo) {
            var data = manager.getFileData(el);
            if (!data || (!data.href && !data.roHref)) {
                return void logError("Missing data for the file", el, data);
            }
            var href = isRo ? data.roHref : (data.href || data.roHref);
            var priv = metadataMgr.getPrivateData();
            var useUnsafe = Util.find(priv, ['settings', 'security', 'unsafeLinks']);
            if (useUnsafe !== false) { // true of undefined: use unsafe links
                return void window.open(APP.origin + href);
            }

            // Get hidden hash
            var parsed = Hash.parsePadUrl(href);
            var secret = Hash.getSecrets(parsed.type, parsed.hash, data.password);
            var opts = {};
            if (isRo) { opts.view = true; }
            var hash = Hash.getHiddenHashFromKeys(parsed.type, secret, opts);
            var hiddenHref = Hash.hashToHref(hash, parsed.type);
            window.open(APP.origin + hiddenHref);
        };

        var refresh = APP.refresh = function () {
            APP.displayDirectory(currentPath);
        };


        var pickFolderColor = function ($element, currentColor, cb) {
            var colors = ["", "#f23c38", "#ff0073", "#da0eba", "#9d00ac", "#6c19b3", "#4a42b1", "#3d8af0", "#30a0f1", "#1fb9d1", "#009686", "#45b354", "#84c750", "#c6e144", "#faf147", "#fbc423", "#fc9819", "#fd5227", "#775549", "#9c9c9c", "#607a89"];
            var colorsElements = [];
            var currentElement = null;
            colors.forEach(function (color, i) {
                var element = h("span.cp-app-drive-color-picker-color", [
                    h("span.cptools.cp-app-drive-icon-folder.cp-app-drive-content-icon" + (i === 0 ? ".cptools-folder-no-color" : ".cptools-folder")),
                    h("span.fa.fa-check")
                ]);
                $(element).css("color", colors[i]);
                if (colors[i] === currentColor) {
                    currentElement = element;
                    $(element).addClass("cp-app-drive-current-color");
                }
                $(element).on("click", function () {
                    $(currentElement).removeClass("cp-app-drive-current-color");
                    currentElement = element;
                    $(element).addClass("cp-app-drive-current-color");
                    cb(color);
                });
                colorsElements.push(element);
            });
            var content = h("div.cp-app-drive-color-picker", colorsElements);
            UI.alert(content);
        };

        var getFolderColor = function (path) {
            if (path.length === 0) { return; }
            return manager.getFolderData(path).color || "";
        };

        var setFolderColor = function ($element, path, color) {
            if ($element.length === 0) { return; }
            $element.find(".cp-app-drive-icon-folder").css("color", color);
            manager.setFolderData({
                path: path,
                key: "color",
                value: color
            }, function () {});
        };


        var filterContextMenu = function (type, paths) {
            if (!paths || paths.length === 0) { logError('no paths'); }

            $contextMenu.find('li').hide();

            var show = [];
            var filter;
            var editable = true;

            if (type === "content") {
                if (APP.$content.data('readOnlyFolder')) { editable = false; }
                // Return true in filter to hide
                filter = function ($el, className) {
                    if (className === 'newfolder') { return; }
                    if (className === 'newsharedfolder') {
                        // Hide the new shared folder menu if we're already in a shared folder
                        return manager.isInSharedFolder(currentPath) || APP.disableSF;
                    }
                    if (className === 'uploadfiles') { return; }
                    if (className === 'uploadfolder') { return !APP.allowFolderUpload; }
                    if (className === 'newdoc') {
                        return AppConfig.availablePadTypes.indexOf($el.attr('data-type')) === -1;
                    }
                };
            } else {
                // In case of multiple selection, we must hide the option if at least one element
                // is not compatible
                var containsFolder = false;
                var hide = [];
                if (!APP.team) {
                    hide.push('savelocal');
                }
                paths.forEach(function (p) {
                    var path = p.path;
                    var $element = p.element;

                    if (APP.$content.data('readOnlyFolder') &&
                            manager.isSubpath(path, currentPath)) { editable = false; }

                    if (!$element.closest("#cp-app-drive-tree").length) {
                        hide.push('expandall');
                        hide.push('collapseall');
                    }
                    if (path.length === 1) {
                        // Can't rename, share, delete, or change the color of root elements
                        hide.push('delete');
                        hide.push('rename');
                        hide.push('share');
                        hide.push('savelocal');
                        hide.push('color');
                    }
                    if (!$element.is('.cp-app-drive-element-owned')) {
                        hide.push('deleteowned');
                    }
                    if ($element.is('.cp-app-drive-element-notrash')) {
                        // We can't delete elements in virtual categories
                        hide.push('delete');
                    } else {
                        // We can only open parent in virtual categories
                        hide.push('openparent');
                    }
                    if (!$element.is('.cp-border-color-file')) {
                        //hide.push('download');
                        hide.push('openincode');
                    }
                    if ($element.is('.cp-border-color-sheet')) {
                        hide.push('download');
                    }
                    if ($element.is('.cp-app-drive-element-file')) {
                        // No folder in files
                        hide.push('color');
                        hide.push('newfolder');
                        if ($element.is('.cp-app-drive-element-readonly')) {
                            hide.push('open'); // Remove open 'edit' mode
                        } else if ($element.is('.cp-app-drive-element-noreadonly')) {
                            hide.push('openro'); // Remove open 'view' mode
                        }
                        var metadata = manager.getFileData(manager.find(path));
                        if (!metadata || !Util.isPlainTextFile(metadata.fileType, metadata.title)) {
                            hide.push('openincode');
                        }
                        if (!metadata.channel || metadata.channel.length > 32) {
                            hide.push('makeacopy'); // Not for blobs
                        }
                    } else if ($element.is('.cp-app-drive-element-sharedf')) {
                        if (containsFolder) {
                            // More than 1 folder selected: cannot create a new subfolder
                            hide.push('newfolder');
                            hide.push('expandall');
                            hide.push('collapseall');
                        }
                        containsFolder = true;
                        hide.push('openro');
                        hide.push('openincode');
                        hide.push('hashtag');
                        hide.push('delete');
                        hide.push('makeacopy');
                        //hide.push('deleteowned');
                    } else { // it's a folder
                        if (containsFolder) {
                            // More than 1 folder selected: cannot create a new subfolder
                            hide.push('newfolder');
                            hide.push('expandall');
                            hide.push('collapseall');
                        }
                        containsFolder = true;
                        hide.push('savelocal');
                        hide.push('openro');
                        hide.push('openincode');
                        hide.push('properties', 'access');
                        hide.push('hashtag');
                        hide.push('makeacopy');
                    }
                    // If we're in the trash, hide restore and properties for non-root elements
                    if (type === "trash" && path && path.length > 4) {
                        hide.push('restore');
                        hide.push('properties');
                    }
                    // If we're not in the trash nor in a shared folder, hide "remove"
                    if (!manager.isInSharedFolder(path)
                            && !$element.is('.cp-app-drive-element-sharedf')) {
                        hide.push('removesf');
                    } else if (type === "tree") {
                        hide.push('delete');
                        // Don't hide the deleteowned link if the element is a shared folder and
                        // it is owned
                        if (manager.isInSharedFolder(path) ||
                                !$element.is('.cp-app-drive-element-owned')) {
                            hide.push('deleteowned');
                        } else {
                            // This is a shared folder and it is owned
                            hide.push('removesf');
                        }
                    }
                    if ($element.closest('[data-ro]').length) {
                        editable = false;
                    }
                });
                if (paths.length > 1) {
                    hide.push('restore');
                    hide.push('properties', 'access');
                    hide.push('rename');
                    hide.push('openparent');
                    hide.push('hashtag');
                    hide.push('download');
                    hide.push('share');
                    hide.push('savelocal');
                    hide.push('openincode'); // can't because of race condition
                    hide.push('makeacopy');
                }
                if (containsFolder && paths.length > 1) {
                    // Cannot open multiple folders
                    hide.push('open');
                }

                filter = function ($el, className) {
                    if (hide.indexOf(className) !== -1) { return true; }
                };
            }

            switch(type) {
                case 'content':
                    show = ['newfolder', 'newsharedfolder', 'uploadfiles', 'uploadfolder', 'newdoc'];
                    break;
                case 'tree':
                    show = ['open', 'openro', 'openincode', 'expandall', 'collapseall',
<<<<<<< HEAD
                            'color', 'download', 'share', 'savelocal', 'rename', 'delete',
                            'deleteowned', 'removesf', 'properties', 'access', 'hashtag'];
                    break;
                case 'default':
                    show = ['open', 'openro', 'share', 'openparent', 'delete', 'deleteowned', 'properties', 'access', 'hashtag'];
=======
                            'color', 'download', 'share', 'savelocal', 'rename', 'delete', 'makeacopy',
                            'deleteowned', 'removesf', 'properties', 'hashtag'];
                    break;
                case 'default':
                    show = ['open', 'openro', 'share', 'openparent', 'delete', 'deleteowned', 'properties', 'hashtag', 'makeacopy'];
>>>>>>> 668ea95d
                    break;
                case 'trashtree': {
                    show = ['empty'];
                    break;
                }
                case 'trash': {
                    show = ['remove', 'restore', 'properties'];
                }
            }

            var filtered = [];
            show.forEach(function (className) {
                var $el = $contextMenu.find('.cp-app-drive-context-' + className);
                if ((!APP.editable || !editable) && $el.is('.cp-app-drive-context-editable')) { return; }
                if ((!APP.editable || !editable) && $el.is('.cp-app-drive-context-editable')) { return; }
                if (filter($el, className)) { return; }
                $el.parent('li').show();
                filtered.push('.cp-app-drive-context-' + className);
            });
            return filtered;
        };

        var updateContextButton = function () {
            if (manager.isPathIn(currentPath, [TRASH])) {
                $driveToolbar.find('cp-app-drive-toolbar-emptytrash').show();
            } else {
                $driveToolbar.find('cp-app-drive-toolbar-emptytrash').hide();
            }
            var $li = findSelectedElements();
            if ($li.length === 0) {
                $li = findDataHolder($tree.find('.cp-app-drive-element-active'));
            }
            var $button = $driveToolbar.find('#cp-app-drive-toolbar-context-mobile');
            if ($button.length) { // mobile
                if ($li.length !== 1
                    || !$._data($li[0], 'events').contextmenu
                    || $._data($li[0], 'events').contextmenu.length === 0) {
                    $button.hide();
                    return;
                }
                $button.show();
                $button.css({
                    background: '#000'
                });
                window.setTimeout(function () {
                    $button.css({
                        background: ''
                    });
                }, 500);
                return;
            }
            // Non mobile
            var $container = $driveToolbar.find('#cp-app-drive-toolbar-contextbuttons');
            if (!$container.length) { return; }
            $container.html('');
            var $element = $li.length === 1 ? $li : $($li[0]);
            var paths = getSelectedPaths($element);
            var menuType = $element.data('context');
            if (!menuType) { return; }
            //var actions = [];
            var toShow = filterContextMenu(menuType, paths);
            var $actions = $contextMenu.find('a');
            $contextMenu.data('paths', paths);
            $actions = $actions.filter(function (i, el) {
                return toShow.some(function (className) { return $(el).is(className); });
            });
            $actions.each(function (i, el) {
                var $a = $('<button>', {'class': 'cp-app-drive-element'});
                if ($(el).attr('data-icon')) {
                    var font = $(el).attr('data-icon').indexOf('cptools') === 0 ? 'cptools' : 'fa';
                    $a.addClass(font).addClass($(el).attr('data-icon'));
                    $a.attr('title', $(el).text());
                } else {
                    $a.text($(el).text());
                }
                $container.append($a);
                $a.click(function() { $(el).click(); });
            });
        };

        var scrollTo = function ($element) {
            // Current scroll position
            var st = $content.scrollTop();
            // Block height
            var h = $content.height();
            // Current top position of the element relative to the scroll position
            var pos = Math.round($element.offset().top - $content.position().top);
            // Element height
            var eh = $element.outerHeight();
            // New scroll value
            var v = st + pos + eh - h;
            // If the element is completely visile, don't change the scroll position
            if (pos+eh <= h && pos >= 0) { return; }
            $content.scrollTop(v);
        };

        // Add the "selected" class to the "li" corresponding to the clicked element
        var onElementClick = APP.onElementClick = function (e, $element) {
            // If "Ctrl" is pressed, do not remove the current selection
            removeInput();
            $element = findDataHolder($element);
            // If we're selecting a new element with the left click, hide the menu
            if (e) { APP.hideMenu(); }
            // Remove the selection if we don't hold ctrl key or if we are right-clicking
            if (!e || !e.ctrlKey) {
                removeSelected(e && e.shiftKey);
            }
            if (!$element.length) {
                log(Messages.fm_selectError);
                return;
            }
            scrollTo($element);
            // Add the selected class to the clicked / right-clicked element
            // Remove the class if it already has it
            // If ctrlKey, add to the selection
            // If shiftKey, select a range of elements
            var $elements = $content.find('.cp-app-drive-element:not(.cp-app-drive-element-header)');
            var $selection = $elements.filter('.cp-app-drive-element-selected');
            if (typeof sel.startSelected !== "number" || !e || (e.ctrlKey && !e.shiftKey)) {
                sel.startSelected = $elements.index($element[0]);
                sel.oldSelection = [];
                $selection.each(function (idx, el) {
                    sel.oldSelection.push(el);
                });
                delete sel.endSelected;
            }
            if (e && e.shiftKey) {
                var end = $elements.index($element[0]);
                sel.endSelected = end;
                var $el;
                removeSelected(true);
                sel.oldSelection.forEach(function (el) {
                    if (!isElementSelected($(el))) {
                        selectElement($(el));
                    }
                });
                for (var i = Math.min(sel.startSelected, sel.endSelected);
                     i <= Math.max(sel.startSelected, sel.endSelected);
                     i++) {
                    $el = $($elements.get(i));
                    if (!isElementSelected($el)) {
                        selectElement($el);
                    }
                }
            } else {
                if (!isElementSelected($element)) {
                    selectElement($element);
                } else {
                    unselectElement($element);
                }
            }
            updateContextButton();
        };

        // show / hide dropdown separators
        var hideSeparators = function ($menu) {
            var showSep = false;
            var $lastVisibleSep = null;
            $menu.children().each(function (i, el) {
                var $el = $(el);
                if ($el.is(".dropdown-divider")) {
                    $el.css("display", showSep ? "list-item" : "none");
                    if (showSep) { $lastVisibleSep = $el; }
                    showSep = false;
                }
                else if ($el.is("li") && $el.css("display") !== "none") {
                    showSep = true;
                }
            });
            if (!showSep && $lastVisibleSep) { $lastVisibleSep.css("display", "none"); } // remove last divider if no options after
        };

        // prepare and display contextmenu
        var displayMenu = function (e) {
            var $menu = $contextMenu;
            // show / hide submenus
            $menu.find(".dropdown-submenu").each(function (i, el) {
                var $el = $(el);
                $el.children(".dropdown-menu").css("display", "none");
                $el.find("li").each(function (i, li) {
                    if ($(li).css("display") !== "none") {
                        $el.css("display", "block");
                        return;
                    }
                });
            });
            // show / hide separators
            $menu.find(".dropdown-menu").each(function (i, menu) {
                hideSeparators($(menu));
            });
            // show contextmenu at cursor position
            $menu.css({ display: "block" });
            if (APP.mobile()) {
                $menu.css({
                    top: ($("#cp-app-drive-toolbar-context-mobile").offset().top + 32) + 'px',
                    right: '0px',
                    left: ''
                });
                return;
            }
            var h = $menu.outerHeight();
            var w = $menu.outerWidth();
            var wH = window.innerHeight;
            var wW = window.innerWidth;
            if (h > wH) {
                $menu.css({
                    top: '0px',
                    bottom: ''
                });
            } else if (e.pageY + h <= wH) {
                $menu.css({
                    top: e.pageY+'px',
                    bottom: ''
                });
            } else {
                $menu.css({
                    bottom: '0px',
                    top: ''
                });
            }
            if(w > wW) {
                $menu.css({
                    left: '0px',
                    right: ''
                });
            } else if (e.pageX + w <= wW) {
                $menu.css({
                    left: e.pageX+'px',
                    right: ''
                });
            } else {
                $menu.css({
                    left: '',
                    right: '0px',
                });
            }
        };

        // Open the selected context menu on the closest "li" element
        var openContextMenu = function (type) {
            return function (e) {
                APP.hideMenu();
                e.stopPropagation();

                var paths;
                if (type === 'content') {
                    paths = [{path: $(e.target).closest('#' + FOLDER_CONTENT_ID).data('path')}];
                    if (!paths) { return; }
                    removeSelected();
                } else {
                    var $element = findDataHolder($(e.target));

                    // if clicked from tree
                    var fromTree = $element.closest("#cp-app-drive-tree").length;
                    if (fromTree) {
                        removeSelected();
                    }

                    // if clicked on non selected element
                    if (!isElementSelected($element)) {
                        removeSelected();
                    }

                    if (type === 'trash' && !$element.data('path')) { return; }

                    if (!$element.length) {
                        logError("Unable to locate the .element tag", e.target);
                        log(Messages.fm_contextMenuError);
                        return false;
                    }

                    if (!isElementSelected($element)) {
                        selectElement($element);
                    }

                    paths = getSelectedPaths($element);
                }

                $contextMenu.attr('data-menu-type', type);

                filterContextMenu(type, paths);

                displayMenu(e);

                $(".cp-app-drive-context-noAction").toggle($contextMenu.find('li:visible').length === 0);

                $contextMenu.data('paths', paths);
                return false;
            };
        };

        var getElementName = function (path) {
            var file = manager.find(path);
            if (!file) { return; }
            if (manager.isSharedFolder(file)) {
                return manager.getSharedFolderData(file).title;
            }
            return manager.getTitle(file);
        };
        // moveElements is able to move several paths to a new location
        var moveElements = function (paths, newPath, copy, cb) {
            if (!APP.editable) { return; }
            // Cancel drag&drop from TRASH to TRASH
            if (manager.isPathIn(newPath, [TRASH]) && paths.length && paths[0][0] === TRASH) {
                return;
            }
            var newCb = function () {
                paths.forEach(function (path) {
                    LS.moveFoldersOpened(path, newPath);
                });
                cb();
            };
            if (paths.some(function (p) { return manager.comparePath(newPath, p); })) { return void cb(); }
            manager.move(paths, newPath, newCb, copy);
        };
        // Delete paths from the drive and/or shared folders (without moving them to the trash)
        var deletePaths = function (paths, pathsList) {
            pathsList = pathsList || [];
            if (paths) {
                paths.forEach(function (p) { pathsList.push(p.path); });
            }
            var hasOwned = pathsList.some(function (p) {
                // NOTE: Owned pads in shared folders won't be removed from the server
                // so we don't have to check, we can use the default message
                if (manager.isInSharedFolder(p)) { return false; }

                var el = manager.find(p);
                var data = manager.isSharedFolder(el) ? manager.getSharedFolderData(el)
                                        : manager.getFileData(el);
                return data.owners && data.owners.indexOf(edPublic) !== -1;
            });
            var msg = Messages._getKey("fm_removeSeveralPermanentlyDialog", [pathsList.length]);
            if (pathsList.length === 1) {
                msg = hasOwned ? Messages.fm_deleteOwnedPad : Messages.fm_removePermanentlyDialog;
            } else if (hasOwned) {
                msg = msg + '<br><em>' + Messages.fm_removePermanentlyNote + '</em>';
            }
            UI.confirm(msg, function(res) {
                $(window).focus();
                if (!res) { return; }
                manager.delete(pathsList, function () {
                    pathsList.forEach(LS.removeFoldersOpened);
                    removeSelected();
                    refresh();
                });
            }, null, true);
        };


        // Drag & drop

        // The data transferred is a stringified JSON containing the path of the dragged element
        var onDrag = function (ev, path) {
            var paths = [];
            var $element = findDataHolder($(ev.target));
            if ($element.hasClass('cp-app-drive-element-selected')) {
                var $selected = findSelectedElements();
                $selected.each(function (idx, elmt) {
                    var ePath = $(elmt).data('path');
                    if (ePath) {
                        var val = manager.find(ePath);
                        if (!val) { return; } // Error? A ".selected" element is not in the object
                        paths.push({
                            path: ePath,
                            value: {
                                name: getElementName(ePath),
                                el: val
                            }
                        });
                    }
                });
            } else {
                removeSelected();
                selectElement($element);
                var val = manager.find(path);
                if (!val) { return; } // The element is not in the object
                paths = [{
                    path: path,
                    value: {
                        name: getElementName(path),
                        el: val
                    }
                }];
            }
            var data = {
                'path': paths
            };
            ev.dataTransfer.setData("text", stringify(data));
        };

        var findDropPath = function (target) {
            var $target = $(target);
            var $el;
            if ($target.is(".cp-app-drive-path-element")) {
                $el = $target;
            }
            else {
                $el = findDataHolder($target);
            }
            var newPath = $el.data('path');
            var dropEl = newPath && manager.find(newPath);
            if (newPath && manager.isSharedFolder(dropEl)) {
                newPath.push(manager.user.userObject.ROOT);
            } else if ((!newPath || manager.isFile(dropEl))
                    && $target.parents('#cp-app-drive-content')) {
                newPath = currentPath;
            }
            return newPath;
        };
        var onFileDrop = APP.onFileDrop = function (file, e) {
            var ev = {
                target: e.target,
                path: findDropPath(e.target)
            };
            APP.FM.onFileDrop(file, ev);
        };
        var onDrop = function (ev) {
            ev.preventDefault();
            $('.cp-app-drive-element-droppable').removeClass('cp-app-drive-element-droppable');
            var data = ev.dataTransfer.getData("text");

            var newPath = findDropPath(ev.target);
            if (!newPath) { return; }
            var sfId = manager.isInSharedFolder(newPath);
            if (sfId && folders[sfId] && folders[sfId].readOnly) {
                return void UI.warn(Messages.fm_forbidden);
            }

            // Don't use the normal drop handler for file upload
            var fileDrop = ev.dataTransfer.files;
            if (fileDrop.length) { return void onFileDrop(fileDrop, ev); }

            var oldPaths = JSON.parse(data).path;
            if (!oldPaths) { return; }
            // A moved element should be removed from its previous location
            var movedPaths = [];

            var sharedF = false;
            oldPaths.forEach(function (p) {
                movedPaths.push(p.path);
                if (!sharedF && manager.isInSharedFolder(p.path)) {
                    sharedF = true;
                }
            });

            if (sharedF && manager.isPathIn(newPath, [TRASH])) {
                return void deletePaths(null, movedPaths);
            }

            var copy = false;
            if (manager.isPathIn(newPath, [TRASH])) {
                // Filter the selection to remove shared folders.
                // Shared folders can't be moved to the trash!
                var filteredPaths = movedPaths.filter(function (p) {
                    var el = manager.find(p);
                    return !manager.isSharedFolder(el);
                });

                if (!filteredPaths.length) {
                    // We only have shared folder, delete them
                    return void deletePaths(null, movedPaths);
                }

                movedPaths = filteredPaths;
            } else if (ev.ctrlKey || (ev.metaKey && APP.isMac)) {
                copy = true;
            }

            if (movedPaths && movedPaths.length) {
                moveElements(movedPaths, newPath, copy, refresh);
            }
        };

        var addDragAndDropHandlers = function ($element, path, isFolder, droppable) {
            if (!APP.editable) { return; }
            // "dragenter" is fired for an element and all its children
            // "dragleave" may be fired when entering a child
            // --> we use pointer-events: none in CSS, but we still need a counter to avoid some issues
            // --> We store the number of enter/leave and the element entered and we remove the
            // highlighting only when we have left everything
            var counter = 0;
            $element.on('dragstart', function (e) {
                e.stopPropagation();
                counter = 0;
                onDrag(e.originalEvent, path);
            });

            $element.on('mousedown', function (e) {
                e.stopPropagation();
            });

            // Add drop handlers if we are not in the trash and if the element is a folder
            if (!droppable || !isFolder) { return; }

            $element.on('dragover', function (e) {
                e.preventDefault();
            });
            $element.on('drop', function (e) {
                e.preventDefault();
                e.stopPropagation();
                onDrop(e.originalEvent);
            });
            $element.on('dragenter', function (e) {
                e.preventDefault();
                e.stopPropagation();
                counter++;
                $element.addClass('cp-app-drive-element-droppable');
            });
            $element.on('dragleave', function (e) {
                e.preventDefault();
                e.stopPropagation();
                counter--;
                if (counter <= 0) {
                    counter = 0;
                    $element.removeClass('cp-app-drive-element-droppable');
                }
            });
        };
        addDragAndDropHandlers($content, null, true, true);

        $tree.on('drop dragover', function (e) {
            e.preventDefault();
            e.stopPropagation();
        });
        $driveToolbar.on('drop dragover', function (e) {
            e.preventDefault();
            e.stopPropagation();
        });


        // In list mode, display metadata from the filesData object
        var _addOwnership = function ($span, $state, data) {
            if (data.owners && data.owners.indexOf(edPublic) !== -1) {
                var $owned = $ownedIcon.clone().appendTo($state);
                $owned.attr('title', Messages.fm_padIsOwned);
                $span.addClass('cp-app-drive-element-owned');
            } else if (data.owners && data.owners.length) {
                var $owner = $ownerIcon.clone().appendTo($state);
                $owner.attr('title', Messages.fm_padIsOwnedOther);
            }
        };
        var thumbsUrls = {};
        var addFileData = function (element, $element) {
            if (!manager.isFile(element)) { return; }

            var data = manager.getFileData(element);

            if (!Object.keys(data).length) {
                return true;
            }

            var href = data.href || data.roHref;
            if (!data) { return void logError("No data for the file", element); }

            var hrefData = Hash.parsePadUrl(href);
            if (hrefData.type) {
                $element.addClass('cp-border-color-'+hrefData.type);
            }

            var $state = $('<span>', {'class': 'cp-app-drive-element-state'});
            if (hrefData.hashData && hrefData.hashData.mode === 'view') {
                var $ro = $readonlyIcon.clone().appendTo($state);
                $ro.attr('title', Messages.readonly);
            }
            if (data.filename && data.filename !== data.title) {
                var $renamed = $renamedIcon.clone().appendTo($state);
                $renamed.attr('title', Messages._getKey('fm_renamedPad', [data.title]));
            }
            if (hrefData.hashData && hrefData.hashData.password) {
                var $password = $passwordIcon.clone().appendTo($state);
                $password.attr('title', Messages.fm_passwordProtected || '');
            }
            if (data.expire) {
                var $expire = $expirableIcon.clone().appendTo($state);
                $expire.attr('title', Messages._getKey('fm_expirablePad', [new Date(data.expire).toLocaleString()]));
            }
            _addOwnership($element, $state, data);

            var name = manager.getTitle(element);

            // The element with the class '.name' is underlined when the 'li' is hovered
            var $name = $('<span>', {'class': 'cp-app-drive-element-name'}).text(name);
            $element.append($name);
            $element.append($state);
            if (getViewMode() === 'grid') {
                $element.attr('title', name);
            }

            // display the thumbnail
            // if the thumbnail has already been displayed once, do not reload it, keep the same url
            if (thumbsUrls[element]) {
                var img = new Image();
                img.src = thumbsUrls[element];
                $element.find('.cp-icon').addClass('cp-app-drive-element-list');
                $element.prepend(img);
                $(img).addClass('cp-app-drive-element-grid cp-app-drive-element-thumbnail');
                $(img).attr("draggable", false);
            }
            else {
                common.displayThumbnail(href || data.roHref, data.channel, data.password, $element, function ($thumb) {
                    // Called only if the thumbnail exists
                    // Remove the .hide() added by displayThumnail() because it hides the icon in list mode too
                    $element.find('.cp-icon').removeAttr('style').addClass('cp-app-drive-element-list');
                    $thumb.addClass('cp-app-drive-element-grid cp-app-drive-element-thumbnail');
                    $thumb.attr("draggable", false);
                    thumbsUrls[element] = $thumb[0].src;
                });
            }

            var type = Messages.type[hrefData.type] || hrefData.type;
            var $type = $('<span>', {
                'class': 'cp-app-drive-element-type cp-app-drive-element-list'
            }).text(type);
            var $adate = $('<span>', {
                'class': 'cp-app-drive-element-atime cp-app-drive-element-list'
            }).text(getDate(data.atime));
            var $cdate = $('<span>', {
                'class': 'cp-app-drive-element-ctime cp-app-drive-element-list'
            }).text(getDate(data.ctime));
            $element.append($type).append($adate).append($cdate);
        };

        var addFolderData = function (element, key, $span) {
            if (!element || !manager.isFolder(element)) { return; }
            // The element with the class '.name' is underlined when the 'li' is hovered
            var $state = $('<span>', {'class': 'cp-app-drive-element-state'});
            var $ro;
            if (manager.isSharedFolder(element)) {
                var data = manager.getSharedFolderData(element);
                key = data && data.title ? data.title : key;
                element = manager.folders[element].proxy[manager.user.userObject.ROOT];
                $span.addClass('cp-app-drive-element-sharedf');
                _addOwnership($span, $state, data);

                var hrefData = Hash.parsePadUrl(data.href || data.roHref);
                if (hrefData.hashData && hrefData.hashData.password) {
                    var $password = $passwordIcon.clone().appendTo($state);
                    $password.attr('title', Messages.fm_passwordProtected || '');
                }
                if (hrefData.hashData && hrefData.hashData.mode === 'view') {
                    $ro = $readonlyIcon.clone().appendTo($state);
                    $ro.attr('title', Messages.readonly);
                }

                var $shared = $sharedIcon.clone().appendTo($state);
                $shared.attr('title', Messages.fm_canBeShared);
            } else if ($content.data('readOnlyFolder') || APP.readOnly) {
                $ro = $readonlyIcon.clone().appendTo($state);
                $ro.attr('title', Messages.readonly);
            }

            var sf = manager.hasSubfolder(element);
            var files = manager.hasFile(element);
            var $name = $('<span>', {'class': 'cp-app-drive-element-name'}).text(key);
            var $subfolders = $('<span>', {
                'class': 'cp-app-drive-element-folders cp-app-drive-element-list'
            }).text(sf);
            var $files = $('<span>', {
                'class': 'cp-app-drive-element-files cp-app-drive-element-list'
            }).text(files);
            if (getViewMode() === 'grid') {
                $span.attr('title', key);
            }
            $span.append($name).append($state).append($subfolders).append($files);
        };

        // This is duplicated in cryptpad-common, it should be unified
        var getFileIcon = function (id) {
            var data = manager.getFileData(id);
            return UI.getFileIcon(data);
        };
        var getIcon = UI.getIcon;

        var createShareButton = function (id, $container) {
            var $shareBlock = $('<button>', {
                'class': 'cp-toolbar-share-button',
                title: Messages.shareButton
            });
            $sharedIcon.clone().appendTo($shareBlock);
            $('<span>').text(Messages.shareButton).appendTo($shareBlock);
            var data = manager.getSharedFolderData(id);
            var parsed = (data.href && data.href.indexOf('#') !== -1) ? Hash.parsePadUrl(data.href) : {};
            var roParsed = Hash.parsePadUrl(data.roHref) || {};
            if (!parsed.hash && !roParsed.hash) { return void console.error("Invalid href: "+(data.href || data.roHref)); }
            var friends = common.getFriends();
            var ro = folders[id] && folders[id].version >= 2;
            var modal = UIElements.createShareModal({
                teamId: APP.team,
                origin: APP.origin,
                pathname: "/drive/",
                friends: friends,
                title: data.title,
                password: data.password,
                sharedFolder: true,
                common: common,
                hashes: {
                    editHash: parsed.hash,
                    viewHash: ro && roParsed.hash,
                }
            });
            // If we're a viewer and this is an old shared folder (no read-only mode), we
            // can't share the read-only URL and we don't have access to the edit one.
            // We should hide the share button.
            if (!modal) { return; }
            $shareBlock.click(function () {
                UI.openCustomModal(modal);
            });
            $container.append($shareBlock);
            return $shareBlock;
        };

        // Create the "li" element corresponding to the file/folder located in "path"
        var createElement = function (path, elPath, root, isFolder) {
            // Forbid drag&drop inside the trash
            var isTrash = path[0] === TRASH;
            var newPath = path.slice();
            var key;
            var element;
            if (isTrash && Array.isArray(elPath)) {
                key = elPath[0];
                elPath.forEach(function (k) { newPath.push(k); });
                element = manager.find(newPath);
            } else {
                key = elPath;
                newPath.push(key);
                element = root[key];
            }

            var isSharedFolder = manager.isSharedFolder(element);

            var $icon = !isFolder ? getFileIcon(element) : undefined;
            var ro = manager.isReadOnlyFile(element);
            // ro undefined means it's an old hash which doesn't support read-only
            var roClass = typeof(ro) === 'undefined' ?' cp-app-drive-element-noreadonly' :
                            ro ? ' cp-app-drive-element-readonly' : '';
            var liClass = 'cp-app-drive-element-file cp-app-drive-element' + roClass;
            if (isSharedFolder) {
                liClass = 'cp-app-drive-element-folder cp-app-drive-element';
                $icon = $sharedFolderIcon.clone();
                $icon.css("color", getFolderColor(path.concat(elPath)));
            } else if (isFolder) {
                liClass = 'cp-app-drive-element-folder cp-app-drive-element';
                $icon = manager.isFolderEmpty(root[key]) ? $folderEmptyIcon.clone() : $folderIcon.clone();
                $icon.css("color", getFolderColor(path.concat(elPath)));
            }
            var $element = $('<li>', {
                draggable: true,
                'class': 'cp-app-drive-element-row'
            });
            $element.data('path', newPath);
            if (isElementSelected($element)) {
                selectElement($element);
            }
            $element.prepend($icon).dblclick(function () {
                if (isFolder) {
                    APP.displayDirectory(newPath);
                    return;
                }
                if (isTrash) { return; }
                openFile(root[key]);
            });
            var invalid;
            if (isFolder) {
                invalid = addFolderData(element, key, $element);
            } else {
                invalid = addFileData(element, $element);
            }
            if (invalid) {
                return;
            }

            $element.find('.fa').on('mouseenter', function (e) {
                if ($element[0] && $element[0]._tippy) {
                    $element[0]._tippy.destroy();
                }
                e.stopPropagation();
            });
            $element.addClass(liClass);
            var droppable = !isTrash && !APP.$content.data('readOnlyFolder');
            addDragAndDropHandlers($element, newPath, isFolder, droppable);
            $element.click(function(e) {
                e.stopPropagation();
                onElementClick(e, $element);
            });
            if (!isTrash) {
                $element.contextmenu(openContextMenu('tree'));
                $element.data('context', 'tree');
            } else {
                $element.contextmenu(openContextMenu('trash'));
                $element.data('context', 'trash');
            }
            var isNewFolder = APP.newFolder && manager.comparePath(newPath, APP.newFolder);
            if (isNewFolder) {
                appStatus.onReady(function () {
                    window.setTimeout(function () { displayRenameInput($element, newPath); }, 0);
                });
                delete APP.newFolder;
            }

            if (isSharedFolder && APP.convertedFolder === element) {
                setTimeout(function () {
                    var $fakeButton = createShareButton(element, $('<div>'));
                    if (!$fakeButton) { return; }
                    $fakeButton.click();
                }, 100);
            }

            return $element;
        };

        // Display the full path in the title when displaying a directory from the trash
        /*
        var getTrashTitle = function (path) {
            if (!path[0] || path[0] !== TRASH) { return; }
            var title = TRASH_NAME;
            for (var i=1; i<path.length; i++) {
                if (i === 3 && path[i] === 'element') {}
                else if (i === 2 && parseInt(path[i]) === path[i]) {
                    if (path[i] !== 0) {
                        title += " [" + path[i] + "]";
                    }
                } else {
                    title += " / " + path[i];
                }
            }
            return title;
        }; */

        var getPrettyName = function (name) {
            var pName;
            switch (name) {
                case ROOT: pName = ROOT_NAME; break;
                case TRASH: pName = TRASH_NAME; break;
                case TEMPLATE: pName = TEMPLATE_NAME; break;
                case FILES_DATA: pName = FILES_DATA_NAME; break;
                case SEARCH: pName = SEARCH_NAME; break;
                case RECENT: pName = RECENT_NAME; break;
                case OWNED: pName = OWNED_NAME; break;
                case TAGS: pName = TAGS_NAME; break;
                case SHARED_FOLDER: pName = SHARED_FOLDER_NAME; break;
                default: pName = name;
            }
            return pName;
        };

        var drivePathOverflowing = function () {
            var $container = $(".cp-app-drive-path");
            if ($container.length) {
                $container.css("overflow", "hidden");
                var overflown = $container[0].scrollWidth > $container[0].clientWidth;
                $container.css("overflow", "");
                return overflown;
            }
        };

        var collapseDrivePath = function () {
            var $container = $(".cp-app-drive-path-inner");
            var $spanCollapse = $(".cp-app-drive-path-collapse");
            $spanCollapse.css("display", "none");

            var $pathElements = $container.find(".cp-app-drive-path-element");
            $pathElements.not($spanCollapse).css("display", "");

            var oneFolder = currentPath.length > 1 + (currentPath[0] === SHARED_FOLDER);
            if (oneFolder && drivePathOverflowing()) {
                var collapseLevel = 0;
                var removeOverflowElement = function () {
                    if (drivePathOverflowing()) {
                        if ($pathElements.length <= 3) {
                            return false;
                        }
                        collapseLevel++;
                        if ($($pathElements.get(-2)).is(".cp-app-drive-path-separator")) {
                            $($pathElements.get(-2)).css("display", "none");
                            $pathElements = $pathElements.not($pathElements.get(-2));
                        }
                        $($pathElements.get(-2)).css("display", "none");
                        $pathElements = $pathElements.not($pathElements.get(-2));
                        return true;
                    }
                };

                currentPath.every(removeOverflowElement);
                $spanCollapse.css("display", "");
                removeOverflowElement();

                var tipPath = currentPath.slice(0, collapseLevel);
                tipPath[0] = getPrettyName(tipPath[0]);
                $spanCollapse.attr("title", tipPath.join(" / "));
                $spanCollapse[0].onclick = function () {
                    APP.displayDirectory(LS.getLastOpenedFolder().slice(0, collapseLevel));
                };
            }
        };

        window.addEventListener("resize", collapseDrivePath);
        var treeResizeObserver = new MutationObserver(collapseDrivePath);
        treeResizeObserver.observe($("#cp-app-drive-tree")[0], {"attributes": true});
        var toolbarButtonAdditionObserver = new MutationObserver(collapseDrivePath);
        $(function () { toolbarButtonAdditionObserver.observe($("#cp-app-drive-toolbar")[0], {"childList": true, "subtree": true}); });


        // Create the title block with the "parent folder" button
        var createTitle = function ($container, path, noStyle) {
            if (!path || path.length === 0) { return; }
            var isTrash = manager.isPathIn(path, [TRASH]);
            if (APP.mobile() && !noStyle) { // noStyle means title in search result
                return $container;
            }
            var isVirtual = virtualCategories.indexOf(path[0]) !== -1;
            var el = isVirtual ? undefined : manager.find(path);
            path = path[0] === SEARCH ? path.slice(0,1) : path;

            var $inner = $('<div>', {'class': 'cp-app-drive-path-inner'});
            $container.prepend($inner);

            var skipNext = false; // When encountering a shared folder, skip a key in the path
            path.forEach(function (p, idx) {
                if (skipNext) { skipNext = false; return; }
                if (isTrash && [2,3].indexOf(idx) !== -1) { return; }

                var name = p;

                var currentEl = isVirtual ? undefined : manager.find(path.slice(0, idx+1));
                if (p === SHARED_FOLDER || (currentEl && manager.isSharedFolder(currentEl))) {
                    name = manager.getSharedFolderData(currentEl || APP.newSharedFolder).title;
                    skipNext = true;
                }

                var $span = $('<span>', {'class': 'cp-app-drive-path-element'});
                if (idx < path.length - 1) {
                    if (!noStyle) {
                        $span.addClass('cp-app-drive-path-clickable');
                        $span.click(function () {
                            var sliceEnd = idx + 1;
                            if (isTrash && idx === 1) { sliceEnd = 4; } // Make sure we don't show the index or 'element' and 'path'
                            APP.displayDirectory(path.slice(0, sliceEnd));
                        });
                    }
                } else if (idx > 0 && manager.isFile(el)) {
                    name = getElementName(path);
                }
                $span.data("path", path.slice(0, idx + 1));
                addDragAndDropHandlers($span, path.slice(0, idx), true, true);

                if (idx === 0) { name = p === SHARED_FOLDER ? name : getPrettyName(p); }
                else {
                    var $span2 = $('<span>', {
                        'class': 'cp-app-drive-path-element cp-app-drive-path-separator'
                    }).text(' / ');
                    $inner.prepend($span2);
                }
                $span.text(name).prependTo($inner);
            });

            var $spanCollapse = $('<span>', {
                'class': 'cp-app-drive-path-element cp-app-drive-path-collapse'
            }).text(' ... ');
            $inner.append($spanCollapse);

            collapseDrivePath();
        };



        var createInfoBox = function (path) {
            if (APP.readOnly || $content.data('readOnlyFolder')) { return; }
            var $box = $('<div>', {'class': 'cp-app-drive-content-info-box'});
            var msg;
            switch (path[0]) {
                case ROOT:
                    msg = Messages.fm_info_root;
                    break;
                case TEMPLATE:
                    msg = Messages.fm_info_template;
                    break;
                case TRASH:
                    msg = Messages.fm_info_trash;
                    break;
                case FILES_DATA:
                    msg = Messages.fm_info_allFiles;
                    break;
                case RECENT:
                    msg = Messages.fm_info_recent;
                    break;
                case OWNED:
                    msg = Messages.fm_info_owned;
                    break;
                case TAGS:
                    break;
                default:
                    msg = undefined;
            }
            if (history.isHistoryMode && history.sfId) {
                // Shared folder history: always display the warning
                var sfName = (manager.getSharedFolderData(history.sfId) || {}).title || Messages.fm_sharedFolderName;
                msg = Messages._getKey('fm_info_sharedFolderHistory', [sfName]);
                return $(common.fixLinks($box.html(msg)));
            }
            if (!APP.loggedIn) {
                msg = APP.newSharedFolder ? Messages.fm_info_sharedFolder : Messages.fm_info_anonymous;
                return $(common.fixLinks($box.html(msg)));
            }
            if (!msg || APP.store['hide-info-' + path[0]] === '1') {
                $box.hide();
            } else {
                $box.text(msg);
                var $close = $closeIcon.clone().css({
                    'cursor': 'pointer',
                    'margin-left': '10px',
                    title: Messages.fm_closeInfoBox
                }).on('click', function () {
                    $box.hide();
                    APP.store['hide-info-' + path[0]] = '1';
                    localStore.put('hide-info-' + path[0], '1');
                });
                $box.prepend($close);
            }
            return $box;
        };

        // Create the button allowing the user to switch from list to icons modes
        var createViewModeButton = function ($container) {
            var $listButton = $listIcon.clone();
            var $gridButton = $gridIcon.clone();

            $listButton.click(function () {
                $gridButton.removeClass('cp-app-drive-toolbar-active');
                $listButton.addClass('cp-app-drive-toolbar-active');
                setViewMode('list');
                $('#' + FOLDER_CONTENT_ID).removeClass('cp-app-drive-content-grid');
                $('#' + FOLDER_CONTENT_ID).addClass('cp-app-drive-content-list');
                Feedback.send('DRIVE_LIST_MODE');
            });
            $gridButton.click(function () {
                $listButton.removeClass('cp-app-drive-toolbar-active');
                $gridButton.addClass('cp-app-drive-toolbar-active');
                setViewMode('grid');
                $('#' + FOLDER_CONTENT_ID).addClass('cp-app-drive-content-grid');
                $('#' + FOLDER_CONTENT_ID).removeClass('cp-app-drive-content-list');
                Feedback.send('DRIVE_GRID_MODE');
            });

            if (getViewMode() === 'list') {
                $listButton.addClass('cp-app-drive-toolbar-active');
            } else {
                $gridButton.addClass('cp-app-drive-toolbar-active');
            }
            $listButton.attr('title', Messages.fm_viewListButton);
            $gridButton.attr('title', Messages.fm_viewGridButton);
            $container.append($listButton).append($gridButton);
        };
        var createEmptyTrashButton = function ($container) {
            var $button = $emptyTrashIcon.clone();
            $button.addClass('cp-app-drive-toolbar-emptytrash');
            $button.attr('title', Messages.fc_empty);
            $button.click(function () {
                UI.confirm(Messages.fm_emptyTrashDialog, function(res) {
                    if (!res) { return; }
                    manager.emptyTrash(refresh);
                });
            });
            $container.append($button);
        };

        // Get the upload options
        var addSharedFolderModal = function (cb) {
            var createHelper = function (href, text) {
                var q = h('a.fa.fa-question-circle', {
                    style: 'text-decoration: none !important;',
                    title: text,
                    href: APP.origin + href,
                    target: "_blank",
                    'data-tippy-placement': "right"
                });
                return q;
            };

            // Ask for name, password and owner
            var content = h('div', [
                h('h4', Messages.sharedFolders_create),
                h('label', {for: 'cp-app-drive-sf-name'}, Messages.sharedFolders_create_name),
                h('input#cp-app-drive-sf-name', {type: 'text', placeholder: Messages.fm_newFolder}),
                h('label', {for: 'cp-app-drive-sf-password'}, Messages.sharedFolders_create_password),
                UI.passwordInput({id: 'cp-app-drive-sf-password'}),
                h('span', {
                    style: 'display:flex;align-items:center;justify-content:space-between'
                }, [
                    UI.createCheckbox('cp-app-drive-sf-owned', Messages.sharedFolders_create_owned, true),
                    createHelper('/faq.html#keywords-owned', Messages.creation_owned1) // TODO
                ]),
            ]);

            $(content).find('#cp-app-drive-sf-name').keydown(function (e) {
                if (e.which === 13) {
                    UI.findOKButton().click();
                }
            });

            UI.confirm(content, function (yes) {
                if (!yes) { return void cb(); }

                // Get the values
                var newName = $(content).find('#cp-app-drive-sf-name').val();
                var password = $(content).find('#cp-app-drive-sf-password').val() || undefined;
                var owned = $(content).find('#cp-app-drive-sf-owned').is(':checked');

                cb({
                    name: newName,
                    password: password,
                    owned: owned
                });
            });
        };

        var getNewPadTypes = function () {
            var arr = [];
            AppConfig.availablePadTypes.forEach(function (type) {
                if (type === 'drive') { return; }
                if (type === 'teams') { return; }
                if (type === 'contacts') { return; }
                if (type === 'todo') { return; }
                if (type === 'file') { return; }
                if (!APP.loggedIn && AppConfig.registeredOnlyTypes &&
                    AppConfig.registeredOnlyTypes.indexOf(type) !== -1) {
                    return;
                }
                arr.push(type);
            });
            return arr;
        };
        var showUploadFilesModal = function () {
            var $input = $('<input>', {
                'type': 'file',
                'style': 'display: none;',
                'multiple': 'multiple'
            }).on('change', function (e) {
                var files = Util.slice(e.target.files);
                files.forEach(function (file) {
                    var ev = {
                        target: $content[0],
                        path: findDropPath($content[0])
                    };
                    APP.FM.handleFile(file, ev);
                });
            });
            $input.click();
        };

        // create the folder structure before to upload files from folder
        var uploadFolder = function (fileList) {
            var currentFolder = currentPath;
            // create an array of all the files relative path
            var files = Array.prototype.map.call(fileList, function (file) {
                return {
                    file: file,
                    path: file.webkitRelativePath.split("/"),
                };
            });
            // if folder name already exist in drive, rename it
            var uploadedFolderName = files[0].path[0];
            var availableName = manager.user.userObject.getAvailableName(manager.find(currentFolder), uploadedFolderName);

            // ask for folder name and files options, then upload all the files!
            APP.FM.showFolderUploadModal(availableName, function (folderUploadOptions) {
                if (!folderUploadOptions) { return; }

                // verfify folder name is possible, and update files path
                availableName = manager.user.userObject.getAvailableName(manager.find(currentFolder), folderUploadOptions.folderName);
                if (uploadedFolderName !== availableName) {
                    files.forEach(function (file) {
                        file.path[0] = availableName;
                    });
                }

                // uploadSteps is an array of objects {folders: [], files: []}, containing all the folders and files to create safely
                // at the index i + 1, the files and folders are children of the folders at the index i
                var maxSteps = files.reduce(function (max, file) { return Math.max(max, file.path.length); }, 0);
                var uploadSteps = [];
                for (var i = 0 ; i < maxSteps ; i++) {
                    uploadSteps[i] = {
                        folders: [],
                        files: [],
                    };
                }
                files.forEach(function (file) {
                    // add steps to create subfolders containing file
                    for (var depth = 0 ; depth < file.path.length - 1 ; depth++) {
                        var subfolderStr = file.path.slice(0, depth + 1).join("/");
                        if (uploadSteps[depth].folders.indexOf(subfolderStr) === -1) {
                            uploadSteps[depth].folders.push(subfolderStr);
                        }
                    }
                    // add step to upload file (one step later than the step of its direct parent folder)
                    uploadSteps[file.path.length - 1].files.push(file);
                });

                // add folders, then add files when theirs folders have been created
                // wait for the folders to be created to go to the next step (don't wait for the files)
                var stepByStep = function (uploadSteps, i) {
                    if (i >= uploadSteps.length) { return; }
                    nThen(function (waitFor) {
                        // add folders
                        uploadSteps[i].folders.forEach(function (folder) {
                            var folderPath = folder.split("/");
                            var parentFolder = currentFolder.concat(folderPath.slice(0, -1));
                            var folderName = folderPath.slice(-1);
                            manager.addFolder(parentFolder, folderName, waitFor(refresh));
                        });
                        // upload files
                        uploadSteps[i].files.forEach(function (file) {
                            var ev = {
                                target: $content[0],
                                path: currentFolder.concat(file.path.slice(0, -1)),
                            };
                            APP.FM.handleFile(file.file, ev, folderUploadOptions);
                        });
                    }).nThen(function () {
                        stepByStep(uploadSteps, i + 1);
                    });
                };

                stepByStep(uploadSteps, 0);
            });
        };
        var showUploadFolderModal = function () {
            var $input = $('<input>', {
                'type': 'file',
                'style': 'display: none;',
                'multiple': 'multiple',
                'webkitdirectory': true,
            }).on('change', function (e) {
                uploadFolder(e.target.files);
            });
            $input.click();
        };
        var addNewPadHandlers = function ($block, isInRoot) {
            // Handlers
            if (isInRoot) {
                var onCreated = function (err, info) {
                    if (err) {
                        if (err === E_OVER_LIMIT) {
                            return void UI.alert(Messages.pinLimitDrive, null, true);
                        }
                        return void UI.alert(Messages.fm_error_cantPin);
                    }
                    APP.newFolder = info.newPath;
                    refresh();
                };
                $block.find('a.cp-app-drive-new-folder, li.cp-app-drive-new-folder')
                    .click(function () {
                    manager.addFolder(currentPath, null, onCreated);
                });
                if (!APP.disableSF && !manager.isInSharedFolder(currentPath)) {
                    $block.find('a.cp-app-drive-new-shared-folder, li.cp-app-drive-new-shared-folder')
                        .click(function () {
                        addSharedFolderModal(function (obj) {
                            if (!obj) { return; }
                            manager.addSharedFolder(currentPath, obj, refresh);
                        });
                    });
                }
                $block.find('a.cp-app-drive-new-fileupload, li.cp-app-drive-new-fileupload').click(showUploadFilesModal);
                $block.find('a.cp-app-drive-new-folderupload, li.cp-app-drive-new-folderupload').click(showUploadFolderModal);
            }
            $block.find('a.cp-app-drive-new-doc, li.cp-app-drive-new-doc')
                .click(function () {
                var type = $(this).attr('data-type') || 'pad';
                var path = manager.isPathIn(currentPath, [TRASH]) ? '' : currentPath;
                nThen(function (waitFor) {
                    common.sessionStorage.put(Constants.newPadPathKey, path, waitFor());
                    common.sessionStorage.put(Constants.newPadTeamKey, APP.team, waitFor());
                }).nThen(function () {
                    common.openURL('/' + type + '/');
                });
            });
        };
        var createNewButton = function (isInRoot, $container) {
            if (!APP.editable) { return; }
            if (!APP.loggedIn) { return; } // Anonymous users can use the + menu in the toolbar

            if (!manager.isPathIn(currentPath, [ROOT, 'hrefArray'])) { return; }

            // Create dropdown
            var options = [];
            if (isInRoot) {
                options.push({
                    tag: 'a',
                    attributes: {'class': 'cp-app-drive-new-folder'},
                    content: $('<div>').append($folderIcon.clone()).html() + Messages.fm_folder
                });
                if (!APP.disableSF && !manager.isInSharedFolder(currentPath)) {
                    options.push({
                        tag: 'a',
                        attributes: {'class': 'cp-app-drive-new-shared-folder'},
                        content: $('<div>').append($sharedFolderIcon.clone()).html() + Messages.fm_sharedFolder
                    });
                }
                options.push({tag: 'hr'});
                options.push({
                    tag: 'a',
                    attributes: {'class': 'cp-app-drive-new-fileupload'},
                    content: $('<div>').append(getIcon('fileupload')).html() + Messages.uploadButton
                });
                if (APP.allowFolderUpload) {
                    options.push({
                        tag: 'a',
                        attributes: {'class': 'cp-app-drive-new-folderupload'},
                        content: $('<div>').append(getIcon('folderupload')).html() + Messages.uploadFolderButton
                    });
                }
                options.push({tag: 'hr'});
            }
            getNewPadTypes().forEach(function (type) {
                var attributes = {
                    'class': 'cp-app-drive-new-doc',
                    'data-type': type,
                    'href': '#'
                };
                options.push({
                    tag: 'a',
                    attributes: attributes,
                    content: $('<div>').append(getIcon(type)).html() + Messages.type[type]
                });
            });
            var $plusIcon = $('<div>').append($('<span>', {'class': 'fa fa-plus'}));


            var dropdownConfig = {
                text: $plusIcon.html() + '<span>'+Messages.fm_newButton+'</span>',
                options: options,
                feedback: 'DRIVE_NEWPAD_LOCALFOLDER',
                common: common
            };
            var $block = UIElements.createDropdown(dropdownConfig);

            // Custom style:
            $block.find('button').addClass('cp-app-drive-toolbar-new');

            addNewPadHandlers($block, isInRoot);

            $container.append($block);
        };

        var SORT_FOLDER_DESC = 'sortFoldersDesc';
        var SORT_FILE_BY = 'sortFilesBy';
        var SORT_FILE_DESC = 'sortFilesDesc';

        var getSortFileDesc = function () {
            return APP.store[SORT_FILE_DESC]+"" === "true";
        };
        var getSortFolderDesc = function () {
            return APP.store[SORT_FOLDER_DESC]+"" === "true";
        };

        var onSortByClick = function () {
            var $span = $(this);
            var value;
            if ($span.hasClass('cp-app-drive-sort-foldername')) {
                value = getSortFolderDesc();
                APP.store[SORT_FOLDER_DESC] = value ? false : true;
                localStore.put(SORT_FOLDER_DESC, value ? false : true);
                refresh();
                return;
            }
            value = APP.store[SORT_FILE_BY];
            var descValue = getSortFileDesc();
            if ($span.hasClass('cp-app-drive-sort-filename')) {
                if (value === '') {
                    descValue = descValue ? false : true;
                } else {
                    descValue = false;
                    value = '';
                }
            } else {
                ['cp-app-drive-element-title', 'cp-app-drive-element-type',
                 'cp-app-drive-element-atime', 'cp-app-drive-element-ctime'].some(function (c) {
                    if ($span.hasClass(c)) {
                        var nValue = c.replace(/cp-app-drive-element-/, '');
                        if (value === nValue) { descValue = descValue ? false : true; }
                        else {
                            // atime and ctime should be ordered in a desc order at the first click
                            value = nValue;
                            descValue = value !== 'title';
                        }
                        return true;
                    }
                });
            }
            APP.store[SORT_FILE_BY] = value;
            APP.store[SORT_FILE_DESC] = descValue;
            localStore.put(SORT_FILE_BY, value);
            localStore.put(SORT_FILE_DESC, descValue);
            refresh();
        };

        var addFolderSortIcon = function ($list) {
            var $icon = $sortAscIcon.clone();
            if (getSortFolderDesc()) {
                $icon = $sortDescIcon.clone();
            }
            if (typeof(APP.store[SORT_FOLDER_DESC]) !== "undefined") {
                $list.find('.cp-app-drive-sort-foldername').addClass('cp-app-drive-sort-active').prepend($icon);
            }
        };
        var getFolderListHeader = function () {
            var $fohElement = $('<li>', {
                'class': 'cp-app-drive-element-header cp-app-drive-element-list'
            });
            //var $fohElement = $('<span>', {'class': 'element'}).appendTo($folderHeader);
            var $fhIcon = $('<span>', {'class': 'cp-app-drive-content-icon'});
            var $name = $('<span>', {
                'class': 'cp-app-drive-element-name cp-app-drive-sort-foldername ' +
                         'cp-app-drive-sort-clickable'
            }).text(Messages.fm_folderName).click(onSortByClick);
            var $state = $('<span>', {'class': 'cp-app-drive-element-state'});
            var $subfolders = $('<span>', {
                'class': 'cp-app-drive-element-folders cp-app-drive-element-list'
            }).text(Messages.fm_numberOfFolders);
            var $files = $('<span>', {
                'class': 'cp-app-drive-element-files cp-app-drive-element-list'
            }).text(Messages.fm_numberOfFiles);
            $fohElement.append($fhIcon).append($name).append($state)
                        .append($subfolders).append($files);
            addFolderSortIcon($fohElement);
            return $fohElement;
        };
        var addFileSortIcon = function ($list) {
            var $icon = $sortAscIcon.clone();
            if (getSortFileDesc()) {
                $icon = $sortDescIcon.clone();
            }
            var classSorted;
            if (APP.store[SORT_FILE_BY] === '') { classSorted = 'cp-app-drive-sort-filename'; }
            else if (APP.store[SORT_FILE_BY]) { classSorted = 'cp-app-drive-element-' + APP.store[SORT_FILE_BY]; }
            if (classSorted) {
                $list.find('.' + classSorted).addClass('cp-app-drive-sort-active').prepend($icon);
            }
        };
        var getFileListHeader = function () {
            var $fihElement = $('<li>', {
                'class': 'cp-app-drive-element-header cp-app-drive-element-list'
            });
            //var $fihElement = $('<span>', {'class': 'element'}).appendTo($fileHeader);
            var $fhIcon = $('<span>', {'class': 'cp-app-drive-content-icon'});
            var $fhName = $('<span>', {
                'class': 'cp-app-drive-element-name cp-app-drive-sort-filename ' +
                         'cp-app-drive-sort-clickable'
            }).text(Messages.fm_fileName).click(onSortByClick);
            var $fhState = $('<span>', {'class': 'cp-app-drive-element-state'});
            var $fhType = $('<span>', {
                'class': 'cp-app-drive-element-type cp-app-drive-sort-clickable'
            }).text(Messages.fm_type).click(onSortByClick);
            var $fhAdate = $('<span>', {
                'class': 'cp-app-drive-element-atime cp-app-drive-sort-clickable'
            }).text(Messages.fm_lastAccess).click(onSortByClick);
            var $fhCdate = $('<span>', {
                'class': 'cp-app-drive-element-ctime cp-app-drive-sort-clickable'
            }).text(Messages.fm_creation).click(onSortByClick);
            // If displayTitle is false, it means the "name" is the title, so do not display the "name" header
            $fihElement.append($fhIcon).append($fhName).append($fhState).append($fhType);
            $fihElement.append($fhAdate).append($fhCdate);
            addFileSortIcon($fihElement);
            return $fihElement;
        };

        var sortElements = function (folder, path, oldkeys, prop, asc, useId) {
            var root = path && manager.find(path);
            if (path[0] === SHARED_FOLDER) {
                path = path.slice(1);
                root = Util.find(folders[APP.newSharedFolder], path);
            }
            var test = folder ? manager.isFolder : manager.isFile;
            var keys = oldkeys.filter(function (e) {
                return useId ? test(e) : (path && test(root[e]));
            });
            if (keys.length < 2) { return keys; }
            var mult = asc ? 1 : -1;
            var getProp = function (el, prop) {
                if (folder && root[el] && manager.isSharedFolder(root[el])) {
                    var title = manager.getSharedFolderData(root[el]).title || el;
                    return title.toLowerCase();
                } else if (folder) {
                    return el.toLowerCase();
                }
                var id = useId ? el : root[el];
                var data = manager.getFileData(id);
                if (!data) { return ''; }
                if (prop === 'type') {
                    var hrefData = Hash.parsePadUrl(data.href || data.roHref);
                    return hrefData.type;
                }
                if (prop === 'atime' || prop === 'ctime') {
                    return new Date(data[prop]);
                }
                return (manager.getTitle(id) || "").toLowerCase();
            };
            keys.sort(function(a, b) {
                if (getProp(a, prop) < getProp(b, prop)) { return mult * -1; }
                if (getProp(a, prop) > getProp(b, prop)) { return mult * 1; }
                return 0;
            });
            return keys;
        };
        var sortTrashElements = function (folder, oldkeys, prop, asc) {
            var test = folder ? manager.isFolder : manager.isFile;
            var keys = oldkeys.filter(function (e) {
                return test(e.element);
            });
            if (keys.length < 2) { return keys; }
            var mult = asc ? 1 : -1;
            var getProp = function (el, prop) {
                if (prop && !folder) {
                    var element = el.element;
                    var e = manager.getFileData(element);
                    if (!e) {
                        e = {
                            href : el,
                            title : Messages.fm_noname,
                            atime : 0,
                            ctime : 0
                        };
                    }
                    if (prop === 'type') {
                        var hrefData = Hash.parsePadUrl(e.href || e.roHref);
                        return hrefData.type;
                    }
                    if (prop === 'atime' || prop === 'ctime') {
                        return new Date(e[prop]);
                    }
                }
                return (el.name || "").toLowerCase();
            };
            keys.sort(function(a, b) {
                if (getProp(a, prop) < getProp(b, prop)) { return mult * -1; }
                if (getProp(a, prop) > getProp(b, prop)) { return mult * 1; }
                return 0;
            });
            return keys;
        };

        // Create the ghost icon to add pads/folders
        var createNewPadIcons = function ($block, isInRoot) {
            var $container = $('<div>');
            if (isInRoot) {
                // Folder
                var $element1 = $('<li>', {
                    'class': 'cp-app-drive-new-folder cp-app-drive-element-row ' +
                             'cp-app-drive-element-grid'
                }).prepend($folderIcon.clone()).appendTo($container);
                $element1.append($('<span>', { 'class': 'cp-app-drive-new-name' })
                    .text(Messages.fm_folder));
                // Shared Folder
                if (!APP.disableSF && !manager.isInSharedFolder(currentPath)) {
                    var $element3 = $('<li>', {
                        'class': 'cp-app-drive-new-shared-folder cp-app-drive-element-row ' +
                                 'cp-app-drive-element-grid'
                    }).prepend($sharedFolderIcon.clone()).appendTo($container);
                    $element3.append($('<span>', { 'class': 'cp-app-drive-new-name' })
                        .text(Messages.fm_sharedFolder));
                }
                // Upload file
                var $elementFileUpload = $('<li>', {
                    'class': 'cp-app-drive-new-fileupload cp-app-drive-element-row ' +
                        'cp-app-drive-element-grid'
                }).prepend(getIcon('fileupload')).appendTo($container);
                $elementFileUpload.append($('<span>', {'class': 'cp-app-drive-new-name'})
                    .text(Messages.uploadButton));
                // Upload folder
                if (APP.allowFolderUpload) {
                    var $elementFolderUpload = $('<li>', {
                        'class': 'cp-app-drive-new-folderupload cp-app-drive-element-row ' +
                        'cp-app-drive-element-grid'
                    }).prepend(getIcon('folderupload')).appendTo($container);
                    $elementFolderUpload.append($('<span>', {'class': 'cp-app-drive-new-name'})
                        .text(Messages.uploadFolderButton));
                }
            }
            // Pads
            getNewPadTypes().forEach(function (type) {
                var $element = $('<li>', {
                    'class': 'cp-app-drive-new-doc cp-app-drive-element-row ' +
                             'cp-app-drive-element-grid'
                }).prepend(getIcon(type)).appendTo($container);
                $element.append($('<span>', {'class': 'cp-app-drive-new-name'})
                    .text(Messages.type[type]));
                $element.attr('data-type', type);
            });

            $container.find('.cp-app-drive-element-row').click(function () {
                $block.hide();
            });
            return $container;
        };
        var createGhostIcon = function ($list) {
            if (APP.$content.data('readOnlyFolder') || !APP.editable) { return; }
            var isInRoot = currentPath[0] === ROOT;
            var $element = $('<li>', {
                'class': 'cp-app-drive-element-row cp-app-drive-element-grid cp-app-drive-new-ghost'
            }).prepend($addIcon.clone()).appendTo($list);
            $element.append($('<span>', {'class': 'cp-app-drive-element-name'})
                .text(Messages.fm_newFile));
            $element.click(function () {
                var $modal = UIElements.createModal({
                    id: 'cp-app-drive-new-ghost-dialog',
                    $body: $('body')
                });
                var $title = $('<h3>').text(Messages.fm_newFile);
                var $description = $('<p>').text(Messages.fm_newButtonTitle);
                $modal.find('.cp-modal').append($title);
                $modal.find('.cp-modal').append($description);
                var $content = createNewPadIcons($modal, isInRoot);
                $modal.find('.cp-modal').append($content);
                window.setTimeout(function () { $modal.show(); });
                addNewPadHandlers($modal, isInRoot);
            });
        };

        // Drive content toolbar
        var createToolbar = function () {
            var $toolbar = $driveToolbar;
            $toolbar.html('');
            $('<div>', {'class': 'cp-app-drive-toolbar-leftside'}).appendTo($toolbar);
            $('<div>', {'class': 'cp-app-drive-path cp-unselectable'}).appendTo($toolbar);
            $('<div>', {'class': 'cp-app-drive-toolbar-filler'}).appendTo($toolbar);
            var $rightside = $('<div>', {'class': 'cp-app-drive-toolbar-rightside'})
                .appendTo($toolbar);
            if (APP.histConfig && (APP.loggedIn || !APP.newSharedFolder)) {
                // ANON_SHARED_FOLDER
                var $hist = common.createButton('history', true, {histConfig: APP.histConfig});
                $rightside.append($hist);
            }
            if (APP.$burnThisDrive) {
                $rightside.append(APP.$burnThisDrive);
            }
            return $toolbar;
        };

        // Unsorted element are represented by "href" in an array: they don't have a filename
        // and they don't hav a hierarchical structure (folder/subfolders)
        var displayHrefArray = function ($container, rootName, draggable) {
            var unsorted = files[rootName];
            if (unsorted.length) {
                var $fileHeader = getFileListHeader(false);
                $container.append($fileHeader);
            }
            var keys = unsorted;
            var sortBy = APP.store[SORT_FILE_BY];
            sortBy = sortBy === "" ? sortBy = 'name' : sortBy;
            var sortedFiles = sortElements(false, [rootName], keys, sortBy, !getSortFileDesc(), true);
            sortedFiles.forEach(function (id) {
                var file = manager.getFileData(id);
                if (!file) {
                    //debug("Unsorted or template returns an element not present in filesData: ", href);
                    file = { title: Messages.fm_noname };
                    //return;
                }
                var idx = files[rootName].indexOf(id);
                var $icon = getFileIcon(id);
                var ro = manager.isReadOnlyFile(id);
                // ro undefined mens it's an old hash which doesn't support read-only
                var roClass = typeof(ro) === 'undefined' ? ' cp-app-drive-element-noreadonly' :
                                ro ? ' cp-app-drive-element-readonly' : '';
                var $element = $('<li>', {
                    'class': 'cp-app-drive-element cp-app-drive-element-file cp-app-drive-element-row' + roClass,
                    draggable: draggable
                });

                var path = [rootName, idx];
                $element.data('path', path);
                if (isElementSelected($element)) {
                    selectElement($element);
                }
                $element.prepend($icon).dblclick(function () {
                    openFile(id);
                });
                addFileData(id, $element);
                $element.click(function(e) {
                    e.stopPropagation();
                    onElementClick(e, $element);
                });
                $element.contextmenu(openContextMenu('default'));
                $element.data('context', 'default');
                if (draggable) {
                    addDragAndDropHandlers($element, path, false, false);
                }
                $container.append($element);
            });
            createGhostIcon($container);
        };

        var displayAllFiles = function ($container) {
            if (AppConfig.disableAnonymousStore && !APP.loggedIn) {
                $container.append(Messages.anonymousStoreDisabled);
                return;
            }
            var allfiles = files[FILES_DATA];
            if (allfiles.length === 0) { return; }
            var $fileHeader = getFileListHeader(false);
            $container.append($fileHeader);
            var keys = manager.getFiles([FILES_DATA]);
            var sortedFiles = sortElements(false, [FILES_DATA], keys, APP.store[SORT_FILE_BY], !getSortFileDesc(), true);
            sortedFiles.forEach(function (id) {
                var $icon = getFileIcon(id);
                var ro = manager.isReadOnlyFile(id);
                // ro undefined maens it's an old hash which doesn't support read-only
                var roClass = typeof(ro) === 'undefined' ? ' cp-app-drive-element-noreadonly' :
                    ro ? ' cp-app-drive-element-readonly' : '';
                var $element = $('<li>', {
                    'class': 'cp-app-drive-element cp-app-drive-element-row' + roClass
                });
                $element.prepend($icon).dblclick(function () {
                    openFile(id);
                });
                addFileData(id, $element);
                $element.data('path', [FILES_DATA, id]);
                $element.data('element', id);
                $element.click(function(e) {
                    e.stopPropagation();
                    onElementClick(e, $element);
                });
                $element.contextmenu(openContextMenu('default'));
                $element.data('context', 'default');
                $container.append($element);
            });
            createGhostIcon($container);
        };

        var displayTrashRoot = function ($list, $folderHeader, $fileHeader) {
            var filesList = [];
            var root = files[TRASH];
            // Elements in the trash are JS arrays (several elements can have the same name)
            Object.keys(root).forEach(function (key) {
                if (!Array.isArray(root[key])) {
                    logError("Trash element has a wrong type", root[key]);
                    return;
                }
                root[key].forEach(function (el, idx) {
                    if (!manager.isFile(el.element) && !manager.isFolder(el.element)) { return; }
                    var spath = [key, idx, 'element'];
                    filesList.push({
                        element: el.element,
                        spath: spath,
                        name: key
                    });
                });
            });
            var sortedFolders = sortTrashElements(true, filesList, null, !getSortFolderDesc());
            var sortedFiles = sortTrashElements(false, filesList, APP.store[SORT_FILE_BY], !getSortFileDesc());
            if (manager.hasSubfolder(root, true)) { $list.append($folderHeader); }
            sortedFolders.forEach(function (f) {
                var $element = createElement([TRASH], f.spath, root, true);
                $list.append($element);
            });
            if (manager.hasFile(root, true)) { $list.append($fileHeader); }
            sortedFiles.forEach(function (f) {
                var $element = createElement([TRASH], f.spath, root, false);
                $list.append($element);
            });
        };

        var displaySearch = function ($list, value) {
            var filesList = manager.search(value);
            filesList.forEach(function (r) {
                // if r.id === null, then it's a folder, not a file
                r.paths.forEach(function (path) {
                    if (!r.inSharedFolder &&
                        APP.hideDuplicateOwned && manager.isDuplicateOwned(path)) { return; }
                    var href = r.data.href || r.data.roHref;
                    var parsed = Hash.parsePadUrl(href);
                    var $table = $('<table>');
                    var $icon = $('<td>', {'rowspan': '3', 'class': 'cp-app-drive-search-icon'});
                    var $title = $('<td>', {
                        'class': 'cp-app-drive-search-col1 cp-app-drive-search-title'
                    }).text(r.data.title);
                    if (manager.isPathIn(path, ['hrefArray'])) {
                        path.pop();
                        path.push(r.data.title);
                    }
                    var $path = $('<td>', {
                        'class': 'cp-app-drive-search-col1 cp-app-drive-search-path'
                    });
                    createTitle($path, path, true);
                    var $typeName = $('<td>', {'class': 'cp-app-drive-search-label2'}).text(Messages.fm_type);
                    var $type = $('<td>', {'class': 'cp-app-drive-search-col2'});
                    var $atimeName = $('<td>', {'class': 'cp-app-drive-search-label2'});
                    var $atime = $('<td>', {'class': 'cp-app-drive-search-col2'});
                    var $ctimeName = $('<td>', {'class': 'cp-app-drive-search-label2'});
                    var $ctime = $('<td>', {'class': 'cp-app-drive-search-col2'});
                    var $openDir = $('<td>', {'class': 'cp-app-drive-search-opendir'});
                    if (r.id) {
                        $icon.append(getFileIcon(r.id));
                        $type.text(Messages.type[parsed.type] || parsed.type);
                        $title.click(function () {
                            openFile(r.id);
                        });
                        $atimeName.text(Messages.fm_lastAccess);
                        $atime.text(new Date(r.data.atime).toLocaleString());
                        $ctimeName.text(Messages.fm_creation);
                        $ctime.text(new Date(r.data.ctime).toLocaleString());
                        var parentPath = path.slice();
                        if (parentPath) {
                            $('<a>').text(Messages.fm_openParent).click(function (e) {
                                e.preventDefault();
                                if (manager.isInTrashRoot(parentPath)) { parentPath = [TRASH]; }
                                else { parentPath.pop(); }
                                APP.displayDirectory(parentPath);
                                APP.selectedFiles = path.slice(-1);
                            }).appendTo($openDir);
                        }
                        $('<a>').text(Messages.fc_prop).click(function () {
                            APP.getProperties(r.id, function (e) {
                                if (e) { return void logError(e); }
                            });
                        }).appendTo($openDir);
                    }
                    else {
                        $icon.append($folderIcon.clone());
                        $type.text(Messages.fm_folder);
                        $('<a>').text(Messages.fc_open).click(function (e) {
                            e.preventDefault();
                            APP.displayDirectory(path);
                        }).appendTo($openDir);
                    }

                    // rows 1-3
                    $('<tr>').append($icon).append($title).append($typeName).append($type).appendTo($table);
                    $('<tr>').append($path).append($atimeName).append($atime).appendTo($table);
                    $('<tr>').append($openDir).append($ctimeName).append($ctime).appendTo($table);
                    $('<li>', {'class':'cp-app-drive-search-result'}).append($table).appendTo($list);
                });
            });
        };

        var displayRecent = function ($list) {
            var filesList = manager.getRecentPads();
            var limit = 20;

            var now = new Date();
            var last1 = new Date(now);
            last1.setDate(last1.getDate()-1);
            var last7 = new Date(now);
            last7.setDate(last7.getDate()-7);
            var last28 = new Date(now);
            last28.setDate(last28.getDate()-28);

            var header7, header28, headerOld;
            var i = 0;
            var channels = [];

            $list.append(h('li.cp-app-drive-element-separator', h('span', Messages.drive_active1Day)));
            filesList.some(function (arr) {
                var id = arr[0];
                var file = arr[1];
                if (!file || !file.atime) { return; }

                if (file.atime <= last28 && i >= limit) {
                    return true;
                }

                var paths = manager.findFile(id);
                if (!paths.length) { return; }
                var path = paths[0];
                if (manager.isPathIn(path, [TRASH])) { return; }

                if (channels.indexOf(file.channel) !== -1) { return; }
                channels.push(file.channel);

                if (!header7 && file.atime < last1) {
                    $list.append(h('li.cp-app-drive-element-separator', h('span', Messages.drive_active7Days)));
                    header7 = true;
                }
                if (!header28 && file.atime < last7) {
                    $list.append(h('li.cp-app-drive-element-separator', h('span', Messages.drive_active28Days)));
                    header28 = true;
                }
                if (!headerOld && file.atime < last28) {
                    $list.append(h('li.cp-app-drive-element-separator', h('span', Messages.drive_activeOld)));
                    headerOld = true;
                }

                // Display the pad
                var $icon = getFileIcon(id);
                var ro = manager.isReadOnlyFile(id);
                // ro undefined means it's an old hash which doesn't support read-only
                var roClass = typeof(ro) === 'undefined' ? ' cp-app-drive-element-noreadonly' :
                                ro ? ' cp-app-drive-element-readonly' : '';
                var $element = $('<li>', {
                    'class': 'cp-app-drive-element cp-app-drive-element-notrash cp-app-drive-element-file cp-app-drive-element-row' + roClass,
                });
                $element.prepend($icon).dblclick(function () {
                    openFile(id);
                });
                addFileData(id, $element);
                $element.data('path', path);
                $element.click(function(e) {
                    e.stopPropagation();
                    onElementClick(e, $element);
                });
                $element.contextmenu(openContextMenu('default'));
                $element.data('context', 'default');
                /*if (draggable) {
                    addDragAndDropHandlers($element, path, false, false);
                }*/
                $list.append($element);
                i++;
            });
        };

        // Owned pads category
        var displayOwned = function ($container) {
            var list = manager.getOwnedPads();
            if (list.length === 0) { return; }
            var $fileHeader = getFileListHeader(false);
            $container.append($fileHeader);
            var sortedFiles = sortElements(false, false, list, APP.store[SORT_FILE_BY], !getSortFileDesc(), true);
            sortedFiles.forEach(function (id) {
                var paths = manager.findFile(id);
                if (!paths.length) { return; }
                var path = paths[0];
                var $icon = getFileIcon(id);
                var ro = manager.isReadOnlyFile(id);
                // ro undefined maens it's an old hash which doesn't support read-only
                var roClass = typeof(ro) === 'undefined' ? ' cp-app-drive-element-noreadonly' :
                    ro ? ' cp-app-drive-element-readonly' : '';
                var $element = $('<li>', {
                    'class': 'cp-app-drive-element cp-app-drive-element-notrash ' +
                             'cp-app-drive-element-file cp-app-drive-element-row' + roClass
                });
                $element.prepend($icon).dblclick(function () {
                    openFile(id);
                });
                addFileData(id, $element);
                $element.data('path', path);
                $element.data('element', id);
                $element.click(function(e) {
                    e.stopPropagation();
                    onElementClick(e, $element);
                });
                $element.contextmenu(openContextMenu('default'));
                $element.data('context', 'default');
                $container.append($element);
            });
        };

        // Tags category
        var displayTags = function ($container) {
            var list = manager.getTagsList();
            if (Object.keys(list).length === 0) { return; }
            var sortedTags = Object.keys(list);
            sortedTags.sort(function (a, b) {
                return list[b] - list[a];
            });
            var lines = [
                h('tr', [
                    h('th', Messages.fm_tags_name),
                    h('th', Messages.fm_tags_used)
                ])
            ];
            sortedTags.forEach(function (tag) {
                var tagLink = h('a', { href: '#' }, '#' + tag);
                $(tagLink).click(function () {
                    if (displayedCategories.indexOf(SEARCH) !== -1) {
                        APP.Search.$input.val('#' + tag).keyup();
                    }
                });
                lines.push(h('tr', [
                    h('td', tagLink),
                    h('td.cp-app-drive-tags-used', list[tag])
                ]));
            });
            $(h('li.cp-app-drive-tags-list', h('table', lines))).appendTo($container);
        };

        // ANON_SHARED_FOLDER
        // Display a shared folder for anon users (read-only)
        var displaySharedFolder = function ($list) {
            if (currentPath.length === 1) {
                currentPath.push(ROOT);
            }
            var fId = APP.newSharedFolder;
            var data = folders[fId];
            var $folderHeader = getFolderListHeader();
            var $fileHeader = getFileListHeader(true);
            var path = currentPath.slice(1);
            var root = Util.find(data, path);

            var realPath = [ROOT, SHARED_FOLDER].concat(path);

            if (manager.hasSubfolder(root)) { $list.append($folderHeader); }
            // display sub directories
            var keys = Object.keys(root);
            var sortedFolders = sortElements(true, realPath, keys, null, !getSortFolderDesc());
            var sortedFiles = sortElements(false, realPath, keys, APP.store[SORT_FILE_BY], !getSortFileDesc());
            sortedFolders.forEach(function (key) {
                if (manager.isFile(root[key])) { return; }
                var $element = createElement(realPath, key, root, true);
                $element.appendTo($list);
            });
            if (manager.hasFile(root)) { $list.append($fileHeader); }
            // display files
            sortedFiles.forEach(function (key) {
                if (manager.isFolder(root[key])) { return; }
                var $element = createElement(realPath, key, root, false);
                if (!$element) { return; }
                $element.appendTo($list);
            });
        };

        // Display the selected directory into the content part (rightside)
        // NOTE: Elements in the trash are not using the same storage structure as the others
        var _displayDirectory = function (path, force) {
            if (APP.closed || (APP.$content && !$.contains(document.documentElement, APP.$content[0]))) { return; }

            APP.hideMenu();

            if (!APP.editable) { debug("Read-only mode"); }
            if (!appStatus.isReady && !force) { return; }

            // Fix path obvious issues
            if (!path || path.length === 0) {
                // Only Trash and Root are available in not-owned files manager
                if (!path || displayedCategories.indexOf(path[0]) === -1) {
                    log(Messages.fm_categoryError);
                }
                if (!APP.loggedIn && APP.newSharedFolder) {
                    // ANON_SHARED_FOLDER
                    path = [SHARED_FOLDER, ROOT];
                } else {
                    path = [ROOT];
                }
            }

            if (APP.loggedIn && path[0] === FILES_DATA) {
                path = [ROOT];
            }

            // Get path data
            appStatus.ready(false);
            currentPath = path;
            var s = $content.scrollTop() || 0;
            $content.html("");
            sel.$selectBox = $('<div>', {'class': 'cp-app-drive-content-select-box'})
                .appendTo($content);
            var isInRoot = manager.isPathIn(path, [ROOT]);
            var inTrash = manager.isPathIn(path, [TRASH]);
            var isTrashRoot = manager.comparePath(path, [TRASH]);
            var isTemplate = manager.comparePath(path, [TEMPLATE]);
            var isAllFiles = manager.comparePath(path, [FILES_DATA]);
            var isVirtual = virtualCategories.indexOf(path[0]) !== -1;
            var isSearch = path[0] === SEARCH;
            var isTags = path[0] === TAGS;
            // ANON_SHARED_FOLDER
            var isSharedFolder = path[0] === SHARED_FOLDER && APP.newSharedFolder;
            if (isSharedFolder && path.length < 2) {
                path = [SHARED_FOLDER, 'root'];
                currentPath = path;
            }

            // Make sure the path is valid
            var root = isVirtual ? undefined : manager.find(path);
            if (manager.isSharedFolder(root)) {
                // ANON_SHARED_FOLDER
                path.push(manager.user.userObject.ROOT);
                root = manager.find(path);
                if (!root) { return; }
            }
            if (!isVirtual && typeof(root) === "undefined") {
                log(Messages.fm_unknownFolderError);
                debug("Unable to locate the selected directory: ", path);
                if (path.length === 1 && path[0] === ROOT) {
                    // Somehow we can't display ROOT. We should abort now because we'll
                    // end up in an infinite loop
                    return void UI.warn(Messages.fm_error_cantPin); // Internal server error, please reload...
                }
                var parentPath = path.slice();
                parentPath.pop();
                _displayDirectory(parentPath, true);
                return;
            }
            if (!isSearch) { delete APP.Search.oldLocation; }

            // Display the tree and build the content
            APP.resetTree();
            if (displayedCategories.indexOf(SEARCH) !== -1 && $tree.find('#cp-app-drive-tree-search-input').length) {
                // in history mode we want to focus the version number input
                if (!history.isHistoryMode && !APP.mobile()) {
                    var st = $tree.scrollTop() || 0;
                    if (!$('.alertify').length) {
                        $tree.find('#cp-app-drive-tree-search-input').focus();
                    }
                    $tree.scrollTop(st);
                }
                $tree.find('#cp-app-drive-tree-search-input')[0].selectionStart = getSearchCursor();
                $tree.find('#cp-app-drive-tree-search-input')[0].selectionEnd = getSearchCursor();
            }

            LS.setLastOpenedFolder(path);

            var $toolbar = createToolbar(path);
            var $info = createInfoBox(path);

            var $dirContent = $('<div>', {id: FOLDER_CONTENT_ID});
            $dirContent.data('path', path);
            if (!isSearch && !isTags) {
                var mode = getViewMode();
                if (mode) {
                    $dirContent.addClass(getViewModeClass());
                }
                createViewModeButton($toolbar.find('.cp-app-drive-toolbar-rightside'));
            }
            if (inTrash) {
                createEmptyTrashButton($toolbar.find('.cp-app-drive-toolbar-rightside'));
            }

            var $list = $('<ul>').appendTo($dirContent);

            var sfId = manager.isInSharedFolder(currentPath);
            var readOnlyFolder = false;
            if (APP.readOnly) {
                // Read-only drive (team?)
                $content.prepend($readOnly.clone());
            } else if (sfId && folders[sfId] && folders[sfId].readOnly) {
                // If readonly shared folder...
                $content.prepend($readOnly.clone());
                readOnlyFolder = true;
            }
            $content.data('readOnlyFolder', readOnlyFolder);

            // NewButton can be undefined if we're in read only mode
            if (!readOnlyFolder) {
                createNewButton(isInRoot, $toolbar.find('.cp-app-drive-toolbar-leftside'));
            }
            if (sfId) {
                createShareButton(sfId, $toolbar.find('.cp-app-drive-toolbar-leftside'));
            }


            createTitle($toolbar.find('.cp-app-drive-path'), path);

            if (APP.mobile()) {
                var $context = $('<button>', {
                    id: 'cp-app-drive-toolbar-context-mobile'
                });
                $context.append($('<span>', {'class': 'fa fa-caret-down'}));
                $context.appendTo($toolbar.find('.cp-app-drive-toolbar-rightside'));
                $context.click(function (e) {
                    e.preventDefault();
                    e.stopPropagation();
                    var $li = findSelectedElements();
                    if ($li.length !== 1) {
                        $li = findDataHolder($tree.find('.cp-app-drive-element-active'));
                    }
                    // Close if already opened
                    if ($('.cp-contextmenu:visible').length) {
                        APP.hideMenu();
                        return;
                    }
                    // Open the menu
                    $li.contextmenu();
                });
            } else {
                var $contextButtons = $('<span>', {'id' : 'cp-app-drive-toolbar-contextbuttons'});
                $contextButtons.appendTo($toolbar.find('.cp-app-drive-toolbar-rightside'));
            }
            updateContextButton();

            var $folderHeader = getFolderListHeader();
            var $fileHeader = getFileListHeader(true);

            if (isTemplate) {
                displayHrefArray($list, path[0], true);
            } else if (isAllFiles) {
                displayAllFiles($list);
            } else if (isTrashRoot) {
                displayTrashRoot($list, $folderHeader, $fileHeader);
            } else if (isSearch) {
                displaySearch($list, path[1]);
            } else if (path[0] === RECENT) {
                displayRecent($list);
            } else if (path[0] === OWNED) {
                displayOwned($list);
            } else if (isTags) {
                displayTags($list);
            } else if (isSharedFolder) {
                // ANON_SHARED_FOLDER
                displaySharedFolder($list);
            } else {
                $dirContent.contextmenu(openContextMenu('content'));
                if (manager.hasSubfolder(root)) { $list.append($folderHeader); }
                // display sub directories
                var keys = Object.keys(root);
                var sortedFolders = sortElements(true, path, keys, null, !getSortFolderDesc());
                var sortedFiles = sortElements(false, path, keys, APP.store[SORT_FILE_BY], !getSortFileDesc());
                sortedFolders.forEach(function (key) {
                    if (manager.isFile(root[key])) { return; }
                    var $element = createElement(path, key, root, true);
                    $element.appendTo($list);
                });
                if (manager.hasFile(root)) { $list.append($fileHeader); }
                // display files
                sortedFiles.forEach(function (key) {
                    if (manager.isFolder(root[key])) { return; }
                    var p = path.slice();
                    p.push(key);
                    if (APP.hideDuplicateOwned && manager.isDuplicateOwned(p)) { return; }
                    var $element = createElement(path, key, root, false);
                    if (!$element) { return; }
                    $element.appendTo($list);
                });

                if (!inTrash) { createGhostIcon($list); }
            }
            $content.append($info).append($dirContent);

            /*var $truncated = $('<span>', {'class': 'cp-app-drive-element-truncated'}).text('...');
            $content.find('.cp-app-drive-element').each(function (idx, el) {
                var $name = $(el).find('.cp-app-drive-element-name');
                if ($name.length === 0) { return; }
                if ($name[0].scrollHeight > $name[0].clientHeight) {
                    var $tr = $truncated.clone();
                    $tr.attr('title', $name.text());
                    $(el).append($tr);
                }
            });*/

            // If the selected element is not visible, scroll to make it visible, otherwise scroll to
            // the previous scroll position
            var $sel = findSelectedElements();
            if ($sel.length) {
                var _top = $sel[0].getBoundingClientRect().top;
                var _topContent = $content[0].getBoundingClientRect().top;
                if ((_topContent + s + $content.height() - 20) < _top) {
                    $sel[0].scrollIntoView();
                } else {
                    $content.scrollTop(s);
                }
            } else {
                $content.scrollTop(s);
            }

            delete APP.convertedFolder;

            appStatus.ready(true);
        };
        var displayDirectory = APP.displayDirectory = function (path, force) {
            if (APP.closed || (APP.$content && !$.contains(document.documentElement, APP.$content[0]))) { return; }
            if (history.isHistoryMode) {
                return void _displayDirectory(path, force);
            }
            if (!manager.comparePath(currentPath, path)) {
                removeSelected();
            }
            updateObject(sframeChan, proxy, function () {
                copyObjectValue(files, proxy.drive);
                updateSharedFolders(sframeChan, manager, files, folders, function () {
                    _displayDirectory(path, force);
                });
            });
        };

        var createTreeElement = function (name, $icon, path, draggable, droppable, collapsable, active, isSharedFolder) {
            var $name = $('<span>', { 'class': 'cp-app-drive-element' }).text(name);
            $icon.css("color", isSharedFolder ? getFolderColor(path.slice(0, -1)) : getFolderColor(path));
            var $collapse;
            if (collapsable) {
                $collapse = $expandIcon.clone();
            }
            var $elementRow = $('<span>', {'class': 'cp-app-drive-element-row'}).append($collapse).append($icon).append($name).click(function (e) {
                e.stopPropagation();
                APP.displayDirectory(path);
            });
            var $element = $('<li>').append($elementRow);
            if (draggable) { $elementRow.attr('draggable', true); }
            if (collapsable) {
                $element.addClass('cp-app-drive-element-collapsed');
                $collapse.click(function(e) {
                    e.stopPropagation();
                    if ($element.hasClass('cp-app-drive-element-collapsed')) {
                        // It is closed, open it
                        $element.removeClass('cp-app-drive-element-collapsed');
                        LS.setFolderOpened(path, true);
                        $collapse.removeClass('fa-plus-square-o');
                        $collapse.addClass('fa-minus-square-o');
                    } else {
                        // Collapse the folder
                        $element.addClass('cp-app-drive-element-collapsed');
                        LS.setFolderOpened(path, false);
                        $collapse.removeClass('fa-minus-square-o');
                        $collapse.addClass('fa-plus-square-o');
                        // Change the current opened folder if it was collapsed
                        if (manager.isSubpath(currentPath, path)) {
                            displayDirectory(path);
                        }
                    }
                });
                if (LS.wasFolderOpened(path) ||
                        (manager.isSubpath(currentPath, path) && path.length < currentPath.length)) {
                    $collapse.click();
                }
            }
            var dataPath = isSharedFolder ? path.slice(0, -1) : path;
            $elementRow.data('path', dataPath);
            addDragAndDropHandlers($elementRow, dataPath, true, droppable);
            if (active) {
                $elementRow.addClass('cp-app-drive-element-active cp-leftside-active');
            }
            return $element;
        };

        var createTree = function ($container, path) {
            var root = manager.find(path);

            // don't try to display what doesn't exist
            if (!root) { return; }

            // Display the root element in the tree
            var displayingRoot = manager.comparePath([ROOT], path);
            if (displayingRoot) {
                var isRootOpened = manager.comparePath([ROOT], currentPath);
                var $rootIcon = manager.isFolderEmpty(files[ROOT]) ?
                    (isRootOpened ? $folderOpenedEmptyIcon : $folderEmptyIcon) :
                    (isRootOpened ? $folderOpenedIcon : $folderIcon);
                var $rootElement = createTreeElement(ROOT_NAME, $rootIcon.clone(), [ROOT], false, true, true, isRootOpened);
                if (!manager.hasSubfolder(root)) {
                    $rootElement.find('.cp-app-drive-icon-expcol').css('visibility', 'hidden');
                }
                $rootElement.addClass('cp-app-drive-tree-root');
                $rootElement.find('>.cp-app-drive-element-row')
                    .contextmenu(openContextMenu('tree'));
                $('<ul>', {'class': 'cp-app-drive-tree-docs'})
                    .append($rootElement).appendTo($container);
                $container = $rootElement;
            } else if (manager.isFolderEmpty(root)) { return; }

            // Display root content
            var $list = $('<ul>').appendTo($container);
            var keys = Object.keys(root).sort(function (a, b) {
                var newA = manager.isSharedFolder(root[a]) ?
                            manager.getSharedFolderData(root[a]).title : a;
                var newB = manager.isSharedFolder(root[b]) ?
                            manager.getSharedFolderData(root[b]).title : b;
                return newA < newB ? -1 :
                        (newA === newB ? 0 : 1);
            });
            keys.forEach(function (key) {
                // Do not display files in the menu
                if (!manager.isFolder(root[key])) { return; }
                var newPath = path.slice();
                newPath.push(key);
                var isSharedFolder = manager.isSharedFolder(root[key]);
                var sfId = manager.isInSharedFolder(newPath) || (isSharedFolder && root[key]);
                var $icon, isCurrentFolder, subfolder;
                if (isSharedFolder) {
                    var fId = root[key];
                    // Fix path
                    newPath.push(manager.user.userObject.ROOT);
                    isCurrentFolder = manager.comparePath(newPath, currentPath);
                    // Subfolders?
                    var newRoot = manager.folders[fId].proxy[manager.user.userObject.ROOT];
                    subfolder = manager.hasSubfolder(newRoot);
                    // Fix name
                    key = manager.getSharedFolderData(fId).title;
                    // Fix icon
                    $icon = isCurrentFolder ? $sharedFolderOpenedIcon : $sharedFolderIcon;
                } else {
                    var isEmpty = manager.isFolderEmpty(root[key]);
                    subfolder = manager.hasSubfolder(root[key]);
                    isCurrentFolder = manager.comparePath(newPath, currentPath);
                    $icon = isEmpty ?
                        (isCurrentFolder ? $folderOpenedEmptyIcon : $folderEmptyIcon) :
                        (isCurrentFolder ? $folderOpenedIcon : $folderIcon);
                }
                var f = folders[sfId];
                var editable = !(f && f.readOnly);
                var $element = createTreeElement(key, $icon.clone(), newPath, true, editable,
                                                subfolder, isCurrentFolder, isSharedFolder);
                $element.appendTo($list);
                $element.find('>.cp-app-drive-element-row').contextmenu(openContextMenu('tree'));
                if (isSharedFolder) {
                    $element.find('>.cp-app-drive-element-row')
                        .addClass('cp-app-drive-element-sharedf');
                }
                if (sfId && !editable) {
                    $element.attr('data-ro', true);
                }
                createTree($element, newPath);
            });
        };

        var createTrash = function ($container, path) {
            var $icon = manager.isFolderEmpty(files[TRASH]) ? $trashEmptyIcon.clone() : $trashIcon.clone();
            var isOpened = manager.comparePath(path, currentPath);
            var $trashElement = createTreeElement(TRASH_NAME, $icon, [TRASH], false, true, false, isOpened);
            $trashElement.addClass('cp-app-drive-tree-root');
            $trashElement.find('>.cp-app-drive-element-row')
                         .contextmenu(openContextMenu('trashtree'));
            var $trashList = $('<ul>', { 'class': 'cp-app-drive-tree-category' })
                .append($trashElement);
            $container.append($trashList);
        };

        var search = APP.Search = {};
        var createSearch = function ($container) {
            var isInSearch = currentPath[0] === SEARCH;
            var $div = $('<div>', {'id': 'cp-app-drive-tree-search', 'class': 'cp-unselectable'});
            var $input = APP.Search.$input = $('<input>', {
                id: 'cp-app-drive-tree-search-input',
                type: 'text',
                draggable: false,
                tabindex: 1,
                placeholder: Messages.fm_searchPlaceholder
            }).keyup(function (e) {
                if (search.to) { window.clearTimeout(search.to); }
                if ([37, 38, 39, 40].indexOf(e.which) !== -1) {
                    if (!$input.val()) {
                        $input.blur();
                        $content.focus();
                        return;
                    } else {
                        e.stopPropagation();
                    }
                }
                var isInSearchTmp = currentPath[0] === SEARCH;
                if ($input.val().trim() === "") {
                    setSearchCursor(0);
                    if (search.oldLocation && search.oldLocation.length) { displayDirectory(search.oldLocation); }
                    return;
                }
                if (e.which === 13) {
                    if (!isInSearchTmp) { search.oldLocation = currentPath.slice(); }
                    var newLocation = [SEARCH, $input.val()];
                    setSearchCursor();
                    if (!manager.comparePath(newLocation, currentPath.slice())) { displayDirectory(newLocation); }
                    return;
                }
                if (e.which === 27) {
                    $input.val('');
                    setSearchCursor(0);
                    if (search.oldLocation && search.oldLocation.length) { displayDirectory(search.oldLocation); }
                    else { displayDirectory([ROOT]); }
                    return;
                }
                if ($input.val()) {
                    if (!$input.hasClass('cp-app-drive-search-active')) {
                        $input.addClass('cp-app-drive-search-active');
                    }
                } else {
                    $input.removeClass('cp-app-drive-search-active');
                }
                if (APP.mobile()) { return; }
                search.to = window.setTimeout(function () {
                    if (!isInSearchTmp) { search.oldLocation = currentPath.slice(); }
                    var newLocation = [SEARCH, $input.val()];
                    setSearchCursor();
                    if (!manager.comparePath(newLocation, currentPath.slice())) { displayDirectory(newLocation); }
                }, 500);
            }).appendTo($div);
            var cancel = h('span.fa.fa-times.cp-app-drive-search-cancel', {title:Messages.cancel});
            cancel.addEventListener('click', function () {
                $input.val('');
                setSearchCursor(0);
                if (search.oldLocation && search.oldLocation.length) { displayDirectory(search.oldLocation); }
            });
            $div.append(cancel);
            $searchIcon.clone().appendTo($div);
            if (isInSearch) {
                $input.val(currentPath[1] || '');
                if ($input.val()) { $input.addClass('cp-app-drive-search-active'); }
            }
            $container.append($div);
        };

        var categories = {};
        categories[FILES_DATA] = {
            name: FILES_DATA_NAME,
            $icon: $unsortedIcon
        };
        categories[TEMPLATE] = {
            name: TEMPLATE_NAME,
            droppable: true,
            $icon: $templateIcon
        };
        categories[RECENT] = {
            name: RECENT_NAME,
            $icon: $recentIcon
        };
        categories[OWNED] = {
            name: OWNED_NAME,
            $icon: $ownedIcon
        };
        categories[TAGS] = {
            name: TAGS_NAME,
            $icon: $tagsIcon
        };
        var createCategory = function ($container, cat) {
            var options = categories[cat];
            var $icon = options.$icon.clone();
            var isOpened = manager.comparePath([cat], currentPath);
            var $element = createTreeElement(options.name, $icon, [cat], options.draggable, options.droppable, false, isOpened);
            $element.addClass('cp-app-drive-tree-root');
            var $list = $('<ul>', { 'class': 'cp-app-drive-tree-category' }).append($element);
            $container.append($list);
        };

        APP.resetTree = function () {
            var $categories = $tree.find('.cp-app-drive-tree-categories-container');
            var s = $categories.scrollTop() || 0;

            $tree.html('');
            if (displayedCategories.indexOf(SEARCH) !== -1) { createSearch($tree); }
            var $div = $('<div>', {'class': 'cp-app-drive-tree-categories-container'})
                .appendTo($tree);
            if (displayedCategories.indexOf(TAGS) !== -1) { createCategory($div, TAGS); }
            if (displayedCategories.indexOf(RECENT) !== -1) { createCategory($div, RECENT); }
            if (displayedCategories.indexOf(OWNED) !== -1) { createCategory($div, OWNED); }
            if (displayedCategories.indexOf(ROOT) !== -1) { createTree($div, [ROOT]); }
            if (displayedCategories.indexOf(TEMPLATE) !== -1) { createCategory($div, TEMPLATE); }
            if (displayedCategories.indexOf(FILES_DATA) !== -1) { createCategory($div, FILES_DATA); }
            if (displayedCategories.indexOf(TRASH) !== -1) { createTrash($div, [TRASH]); }

            $tree.append(APP.$limit);
            $categories = $tree.find('.cp-app-drive-tree-categories-container');
            $categories.scrollTop(s);
        };

        APP.hideMenu = function (e) {
            $contextMenu.hide();
            $trashTreeContextMenu.hide();
            $trashContextMenu.hide();
            $contentContextMenu.hide();
            $defaultContextMenu.hide();
            if (!e || !$(e.target).parents('.cp-dropdown')) {
                $('.cp-dropdown-content').hide();
            }
        };

        var stringifyPath = function (path) {
            if (!Array.isArray(path)) { return; }
            var $div = $('<div>');
            var i = 0;
            var space = 10;
            path.forEach(function (s) {
                if (i === 0) { s = getPrettyName(s); }
                $div.append($('<span>', {'style': 'margin: 0 0 0 ' + i * space + 'px;'}).text(s));
                $div.append($('<br>'));
                i++;
            });
            return $div.html();
        };

        // Disable middle click in the context menu to avoid opening /drive/inner.html# in new tabs
        var onWindowClick = function (e) {
            if (!e.target || !$(e.target).parents('.cp-dropdown-content').length) { return; }
            if (e.which !== 1) {
                e.stopPropagation();
                return false;
            }
        };

        APP.getProperties = function (el, cb) {
            if (!manager.isFile(el) && !manager.isSharedFolder(el)) {
                return void cb('NOT_FILE');
            }
            //var ro = manager.isReadOnlyFile(el);
            var data;
            if (manager.isSharedFolder(el)) {
                data = JSON.parse(JSON.stringify(manager.getSharedFolderData(el)));
            } else {
                data = JSON.parse(JSON.stringify(manager.getFileData(el)));
            }
            if (!data || !(data.href || data.roHref)) { return void cb('INVALID_FILE'); }

            var opts = {};
            opts.href = Hash.getRelativeHref(data.href || data.roHref);

            if (manager.isSharedFolder(el)) {
                var ro = folders[el] && folders[el].version >= 2;
                if (!ro) { opts.noReadOnly = true; }
            }
            UIElements.getProperties(common, opts, cb);
        };
        APP.getAccess = function (el, cb) {
            if (!manager.isFile(el) && !manager.isSharedFolder(el)) {
                return void cb('NOT_FILE');
            }
            var data;
            if (manager.isSharedFolder(el)) {
                data = JSON.parse(JSON.stringify(manager.getSharedFolderData(el)));
            } else {
                data = JSON.parse(JSON.stringify(manager.getFileData(el)));
            }
            if (!data || !(data.href || data.roHref)) { return void cb('INVALID_FILE'); }

            var opts = {};
            opts.href = Hash.getRelativeHref(data.href || data.roHref);
            opts.channel = data.channel;

            // Transfer ownership: templates are stored as templates for other users/teams
            if (currentPath[0] === TEMPLATE) {
                opts.isTemplate = true;
            }

            // Shared folders: no expiration date
            if (manager.isSharedFolder(el)) {
                opts.noExpiration = true;
            }

            Access.getAccessModal(common, opts, cb);
        };

        if (!APP.loggedIn) {
            $contextMenu.find('.cp-app-drive-context-delete').text(Messages.fc_remove)
                .attr('data-icon', 'fa-eraser');
        }
        var deleteOwnedPaths = function (paths, pathsList) {
            pathsList = pathsList || [];
            if (paths) {
                paths.forEach(function (p) { pathsList.push(p.path); });
            }
            var msgD = pathsList.length === 1 ? Messages.fm_deleteOwnedPad :
                                                Messages.fm_deleteOwnedPads;
            UI.confirm(msgD, function(res) {
                $(window).focus();
                if (!res) { return; }
                manager.delete(pathsList, function () {
                    pathsList.forEach(LS.removeFoldersOpened);
                    removeSelected();
                    refresh();
                });
            });
        };


        var downloadFolder = function (folderElement, folderName, sfId) {
            var todo = function (data) {
                data.folder = folderElement;
                data.sharedFolderId = sfId;
                data.name = Util.fixFileName(folderName);
                data.folderName = Util.fixFileName(folderName) + '.zip';

                APP.FM.downloadFolder(data, function (err, obj) {
                    console.log(err, obj);
                    console.log('DONE');
                });
            };
            todo({
                uo: proxy,
                sf: folders,
            });
        };


        $contextMenu.on("click", "a", function(e) {
            e.stopPropagation();
            var paths = $contextMenu.data('paths');
            var pathsList = [];
            var type = $contextMenu.attr('data-menu-type');
            var $this = $(this);

            var el, data;
            if (paths.length === 0) {
                log(Messages.fm_forbidden);
                debug("Context menu on a forbidden or unexisting element. ", paths);
                return;
            }

            if ($this.hasClass("cp-app-drive-context-rename")) {
                if (paths.length !== 1) { return; }
                displayRenameInput(paths[0].element, paths[0].path);
            }
            else if ($this.hasClass("cp-app-drive-context-color")) {
                var currentColor = getFolderColor(paths[0].path);
                pickFolderColor(paths[0].element, currentColor, function (color) {
                    paths.forEach(function (p) {
                        setFolderColor(p.element, p.path, color);
                    });
                    refresh();
                });
            }
            else if($this.hasClass("cp-app-drive-context-delete")) {
                if (!APP.loggedIn) {
                    return void deletePaths(paths);
                }
                paths.forEach(function (p) { pathsList.push(p.path); });
                moveElements(pathsList, [TRASH], false, refresh);
            }
            else if ($this.hasClass('cp-app-drive-context-deleteowned')) {
                deleteOwnedPaths(paths);
            }
            else if ($this.hasClass('cp-app-drive-context-open')) {
                paths.forEach(function (p) {
                    var $element = p.element;
                    $element.click();
                    $element.dblclick();
                });
            }
            else if ($this.hasClass('cp-app-drive-context-openro')) {
                paths.forEach(function (p) {
                    var el = manager.find(p.path);
                    if (paths[0].path[0] === SHARED_FOLDER && APP.newSharedFolder) {
                        // ANON_SHARED_FOLDER
                        el = manager.find(paths[0].path.slice(1), APP.newSharedFolder);
                    }
                    if (manager.isPathIn(p.path, [FILES_DATA])) {
                        el = p.path[1];
                    } else {
                        if (!el || manager.isFolder(el)) { return; }
                    }
                    openFile(el, true);
                });
            }
            else if ($this.hasClass('cp-app-drive-context-makeacopy')) {
                if (paths.length !== 1) { return; }
                el = manager.find(paths[0].path);
                var _metadata = manager.getFileData(el);
                var _simpleData = {
                    title: _metadata.filename || _metadata.title,
                    href: _metadata.href || _metadata.roHref,
                    password: _metadata.password,
                    channel: _metadata.channel,
                };
                nThen(function (waitFor) {
                    var path = currentPath;
                    if (path[0] !== ROOT) { path = [ROOT]; }
                    common.sessionStorage.put(Constants.newPadFileData, JSON.stringify(_simpleData), waitFor());
                    common.sessionStorage.put(Constants.newPadPathKey, path, waitFor());
                    common.sessionStorage.put(Constants.newPadTeamKey, APP.team, waitFor());
                }).nThen(function () {
                    var parsed = Hash.parsePadUrl(_metadata.href || _metadata.roHref);
                    common.openURL(Hash.hashToHref('', parsed.type));
                    // We need to restore sessionStorage for the next time we want to create a pad from this tab
                    // NOTE: the 100ms timeout is to fix a race condition in firefox where sessionStorage
                    //       would be deleted before the new tab was created
                    setTimeout(function () {
                        common.sessionStorage.put(Constants.newPadFileData, '', function () {});
                        common.sessionStorage.put(Constants.newPadPathKey, '', function () {});
                        common.sessionStorage.put(Constants.newPadTeamKey, '', function () {});
                    }, 100);
                });
            }
            else if ($this.hasClass('cp-app-drive-context-openincode')) {
                if (paths.length !== 1) { return; }
                var p = paths[0];
                el = manager.find(p.path);
                var metadata = manager.getFileData(el);
                var simpleData = {
                    title: metadata.filename || metadata.title,
                    href: metadata.href,
                    password: metadata.password,
                    channel: metadata.channel,
                };
                nThen(function (waitFor) {
                    common.sessionStorage.put(Constants.newPadFileData, JSON.stringify(simpleData), waitFor());
                    common.sessionStorage.put(Constants.newPadPathKey, currentPath, waitFor());
                    common.sessionStorage.put(Constants.newPadTeamKey, APP.team, waitFor());
                }).nThen(function () {
                    common.openURL('/code/');
                    // We need to restore sessionStorage for the next time we want to create a pad from this tab
                    // NOTE: the 100ms timeout is to fix a race condition in firefox where sessionStorage
                    //       would be deleted before the new tab was created
                    setTimeout(function () {
                        common.sessionStorage.put(Constants.newPadFileData, '', function () {});
                        common.sessionStorage.put(Constants.newPadPathKey, '', function () {});
                        common.sessionStorage.put(Constants.newPadTeamKey, '', function () {});
                    }, 100);
                });
            }

            else if ($this.hasClass('cp-app-drive-context-expandall') ||
                     $this.hasClass('cp-app-drive-context-collapseall')) {
                if (paths.length !== 1) { return; }
                var opened = $this.hasClass('cp-app-drive-context-expandall');
                var openRecursive = function (path) {
                    LS.setFolderOpened(path, opened);
                    var folderContent = manager.find(path);
                    var subfolders = [];
                    for (var k in folderContent) {
                        if (manager.isFolder(folderContent[k])) {
                            if (manager.isSharedFolder(folderContent[k])) {
                                subfolders.push([k].concat(manager.user.userObject.ROOT));
                            }
                            else {
                                subfolders.push(k);
                            }
                        }
                    }
                    subfolders.forEach(function (p) {
                        var subPath = path.concat(p);
                        openRecursive(subPath);
                    });
                };
                openRecursive(paths[0].path);
                refresh();
            }

            else if ($this.hasClass('cp-app-drive-context-download')) {
                if (paths.length !== 1) { return; }
                var path = paths[0];
                el = manager.find(path.path);
                // folder
                if (manager.isFolder(el)) {
                    // folder
                    var name, folderEl;
                    if (!manager.isSharedFolder(el)) {
                        name = path.path[path.path.length - 1];
                        folderEl = el;
                        downloadFolder(folderEl, name);
                    }
                    // shared folder
                    else {
                        data = manager.getSharedFolderData(el);
                        name = data.title;
                        folderEl = manager.find(path.path.concat("root"));
                        downloadFolder(folderEl, name, el);
                    }
                }
                // file
                else if (manager.isFile(el)) {
                    // imported file
                    if (path.element.is(".cp-border-color-file")) {
                        data = manager.getFileData(el);
                        APP.FM.downloadFile(data, function (err, obj) {
                            console.log(err, obj);
                            console.log('DONE');
                        });
                    }
                    // pad
                    else {
                        data = manager.getFileData(el);
                        APP.FM.downloadPad(data, function (err, obj) {
                            console.log(err, obj);
                            console.log('DONE');
                        });
                    }
                }
            }
            else if ($this.hasClass('cp-app-drive-context-share')) {
                if (paths.length !== 1) { return; }
                el = manager.find(paths[0].path);
                var parsed, modal;
                var friends = common.getFriends();

                if (manager.isFolder(el) && !manager.isSharedFolder(el)) { // Folder
                    // if folder is inside SF
                    if (manager.isInSharedFolder(paths[0].path)) {
                        return void UI.alert(Messages.convertFolderToSF_SFParent);
                    }
                    // if folder already contains SF
                    else if (manager.hasSubSharedFolder(el)) {
                        return void UI.alert(Messages.convertFolderToSF_SFChildren);
                    }
                    // if root
                    else if (paths[0].path.length <= 1) {
                        return void UI.warn(Messages.error);
                    }
                    // if folder does not contains SF
                    else {
                        var convertContent = h('div', [
                            h('p', Messages.convertFolderToSF_confirm),
                            h('label', {for: 'cp-upload-password'}, Messages.creation_passwordValue),
                            UI.passwordInput({id: 'cp-upload-password'}),
                            h('span', {
                                style: 'display:flex;align-items:center;justify-content:space-between'
                            }, [
                                UI.createCheckbox('cp-upload-owned', Messages.sharedFolders_create_owned, true),
                                UI.createHelper(APP.origin + '/faq.html#keywords-owned', Messages.creation_owned1)
                            ]),
                        ]);
                        return void UI.confirm(convertContent, function(res) {
                            if (!res) { return; }
                            var password = $(convertContent).find('#cp-upload-password').val() || undefined;
                            var owned = Util.isChecked($(convertContent).find('#cp-upload-owned'));
                            manager.convertFolderToSharedFolder(paths[0].path, owned, password, function (err, obj) {
                                if (err || obj && obj.error) { return void console.error(err || obj.error); }
                                if (obj && obj.fId) { APP.convertedFolder = obj.fId; }
                                refresh();
                            });
                        });
                    }
                } else { // File or shared folder
                    var sf = manager.isSharedFolder(el);
                    data = sf ? manager.getSharedFolderData(el) : manager.getFileData(el);
                    parsed = (data.href && data.href.indexOf('#') !== -1) ? Hash.parsePadUrl(data.href) : {};
                    var roParsed = Hash.parsePadUrl(data.roHref);
                    var padType = parsed.type || roParsed.type;
                    var ro = !sf || (folders[el] && folders[el].version >= 2);
                    var padData = {
                        teamId: APP.team,
                        origin: APP.origin,
                        pathname: "/" + padType + "/",
                        friends: friends,
                        password: data.password,
                        hashes: {
                            editHash: parsed.hash,
                            viewHash: ro && roParsed.hash,
                            fileHash: parsed.hash
                        },
                        fileData: {
                            hash: parsed.hash,
                            password: data.password
                        },
                        isTemplate: paths[0].path[0] === 'template',
                        title: data.title,
                        sharedFolder: sf,
                        common: common
                    };
                    modal = padType === 'file' ? UIElements.createFileShareModal(padData)
                                            : UIElements.createShareModal(padData);
                    UI.openCustomModal(modal);
                }
            }
            else if ($this.hasClass('cp-app-drive-context-savelocal')) {
                if (paths.length !== 1) { return; }
                el = manager.find(paths[0].path);
                if (manager.isFile(el)) {
                    data = manager.getFileData(el);
                } else if (manager.isSharedFolder(el)) {
                    data = manager.getSharedFolderData(el);
                }
                if (!data) { return; }
                sframeChan.query('Q_STORE_IN_TEAM', {
                    href: data.href || data.rohref,
                    password: data.password,
                    path: paths[0].path[0] === 'template' ? ['template'] : undefined,
                    title: data.title || '',
                    teamId: -1
                }, function (err) {
                    if (err) { return void console.error(err); }
                });
            }
            else if ($this.hasClass('cp-app-drive-context-newfolder')) {
                if (paths.length !== 1) { return; }
                var onFolderCreated = function (err, info) {
                    if (err) { return void logError(err); }
                    APP.newFolder = info.newPath;
                    APP.displayDirectory(paths[0].path);
                };
                el = manager.find(paths[0].path);
                if (manager.isSharedFolder(el)) {
                    paths[0].path.push(ROOT);
                }
                manager.addFolder(paths[0].path, null, onFolderCreated);
            }
            else if ($this.hasClass('cp-app-drive-context-newsharedfolder')) {
                if (paths.length !== 1) { return; }
                addSharedFolderModal(function (obj) {
                    if (!obj) { return; }
                    manager.addSharedFolder(paths[0].path, obj, refresh);
                });
            }
            else if ($this.hasClass("cp-app-drive-context-uploadfiles")) {
                showUploadFilesModal();
            }
            else if ($this.hasClass("cp-app-drive-context-uploadfolder")) {
                showUploadFolderModal();
            }
            else if ($this.hasClass("cp-app-drive-context-newdoc")) {
                var ntype = $this.data('type') || 'pad';
                var path2 = manager.isPathIn(currentPath, [TRASH]) ? '' : currentPath;
                nThen(function (waitFor) {
                    common.sessionStorage.put(Constants.newPadPathKey, path2, waitFor());
                    common.sessionStorage.put(Constants.newPadTeamKey, APP.team, waitFor());
                }).nThen(function () {
                    common.openURL('/' + ntype + '/');
                });
            }
            else if ($this.hasClass("cp-app-drive-context-properties")) {
                if (type === 'trash') {
                    var pPath = paths[0].path;
                    if (paths.length !== 1 || pPath.length !== 4) { return; }
                    var element = manager.find(pPath.slice(0,3)); // element containing the oldpath
                    var sPath = stringifyPath(element.path);
                    UI.alert('<strong>' + Messages.fm_originalPath + "</strong>:<br>" + sPath, undefined, true);
                    return;
                }
                if (paths.length !== 1) { return; }
                el = manager.find(paths[0].path);
                if (paths[0].path[0] === SHARED_FOLDER && APP.newSharedFolder) {
                    // ANON_SHARED_FOLDER
                    el = manager.find(paths[0].path.slice(1), APP.newSharedFolder);
                }
                APP.getProperties(el, function (e) {
                    if (e) { return void logError(e); }
                });
            }
            else if ($this.hasClass("cp-app-drive-context-access")) {
                if (paths.length !== 1) { return; }
                el = manager.find(paths[0].path);
                if (paths[0].path[0] === SHARED_FOLDER && APP.newSharedFolder) {
                    // ANON_SHARED_FOLDER
                    el = manager.find(paths[0].path.slice(1), APP.newSharedFolder);
                }
                APP.getAccess(el, function (e) {
                    if (e) { return void logError(e); }
                });
            }
            else if ($this.hasClass("cp-app-drive-context-hashtag")) {
                if (paths.length !== 1) { return; }
                el = manager.find(paths[0].path);
                data = manager.getFileData(el);
                if (!data) { return void console.error("Expected to find a file"); }
                var href = data.href || data.roHref;
                common.updateTags(href);
            }
            else if ($this.hasClass("cp-app-drive-context-empty")) {
                if (paths.length !== 1 || !paths[0].element
                    || !manager.comparePath(paths[0].path, [TRASH])) {
                    log(Messages.fm_forbidden);
                    return;
                }
                UI.confirm(Messages.fm_emptyTrashDialog, function(res) {
                    if (!res) { return; }
                    manager.emptyTrash(refresh);
                });
            }
            else if ($this.hasClass("cp-app-drive-context-remove")) {
                return void deletePaths(paths);
            }
            else if ($this.hasClass("cp-app-drive-context-removesf")) {
                return void deletePaths(paths);
            }
            else if ($this.hasClass("cp-app-drive-context-restore")) {
                if (paths.length !== 1) { return; }
                var restorePath = paths[0].path;
                var restoreName = paths[0].path[paths[0].path.length - 1];
                if (restorePath.length === 4) {
                    var rEl = manager.find(restorePath);
                    if (manager.isFile(rEl)) {
                        restoreName = manager.getTitle(rEl);
                    } else {
                        restoreName = restorePath[1];
                    }
                }
                UI.confirm(Messages._getKey("fm_restoreDialog", [restoreName]), function(res) {
                    if (!res) { return; }
                    manager.restore(restorePath, refresh);
                });
            }
            else if ($this.hasClass("cp-app-drive-context-openparent")) {
                if (paths.length !== 1) { return; }
                var parentPath = paths[0].path.slice();
                if (manager.isInTrashRoot(parentPath)) { parentPath = [TRASH]; }
                else { parentPath.pop(); }
                APP.displayDirectory(parentPath);
                APP.selectedFiles = paths[0].path.slice(-1);
            }
            APP.hideMenu();
        });

        // Chrome considers the double-click means "select all" in the window
        $content.on('mousedown', function (e) {
            $content.focus();
            e.preventDefault();
        });
        $appContainer.on('mouseup', function (e) {
            if (e.which !== 1) { return ; }
            if ($(e.target).is(".dropdown-submenu a, .dropdown-submenu a span")) { return; } // if we click on dropdown-submenu, don't close menu
            APP.hideMenu(e);
        });
        $appContainer.on('click', function (e) {
            if (e.which !== 1) { return ; }
            removeInput();
        });
        $appContainer.on('drag drop', function (e) {
            removeInput();
            APP.hideMenu(e);
        });
        $appContainer.on('mouseup drop', function () {
            $('.cp-app-drive-element-droppable').removeClass('cp-app-drive-element-droppable');
        });
        $appContainer.on('keydown', function (e) {
            // "Del"
            if (e.which === 46) {
                if (manager.isPathIn(currentPath, [FILES_DATA]) && APP.loggedIn) {
                    return; // We can't remove elements directly from filesData
                }
                var $selected = findSelectedElements();
                if (!$selected.length) { return; }
                var paths = [];
                var isTrash = manager.isPathIn(currentPath, [TRASH]);
                $selected.each(function (idx, elmt) {
                    if (!$(elmt).data('path')) { return; }
                    paths.push($(elmt).data('path'));
                });
                if (!paths.length) { return; }
                // Remove shared folders from the selection (they can't be moved to the trash)
                // unless the selection is only shared folders
                var paths2 = paths.filter(function (p) {
                    var el = manager.find(p);
                    return !manager.isSharedFolder(el);
                });
                // If we are in the trash or anon pad or if we are holding the "shift" key,
                // delete permanently
                // Or if we are in a shared folder
                // Or if the selection is only shared folders
                if (!APP.loggedIn || isTrash || manager.isInSharedFolder(currentPath)
                        || e.shiftKey || !paths2.length) {
                    deletePaths(null, paths);
                    return;
                }
                // else move to trash
                moveElements(paths2, [TRASH], false, refresh);
                return;
            }
        });
        var isCharacterKey = function (e) {
            return e.which === "undefined" /* IE */ ||
                    (e.which > 0 && e.which !== 13 && e.which !== 27 && !e.ctrlKey && !e.altKey);
        };
        $appContainer.on('keypress', function (e) {
            var $searchBar = $tree.find('#cp-app-drive-tree-search-input');
            if ($searchBar.is(':focus')) { return; }
            if (isCharacterKey(e)) {
                $searchBar.focus();
                e.preventDefault();
                return;
            }
        });
        $appContainer.contextmenu(function () {
            APP.hideMenu();
            return false;
        });

        var onRefresh = {
            refresh: function() {
                if (onRefresh.to) {
                    window.clearTimeout(onRefresh.to);
                }
                onRefresh.to = window.setTimeout(refresh, 500);
            }
        };

        var onEvDriveChange = sframeChan.on('EV_DRIVE_CHANGE', function (data) {
            if (history.isHistoryMode) { return; }

            var path = data.path.slice();
            var originalPath = data.path.slice();

            if (!APP.loggedIn && APP.newSharedFolder && data.id === APP.newSharedFolder) {
                // ANON_SHARED_FOLDER
                return void onRefresh.refresh();
            }

            // Fix the path if this is about a shared folder
            if (data.id && manager.folders[data.id]) {
                var uoPath = manager.getUserObjectPath(manager.folders[data.id].userObject);
                if (uoPath) {
                    Array.prototype.unshift.apply(path, uoPath);
                    path.unshift('drive');
                }
            }

            if (path[0] !== 'drive') { return false; }
            path = path.slice(1);
            if (originalPath[0] === 'drive') { originalPath = originalPath.slice(1); }

            var cPath = currentPath.slice();
            if (originalPath.length && originalPath[0] === FILES_DATA) {
                onRefresh.refresh();
            } else if ((manager.isPathIn(cPath, ['hrefArray', TRASH]) && cPath[0] === path[0]) ||
                    (path.length >= cPath.length && manager.isSubpath(path, cPath))) {
                // Reload after a few ms to make sure all the change events have been received
                onRefresh.refresh();
            } else {
                APP.resetTree();
            }
            return false;
        });
        var onEvDriveRemove = sframeChan.on('EV_DRIVE_REMOVE', function (data) {
            if (history.isHistoryMode) { return; }

            var path = data.path.slice();

            if (!APP.loggedIn && APP.newSharedFolder && data.id === APP.newSharedFolder) {
                // ANON_SHARED_FOLDER
                return void onRefresh.refresh();
            }

            // Fix the path if this is about a shared folder
            if (data.id && manager.folders[data.id]) {
                var uoPath = manager.getUserObjectPath(manager.folders[data.id].userObject);
                if (uoPath) {
                    Array.prototype.unshift.apply(path, uoPath);
                    path.unshift('drive');
                }
            }

            if (path[0] !== 'drive') { return false; }
            path = path.slice(1);

            var cPath = currentPath.slice();
            if ((manager.isPathIn(cPath, ['hrefArray', TRASH]) && cPath[0] === path[0]) ||
                    (path.length >= cPath.length && manager.isSubpath(path, cPath))) {
                // Reload after a few to make sure all the change events have been received
                onRefresh.refresh();
            } else {
                APP.resetTree();
            }
            return false;
        });

        $(window).on('mouseup', onWindowMouseUp);
        $(window).on('keydown', onWindowKeydown);
        $(window).on('click', onWindowClick);

        var removeWindowListeners = function () {
            $(window).off('mouseup', onWindowMouseUp);
            $(window).off('keydown', onWindowKeydown);
            $(window).off('click', onWindowClick);
            try {
                onEvDriveChange.stop();
                onEvDriveRemove.stop();
            } catch (e) {}
        };


        if (APP.histConfig) {
            APP.histConfig.onOpen = function () {
                // If we're in a shared folder history, store its id in memory
                // so that we remember that this isn't the drive history if
                // we browse through the drive
                var sfId = manager.isInSharedFolder(currentPath);
                if (!sfId) {
                    delete history.sfId;
                    delete APP.histConfig.sharedFolder;
                    return;
                }
                history.sfId = sfId;
                var data = manager.getSharedFolderData(sfId);
                var parsed = Hash.parsePadUrl(data.href || data.roHref);
                APP.histConfig.sharedFolder = {
                    hash: parsed.hash,
                    password: data.password
                };
            };
            history.onEnterHistory = function (obj) {
                if (history.sfId) {
                    if (!obj || typeof(obj) !== "object" || Object.keys(obj).length === 0) {
                        return;
                    }
                    copyObjectValue(folders[history.sfId], obj);
                    refresh();
                    return;
                }
                history.sfId = false;

                var ok = manager.isValidDrive(obj.drive);
                if (!ok) { return; }

                copyObjectValue(files, obj.drive);
                appStatus.isReady = true;
                refresh();
            };
            history.onLeaveHistory = function () {
                copyObjectValue(files, proxy.drive);
                refresh();
            };
        }

        var fmConfig = {
            teamId: APP.team,
            noHandlers: true,
            onUploaded: function () {
                refresh();
            },
            body: $('body')
        };
        APP.FM = common.createFileManager(fmConfig);

        refresh();
        UI.removeLoadingScreen();

        /*
        if (!APP.team) {
            sframeChan.query('Q_DRIVE_GETDELETED', null, function (err, data) {
                var ids = manager.findChannels(data);
                var titles = [];
                ids.forEach(function (id) {
                    var title = manager.getTitle(id);
                    titles.push(title);
                    var paths = manager.findFile(id);
                    manager.delete(paths, refresh);
                });
                if (!titles.length) { return; }
                UI.log(Messages._getKey('fm_deletedPads', [titles.join(', ')]));
            });
        }
        */
        var deprecated = files.sharedFoldersTemp;
        var nt = nThen;
        var passwordModal = function (fId, data, cb) {
            var content = [];
            var folderName = '<b>'+ (data.lastTitle || Messages.fm_newFolder) +'</b>';
            content.push(UI.setHTML(h('p'), Messages._getKey('drive_sfPassword', [folderName])));
            var newPassword = UI.passwordInput({
                id: 'cp-app-prop-change-password',
                placeholder: Messages.settings_changePasswordNew,
                style: 'flex: 1;'
            });
            var passwordOk = h('button', Messages.properties_changePasswordButton);
            var changePass = h('span.cp-password-container', [
                newPassword,
                passwordOk
            ]);
            content.push(changePass);
            var div = h('div', content);

            var locked = false;
            $(passwordOk).click(function () {
                if (locked) { return; }
                var pw = $(newPassword).find('.cp-password-input').val();
                locked = true;
                $(div).find('.alert').remove();
                $(passwordOk).html('').append(h('span.fa.fa-spinner.fa-spin', {style: 'margin-left: 0'}));
                manager.restoreSharedFolder(fId, pw, function (err, obj) {
                    if (obj && obj.error) {
                        var wrong = h('div.alert.alert-danger', Messages.drive_sfPasswordError);
                        $(div).prepend(wrong);
                        $(passwordOk).text(Messages.properties_changePasswordButton);
                        locked = false;
                        return;
                    }
                    UI.findCancelButton($(div).closest('.alertify')).click();
                    cb();
                });
            });
            var buttons = [{
                className: 'primary',
                name: Messages.forgetButton,
                onClick: function () {
                    manager.delete([['sharedFoldersTemp', fId]], function () { });
                },
                keys: []
            }, {
                className: 'cancel',
                name: Messages.later,
                onClick: function () {},
                keys: [27]
            }];
            return UI.dialog.customModal(div, {
                buttons: buttons,
                onClose: cb
            });
        };
        if (typeof (deprecated) === "object" && APP.editable && Object.keys(deprecated).length) {
            Object.keys(deprecated).forEach(function (fId) {
                var data = deprecated[fId];
                var sfId = manager.user.userObject.getSFIdFromHref(data.href);
                if (folders[fId] || sfId) { // This shared folder is already stored in the drive...
                    return void manager.delete([['sharedFoldersTemp', fId]], function () { });
                }
                nt = nt(function (waitFor) {
                    UI.openCustomModal(passwordModal(fId, data, waitFor()));
                }).nThen;
            });
            nt(function () {
                refresh();
            });
        }


        return {
            refresh: refresh,
            close: function () {
                APP.closed = true;
                removeWindowListeners();
            }
        };
    };

    return {
        create: create,
        setEditable: setEditable,
        logError: logError
    };
});
<|MERGE_RESOLUTION|>--- conflicted
+++ resolved
@@ -1278,19 +1278,11 @@
                     break;
                 case 'tree':
                     show = ['open', 'openro', 'openincode', 'expandall', 'collapseall',
-<<<<<<< HEAD
-                            'color', 'download', 'share', 'savelocal', 'rename', 'delete',
-                            'deleteowned', 'removesf', 'properties', 'access', 'hashtag'];
-                    break;
-                case 'default':
-                    show = ['open', 'openro', 'share', 'openparent', 'delete', 'deleteowned', 'properties', 'access', 'hashtag'];
-=======
                             'color', 'download', 'share', 'savelocal', 'rename', 'delete', 'makeacopy',
                             'deleteowned', 'removesf', 'properties', 'hashtag'];
                     break;
                 case 'default':
-                    show = ['open', 'openro', 'share', 'openparent', 'delete', 'deleteowned', 'properties', 'hashtag', 'makeacopy'];
->>>>>>> 668ea95d
+                    show = ['open', 'openro', 'share', 'openparent', 'delete', 'deleteowned', 'properties', 'access', 'hashtag', 'makeacopy'];
                     break;
                 case 'trashtree': {
                     show = ['empty'];
