define([
    'jquery',
    '/bower_components/chainpad-listmap/chainpad-listmap.js',
    '/bower_components/chainpad-crypto/crypto.js?v=0.1.5',
    '/bower_components/textpatcher/TextPatcher.amd.js',
    '/common/userObject.js',
], function ($, Listmap, Crypto, TextPatcher, FO) {
    /*
        This module uses localStorage, which is synchronous, but exposes an
        asyncronous API. This is so that we can substitute other storage
        methods.

        To override these methods, create another file at:
        /customize/storage.js
    */

    var Store = {};
    var store;

    var initStore = function (filesOp, storeObj, exp) {
        var ret = {};

        var safeSet = function (key, val) {
            storeObj[key] = val;
        };

        // Store uses nodebacks...
        ret.set = function (key, val, cb) {
            safeSet(key, val);
            cb();
        };

        // implement in alternative store
        ret.setBatch = function (map, cb) {
            Object.keys(map).forEach(function (key) {
                safeSet(key, map[key]);
            });
            cb(void 0, map);
        };

        ret.setDrive = function (key, val, cb) {
            storeObj.drive[key] = val;
            cb();
        };

        var safeGet = function (key) {
            return storeObj[key];
        };

        ret.get = function (key, cb) {
            cb(void 0, safeGet(key));
        };

        // implement in alternative store
        ret.getBatch = function (keys, cb) {
            var res = {};
            keys.forEach(function (key) {
                res[key] = safeGet(key);
            });
            cb(void 0, res);
        };

        ret.getDrive = function (key, cb) {
            cb(void 0, storeObj.drive[key]);
        };

        var safeRemove = function (key) {
            delete storeObj[key];
        };

        ret.remove = function (key, cb) {
            safeRemove(key);
            cb();
        };

        // implement in alternative store
        ret.removeBatch = function (keys, cb) {
            keys.forEach(function (key) {
                safeRemove(key);
            });
            cb();
        };

        ret.keys = function (cb) {
            cb(void 0, Object.keys(storeObj));
        };

        ret.removeData = filesOp.removeData;
        ret.pushData = filesOp.pushData;
        ret.addPad = filesOp.add;

        ret.forgetPad = function (href, cb) {
            filesOp.forget(href);
            cb();
        };

        ret.listTemplates = function () {
            var templateFiles = filesOp.getFiles(['template']);
            var res = [];
            templateFiles.forEach(function (f) {
                var data = filesOp.getFileData(f);
                res.push(JSON.parse(JSON.stringify(data)));
            });
            return res;
        };

        ret.getProxy = function () {
            return exp;
        };

        ret.getLoginName = function () {
            return storeObj.login_name;
        };

        ret.repairDrive = function () {
            filesOp.fixFiles();
        };

        ret.getEmptyObject = function () {
            return filesOp.getStructure();
        };

        ret.replace = filesOp.replace;

        ret.restoreHref = filesOp.restoreHref;

        ret.changeHandlers = [];

        ret.change = function () {};

        return ret;
    };

    var tryParsing = function (x) {
        try { return JSON.parse(x); }
        catch (e) {
            console.error(e);
            return null;
        }
    };

    var onReady = function (f, proxy, Cryptpad, exp) {
        var fo = exp.fo = FO.init(proxy.drive, {
            Cryptpad: Cryptpad,
            rt: exp.realtime
        });
        var todo = function () {
            fo.fixFiles();

            //storeObj = proxy;
            store = initStore(fo, proxy, exp);
            if (typeof(f) === 'function') {
                f(void 0, store);
            }

            var requestLogin = function () {
                // log out so that you don't go into an endless loop...
                Cryptpad.logout();

                // redirect them to log in, and come back when they're done.
                sessionStorage.redirectTo = window.location.href;
                window.location.href = '/login/';
            };

            var tokenKey = 'loginToken';
            if (Cryptpad.isLoggedIn()) {
    /*  This isn't truly secure, since anyone who can read the user's object can
        set their local loginToken to match that in the object. However, it exposes
        a UI that will work most of the time. */

                // every user object should have a persistent, random number
                if (typeof(proxy.loginToken) !== 'number') {
                    proxy[tokenKey] = Math.floor(Math.random()*Number.MAX_SAFE_INTEGER);
                }

                // copy User_hash into sessionStorage because cross-domain iframes
                // on safari replaces localStorage with sessionStorage or something
                if (sessionStorage) { sessionStorage.setItem('User_hash', localStorage.getItem('User_hash')); }

                var localToken = tryParsing(localStorage.getItem(tokenKey));
                if (localToken === null) {
                    // if that number hasn't been set to localStorage, do so.
                    localStorage.setItem(tokenKey, proxy.loginToken);
                } else if (localToken !== proxy[tokenKey]) {
                    // if it has been, and the local number doesn't match that in
                    // the user object, request that they reauthenticate.
                    return void requestLogin();
                }
            }

            if (typeof(proxy.allowUserFeedback) !== 'boolean') {
                proxy.allowUserFeedback = true;
            }

            if (typeof(proxy.uid) !== 'string' || proxy.uid.length !== 32) {
                // even anonymous users should have a persistent, unique-ish id
                console.log('generating a persistent identifier');
                proxy.uid = Cryptpad.createChannelId();
            }

            // if the user is logged in, but does not have signing keys...
            if (Cryptpad.isLoggedIn() && !Cryptpad.hasSigningKeys(proxy)) {
                return void requestLogin();
            }

            proxy.on('change', [Cryptpad.displayNameKey], function (o, n) {
                if (typeof(n) !== "string") { return; }
                Cryptpad.changeDisplayName(n);
            });
            proxy.on('change', [tokenKey], function () {
                console.log('wut');
                var localToken = tryParsing(localStorage.getItem(tokenKey));
                if (localToken !== proxy[tokenKey]) {
                    return void requestLogin();
                }
            });
        };
        fo.migrate(todo);
    };

    var initialized = false;

    var init = function (f, Cryptpad) {
        if (!Cryptpad || initialized) { return; }
        initialized = true;

        var hash = Cryptpad.getUserHash() || localStorage.FS_hash || Cryptpad.createRandomHash();
        if (!hash) {
            throw new Error('[Store.init] Unable to find or create a drive hash. Aborting...');
        }
        var secret = Cryptpad.getSecrets('drive', hash);
        var listmapConfig = {
            data: {},
            websocketURL: Cryptpad.getWebsocketURL(),
            channel: secret.channel,
            readOnly: false,
            validateKey: secret.keys.validateKey || undefined,
            crypto: Crypto.createEncryptor(secret.keys),
            userName: 'fs',
            logLevel: 1,
        };

        var exp = {};

        window.addEventListener('storage', function (e) {
            if (e.key !== Cryptpad.userHashKey) { return; }
            var o = e.oldValue;
            var n = e.newValue;
            if (!o && n) {
                window.location.reload();
            } else if (o && !n) {
                $(window).on('keyup', function (e) {
                    if (e.keyCode === 27) {
                        Cryptpad.removeLoadingScreen();
                    }
                });
                Cryptpad.logout();
                Cryptpad.addLoadingScreen(undefined, true);
                Cryptpad.errorLoadingScreen(Cryptpad.Messages.onLogout, true);
                if (exp.info) {
                    exp.info.network.disconnect();
                }
            }
        });

        var rt = window.rt = Listmap.create(listmapConfig);

        exp.realtime = rt.realtime;
        exp.proxy = rt.proxy;
        rt.proxy.on('create', function (info) {
            exp.info = info;
            if (!Cryptpad.getUserHash()) {
                localStorage.FS_hash = Cryptpad.getEditHashFromKeys(info.channel, secret.keys);
            }
        }).on('ready', function () {
            if (store) { return; } // the store is already ready, it is a reconnection
            if (!rt.proxy.drive || typeof(rt.proxy.drive) !== 'object') { rt.proxy.drive = {}; }
            var drive = rt.proxy.drive;
            // Creating a new anon drive: import anon pads from localStorage
            if ((!drive[Cryptpad.oldStorageKey] || !Cryptpad.isArray(drive[Cryptpad.oldStorageKey]))
                && !drive['filesData']) {
                Cryptpad.getLegacyPads(function (err, data) {
                    drive[Cryptpad.oldStorageKey] = data;
                    onReady(f, rt.proxy, Cryptpad, exp);
                });
                return;
            }
            // Drive already exist: return the existing drive, don't load data from legacy store
            onReady(f, rt.proxy, Cryptpad, exp);
        })
        .on('disconnect', function (info) {
            // We only manage errors during the loading screen here. Other websocket errors are handled by the apps
            if (info.error) {
                if (typeof Cryptpad.storeError === "function") {
                    Cryptpad.storeError();
                }
                return;
            }
        })
<<<<<<< HEAD
        .on('change', [], function () {
            var path = arguments[2];
            var value = arguments[1];
            console.log('abcd');
            console.log(arguments);
            if (path[0] === 'drive' && path[1] === "migrate" && value === 1) {
                console.log('PEWPEWPEW');
                rt.network.disconnect();
                rt.realtime.abort();
                Cryptpad.alert("Disconnected while migration");
=======
        .on('change', ['drive', 'migrate'], function () {
            var path = arguments[2];
            var value = arguments[1];
            if (path[0] === 'drive' && path[1] === "migrate" && value == 1) {
                rt.network.disconnect();
                rt.realtime.abort();
                Cryptpad.alert(Cryptpad.Messages.fs_migration);
>>>>>>> 7f120c8f
            }
        });
    };

    Store.ready = function (f, Cryptpad) {
        if (store) { // Store.ready probably called twice, store already ready
            if (typeof(f) === 'function') {
                f(void 0, store);
            }
        } else {
            init(f, Cryptpad);
        }
    };

    return Store;
});<|MERGE_RESOLUTION|>--- conflicted
+++ resolved
@@ -297,18 +297,6 @@
                 return;
             }
         })
-<<<<<<< HEAD
-        .on('change', [], function () {
-            var path = arguments[2];
-            var value = arguments[1];
-            console.log('abcd');
-            console.log(arguments);
-            if (path[0] === 'drive' && path[1] === "migrate" && value === 1) {
-                console.log('PEWPEWPEW');
-                rt.network.disconnect();
-                rt.realtime.abort();
-                Cryptpad.alert("Disconnected while migration");
-=======
         .on('change', ['drive', 'migrate'], function () {
             var path = arguments[2];
             var value = arguments[1];
@@ -316,7 +304,6 @@
                 rt.network.disconnect();
                 rt.realtime.abort();
                 Cryptpad.alert(Cryptpad.Messages.fs_migration);
->>>>>>> 7f120c8f
             }
         });
     };
