define([
    'jquery',
    '/bower_components/chainpad-listmap/chainpad-listmap.js',
    '/bower_components/chainpad-crypto/crypto.js?v=0.1.5',
    '/common/userObject.js',
    '/common/common-interface.js',
    '/common/common-hash.js',
    '/common/common-util.js',
    '/common/common-constants.js',
    '/common/migrate-user-object.js',
<<<<<<< HEAD
    '/bower_components/chainpad/chainpad.dist.js',
], function ($, Listmap, Crypto, /* TextPatcher, */ FO, UI, Hash, Constants, Migrate, ChainPad) {
=======
    '/common/outer/network-config.js',
    '/common/outer/local-store.js',
], function ($, Listmap, Crypto, TextPatcher, FO, UI, Hash, Util, Constants, Migrate, NetConfig,
    LocalStore) {
>>>>>>> 9795ac32
    /*
        This module uses localStorage, which is synchronous, but exposes an
        asyncronous API. This is so that we can substitute other storage
        methods.

        To override these methods, create another file at:
        /customize/storage.js
    */

    var Store = {};
    var store;

    var initStore = function (filesOp, storeObj, exp) {
        var ret = {};

        var safeSet = function (key, val) {
            storeObj[key] = val;
        };

        // Store uses nodebacks...
        ret.set = function (key, val, cb) {
            safeSet(key, val);
            cb();
        };

        // implement in alternative store
        ret.setBatch = function (map, cb) {
            Object.keys(map).forEach(function (key) {
                safeSet(key, map[key]);
            });
            cb(void 0, map);
        };

        ret.setDrive = function (key, val, cb) {
            storeObj.drive[key] = val;
            cb();
        };

        var safeGet = function (key) {
            return storeObj[key];
        };

        ret.get = function (key, cb) {
            cb(void 0, safeGet(key));
        };

        // implement in alternative store
        ret.getBatch = function (keys, cb) {
            var res = {};
            keys.forEach(function (key) {
                res[key] = safeGet(key);
            });
            cb(void 0, res);
        };

        var getAttributeObject = function (attr) {
            if (typeof attr === "string") {
                console.error('DEPRECATED: use setAttribute with an array, not a string');
                return {
                    obj: storeObj.settings,
                    key: attr
                };
            }
            if (!Array.isArray(attr)) { throw new Error("Attribute must be string or array"); }
            if (attr.length === 0) { throw new Error("Attribute can't be empty"); }
            var obj = storeObj.settings;
            attr.forEach(function (el, i) {
                if (i === attr.length-1) { return; }
                if (!obj[el]) {
                    obj[el] = {};
                }
                else if (typeof obj[el] !== "object") { throw new Error("Wrong attribute"); }
                obj = obj[el];
            });
            return {
                obj: obj,
                key: attr[attr.length-1]
            };
        };
        ret.setAttribute = function (attr, value, cb) {
            try {
                var object = getAttributeObject(attr);
                object.obj[object.key] = value;
            } catch (e) { return void cb(e); }
            cb();
        };
        ret.getAttribute = function (attr, cb) {
            var object;
            try {
                object = getAttributeObject(attr);
            } catch (e) { return void cb(e); }
            cb(null, object.obj[object.key]);
        };
        ret.setPadAttribute = filesOp.setPadAttribute;
        ret.getPadAttribute = filesOp.getPadAttribute;
        ret.getIdFromHref = filesOp.getIdFromHref;

        ret.getDrive = function (key, cb) {
            cb(void 0, storeObj.drive[key]);
        };

        var safeRemove = function (key) {
            delete storeObj[key];
        };

        ret.remove = function (key, cb) {
            safeRemove(key);
            cb();
        };

        // implement in alternative store
        ret.removeBatch = function (keys, cb) {
            keys.forEach(function (key) {
                safeRemove(key);
            });
            cb();
        };

        ret.keys = function (cb) {
            cb(void 0, Object.keys(storeObj));
        };

        ret.removeData = filesOp.removeData;
        ret.pushData = filesOp.pushData;
        ret.addPad = filesOp.add;

        ret.forgetPad = function (href, cb) {
            filesOp.forget(href);
            cb();
        };

        ret.listTemplates = function () {
            var templateFiles = filesOp.getFiles(['template']);
            var res = [];
            templateFiles.forEach(function (f) {
                var data = filesOp.getFileData(f);
                res.push(JSON.parse(JSON.stringify(data)));
            });
            return res;
        };

        ret.getProxy = function () {
            return exp;
        };

        ret.getLoginName = function () {
            return storeObj.login_name;
        };

        ret.repairDrive = function () {
            filesOp.fixFiles();
        };

        ret.getEmptyObject = function () {
            return filesOp.getStructure();
        };

        ret.replace = filesOp.replace;

        ret.restoreHref = filesOp.restoreHref;

        ret.changeHandlers = [];

        ret.change = function () {};

        ret.getProfile = function () {
            return storeObj.profile;
        };

        return ret;
    };

    var tryParsing = function (x) {
        try { return JSON.parse(x); }
        catch (e) {
            console.error(e);
            return null;
        }
    };

    var onReady = function (f, proxy, Cryptpad, exp) {
        var fo = exp.fo = FO.init(proxy.drive, {
            Cryptpad: Cryptpad,
            loggedIn: LocalStore.isLoggedIn()
        });
        var todo = function () {
            fo.fixFiles();

            Migrate(proxy, Cryptpad);

            store = initStore(fo, proxy, exp);
            if (typeof(f) === 'function') {
                f(void 0, store);
            }
            //storeObj = proxy;

            var requestLogin = function () {
                // log out so that you don't go into an endless loop...
                LocalStore.logout();

                // redirect them to log in, and come back when they're done.
                sessionStorage.redirectTo = window.location.href;
                window.location.href = '/login/';
            };

            var tokenKey = 'loginToken';
            if (LocalStore.isLoggedIn()) {
    /*  This isn't truly secure, since anyone who can read the user's object can
        set their local loginToken to match that in the object. However, it exposes
        a UI that will work most of the time. */

                // every user object should have a persistent, random number
                if (typeof(proxy.loginToken) !== 'number') {
                    proxy[tokenKey] = Math.floor(Math.random()*Number.MAX_SAFE_INTEGER);
                }

                // copy User_hash into sessionStorage because cross-domain iframes
                // on safari replaces localStorage with sessionStorage or something
                if (sessionStorage) { sessionStorage.setItem('User_hash', localStorage.getItem('User_hash')); }

                var localToken = tryParsing(localStorage.getItem(tokenKey));
                if (localToken === null) {
                    // if that number hasn't been set to localStorage, do so.
                    localStorage.setItem(tokenKey, proxy.loginToken);
                } else if (localToken !== proxy[tokenKey]) {
                    // if it has been, and the local number doesn't match that in
                    // the user object, request that they reauthenticate.
                    return void requestLogin();
                }
            }

            if (!proxy.settings || !proxy.settings.general ||
                    typeof(proxy.settings.general.allowUserFeedback) !== 'boolean') {
                proxy.settings = proxy.settings || {};
                proxy.settings.general = proxy.settings.general || {};
                proxy.settings.general.allowUserFeedback = true;
            }

            if (typeof(proxy.uid) !== 'string' || proxy.uid.length !== 32) {
                // even anonymous users should have a persistent, unique-ish id
                console.log('generating a persistent identifier');
                proxy.uid = Hash.createChannelId();
            }

            // if the user is logged in, but does not have signing keys...
            if (LocalStore.isLoggedIn() && (!Cryptpad.hasSigningKeys(proxy) ||
                !Cryptpad.hasCurveKeys(proxy))) {
                return void requestLogin();
            }

            proxy.on('change', [Constants.displayNameKey], function (o, n) {
                if (typeof(n) !== "string") { return; }
                Cryptpad.changeDisplayName(n);
            });
            proxy.on('change', ['profile'], function () {
                // Trigger userlist update when the avatar has changed
                Cryptpad.changeDisplayName(proxy[Constants.displayNameKey]);
            });
            proxy.on('change', ['friends'], function () {
                // Trigger userlist update when the avatar has changed
                Cryptpad.changeDisplayName(proxy[Constants.displayNameKey]);
            });
            proxy.on('change', [tokenKey], function () {
                var localToken = tryParsing(localStorage.getItem(tokenKey));
                if (localToken !== proxy[tokenKey]) {
                    return void requestLogin();
                }
            });
        };
        fo.migrate(todo);
    };

    var initialized = false;

    var init = function (f, Cryptpad) {
        if (!Cryptpad || initialized) { return; }
        initialized = true;

        var hash = LocalStore.getUserHash() || LocalStore.getFSHash() || Hash.createRandomHash();
        if (!hash) {
            throw new Error('[Store.init] Unable to find or create a drive hash. Aborting...');
        }
        var secret = Hash.getSecrets('drive', hash);
        var listmapConfig = {
            data: {},
            websocketURL: NetConfig.getWebsocketURL(),
            channel: secret.channel,
            readOnly: false,
            validateKey: secret.keys.validateKey || undefined,
            crypto: Crypto.createEncryptor(secret.keys),
            userName: 'fs',
            logLevel: 1,
            ChainPad: ChainPad,
            classic: true,
        };

        var exp = {};

        var rt = window.rt = Listmap.create(listmapConfig);

        exp.realtime = rt.realtime;
        exp.proxy = rt.proxy;
        rt.proxy.on('create', function (info) {
            exp.info = info;
            if (!LocalStore.getUserHash()) {
                LocalStore.setFSHash(Hash.getEditHashFromKeys(info.channel, secret.keys));
            }
        }).on('ready', function () {
            if (store) { return; } // the store is already ready, it is a reconnection
            if (!rt.proxy.drive || typeof(rt.proxy.drive) !== 'object') { rt.proxy.drive = {}; }
            var drive = rt.proxy.drive;
            // Creating a new anon drive: import anon pads from localStorage
            if ((!drive[Constants.oldStorageKey] || !Array.isArray(drive[Constants.oldStorageKey]))
                && !drive['filesData']) {
                drive[Constants.oldStorageKey] = [];
                onReady(f, rt.proxy, Cryptpad, exp);
                return;
            }
            // Drive already exist: return the existing drive, don't load data from legacy store
            onReady(f, rt.proxy, Cryptpad, exp);
        })
        .on('change', ['drive', 'migrate'], function () {
            var path = arguments[2];
            var value = arguments[1];
            if (path[0] === 'drive' && path[1] === "migrate" && value === 1) {
                rt.network.disconnect();
                rt.realtime.abort();
                UI.alert(Cryptpad.Messages.fs_migration, null, true);
            }
        });
    };

    Store.ready = function (f, Cryptpad) {
        if (store) { // Store.ready probably called twice, store already ready
            if (typeof(f) === 'function') {
                f(void 0, store);
            }
        } else {
            init(f, Cryptpad);
        }
    };

    return Store;
});<|MERGE_RESOLUTION|>--- conflicted
+++ resolved
@@ -8,15 +8,11 @@
     '/common/common-util.js',
     '/common/common-constants.js',
     '/common/migrate-user-object.js',
-<<<<<<< HEAD
     '/bower_components/chainpad/chainpad.dist.js',
-], function ($, Listmap, Crypto, /* TextPatcher, */ FO, UI, Hash, Constants, Migrate, ChainPad) {
-=======
     '/common/outer/network-config.js',
     '/common/outer/local-store.js',
-], function ($, Listmap, Crypto, TextPatcher, FO, UI, Hash, Util, Constants, Migrate, NetConfig,
+], function ($, Listmap, Crypto, FO, UI, Hash, Util, Constants, Migrate, ChainPad, NetConfig,
     LocalStore) {
->>>>>>> 9795ac32
     /*
         This module uses localStorage, which is synchronous, but exposes an
         asyncronous API. This is so that we can substitute other storage
