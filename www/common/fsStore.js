--- conflicted
+++ resolved
@@ -172,17 +172,11 @@
             if (typeof(proxy.loginToken) !== 'number') {
                 proxy[tokenKey] = Math.floor(Math.random()*Number.MAX_SAFE_INTEGER);
             }
-<<<<<<< HEAD
 
             // copy User_hash into sessionStorage because cross-domain iframes
             // on safari replaces localStorage with sessionStorage or something
-            if (sessionStorage) {
-                sessionStorage.setItem('User_hash', localStorage.getItem('User_hash'));
-            }
-
-=======
             if (sessionStorage) { sessionStorage.setItem('User_hash', localStorage.getItem('User_hash')); }
->>>>>>> 57017c68
+
             var localToken = tryParsing(localStorage.getItem(tokenKey));
             if (localToken === null) {
                 // if that number hasn't been set to localStorage, do so.
