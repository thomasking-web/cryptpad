--- conflicted
+++ resolved
@@ -7,11 +7,8 @@
     '/common/common-hash.js',
     '/common/common-constants.js',
     '/common/migrate-user-object.js',
-<<<<<<< HEAD
-], function ($, Listmap, Crypto, FO, Migrate) {
-=======
-], function ($, Listmap, Crypto, TextPatcher, FO, UI, Hash, Constants, Migrate) {
->>>>>>> 1e985664
+    '/bower_components/chainpad/chainpad.dist.js',
+], function ($, Listmap, Crypto, /* TextPatcher, */ FO, UI, Hash, Constants, Migrate, ChainPad) {
     /*
         This module uses localStorage, which is synchronous, but exposes an
         asyncronous API. This is so that we can substitute other storage
@@ -304,6 +301,7 @@
             crypto: Crypto.createEncryptor(secret.keys),
             userName: 'fs',
             logLevel: 1,
+            ChainPad: ChainPad,
         };
 
         var exp = {};
