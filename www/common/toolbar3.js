--- conflicted
+++ resolved
@@ -615,11 +615,6 @@
         return $requestBlock;
     };
 
-<<<<<<< HEAD
-    createRequest = createRequest;
-
-=======
->>>>>>> 113a3627
     var createTitle = function (toolbar, config) {
         var $titleContainer = $('<span>', {
             'class': TITLE_CLS
