--- conflicted
+++ resolved
@@ -1,15 +1,4 @@
-<<<<<<< HEAD
 define(['/api/config'], function (ApiConfig) {
-=======
-(function () {
-    var Mod = function (ApiConfig) {
-        var requireConf;
-        if (ApiConfig && ApiConfig.requireConf) {
-            requireConf = ApiConfig.requireConf;
-        }
-        var urlArgs = typeof(requireConf.urlArgs) === 'string'? '?' + urlArgs: '';
-
->>>>>>> a5cd915b
     var Module = {};
 
     var isSupported = Module.isSupported = function () {
@@ -52,13 +41,8 @@
         }
     };
 
-<<<<<<< HEAD
     var DEFAULT_MAIN = '/customize/main-favicon.png?' + ApiConfig.requireConf.urlArgs;
     var DEFAULT_ALT = '/customize/alt-favicon.png?' + ApiConfig.requireConf.urlArgs;
-=======
-    var DEFAULT_MAIN = '/customize/main-favicon.png' + urlArgs;
-    var DEFAULT_ALT = '/customize/alt-favicon.png' + urlArgs;
->>>>>>> a5cd915b
 
     var createFavicon = function () {
         console.log("creating favicon");
@@ -129,16 +113,5 @@
         return Module;
     };
 
-<<<<<<< HEAD
     return Module;
-});
-=======
-    if (typeof(module) !== 'undefined' && module.exports) {
-        module.exports = Mod();
-    } else if ((typeof(define) !== 'undefined' && define !== null) && (define.amd !== null)) {
-        define(['/api/config'], Mod);
-    } else {
-        window.Visible = Mod();
-    }
-}());
->>>>>>> a5cd915b
+});