--- conflicted
+++ resolved
@@ -734,8 +734,6 @@
             ev[key] = changes[key];
         });
 
-<<<<<<< HEAD
-=======
         var startDate = new Date(ev.start);
         var endDate = new Date(ev.end);
         if (ev.isAllDay) {
@@ -745,7 +743,6 @@
             delete ev.startDay;
             delete ev.endDay;
         }
->>>>>>> 0f68fc3a
 
         // Move to a different calendar?
         if (changes.calendarId && newC) {
