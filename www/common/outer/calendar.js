--- conflicted
+++ resolved
@@ -734,12 +734,9 @@
             Realtime.whenRealtimeSyncs(c.lm.realtime, waitFor());
             if (newC) { Realtime.whenRealtimeSyncs(newC.lm.realtime, waitFor()); }
         }).nThen(function () {
-<<<<<<< HEAD
             if (changes.start) { addReminders(ctx, id, ev); }
-=======
             sendUpdate(ctx, c);
             if (newC) { sendUpdate(ctx, newC); }
->>>>>>> 3d4f94bb
             cb();
         });
     };
@@ -750,14 +747,12 @@
         c.proxy.content = c.proxy.content || {};
         delete c.proxy.content[data.id];
         Realtime.whenRealtimeSyncs(c.lm.realtime, function () {
-<<<<<<< HEAD
             addReminders(ctx, id, {
                 id: data.id,
                 start: 0
             });
-=======
             sendUpdate(ctx, c);
->>>>>>> 3d4f94bb
+            cb();
         });
     };
 
