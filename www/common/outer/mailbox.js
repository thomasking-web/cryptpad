define([
    '/common/common-util.js',
    '/common/common-hash.js',
    '/common/common-realtime.js',
    '/common/outer/mailbox-handlers.js',
    '/bower_components/chainpad-netflux/chainpad-netflux.js',
    '/bower_components/chainpad-crypto/crypto.js',
], function (Util, Hash, Realtime, Handlers, CpNetflux, Crypto) {
    var Mailbox = {};

    var TYPES = [
        'notifications',
        'supportadmin',
        'support'
    ];
    var BLOCKING_TYPES = [
    ];

    var initializeMailboxes = function (ctx, mailboxes) {
        if (!mailboxes['notifications']) {
            mailboxes.notifications = {
                channel: Hash.createChannelId(),
                lastKnownHash: '',
                viewed: []
            };
            ctx.pinPads([mailboxes.notifications.channel], function (res) {
                if (res.error) { console.error(res); }
            });
        }
        if (!mailboxes['support']) {
            mailboxes.support = {
                channel: Hash.createChannelId(),
                lastKnownHash: '',
                viewed: []
            };
            ctx.pinPads([mailboxes.support.channel], function (res) {
                if (res.error) { console.error(res); }
            });
        }
    };

/*
proxy.mailboxes = {
    friends: {
        channel: '',
        lastKnownHash: '',
        viewed: []
    }
};

*/

    var isMessageNew = function (hash, m) {
        return (m.viewed || []).indexOf(hash) === -1 && hash !== m.lastKnownHash;
    };

    var showMessage = function (ctx, type, msg, cId) {
        ctx.emit('MESSAGE', {
            type: type,
            content: msg
        }, cId ? [cId] : ctx.clients);
    };
    var hideMessage = function (ctx, type, hash, clients) {
        ctx.emit('VIEWED', {
            type: type,
            hash: hash
        }, clients || ctx.clients);
    };

    var getMyKeys = function (ctx) {
        var proxy = ctx.store && ctx.store.proxy;
        if (!proxy.curvePrivate || !proxy.curvePublic) { return; }
        return {
            curvePrivate: proxy.curvePrivate,
            curvePublic: proxy.curvePublic
        };
    };

    // Send a message to someone else
    var sendTo = Mailbox.sendTo = function (ctx, type, msg, user, cb) {
        if (!Crypto.Mailbox) {
            return void cb({error: "chainpad-crypto is outdated and doesn't support mailboxes."});
        }
        var keys = getMyKeys(ctx);
        if (!keys) { return void cb({error: "missing asymmetric encryption keys"}); }
        if (!user || !user.channel || !user.curvePublic) { return void cb({error: "no notification channel"}); }

        var crypto = Crypto.Mailbox.createEncryptor(keys);
        var network = ctx.store.network;

        var text = JSON.stringify({
            type: type,
            content: msg
        });
        var ciphertext = crypto.encrypt(text, user.curvePublic);

        network.join(user.channel).then(function (wc) {
            wc.bcast(ciphertext).then(function () {
                cb();

                // If we've just sent a message to one of our mailboxes, we have to trigger the handler manually
                // (the server won't send back our message to us)
                // If it isn't one of our mailboxes, we can close it now
                var box;
                if (Object.keys(ctx.boxes).some(function (t) {
                    var _box = ctx.boxes[t];
                    if (_box.channel === user.channel) {
                        box = _box;
                        return true;
                    }
                })) {
                    var hash = ciphertext.slice(0, 64);
                    box.onMessage(text, null, null, null, hash, user.curvePublic);
                } else {
                    wc.leave();
                }
            });
        }, function (err) {
            cb({error: err});
        });
    };

    // Mark a message as read
    var dismiss = function (ctx, data, cId, cb) {
        var type = data.type;
        var hash = data.hash;
        var m = Util.find(ctx, ['store', 'proxy', 'mailboxes', type]);
        if (!m) { return void cb({error: 'NOT_FOUND'}); }
        var box = ctx.boxes[type];
        if (!box) { return void cb({error: 'NOT_LOADED'}); }

        // If the hash in in our history, get the index from the history:
        // - if the index is 0, we can change our lastKnownHash
        // - otherwise, just push to view
        var idx;
        if (box.history.some(function (el, i) {
            if (hash === el) {
                idx = i;
                return true;
            }
        })) {
            if (idx === 0) {
                m.lastKnownHash = hash;
                box.history.shift();
            } else if (m.viewed.indexOf(hash) === -1) {
                m.viewed.push(hash);
            }
        }

        // Clear data in memory if needed
        // Check the "viewed" array to see if we're able to bump lastKnownhash more
        var sliceIdx;
        var lastKnownHash;
        box.history.some(function (hash, i) {
            var isViewed = m.viewed.indexOf(hash);
            if (isViewed !== -1) {
                sliceIdx = i + 1;
                m.viewed.splice(isViewed, 1);
                lastKnownHash = hash;
                return false;
            }
            return true;
        });

        if (sliceIdx) {
            box.history = box.history.slice(sliceIdx);
            m.lastKnownHash = lastKnownHash;
        }

        // Make sure we remove data about dismissed messages
        Object.keys(box.content).forEach(function (h) {
            if (box.history.indexOf(h) === -1 || m.viewed.indexOf(h) !== -1) {
                Handlers.remove(ctx, box, box.content[h], h);
                delete box.content[h];
            }
        });

        Realtime.whenRealtimeSyncs(ctx.store.realtime, function () {
            cb();
            hideMessage(ctx, type, hash, ctx.clients.filter(function (clientId) {
                return clientId !== cId;
            }));
        });
    };


    var openChannel = function (ctx, type, m, onReady) {
        var box = ctx.boxes[type] = {
<<<<<<< HEAD
            channel: m.channel,
=======
            type: type,
>>>>>>> 3d6a09d3
            queue: [], // Store the messages to send when the channel is ready
            history: [], // All the hashes loaded from the server in corretc order
            content: {}, // Content of the messages that should be displayed
            sendMessage: function (msg) { // To send a message to our box
                try {
                    msg = JSON.stringify(msg);
                } catch (e) {
                    console.error(e);
                }
                box.queue.push(msg);
            }
        };
        Crypto = Crypto;
        if (!Crypto.Mailbox) {
            return void console.error("chainpad-crypto is outdated and doesn't support mailboxes.");
        }
        var keys = m.keys || getMyKeys(ctx);
        if (!keys) { return void console.error("missing asymmetric encryption keys"); }
        var crypto = Crypto.Mailbox.createEncryptor(keys);
        box.encryptor = crypto;
        var cfg = {
            network: ctx.store.network,
            channel: m.channel,
            noChainPad: true,
            crypto: crypto,
            owners: [ctx.store.proxy.edPublic],
            lastKnownHash: m.lastKnownHash
        };
        cfg.onConnectionChange = function () {}; // Allow reconnections in chainpad-netflux
        cfg.onConnect = function (wc, sendMessage) {
            // Send a message to our box?
            // NOTE: we use our own curvePublic so that we can decrypt our own message :)
            box.sendMessage = function (_msg, cb) {
                cb = cb || function () {};
                var msg;
                try {
                    msg = JSON.stringify(_msg);
                } catch (e) {
                    console.error(e);
                }
                sendMessage(msg, function (err, hash) {
                    if (err) { return void console.error(err); }
                    box.history.push(hash);
                    box.content[hash] = _msg;
                    var message = {
                        msg: _msg,
                        hash: hash
                    };
                    showMessage(ctx, type, message);
                    cb();
                }, keys.curvePublic);
            };
            box.queue.forEach(function (msg) {
                box.sendMessage(msg);
            });
            box.queue = [];
        };
        box.onMessage = cfg.onMessage = function (msg, user, vKey, isCp, hash, author) {
            if (hash === m.lastKnownHash) { return; }
            try {
                msg = JSON.parse(msg);
            } catch (e) {
                console.error(e);
            }
            if (author) { msg.author = author; }
            box.history.push(hash);
            if (isMessageNew(hash, m)) {
                // Message should be displayed
                var message = {
                    msg: msg,
                    hash: hash
                };
                Handlers.add(ctx, box, message, function (dismissed, toDismiss) {
                    if (dismissed) { // This message should be removed
                        dismiss(ctx, {
                            type: type,
                            hash: hash
                        }, '', function () {
                            console.log('Notification handled automatically');
                        });
                        return;
                    }
                    if (toDismiss) { // List of other messages to remove
                        dismiss(ctx, toDismiss, '', function () {
                            console.log('Notification handled automatically');
                        });
                    }
                    box.content[hash] = msg;
                    showMessage(ctx, type, message);
                });
            } else {
                // Message has already been viewed by the user
                if (Object.keys(box.content).length === 0) {
                    // If nothing is displayed yet, we can bump our lastKnownHash and remove this hash
                    // from our "viewed" array
                    m.lastKnownHash = hash;
                    box.history = [];
                    var idxViewed = m.viewed.indexOf(hash);
                    if (idxViewed !== -1) { m.viewed.splice(idxViewed, 1); }
                }
            }
        };
        cfg.onReady = function () {
            // Clean the "viewed" array: make sure all the "viewed" hashes are
            // in history
            var toClean = [];
            m.viewed.forEach(function (h, i) {
                if (box.history.indexOf(h) === -1) {
                    toClean.push(i);
                }
            });
            for (var i = toClean.length-1; i>=0; i--) {
                m.viewed.splice(toClean[i], 1);
            }
            // Listen for changes in the "viewed" and lastKnownHash values
            var view = function (h) {
                Handlers.remove(ctx, box, box.content[h], h);
                delete box.content[h];
                hideMessage(ctx, type, h);
            };
            ctx.store.proxy.on('change', ['mailboxes', type], function (o, n, p) {
                if (p[2] === 'lastKnownHash') {
                    // Hide everything up to this hash
                    var sliceIdx;
                    box.history.some(function (h, i) {
                        sliceIdx = i + 1;
                        view(h);
                        if (h === n) { return true; }
                    });
                    box.history = box.history.slice(sliceIdx);
                }
                if (p[2] === 'viewed') {
                    // Hide this message
                    view(n);
                }
            });
            // Continue
            onReady();
        };
        CpNetflux.start(cfg);
    };

    var initializeHistory = function (ctx) {
        var network = ctx.store.network;
        network.on('message', function (msg, sender) {
            if (sender !== network.historyKeeper) { return; }
            var parsed = JSON.parse(msg);
            if (!/HISTORY_RANGE/.test(parsed[0])) { return; }

            var txid = parsed[1];
            var req = ctx.req[txid];
            var type = parsed[0];
            var _msg = parsed[2];
            var box = req.box;
            if (!req) { return; }

            if (type === 'HISTORY_RANGE') {
                if (!Array.isArray(_msg)) { return; }
                var message;
                try {
                    var decrypted = box.encryptor.decrypt(_msg[4]);
                    message = JSON.parse(decrypted.content);
                } catch (e) {
                    console.log(e);
                }
                ctx.emit('HISTORY', {
                    txid: txid,
                    time: _msg[5],
                    message: message,
                    hash: _msg[4].slice(0,64)
                }, [req.cId]);
            } else if (type === 'HISTORY_RANGE_END') {
                ctx.emit('HISTORY', {
                    txid: txid,
                    complete: true
                }, [req.cId]);
            }
        });
    };
    var loadHistory = function (ctx, clientId, data, cb) {
        var box = ctx.boxes[data.type];
        if (!box) { return void cb({error: 'ENOENT'}); }
        var msg = [ 'GET_HISTORY_RANGE', box.channel, {
                from: data.lastKnownHash,
                count: data.count,
                txid: data.txid
            }
        ];
        ctx.req[data.txid] = {
            cId: clientId,
            box: box
        };
        var network = ctx.store.network;
        network.sendto(network.historyKeeper, JSON.stringify(msg)).then(function () {
        }, function (err) {
            console.error(err);
        });
    };

    var subscribe = function (ctx, data, cId, cb) {
        // Get existing notifications
        Object.keys(ctx.boxes).forEach(function (type) {
            Object.keys(ctx.boxes[type].content).forEach(function (h) {
                var message = {
                    msg: ctx.boxes[type].content[h],
                    hash: h
                };
                showMessage(ctx, type, message, cId);
            });
        });
        // Subscribe to new notifications
        var idx = ctx.clients.indexOf(cId);
        if (idx === -1) {
            ctx.clients.push(cId);
        }
        cb();
    };

    var removeClient = function (ctx, cId) {
        var idx = ctx.clients.indexOf(cId);
        ctx.clients.splice(idx, 1);
    };

    Mailbox.init = function (cfg, waitFor, emit) {
        var mailbox = {};
        var store = cfg.store;
        var ctx = {
            store: store,
            pinPads: cfg.pinPads,
            updateMetadata: cfg.updateMetadata,
            emit: emit,
            clients: [],
            boxes: {},
            req: {}
        };

        var mailboxes = store.proxy.mailboxes = store.proxy.mailboxes || {};

        initializeMailboxes(ctx, mailboxes);
        initializeHistory(ctx);

        Object.keys(mailboxes).forEach(function (key) {
            if (TYPES.indexOf(key) === -1) { return; }
            var m = mailboxes[key];

            if (BLOCKING_TYPES.indexOf(key) === -1) {
                openChannel(ctx, key, m, function () {
                    //console.log(key + ' mailbox is ready');
                });
            } else {
                openChannel(ctx, key, m, waitFor(function () {
                    //console.log(key + ' mailbox is ready');
                }));
            }
        });

        mailbox.post = function (box, type, content) {
            var b = ctx.boxes[box];
            if (!b) { return; }
            b.sendMessage({
                type: type,
                content: content,
                sender: store.proxy.curvePublic
            });
        };

        mailbox.open = function (key, m, cb) {
            if (TYPES.indexOf(key) === -1) { return; }
            openChannel(ctx, key, m, cb);
        };

        mailbox.dismiss = function (data, cb) {
            dismiss(ctx, data, '', cb);
        };

        mailbox.sendTo = function (type, msg, user, cb) {
            sendTo(ctx, type, msg, user, cb);
        };

        mailbox.removeClient = function (clientId) {
            removeClient(ctx, clientId);
        };
        mailbox.execCommand = function (clientId, obj, cb) {
            var cmd = obj.cmd;
            var data = obj.data;
            if (cmd === 'SUBSCRIBE') {
                return void subscribe(ctx, data, clientId, cb);
            }
            if (cmd === 'DISMISS') {
                return void dismiss(ctx, data, clientId, cb);
            }
            if (cmd === 'SENDTO') {
                return void sendTo(ctx, data.type, data.msg, data.user, cb);
            }
            if (cmd === 'LOAD_HISTORY') {
                return void loadHistory(ctx, clientId, data, cb);
            }
        };

        return mailbox;
    };

    return Mailbox;
});
<|MERGE_RESOLUTION|>--- conflicted
+++ resolved
@@ -186,11 +186,8 @@
 
     var openChannel = function (ctx, type, m, onReady) {
         var box = ctx.boxes[type] = {
-<<<<<<< HEAD
             channel: m.channel,
-=======
             type: type,
->>>>>>> 3d6a09d3
             queue: [], // Store the messages to send when the channel is ready
             history: [], // All the hashes loaded from the server in corretc order
             content: {}, // Content of the messages that should be displayed
