define([
    '/common/common-util.js',
    '/common/common-hash.js',
    '/common/common-realtime.js',
    '/common/outer/mailbox-handlers.js',
    '/bower_components/chainpad-netflux/chainpad-netflux.js',
    '/bower_components/chainpad-crypto/crypto.js',
], function (Util, Hash, Realtime, Handlers, CpNetflux, Crypto) {
    var Mailbox = {};

    var TYPES = [
        'notifications',
        'supportadmin',
        'support'
    ];
    var BLOCKING_TYPES = [
    ];

    var initializeMailboxes = function (ctx, mailboxes) {
        if (!mailboxes['notifications']) {
            mailboxes.notifications = {
                channel: Hash.createChannelId(),
                lastKnownHash: '',
                viewed: []
            };
            ctx.pinPads([mailboxes.notifications.channel], function (res) {
                if (res.error) { console.error(res); }
            });
        }
        if (!mailboxes['support']) {
            mailboxes.support = {
                channel: Hash.createChannelId(),
                lastKnownHash: '',
                viewed: []
            };
            ctx.pinPads([mailboxes.support.channel], function (res) {
                if (res.error) { console.error(res); }
            });
        }
    };

/*
proxy.mailboxes = {
    friends: {
        channel: '',
        lastKnownHash: '',
        viewed: []
    }
};

*/

    var isMessageNew = function (hash, m) {
        return (m.viewed || []).indexOf(hash) === -1 && hash !== m.lastKnownHash;
    };

    var showMessage = function (ctx, type, msg, cId) {
        ctx.emit('MESSAGE', {
            type: type,
            content: msg
        }, cId ? [cId] : ctx.clients);
    };
    var hideMessage = function (ctx, type, hash, clients) {
        ctx.emit('VIEWED', {
            type: type,
            hash: hash
        }, clients || ctx.clients);
    };

    var getMyKeys = function (ctx) {
        var proxy = ctx.store && ctx.store.proxy;
        if (!proxy.curvePrivate || !proxy.curvePublic) { return; }
        return {
            curvePrivate: proxy.curvePrivate,
            curvePublic: proxy.curvePublic
        };
    };

    // Send a message to someone else
    var sendTo = Mailbox.sendTo = function (ctx, type, msg, user, cb) {
        if (!Crypto.Mailbox) {
            return void cb({error: "chainpad-crypto is outdated and doesn't support mailboxes."});
        }
        var keys = getMyKeys(ctx);
        if (!keys) { return void cb({error: "missing asymmetric encryption keys"}); }
        if (!user || !user.channel || !user.curvePublic) { return void cb({error: "no notification channel"}); }

        var crypto = Crypto.Mailbox.createEncryptor(keys);
        var network = ctx.store.network;

        var text = JSON.stringify({
            type: type,
            content: msg
        });
        var ciphertext = crypto.encrypt(text, user.curvePublic);

        network.join(user.channel).then(function (wc) {
            wc.bcast(ciphertext).then(function () {
                cb();

                // If we've just sent a message to one of our mailboxes, we have to trigger the handler manually
                // (the server won't send back our message to us)
                // If it isn't one of our mailboxes, we can close it now
                var box;
                if (Object.keys(ctx.boxes).some(function (t) {
                    var _box = ctx.boxes[t];
                    if (_box.channel === user.channel) {
                        box = _box;
                        return true;
                    }
                })) {
                    var hash = ciphertext.slice(0, 64);
                    box.onMessage(text, null, null, null, hash, user.curvePublic);
                } else {
                    wc.leave();
                }
            });
        }, function (err) {
            cb({error: err});
        });
    };

    // Mark a message as read
    var dismiss = function (ctx, data, cId, cb) {
        var type = data.type;
        var hash = data.hash;
        var m = Util.find(ctx, ['store', 'proxy', 'mailboxes', type]);
        if (!m) { return void cb({error: 'NOT_FOUND'}); }
        var box = ctx.boxes[type];
        if (!box) { return void cb({error: 'NOT_LOADED'}); }

        // If the hash in in our history, get the index from the history:
        // - if the index is 0, we can change our lastKnownHash
        // - otherwise, just push to view
        var idx;
        if (box.history.some(function (el, i) {
            if (hash === el) {
                idx = i;
                return true;
            }
        })) {
            if (idx === 0) {
                m.lastKnownHash = hash;
                box.history.shift();
            } else if (m.viewed.indexOf(hash) === -1) {
                m.viewed.push(hash);
            }
        }

        // Clear data in memory if needed
        // Check the "viewed" array to see if we're able to bump lastKnownhash more
        var sliceIdx;
        var lastKnownHash;
        box.history.some(function (hash, i) {
            var isViewed = m.viewed.indexOf(hash);
            if (isViewed !== -1) {
                sliceIdx = i + 1;
                m.viewed.splice(isViewed, 1);
                lastKnownHash = hash;
                return false;
            }
            return true;
        });

        if (sliceIdx) {
            box.history = box.history.slice(sliceIdx);
            m.lastKnownHash = lastKnownHash;
        }

        // Make sure we remove data about dismissed messages
        Object.keys(box.content).forEach(function (h) {
            if (box.history.indexOf(h) === -1 || m.viewed.indexOf(h) !== -1) {
                Handlers.remove(ctx, box, box.content[h], h);
                delete box.content[h];
            }
        });

        Realtime.whenRealtimeSyncs(ctx.store.realtime, function () {
            cb();
            hideMessage(ctx, type, hash, ctx.clients.filter(function (clientId) {
                return clientId !== cId;
            }));
        });
    };


    var openChannel = function (ctx, type, m, onReady) {
        var box = ctx.boxes[type] = {
            channel: m.channel,
            type: type,
            queue: [], // Store the messages to send when the channel is ready
            history: [], // All the hashes loaded from the server in corretc order
            content: {}, // Content of the messages that should be displayed
            sendMessage: function (msg) { // To send a message to our box
                try {
                    msg = JSON.stringify(msg);
                } catch (e) {
                    console.error(e);
                }
                box.queue.push(msg);
            }
        };
        Crypto = Crypto;
        if (!Crypto.Mailbox) {
            return void console.error("chainpad-crypto is outdated and doesn't support mailboxes.");
        }
        var keys = m.keys || getMyKeys(ctx);
        if (!keys) { return void console.error("missing asymmetric encryption keys"); }
        var crypto = Crypto.Mailbox.createEncryptor(keys);
        box.encryptor = crypto;
        var cfg = {
            network: ctx.store.network,
            channel: m.channel,
            noChainPad: true,
            crypto: crypto,
            owners: [ctx.store.proxy.edPublic],
            lastKnownHash: m.lastKnownHash
        };
        cfg.onConnectionChange = function () {}; // Allow reconnections in chainpad-netflux
        cfg.onConnect = function (wc, sendMessage) {
            // Send a message to our box?
            // NOTE: we use our own curvePublic so that we can decrypt our own message :)
            box.sendMessage = function (_msg, cb) {
                cb = cb || function () {};
                var msg;
                try {
                    msg = JSON.stringify(_msg);
                } catch (e) {
                    console.error(e);
                }
                sendMessage(msg, function (err, hash) {
                    if (err) { return void console.error(err); }
                    box.history.push(hash);
                    box.content[hash] = _msg;
                    var message = {
                        msg: _msg,
                        hash: hash
                    };
                    showMessage(ctx, type, message);
                    cb();
                }, keys.curvePublic);
            };
            box.queue.forEach(function (msg) {
                box.sendMessage(msg);
            });
            box.queue = [];
        };
        box.onMessage = cfg.onMessage = function (msg, user, vKey, isCp, hash, author) {
            if (hash === m.lastKnownHash) { return; }
            try {
                msg = JSON.parse(msg);
            } catch (e) {
                console.error(e);
            }
            if (author) { msg.author = author; }
            box.history.push(hash);
            if (isMessageNew(hash, m)) {
                // Message should be displayed
                var message = {
                    msg: msg,
                    hash: hash
                };
                Handlers.add(ctx, box, message, function (dismissed, toDismiss) {
                    if (dismissed) { // This message should be removed
                        dismiss(ctx, {
                            type: type,
                            hash: hash
                        }, '', function () {
                            console.log('Notification handled automatically');
                        });
                        return;
                    }
                    if (toDismiss) { // List of other messages to remove
                        dismiss(ctx, toDismiss, '', function () {
                            console.log('Notification handled automatically');
                        });
                    }
                    box.content[hash] = msg;
                    showMessage(ctx, type, message);
                });
            } else {
                // Message has already been viewed by the user
                if (Object.keys(box.content).length === 0) {
                    // If nothing is displayed yet, we can bump our lastKnownHash and remove this hash
                    // from our "viewed" array
                    m.lastKnownHash = hash;
                    box.history = [];
                    var idxViewed = m.viewed.indexOf(hash);
                    if (idxViewed !== -1) { m.viewed.splice(idxViewed, 1); }
                }
            }
        };
        cfg.onReady = function () {
            // Clean the "viewed" array: make sure all the "viewed" hashes are
            // in history
            var toClean = [];
            m.viewed.forEach(function (h, i) {
                if (box.history.indexOf(h) === -1) {
                    toClean.push(i);
                }
            });
            for (var i = toClean.length-1; i>=0; i--) {
                m.viewed.splice(toClean[i], 1);
            }
            // Listen for changes in the "viewed" and lastKnownHash values
            var view = function (h) {
                Handlers.remove(ctx, box, box.content[h], h);
                delete box.content[h];
                hideMessage(ctx, type, h);
            };
            ctx.store.proxy.on('change', ['mailboxes', type], function (o, n, p) {
                if (p[2] === 'lastKnownHash') {
                    // Hide everything up to this hash
                    var sliceIdx;
                    box.history.some(function (h, i) {
                        sliceIdx = i + 1;
                        view(h);
                        if (h === n) { return true; }
                    });
                    box.history = box.history.slice(sliceIdx);
                }
                if (p[2] === 'viewed') {
                    // Hide this message
                    view(n);
                }
            });
            // Continue
            onReady();
        };
        CpNetflux.start(cfg);
    };

    var initializeHistory = function (ctx) {
        var network = ctx.store.network;
        network.on('message', function (msg, sender) {
            if (sender !== network.historyKeeper) { return; }
            var parsed = JSON.parse(msg);
            if (!/HISTORY_RANGE/.test(parsed[0])) { return; }

            var txid = parsed[1];
            var req = ctx.req[txid];
            if (!req) { return; }
            var type = parsed[0];
            var _msg = parsed[2];
<<<<<<< HEAD
            if (!req) { return; }
=======
>>>>>>> 60bea6b3
            var box = req.box;

            if (type === 'HISTORY_RANGE') {
                if (!Array.isArray(_msg)) { return; }
                var message;
                try {
                    var decrypted = box.encryptor.decrypt(_msg[4]);
                    message = JSON.parse(decrypted.content);
                } catch (e) {
                    console.log(e);
                }
                ctx.emit('HISTORY', {
                    txid: txid,
                    time: _msg[5],
                    message: message,
                    hash: _msg[4].slice(0,64)
                }, [req.cId]);
            } else if (type === 'HISTORY_RANGE_END') {
                ctx.emit('HISTORY', {
                    txid: txid,
                    complete: true
                }, [req.cId]);
            }
        });
    };
    var loadHistory = function (ctx, clientId, data, cb) {
        var box = ctx.boxes[data.type];
        if (!box) { return void cb({error: 'ENOENT'}); }
        var msg = [ 'GET_HISTORY_RANGE', box.channel, {
                from: data.lastKnownHash,
                count: data.count,
                txid: data.txid
            }
        ];
        ctx.req[data.txid] = {
            cId: clientId,
            box: box
        };
        var network = ctx.store.network;
        network.sendto(network.historyKeeper, JSON.stringify(msg)).then(function () {
        }, function (err) {
            console.error(err);
        });
    };

    var subscribe = function (ctx, data, cId, cb) {
        // Get existing notifications
        Object.keys(ctx.boxes).forEach(function (type) {
            Object.keys(ctx.boxes[type].content).forEach(function (h) {
                var message = {
                    msg: ctx.boxes[type].content[h],
                    hash: h
                };
                showMessage(ctx, type, message, cId);
            });
        });
        // Subscribe to new notifications
        var idx = ctx.clients.indexOf(cId);
        if (idx === -1) {
            ctx.clients.push(cId);
        }
        cb();
    };

    var removeClient = function (ctx, cId) {
        var idx = ctx.clients.indexOf(cId);
        ctx.clients.splice(idx, 1);
    };

    Mailbox.init = function (cfg, waitFor, emit) {
        var mailbox = {};
        var store = cfg.store;
        var ctx = {
            store: store,
            pinPads: cfg.pinPads,
            updateMetadata: cfg.updateMetadata,
            emit: emit,
            clients: [],
            boxes: {},
            req: {}
        };

        var mailboxes = store.proxy.mailboxes = store.proxy.mailboxes || {};

        initializeMailboxes(ctx, mailboxes);
        initializeHistory(ctx);

        Object.keys(mailboxes).forEach(function (key) {
            if (TYPES.indexOf(key) === -1) { return; }
            var m = mailboxes[key];

            if (BLOCKING_TYPES.indexOf(key) === -1) {
                openChannel(ctx, key, m, function () {
                    //console.log(key + ' mailbox is ready');
                });
            } else {
                openChannel(ctx, key, m, waitFor(function () {
                    //console.log(key + ' mailbox is ready');
                }));
            }
        });

        mailbox.post = function (box, type, content) {
            var b = ctx.boxes[box];
            if (!b) { return; }
            b.sendMessage({
                type: type,
                content: content,
                sender: store.proxy.curvePublic
            });
        };

        mailbox.open = function (key, m, cb) {
            if (TYPES.indexOf(key) === -1) { return; }
            openChannel(ctx, key, m, cb);
        };

        mailbox.dismiss = function (data, cb) {
            dismiss(ctx, data, '', cb);
        };

        mailbox.sendTo = function (type, msg, user, cb) {
            sendTo(ctx, type, msg, user, cb);
        };

        mailbox.removeClient = function (clientId) {
            removeClient(ctx, clientId);
        };
        mailbox.execCommand = function (clientId, obj, cb) {
            var cmd = obj.cmd;
            var data = obj.data;
            if (cmd === 'SUBSCRIBE') {
                return void subscribe(ctx, data, clientId, cb);
            }
            if (cmd === 'DISMISS') {
                return void dismiss(ctx, data, clientId, cb);
            }
            if (cmd === 'SENDTO') {
                return void sendTo(ctx, data.type, data.msg, data.user, cb);
            }
            if (cmd === 'LOAD_HISTORY') {
                return void loadHistory(ctx, clientId, data, cb);
            }
        };

        return mailbox;
    };

    return Mailbox;
});
<|MERGE_RESOLUTION|>--- conflicted
+++ resolved
@@ -342,10 +342,6 @@
             if (!req) { return; }
             var type = parsed[0];
             var _msg = parsed[2];
-<<<<<<< HEAD
-            if (!req) { return; }
-=======
->>>>>>> 60bea6b3
             var box = req.box;
 
             if (type === 'HISTORY_RANGE') {
