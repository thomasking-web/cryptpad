--- conflicted
+++ resolved
@@ -18,90 +18,15 @@
     ], function (Util, Channel, Rpc) {
         var msgEv = Util.mkEvent();
 
-<<<<<<< HEAD
-    Channel.create(msgEv, postMessage, function (chan) {
-        console.log('ww ready');
-        var clientId = '1';
-        Object.keys(Rpc.queries).forEach(function (q) {
-            if (q === 'CONNECT') { return; }
-            if (q === 'JOIN_PAD') { return; }
-            if (q === 'SEND_PAD_MSG') { return; }
-            chan.on(q, function (data, cb) {
-                try {
-                    Rpc.queries[q](clientId, data, cb);
-                } catch (e) {
-                    console.error('Error in webworker when executing query ' + q);
-                    console.error(e);
-                    console.log(data);
-                }
-            });
-        });
-        chan.on('CONNECT', function (cfg, cb) {
-            console.log('onConnect');
-            // load Store here, with cfg, and pass a "query" (chan.query)
-            // cId is a clientId used in ServiceWorker or SharedWorker
-            cfg.query = function (cId, cmd, data, cb) {
-                cb = cb || function () {};
-                chan.query(cmd, data, function (err, data2) {
-                    if (err) { return void cb({error: err}); }
-                    cb(data2);
-                });
-            };
-            cfg.broadcast = function (excludes, cmd, data, cb) {
-                cb = cb || function () {};
-                if (excludes.indexOf(clientId) !== -1) { return; }
-                chan.query(cmd, data, function (err, data2) {
-                    if (err) { return void cb({error: err}); }
-                    cb(data2);
-                });
-            };
-            Rpc.queries['CONNECT'](clientId, cfg, function (data) {
-                console.log(data);
-                if (data && data.state === "ALREADY_INIT") {
-                    return void cb(data);
-                }
-                if (cfg.driveEvents) {
-                    Rpc._subscribeToDrive(clientId);
-                }
-                if (cfg.messenger) {
-                    Rpc._subscribeToMessenger(clientId);
-                }
-                cb(data);
-            });
-        });
-        var chanId;
-        chan.on('JOIN_PAD', function (data, cb) {
-            chanId = data.channel;
-            try {
-                Rpc.queries['JOIN_PAD'](clientId, data, cb);
-            } catch (e) {
-                console.error('Error in webworker when executing query JOIN_PAD');
-                console.error(e);
-                console.log(data);
-            }
-        });
-        chan.on('SEND_PAD_MSG', function (msg, cb) {
-            var data = {
-                msg: msg,
-                channel: chanId
-            };
-            try {
-                Rpc.queries['SEND_PAD_MSG'](clientId, data, cb);
-            } catch (e) {
-                console.error('Error in webworker when executing query SEND_PAD_MSG');
-                console.error(e);
-                console.log(data);
-            }
-        });
-    }, true);
-=======
         Channel.create(msgEv, postMessage, function (chan) {
-            console.log('ww ready');
+            var clientId = '1';
             Object.keys(Rpc.queries).forEach(function (q) {
                 if (q === 'CONNECT') { return; }
+                if (q === 'JOIN_PAD') { return; }
+                if (q === 'SEND_PAD_MSG') { return; }
                 chan.on(q, function (data, cb) {
                     try {
-                        Rpc.queries[q](data, cb);
+                        Rpc.queries[q](clientId, data, cb);
                     } catch (e) {
                         console.error('Error in webworker when executing query ' + q);
                         console.error(e);
@@ -110,18 +35,61 @@
                 });
             });
             chan.on('CONNECT', function (cfg, cb) {
-                console.log('onConnect');
                 // load Store here, with cfg, and pass a "query" (chan.query)
-                cfg.query = function (cmd, data, cb) {
-                    chan.query(cmd, data, function (err, data) {
+                // cId is a clientId used in ServiceWorker or SharedWorker
+                cfg.query = function (cId, cmd, data, cb) {
+                    cb = cb || function () {};
+                    chan.query(cmd, data, function (err, data2) {
                         if (err) { return void cb({error: err}); }
-                        cb(data);
+                        cb(data2);
                     });
                 };
-                Rpc.queries['CONNECT'](cfg, cb);
+                cfg.broadcast = function (excludes, cmd, data, cb) {
+                    cb = cb || function () {};
+                    if (excludes.indexOf(clientId) !== -1) { return; }
+                    chan.query(cmd, data, function (err, data2) {
+                        if (err) { return void cb({error: err}); }
+                        cb(data2);
+                    });
+                };
+                Rpc.queries['CONNECT'](clientId, cfg, function (data) {
+                    if (data && data.state === "ALREADY_INIT") {
+                        return void cb(data);
+                    }
+                    if (cfg.driveEvents) {
+                        Rpc._subscribeToDrive(clientId);
+                    }
+                    if (cfg.messenger) {
+                        Rpc._subscribeToMessenger(clientId);
+                    }
+                    cb(data);
+                });
+            });
+            var chanId;
+            chan.on('JOIN_PAD', function (data, cb) {
+                chanId = data.channel;
+                try {
+                    Rpc.queries['JOIN_PAD'](clientId, data, cb);
+                } catch (e) {
+                    console.error('Error in webworker when executing query JOIN_PAD');
+                    console.error(e);
+                    console.log(data);
+                }
+            });
+            chan.on('SEND_PAD_MSG', function (msg, cb) {
+                var data = {
+                    msg: msg,
+                    channel: chanId
+                };
+                try {
+                    Rpc.queries['SEND_PAD_MSG'](clientId, data, cb);
+                } catch (e) {
+                    console.error('Error in webworker when executing query SEND_PAD_MSG');
+                    console.error(e);
+                    console.log(data);
+                }
             });
         }, true);
->>>>>>> a6d9ecb3
 
         onmessage = function (e) {
             msgEv.fire(e);
