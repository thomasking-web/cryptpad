define([
    '/common/common-util.js',
    '/api/config',
<<<<<<< HEAD
    '/components/tweetnacl/nacl-fast.min.js',
], function (Util, ApiConfig) {
=======
    '/common/outer/http-command.js',
    '/bower_components/tweetnacl/nacl-fast.min.js',
], function (Util, ApiConfig, ServerCommand) {
>>>>>>> da5626cb
    var Nacl = window.nacl;

    var Block = {};

    Block.join = Util.uint8ArrayJoin;

    // publickey <base64 string>

    // signature <base64 string>

    // block <base64 string>

    // [b64_public, b64_sig, b64_block [version, nonce, content]]

    Block.seed = function () {
        return Nacl.hash(Nacl.util.decodeUTF8('pewpewpew'));
    };

    // should be deterministic from a seed...
    Block.genkeys = function (seed) {
        if (!(seed instanceof Uint8Array)) {
            throw new Error('INVALID_SEED_FORMAT');
        }
        if (!seed || typeof(seed.length) !== 'number' || seed.length < 64) {
            throw new Error('INVALID_SEED_LENGTH');
        }

        var signSeed = seed.subarray(0, Nacl.sign.seedLength);
        var symmetric = seed.subarray(Nacl.sign.seedLength,
            Nacl.sign.seedLength + Nacl.secretbox.keyLength);

        return {
            sign: Nacl.sign.keyPair.fromSeed(signSeed), // 32 bytes
            symmetric: symmetric, // 32 bytes ...
        };
    };

    Block.keysToRPCFormat = function (keys) {
        try {
            var sign = keys.sign;
            return {
                edPrivate: Nacl.util.encodeBase64(sign.secretKey),
                edPublic: Nacl.util.encodeBase64(sign.publicKey),
            };
        } catch (err) {
            console.error(err);
            return;
        }
    };

    // (UTF8 content, keys object) => Uint8Array block
    Block.encrypt = function (version, content, keys) {
        var u8 = Nacl.util.decodeUTF8(content);
        var nonce = Nacl.randomBytes(Nacl.secretbox.nonceLength);
        return Block.join([
            [0],
            nonce,
            Nacl.secretbox(u8, nonce, keys.symmetric)
        ]);
    };

    // (uint8Array block) => payload object
    Block.decrypt = function (u8_content, keys) {
        // version is currently ignored since there is only one
        var nonce = u8_content.subarray(1, 1 + Nacl.secretbox.nonceLength);
        var box = u8_content.subarray(1 + Nacl.secretbox.nonceLength);

        var plaintext = Nacl.secretbox.open(box, nonce, keys.symmetric);
        try {
            return JSON.parse(Nacl.util.encodeUTF8(plaintext));
        } catch (e) {
            console.error(e);
            return;
        }
    };

    // (Uint8Array block) => signature
    Block.sign = function (ciphertext, keys) {
        return Nacl.sign.detached(Nacl.hash(ciphertext), keys.sign.secretKey);
    };

    Block.serialize = function (content, keys) {
        // encrypt the content
        var ciphertext = Block.encrypt(0, content, keys);

        // generate a detached signature
        var sig = Block.sign(ciphertext, keys);

        // serialize {publickey, sig, ciphertext}
        return {
            publicKey: Nacl.util.encodeBase64(keys.sign.publicKey),
            signature: Nacl.util.encodeBase64(sig),
            ciphertext: Nacl.util.encodeBase64(ciphertext),
        };
    };

    Block.proveAncestor = function (O /* oldBlockKeys */, N /* newBlockKeys */) {
        N = N;
        var u8_pub = Util.find(O, ['sign', 'publicKey']);
        var u8_secret = Util.find(O, ['sign', 'secretKey']);
        try {
        // sign your old publicKey with your old privateKey
            var u8_sig = Nacl.sign.detached(u8_pub, u8_secret);
        // return an array with the sig and the pubkey
            return JSON.stringify([u8_pub, u8_sig].map(Nacl.util.encodeBase64));
        } catch (err) {
            return void console.error(err);
        }
    };

    var urlSafeB64 = function (u8) {
        return Nacl.util.encodeBase64(u8).replace(/\//g, '-');
    };

    Block.getBlockUrl = function (keys) {
        var publicKey = urlSafeB64(keys.sign.publicKey);
        // 'block/' here is hardcoded because it's hardcoded on the server
        // if we want to make CryptPad work in server subfolders, we'll need
        // to update this path derivation
        return (ApiConfig.fileHost || ApiConfig.httpUnsafeOrigin || window.location.origin)
            + '/block/' + publicKey.slice(0, 2) + '/' +  publicKey;
    };

    Block.getBlockHash = function (keys) {
        var absolute = Block.getBlockUrl(keys);
        var symmetric = urlSafeB64(keys.symmetric);
        return absolute + '#' + symmetric;
    };

    var decodeSafeB64 = function (b64) {
        try {
            return Nacl.util.decodeBase64(b64.replace(/\-/g, '/'));
        } catch (e) {
            console.error(e);
            return;
        }
    };

    Block.parseBlockHash = function (hash) {
        if (typeof(hash) !== 'string') { return; }
        var parts = hash.split('#');
        if (parts.length !== 2) { return; }

        try {
            return {
                href: parts[0],
                keys: {
                    symmetric: decodeSafeB64(parts[1]),
                }
            };
        } catch (e) {
            console.error(e);
            return;
        }
    };

    Block.checkRights = function (data, _cb) {
        const cb = Util.mkAsync(_cb);
        const { blockKeys, auth } = data;

        var command = 'MFA_CHECK';
        if (auth && auth.type === 'TOTP') {
            command = 'TOTP_CHECK';
        }

        ServerCommand(blockKeys.sign, {
            command: command,
            auth: auth && auth.data
        }, cb);
    };
    Block.writeLoginBlock = function (data, cb) {
        const { content, blockKeys, oldBlockKeys, auth } = data;

        var command = 'WRITE_BLOCK';
        if (auth && auth.type === 'TOTP') {
            command = 'TOTP_WRITE_BLOCK';
        }

        var block = Block.serialize(JSON.stringify(content), blockKeys);
        block.auth = auth && auth.data;
        block.registrationProof = oldBlockKeys && Block.proveAncestor(oldBlockKeys);

        ServerCommand(blockKeys.sign, {
            command: command,
            content: block
        }, cb);
    };
    Block.removeLoginBlock = function (data, cb) {
        const { blockKeys, auth } = data;

        var command = 'REMOVE_BLOCK';
        if (auth && auth.type === 'TOTP') {
            command = 'TOTP_REMOVE_BLOCK';
        }

        ServerCommand(blockKeys.sign, {
            command: command,
            auth: auth && auth.data
        }, cb);
    };

    return Block;
});<|MERGE_RESOLUTION|>--- conflicted
+++ resolved
@@ -1,14 +1,9 @@
 define([
     '/common/common-util.js',
     '/api/config',
-<<<<<<< HEAD
+    '/common/outer/http-command.js',
     '/components/tweetnacl/nacl-fast.min.js',
-], function (Util, ApiConfig) {
-=======
-    '/common/outer/http-command.js',
-    '/bower_components/tweetnacl/nacl-fast.min.js',
 ], function (Util, ApiConfig, ServerCommand) {
->>>>>>> da5626cb
     var Nacl = window.nacl;
 
     var Block = {};
