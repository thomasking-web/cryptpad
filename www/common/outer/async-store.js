define([
    'json.sortify',
    '/common/userObject.js',
    '/common/proxy-manager.js',
    '/common/migrate-user-object.js',
    '/common/common-hash.js',
    '/common/common-util.js',
    '/common/common-constants.js',
    '/common/common-feedback.js',
    '/common/common-realtime.js',
    '/common/common-messaging.js',
    '/common/common-messenger.js',
    '/common/outer/chainpad-netflux-worker.js',
    '/common/outer/network-config.js',
    '/customize/application_config.js',

    '/bower_components/chainpad-crypto/crypto.js',
    '/bower_components/chainpad/chainpad.dist.js',
    '/bower_components/chainpad-listmap/chainpad-listmap.js',
    '/bower_components/nthen/index.js',
    '/bower_components/saferphore/index.js',
], function (Sortify, UserObject, ProxyManager, Migrate, Hash, Util, Constants, Feedback, Realtime, Messaging, Messenger,
             CpNfWorker, NetConfig, AppConfig,
             Crypto, ChainPad, Listmap, nThen, Saferphore) {
    var Store = {};

    var create = function () {
        var postMessage = function () {};
        var broadcast = function () {};
        var sendDriveEvent = function () {};
        var registerProxyEvents = function () {};

        var storeHash;

        var store = window.CryptPad_AsyncStore = {};

        var onSync = function (cb) {
            nThen(function (waitFor) {
                Realtime.whenRealtimeSyncs(store.realtime, waitFor());
                if (store.sharedFolders) {
                    for (var k in store.sharedFolders) {
                        Realtime.whenRealtimeSyncs(store.sharedFolders[k].realtime, waitFor());
                    }
                }
            }).nThen(function () { cb(); });
        };

        Store.get = function (clientId, key, cb) {
            cb(Util.find(store.proxy, key));
        };
        Store.set = function (clientId, data, cb) {
            var path = data.key.slice();
            var key = path.pop();
            var obj = Util.find(store.proxy, path);
            if (!obj || typeof(obj) !== "object") { return void cb({error: 'INVALID_PATH'}); }
            if (typeof data.value === "undefined") {
                delete obj[key];
            } else {
                obj[key] = data.value;
            }
            broadcast([clientId], "UPDATE_METADATA");
            onSync(cb);
        };

        Store.getSharedFolder = function (clientId, id, cb) {
            if (store.manager.folders[id]) {
                return void cb(store.manager.folders[id].proxy);
            } else {
                var shared = Util.find(store.proxy, ['drive', UserObject.SHARED_FOLDERS]) || {};
                if (shared[id]) {
                    return void Store.loadSharedFolder(id, shared[id], function () {
                        cb(store.manager.folders[id].proxy);
                    });
                }
            }
            cb({});
        };

        Store.hasSigningKeys = function () {
            if (!store.proxy) { return; }
            return typeof(store.proxy.edPrivate) === 'string' &&
                   typeof(store.proxy.edPublic) === 'string';
        };

        Store.hasCurveKeys = function () {
            if (!store.proxy) { return; }
            return typeof(store.proxy.curvePrivate) === 'string' &&
                   typeof(store.proxy.curvePublic) === 'string';
        };

        var getUserChannelList = function () {
            // start with your userHash...
            var userHash = storeHash;
            if (!userHash) { return null; }

            // No password for drive
            var secret = Hash.getSecrets('drive', userHash);
            var userChannel = secret.channel;
            if (!userChannel) { return null; }

            // Get the list of pads' channel ID in your drive
            // This list is filtered so that it doesn't include pad owned by other users
            // It now includes channels from shared folders
            var list = store.manager.getChannelsList('pin');

            // Get the avatar
            var profile = store.proxy.profile;
            if (profile) {
                var profileChan = profile.edit ? Hash.hrefToHexChannelId('/profile/#' + profile.edit, null) : null;
                if (profileChan) { list.push(profileChan); }
                var avatarChan = profile.avatar ? Hash.hrefToHexChannelId(profile.avatar, null) : null;
                if (avatarChan) { list.push(avatarChan); }
            }

<<<<<<< HEAD
    var getUserChannelList = function () {
        // start with your userHash...
        var userHash = storeHash;
        if (!userHash) { return null; }

        var userParsedHash = Hash.parseTypeHash('drive', userHash);
        var userChannel = userParsedHash && userParsedHash.channel;
        if (!userChannel) { return null; }

        // Get the list of pads' channel ID in your drive
        // This list is filtered so that it doesn't include pad owned by other users (you should
        // not pin these pads)
        var files = store.userObject.getFiles([store.userObject.FILES_DATA]);
        var edPublic = store.proxy.edPublic;
        var toConcat = [];
        var list = files.map(function (id) {
                var d = store.userObject.getFileData(id);
                if (d.owners && d.owners.length && edPublic &&
                    d.owners.indexOf(edPublic) === -1) { return; }
                if (d.lastVersion) { toConcat.push(Hash.hrefToHexChannelId(d.lastVersion)); }
                return Hash.hrefToHexChannelId(d.href);
            })
            .filter(function (x) { return x; });

        // Non-destructive concat
        console.log(toConcat);
        Array.prototype.push.apply(list, toConcat);

        // Get the avatar
        var profile = store.proxy.profile;
        if (profile) {
            var profileChan = profile.edit ? Hash.hrefToHexChannelId('/profile/#' + profile.edit) : null;
            if (profileChan) { list.push(profileChan); }
            var avatarChan = profile.avatar ? Hash.hrefToHexChannelId(profile.avatar) : null;
            if (avatarChan) { list.push(avatarChan); }
        }

        if (store.proxy.friends) {
            var fList = Messaging.getFriendChannelsList(store.proxy);
            list = list.concat(fList);
        }

        list.push(Util.base64ToHex(userChannel));
        list.sort();

        return list;
    };
=======
            if (store.proxy.friends) {
                var fList = Messaging.getFriendChannelsList(store.proxy);
                list = list.concat(fList);
            }
>>>>>>> ee1027ce

            list.push(userChannel);
            list.sort();

            return list;
        };

        var getExpirableChannelList = function () {
            return store.manager.getChannelsList('expirable');
        };

        var getCanonicalChannelList = function (expirable) {
            var list = expirable ? getExpirableChannelList() : getUserChannelList();
            return Util.deduplicateString(list).sort();
        };

        //////////////////////////////////////////////////////////////////
        /////////////////////// RPC //////////////////////////////////////
        //////////////////////////////////////////////////////////////////

        Store.pinPads = function (clientId, data, cb) {
            if (!store.rpc) { return void cb({error: 'RPC_NOT_READY'}); }
            if (typeof(cb) !== 'function') {
                console.error('expected a callback');
            }

            store.rpc.pin(data, function (e, hash) {
                if (e) { return void cb({error: e}); }
                cb({hash: hash});
            });
        };

        Store.unpinPads = function (clientId, data, cb) {
            if (!store.rpc) { return void cb({error: 'RPC_NOT_READY'}); }

            store.rpc.unpin(data, function (e, hash) {
                if (e) { return void cb({error: e}); }
                cb({hash: hash});
            });
        };

        var account = {};

        Store.getPinnedUsage = function (clientId, data, cb) {
            if (!store.rpc) { return void cb({error: 'RPC_NOT_READY'}); }

            store.rpc.getFileListSize(function (err, bytes) {
                if (typeof(bytes) === 'number') {
                    account.usage = bytes;
                }
                cb({bytes: bytes});
            });
        };

        // Update for all users from accounts and return current user limits
        Store.updatePinLimit = function (clientId, data, cb) {
            if (!store.rpc) { return void cb({error: 'RPC_NOT_READY'}); }
            store.rpc.updatePinLimits(function (e, limit, plan, note) {
                if (e) { return void cb({error: e}); }
                account.limit = limit;
                account.plan = plan;
                account.note = note;
                cb(account);
            });
        };
        // Get current user limits
        Store.getPinLimit = function (clientId, data, cb) {
            if (!store.rpc) { return void cb({error: 'RPC_NOT_READY'}); }

            var ALWAYS_REVALIDATE = true;
            if (ALWAYS_REVALIDATE || typeof(account.limit) !== 'number' ||
                typeof(account.plan) !== 'string' ||
                typeof(account.note) !== 'string') {
                return void store.rpc.getLimit(function (e, limit, plan, note) {
                    if (e) { return void cb({error: e}); }
                    account.limit = limit;
                    account.plan = plan;
                    account.note = note;
                    cb(account);
                });
            }
            cb(account);
        };

        Store.clearOwnedChannel = function (clientId, data, cb) {
            if (!store.rpc) { return void cb({error: 'RPC_NOT_READY'}); }
            store.rpc.clearOwnedChannel(data, function (err) {
                cb({error:err});
            });
        };

        Store.removeOwnedChannel = function (clientId, data, cb) {
            if (!store.rpc) { return void cb({error: 'RPC_NOT_READY'}); }
            store.rpc.removeOwnedChannel(data, function (err) {
                cb({error:err});
            });
        };

        var arePinsSynced = function (cb) {
            if (!store.rpc) { return void cb({error: 'RPC_NOT_READY'}); }

            var list = getCanonicalChannelList(false);
            var local = Hash.hashChannelList(list);
            store.rpc.getServerHash(function (e, hash) {
                if (e) { return void cb(e); }
                cb(null, hash === local);
            });
        };

        var resetPins = function (cb) {
            if (!store.rpc) { return void cb({error: 'RPC_NOT_READY'}); }

            var list = getCanonicalChannelList(false);
            store.rpc.reset(list, function (e, hash) {
                if (e) { return void cb(e); }
                cb(null, hash);
            });
        };

        Store.uploadComplete = function (clientId, data, cb) {
            if (!store.rpc) { return void cb({error: 'RPC_NOT_READY'}); }
            if (data.owned) {
                // Owned file
                store.rpc.ownedUploadComplete(data.id, function (err, res) {
                    if (err) { return void cb({error:err}); }
                    cb(res);
                });
                return;
            }
            // Normal upload
            store.rpc.uploadComplete(data.id, function (err, res) {
                if (err) { return void cb({error:err}); }
                cb(res);
            });
        };

        Store.uploadStatus = function (clientId, data, cb) {
            if (!store.rpc) { return void cb({error: 'RPC_NOT_READY'}); }
            store.rpc.uploadStatus(data.size, function (err, res) {
                if (err) { return void cb({error:err}); }
                cb(res);
            });
        };

        Store.uploadCancel = function (clientId, data, cb) {
            if (!store.rpc) { return void cb({error: 'RPC_NOT_READY'}); }
            store.rpc.uploadCancel(data.size, function (err, res) {
                if (err) { return void cb({error:err}); }
                cb(res);
            });
        };

        Store.uploadChunk = function (clientId, data, cb) {
            store.rpc.send.unauthenticated('UPLOAD', data.chunk, function (e, msg) {
                cb({
                    error: e,
                    msg: msg
                });
            });
        };

        Store.writeLoginBlock = function (clientId, data, cb) {
            store.rpc.writeLoginBlock(data, function (e, res) {
                cb({
                    error: e,
                    data: res
                });
            });
        };

        Store.removeLoginBlock = function (clientId, data, cb) {
            store.rpc.removeLoginBlock(data, function (e, res) {
                cb({
                    error: e,
                    data: res
                });
            });
        };

        Store.initRpc = function (clientId, data, cb) {
            if (store.rpc) { return void cb(account); }
            require(['/common/pinpad.js'], function (Pinpad) {
                Pinpad.create(store.network, store.proxy, function (e, call) {
                    if (e) { return void cb({error: e}); }

                    store.rpc = call;

                    Store.getPinLimit(null, null, function (obj) {
                        if (obj.error) { console.error(obj.error); }
                        account.limit = obj.limit;
                        account.plan = obj.plan;
                        account.note = obj.note;
                        cb(obj);
                    });

                    arePinsSynced(function (err, yes) {
                        if (!yes) {
                            resetPins(function (err) {
                                if (err) { return console.error(err); }
                                console.log('RESET DONE');
                            });
                        }
                    });
                });
            });
        };

        //////////////////////////////////////////////////////////////////
        ////////////////// ANON RPC //////////////////////////////////////
        //////////////////////////////////////////////////////////////////
        Store.anonRpcMsg = function (clientId, data, cb) {
            if (!store.anon_rpc) { return void cb({error: 'ANON_RPC_NOT_READY'}); }
            store.anon_rpc.send(data.msg, data.data, function (err, res) {
                if (err) { return void cb({error: err}); }
                cb(res);
            });
        };

        Store.getFileSize = function (clientId, data, cb) {
            if (!store.anon_rpc) { return void cb({error: 'ANON_RPC_NOT_READY'}); }

            var channelId = Hash.hrefToHexChannelId(data.href, data.password);
            store.anon_rpc.send("GET_FILE_SIZE", channelId, function (e, response) {
                if (e) { return void cb({error: e}); }
                if (response && response.length && typeof(response[0]) === 'number') {
                    return void cb({size: response[0]});
                } else {
                    cb({error: 'INVALID_RESPONSE'});
                }
            });
        };

        Store.isNewChannel = function (clientId, data, cb) {
            if (!store.anon_rpc) { return void cb({error: 'ANON_RPC_NOT_READY'}); }
            var channelId = Hash.hrefToHexChannelId(data.href, data.password);
            store.anon_rpc.send("IS_NEW_CHANNEL", channelId, function (e, response) {
                if (e) { return void cb({error: e}); }
                if (response && response.length && typeof(response[0]) === 'boolean') {
                    return void cb({
                        isNew: response[0]
                    });
                } else {
                    cb({error: 'INVALID_RESPONSE'});
                }
            });
        };

        Store.getMultipleFileSize = function (clientId, data, cb) {
            if (!store.anon_rpc) { return void cb({error: 'ANON_RPC_NOT_READY'}); }
            if (!Array.isArray(data.files)) {
                return void cb({error: 'INVALID_FILE_LIST'});
            }

            store.anon_rpc.send('GET_MULTIPLE_FILE_SIZE', data.files, function (e, res) {
                if (e) { return void cb({error: e}); }
                if (res && res.length && typeof(res[0]) === 'object') {
                    cb({size: res[0]});
                } else {
                    cb({error: 'UNEXPECTED_RESPONSE'});
                }
            });
        };

        Store.getDeletedPads = function (clientId, data, cb) {
            if (!store.anon_rpc) { return void cb({error: 'ANON_RPC_NOT_READY'}); }
            var list = (data && data.list) || getCanonicalChannelList(true);
            if (!Array.isArray(list)) {
                return void cb({error: 'INVALID_FILE_LIST'});
            }

            store.anon_rpc.send('GET_DELETED_PADS', list, function (e, res) {
                if (e) { return void cb({error: e}); }
                if (res && res.length && Array.isArray(res[0])) {
                    cb(res[0]);
                } else {
                    cb({error: 'UNEXPECTED_RESPONSE'});
                }
            });
        };

        Store.initAnonRpc = function (clientId, data, cb) {
            if (store.anon_rpc) { return void cb(); }
            require([
                '/common/rpc.js',
            ], function (Rpc) {
                Rpc.createAnonymous(store.network, function (e, call) {
                    if (e) { return void cb({error: e}); }
                    store.anon_rpc = call;
                    cb();
                });
            });
        };

        //////////////////////////////////////////////////////////////////
        /////////////////////// Store ////////////////////////////////////
        //////////////////////////////////////////////////////////////////

        // Get the metadata for sframe-common-outer
        Store.getMetadata = function (clientId, data, cb) {
            var disableThumbnails = Util.find(store.proxy, ['settings', 'general', 'disableThumbnails']);
            var metadata = {
                // "user" is shared with everybody via the userlist
                user: {
                    name: store.proxy[Constants.displayNameKey] || "",
                    uid: store.proxy.uid,
                    avatar: Util.find(store.proxy, ['profile', 'avatar']),
                    profile: Util.find(store.proxy, ['profile', 'view']),
                    curvePublic: store.proxy.curvePublic,
                },
                // "priv" is not shared with other users but is needed by the apps
                priv: {
                    edPublic: store.proxy.edPublic,
                    friends: store.proxy.friends || {},
                    settings: store.proxy.settings,
                    thumbnails: disableThumbnails === false
                }
            };
            cb(JSON.parse(JSON.stringify(metadata)));
        };

        var makePad = function (href, roHref, title) {
            var now = +new Date();
            return {
                href: href,
                roHref: roHref,
                atime: now,
                ctime: now,
                title: title || Hash.getDefaultName(Hash.parsePadUrl(href)),
            };
        };

        Store.addPad = function (clientId, data, cb) {
            if (!data.href && !data.roHref) { return void cb({error:'NO_HREF'}); }
            if (!data.roHref) {
                var parsed = Hash.parsePadUrl(data.href);
                if (parsed.hashData.type === "pad") {
                    var secret = Hash.getSecrets(parsed.type, parsed.hash, data.password);
                    data.roHref = '/' + parsed.type + '/#' + Hash.getViewHashFromKeys(secret);
                }
            }
            var pad = makePad(data.href, data.roHref, data.title);
            if (data.owners) { pad.owners = data.owners; }
            if (data.expire) { pad.expire = data.expire; }
            if (data.password) { pad.password = data.password; }
            if (data.channel) { pad.channel = data.channel; }
            store.manager.addPad(data.path, pad, function (e) {
                if (e) { return void cb({error: "Error while adding the pad:"+ e}); }
                sendDriveEvent('DRIVE_CHANGE', {
                    path: ['drive', UserObject.FILES_DATA]
                }, clientId);
                onSync(cb);
            });
        };

        var getOwnedPads = function () {
            var list = store.manager.getChannelsList('owned');
            if (store.proxy.todo) {
                // No password for todo
                list.push(Hash.hrefToHexChannelId('/todo/#' + store.proxy.todo, null));
            }
            if (store.proxy.profile && store.proxy.profile.edit) {
                // No password for profile
                list.push(Hash.hrefToHexChannelId('/profile/#' + store.proxy.profile.edit, null));
            }
            return list;
        };
        var removeOwnedPads = function (waitFor) {
            // Delete owned pads
            var ownedPads = getOwnedPads();
            var sem = Saferphore.create(10);
            ownedPads.forEach(function (c) {
                var w = waitFor();
                sem.take(function (give) {
                    Store.removeOwnedChannel(null, c, give(function (obj) {
                        if (obj && obj.error) { console.error(obj.error); }
                        w();
                    }));
                });
            });
        };

        Store.deleteAccount = function (clientId, data, cb) {
            var edPublic = store.proxy.edPublic;
            // No password for drive
            var secret = Hash.getSecrets('drive', storeHash);
            Store.anonRpcMsg(clientId, {
                msg: 'GET_METADATA',
                data: secret.channel
            }, function (data) {
                var metadata = data[0];
                // Owned drive
                if (metadata && metadata.owners && metadata.owners.length === 1 &&
                    metadata.owners.indexOf(edPublic) !== -1) {
                    nThen(function (waitFor) {
                        var token = Math.floor(Math.random()*Number.MAX_SAFE_INTEGER);
                        store.proxy[Constants.tokenKey] = token;
                        postMessage(clientId, "DELETE_ACCOUNT", token, waitFor());
                    }).nThen(function (waitFor) {
                        removeOwnedPads(waitFor);
                    }).nThen(function (waitFor) {
                        // Delete Pin Store
                        store.rpc.removePins(waitFor(function (err) {
                            if (err) { console.error(err); }
                        }));
                    }).nThen(function (waitFor) {
                        // Delete Drive
                        Store.removeOwnedChannel(clientId, secret.channel, waitFor());
                    }).nThen(function () {
                        store.network.disconnect();
                        cb({
                            state: true
                        });
                    });
                    return;
                }

                // Not owned drive
                var toSign = {
                    intent: 'Please delete my account.'
                };
                toSign.drive = secret.channel;
                toSign.edPublic = edPublic;
                var signKey = Crypto.Nacl.util.decodeBase64(store.proxy.edPrivate);
                var proof = Crypto.Nacl.sign.detached(Crypto.Nacl.util.decodeUTF8(Sortify(toSign)), signKey);

                var check = Crypto.Nacl.sign.detached.verify(Crypto.Nacl.util.decodeUTF8(Sortify(toSign)),
                    proof,
                    Crypto.Nacl.util.decodeBase64(edPublic));

                if (!check) { console.error('signed message failed verification'); }

                var proofTxt = Crypto.Nacl.util.encodeBase64(proof);
                cb({
                    proof: proofTxt,
                    toSign: JSON.parse(Sortify(toSign))
                });
            });
        };

        /**
         * add a "What is CryptPad?" pad in the drive
         * data
         *   - driveReadme
         *   - driveReadmeTitle
         */
        Store.createReadme = function (clientId, data, cb) {
            require(['/common/cryptget.js'], function (Crypt) {
                var hash = Hash.createRandomHash('pad');
                Crypt.put(hash, data.driveReadme, function (e) {
                    if (e) {
                        return void cb({ error: "Error while creating the default pad:"+ e});
                    }
                    var href = '/pad/#' + hash;
                    var channel = Hash.hrefToHexChannelId(href, null);
                    var fileData = {
                        href: href,
                        channel: channel,
                        title: data.driveReadmeTitle,
                    };
                    Store.addPad(clientId, fileData, cb);
                });
            });
        };


        /**
         * Merge the anonymous drive into the user drive at registration
         * data
         *   - anonHash
         */
        Store.migrateAnonDrive = function (clientId, data, cb) {
            require(['/common/mergeDrive.js'], function (Merge) {
                var hash = data.anonHash;
                Merge.anonDriveIntoUser(store, hash, cb);
            });
        };

        // Set the display name (username) in the proxy
        Store.setDisplayName = function (clientId, value, cb) {
            store.proxy[Constants.displayNameKey] = value;
            broadcast([clientId], "UPDATE_METADATA");
            onSync(cb);
        };

        // Reset the drive part of the userObject (from settings)
        Store.resetDrive = function (clientId, data, cb) {
            nThen(function (waitFor) {
                removeOwnedPads(waitFor);
            }).nThen(function () {
                store.proxy.drive = store.fo.getStructure();
                sendDriveEvent('DRIVE_CHANGE', {
                    path: ['drive', 'filesData']
                }, clientId);
                onSync(cb);
            });
        };

        /**
         * Settings & pad attributes
         * data
         *   - href (String)
         *   - attr (Array)
         *   - value (String)
         */
        Store.setPadAttribute = function (clientId, data, cb) {
            store.manager.setPadAttribute(data, function () {
                sendDriveEvent('DRIVE_CHANGE', {
                    path: ['drive', UserObject.FILES_DATA]
                }, clientId);
                onSync(cb);
            });
        };
        Store.getPadAttribute = function (clientId, data, cb) {
            store.manager.getPadAttribute(data, function (err, val) {
                if (err) { return void cb({error: err}); }
                cb(val);
            });
        };

        var getAttributeObject = function (attr) {
            if (typeof attr === "string") {
                console.error('DEPRECATED: use setAttribute with an array, not a string');
                return {
                    path: ['settings'],
                    obj: store.proxy.settings,
                    key: attr
                };
            }
            if (!Array.isArray(attr)) { return void console.error("Attribute must be string or array"); }
            if (attr.length === 0) { return void console.error("Attribute can't be empty"); }
            var obj = store.proxy.settings;
            attr.forEach(function (el, i) {
                if (i === attr.length-1) { return; }
                if (!obj[el]) {
                    obj[el] = {};
                }
                else if (typeof obj[el] !== "object") { return void console.error("Wrong attribute"); }
                obj = obj[el];
            });
            return {
                path: ['settings'].concat(attr),
                obj: obj,
                key: attr[attr.length-1]
            };
        };
        Store.setAttribute = function (clientId, data, cb) {
            try {
                var object = getAttributeObject(data.attr);
                object.obj[object.key] = data.value;
            } catch (e) { return void cb({error: e}); }
            onSync(cb);
        };
        Store.getAttribute = function (clientId, data, cb) {
            var object;
            try {
                object = getAttributeObject(data.attr);
            } catch (e) { return void cb({error: e}); }
            cb(object.obj[object.key]);
        };

        // Tags
        Store.listAllTags = function (clientId, data, cb) {
            cb(store.manager.getTagsList());
        };

        // Templates
        Store.getTemplates = function (clientId, data, cb) {
            // No templates in shared folders: we don't need the manager here
            var templateFiles = store.userObject.getFiles(['template']);
            var res = [];
            templateFiles.forEach(function (f) {
                var data = store.userObject.getFileData(f);
                res.push(JSON.parse(JSON.stringify(data)));
            });
            cb(res);
        };
        Store.incrementTemplateUse = function (clientId, href) {
            // No templates in shared folders: we don't need the manager here
            store.userObject.getPadAttribute(href, 'used', function (err, data) {
                // This is a not critical function, abort in case of error to make sure we won't
                // create any issue with the user object or the async store
                if (err) { return; }
                var used = typeof data === "number" ? ++data : 1;
                store.userObject.setPadAttribute(href, 'used', used);
            });
        };

        // Pads
        Store.isOnlyInSharedFolder = function (clientId, channel, cb) {
            var res = store.manager.findChannel(channel);

            // A pad is only in a shared worker if:
            // 1. this pad is in at least one proxy
            // 2. no proxy containing this pad is the main drive
            return cb (res.length && !res.some(function (obj) {
                // Main drive doesn't have an fId (folder ID)
                return !obj.fId;
            }));
        };
        Store.moveToTrash = function (clientId, data, cb) {
            var href = Hash.getRelativeHref(data.href);
            store.userObject.forget(href);
            sendDriveEvent('DRIVE_CHANGE', {
                path: ['drive', UserObject.FILES_DATA]
            }, clientId);
            onSync(cb);
        };
        Store.setPadTitle = function (clientId, data, cb) {
            var title = data.title;
            var href = data.href;
            var channel = data.channel;
            var p = Hash.parsePadUrl(href);
            var h = p.hashData;

            if (AppConfig.disableAnonymousStore && !store.loggedIn) { return void cb(); }

            var channelData = Store.channels && Store.channels[channel];

            var owners;
            if (channelData && channelData.wc && channel === channelData.wc.id) {
                owners = channelData.data.owners || undefined;
            }
            if (data.owners) {
                owners = data.owners;
            }

            var expire;
            if (channelData && channelData.wc && channel === channelData.wc.id) {
                expire = +channelData.data.expire || undefined;
            }

            var datas = store.manager.findChannel(channel);
            var contains = datas.length !== 0;
            datas.forEach(function (obj) {
                var pad = obj.data;
                pad.atime = +new Date();
                pad.title = title;
                if (owners || h.type !== "file") {
                    // OWNED_FILES
                    // Never remove owner for files
                    pad.owners = owners;
                }
                pad.expire = expire;
                if (h.mode === 'view') { return; }

                // If we only have rohref, it means we have a stronger href
                if (!pad.href) {
                    // If we have a stronger url, remove the possible weaker from the trash.
                    // If all of the weaker ones were in the trash, add the stronger to ROOT
                    obj.userObject.restoreHref(href);
                }
                pad.href = href;
            });

            // Add the pad if it does not exist in our drive
            if (!contains) {
                var autoStore = Util.find(store.proxy, ['settings', 'general', 'autostore']);
                var ownedByMe = Array.isArray(owners) && owners.indexOf(store.proxy.edPublic) !== -1;
                if (autoStore !== 1 && !data.forceSave && !data.path && !ownedByMe) {
                    // send event to inner to display the corner popup
                    postMessage(clientId, "AUTOSTORE_DISPLAY_POPUP", {
                        autoStore: autoStore
                    });
                    return void cb();
                } else {
                    var roHref;
                    if (h.mode === "view") {
                        roHref = href;
                        href = undefined;
                    }
                    Store.addPad(clientId, {
                        href: href,
                        roHref: roHref,
                        channel: channel,
                        title: title,
                        owners: owners,
                        expire: expire,
                        password: data.password,
                        path: data.path
                    }, cb);
                    return;
                }
            } else {
                sendDriveEvent('DRIVE_CHANGE', {
                    path: ['drive', UserObject.FILES_DATA]
                }, clientId);
            }
            onSync(cb);
        };

        // Filepicker app
        Store.getSecureFilesList = function (clientId, query, cb) {
            var list = {};
            var types = query.types;
            var where = query.where;
            var filter = query.filter || {};
            var isFiltered = function (type, data) {
                var filtered;
                var fType = filter.fileType || [];
                if (type === 'file' && fType.length) {
                    if (!data.fileType) { return true; }
                    filtered = !fType.some(function (t) {
                        return data.fileType.indexOf(t) === 0;
                    });
                }
                return filtered;
            };
            store.manager.getSecureFilesList(where).forEach(function (obj) {
                var data = obj.data;
                var id = obj.id;
                var parsed = Hash.parsePadUrl(data.href || data.roHref);
                if ((!types || types.length === 0 || types.indexOf(parsed.type) !== -1) &&
                    !isFiltered(parsed.type, data)) {
                    list[id] = data;
                }
            });
            cb(list);
        };
        Store.getPadData = function (clientId, id, cb) {
            // FIXME: this is only used for templates at the moment, so we don't need the manager
            cb(store.userObject.getFileData(id));
        };


        // Messaging (manage friends from the userlist)
        var getMessagingCfg = function (clientId) {
            return {
                proxy: store.proxy,
                realtime: store.realtime,
                network: store.network,
                updateMetadata: function () {
                    postMessage(clientId, "UPDATE_METADATA");
                },
                pinPads: function (data, cb) { Store.pinPads(null, data, cb); },
                friendComplete: function (data) {
                    postMessage(clientId, "EV_FRIEND_COMPLETE", data);
                },
                friendRequest: function (data, cb) {
                    postMessage(clientId, "Q_FRIEND_REQUEST", data, cb);
                },
            };
        };
        Store.inviteFromUserlist = function (clientId, data, cb) {
            var messagingCfg = getMessagingCfg(clientId);
            Messaging.inviteFromUserlist(messagingCfg, data, cb);
        };
        Store.addDirectMessageHandlers = function (clientId, data) {
            var messagingCfg = getMessagingCfg(clientId);
            Messaging.addDirectMessageHandler(messagingCfg, data.href);
        };

        // Messenger

        // Get hashes for the share button
        Store.getStrongerHash = function (clientId, data, cb) {
            var allPads = Util.find(store.proxy, ['drive', 'filesData']) || {};

            // If we have a stronger version in drive, add it and add a redirect button
            var stronger = Hash.findStronger(data.href, data.channel, allPads);
            if (stronger) {
                var parsed2 = Hash.parsePadUrl(stronger.href);
                return void cb(parsed2.hash);
            }
            cb();
        };

        Store.messenger = {
            getFriendList: function (clientId, data, cb) {
                store.messenger.getFriendList(function (e, keys) {
                    cb({
                        error: e,
                        data: keys,
                    });
                });
            },
            getMyInfo: function (clientId, data, cb) {
                store.messenger.getMyInfo(function (e, info) {
                    cb({
                        error: e,
                        data: info,
                    });
                });
            },
            getFriendInfo: function (clientId, data, cb) {
                store.messenger.getFriendInfo(data, function (e, info) {
                    cb({
                        error: e,
                        data: info,
                    });
                });
            },
            removeFriend: function (clientId, data, cb) {
                store.messenger.removeFriend(data, function (e, info) {
                    cb({
                        error: e,
                        data: info,
                    });
                });
            },
            openFriendChannel: function (clientId, data, cb) {
                store.messenger.openFriendChannel(data, function (e) {
                    cb({ error: e, });
                });
            },
            getFriendStatus: function (clientId, data, cb) {
                store.messenger.getStatus(data, function (e, online) {
                    cb({
                        error: e,
                        data: online,
                    });
                });
            },
            getMoreHistory: function (clientId, data, cb) {
                store.messenger.getMoreHistory(data.curvePublic, data.sig, data.count, function (e, history) {
                    cb({
                        error: e,
                        data: history,
                    });
                });
            },
            sendMessage: function (clientId, data, cb) {
                store.messenger.sendMessage(data.curvePublic, data.content, function (e) {
                    cb({
                        error: e,
                    });
                });
            },
            setChannelHead: function (clientId, data, cb) {
                store.messenger.setChannelHead(data.curvePublic, data.sig, function (e) {
                    cb({
                        error: e
                    });
                });
            }
        };

        //////////////////////////////////////////////////////////////////
        /////////////////////// PAD //////////////////////////////////////
        //////////////////////////////////////////////////////////////////

        var channels = Store.channels = {};

        Store.joinPad = function (clientId, data) {
            var isNew = typeof channels[data.channel] === "undefined";
            var channel = channels[data.channel] = channels[data.channel] || {
                queue: [],
                data: {},
                clients: [],
                bcast: function (cmd, data, notMe) {
                    channel.clients.forEach(function (cId) {
                        if (cId === notMe) { return; }
                        postMessage(cId, cmd, data);
                    });
                },
                history: [],
                pushHistory: function (msg, isCp) {
                    if (isCp) {
                        channel.history.push('cp|' + msg);
                        var i;
                        for (i = channel.history.length - 2; i > 0; i--) {
                            if (/^cp\|/.test(channel.history[i])) { break; }
                        }
                        channel.history = channel.history.slice(i);
                        return;
                    }
                    channel.history.push(msg);
                }
            };
            if (channel.clients.indexOf(clientId) === -1) {
                channel.clients.push(clientId);
            }

            if (!isNew && channel.wc) {
                postMessage(clientId, "PAD_CONNECT", {
                    myID: channel.wc.myID,
                    id: channel.wc.id,
                    members: channel.wc.members
                });
                channel.wc.members.forEach(function (m) {
                    postMessage(clientId, "PAD_JOIN", m);
                });
                channel.history.forEach(function (msg) {
                    postMessage(clientId, "PAD_MESSAGE", {
                        msg: CpNfWorker.removeCp(msg),
                        user: channel.wc.myID,
                        validateKey: channel.data.validateKey
                    });
                });
                postMessage(clientId, "PAD_READY");

                return;
            }
            var conf = {
                onReady: function (padData) {
                    channel.data = padData || {};
                    postMessage(clientId, "PAD_READY");
                },
                onMessage: function (user, m, validateKey, isCp) {
                    channel.pushHistory(m, isCp);
                    channel.bcast("PAD_MESSAGE", {
                        user: user,
                        msg: m,
                        validateKey: validateKey
                    });
                },
                onJoin: function (m) {
                    channel.bcast("PAD_JOIN", m);
                },
                onLeave: function (m) {
                    channel.bcast("PAD_LEAVE", m);
                },
                onDisconnect: function () {
                    channel.bcast("PAD_DISCONNECT");
                },
                onError: function (err) {
                    channel.bcast("PAD_ERROR", err);
                    delete channels[data.channel]; // TODO test?
                },
                channel: data.channel,
                validateKey: data.validateKey,
                owners: data.owners,
                password: data.password,
                expire: data.expire,
                network: store.network,
                //readOnly: data.readOnly,
                onConnect: function (wc, sendMessage) {
                    channel.sendMessage = function (msg, cId, cb) {
                        // Send to server
                        sendMessage(msg, cb);
                        // Broadcast to other tabs
                        channel.pushHistory(CpNfWorker.removeCp(msg), /^cp\|/.test(msg));
                        channel.bcast("PAD_MESSAGE", {
                            user: wc.myID,
                            msg: CpNfWorker.removeCp(msg),
                            validateKey: channel.data.validateKey
                        }, cId);
                    };
                    channel.wc = wc;
                    channel.queue.forEach(function (data) {
                        channel.sendMessage(data.message, clientId);
                    });
                    channel.bcast("PAD_CONNECT", {
                        myID: wc.myID,
                        id: wc.id,
                        members: wc.members
                    });
                }
            };
            CpNfWorker.start(conf);
        };
        Store.leavePad = function (clientId, data, cb) {
            var channel = channels[data.channel];
            if (!channel || !channel.wc) { return void cb ({error: 'EINVAL'}); }
            channel.wc.leave();
            delete channels[data.channel];
            cb();
        };
        Store.sendPadMsg = function (clientId, data, cb) {
            var msg = data.msg;
            var channel = channels[data.channel];
            if (!channel) {
                return; }
            if (!channel.wc) {
                channel.queue.push(msg);
                return void cb();
            }
            channel.sendMessage(msg, clientId, cb);
        };

        // GET_FULL_HISTORY from sframe-common-outer
        Store.getFullHistory = function (clientId, data, cb) {
            var network = store.network;
            var hkn = network.historyKeeper;
            //var crypto = Crypto.createEncryptor(data.keys);
            // Get the history messages and send them to the iframe
            var parse = function (msg) {
                try {
                    return JSON.parse(msg);
                } catch (e) {
                    return null;
                }
            };
            var msgs = [];
            var completed = false;
            var onMsg = function (msg) {
                if (completed) { return; }
                var parsed = parse(msg);
                if (parsed[0] === 'FULL_HISTORY_END') {
                    cb(msgs);
                    completed = true;
                    return;
                }
                if (parsed[0] !== 'FULL_HISTORY') { return; }
                if (parsed[1] && parsed[1].validateKey) { // First message
                    return;
                }
                if (parsed[1][3] !== data.channel) { return; }
                msg = parsed[1][4];
                if (msg) {
                    msg = msg.replace(/cp\|(([A-Za-z0-9+\/=]+)\|)?/, '');
                    //var decryptedMsg = crypto.decrypt(msg, true);
                    msgs.push(msg);
                }
            };
            network.on('message', onMsg);
            network.sendto(hkn, JSON.stringify(['GET_FULL_HISTORY', data.channel, data.validateKey]));
        };

        Store.getHistoryRange = function (clientId, data, cb) {
            var network = store.network;
            var hkn = network.historyKeeper;
            var parse = function (msg) {
                try {
                    return JSON.parse(msg);
                } catch (e) {
                    return null;
                }
            };
            var msgs = [];
            var first = true;
            var fullHistory = false;
            var completed = false;
            var lastKnownHash;
            var txid = Util.uid();

            var onMsg = function (msg) {
                if (completed) { return; }
                var parsed = parse(msg);
                if (parsed[1] !== txid) { console.log('bad txid'); return; }
                if (parsed[0] === 'HISTORY_RANGE_END') {
                    cb({
                        messages: msgs,
                        isFull: fullHistory,
                        lastKnownHash: lastKnownHash
                    });
                    completed = true;
                    return;
                }
                if (parsed[0] !== 'HISTORY_RANGE') { return; }
                if (parsed[2] && parsed[1].validateKey) { // Metadata
                    return;
                }
                if (parsed[2][3] !== data.channel) { return; }
                msg = parsed[2][4];
                if (msg) {
                    if (first) {
                        // If the first message if not a checkpoint, it means it is the first
                        // message of the pad, so we have the full history!
                        if (!/^cp\|/.test(msg)) { fullHistory = true; }
                        lastKnownHash = msg.slice(0,64);
                        first = false;
                    }
                    msg = msg.replace(/cp\|(([A-Za-z0-9+\/=]+)\|)?/, '');
                    msgs.push(msg);
                }
            };

            network.on('message', onMsg);
            network.sendto(hkn, JSON.stringify(['GET_HISTORY_RANGE', data.channel, {
                from: data.lastKnownHash,
                cpCount: 2,
                txid: txid
            }]));
        };

        // SHARED FOLDERS
        var loadSharedFolder = Store.loadSharedFolder = function (id, data, cb) {
            var parsed = Hash.parsePadUrl(data.href);
            var secret = Hash.getSecrets('drive', parsed.hash, data.password);
            var owners = data.owners;
            var listmapConfig = {
                data: {},
                websocketURL: NetConfig.getWebsocketURL(),
                channel: secret.channel,
                readOnly: false,
                validateKey: secret.keys.validateKey || undefined,
                crypto: Crypto.createEncryptor(secret.keys),
                userName: 'sharedFolder',
                logLevel: 1,
                ChainPad: ChainPad,
                classic: true,
                owners: owners
            };
            var rt = Listmap.create(listmapConfig);
            store.sharedFolders[id] = rt;
            rt.proxy.on('ready', function (info) {
                store.manager.addProxy(id, rt.proxy, info.leave);
                cb(rt, info.metadata);
            });
            if (store.driveEvents) {
                registerProxyEvents(rt.proxy, id);
            }
            return rt;
        };
        Store.addSharedFolder = function (clientId, data, cb) {
            Store.userObjectCommand(clientId, {
                cmd: 'addSharedFolder',
                data: data
            }, cb);
        };

        // Drive
        Store.userObjectCommand = function (clientId, cmdData, cb) {
            if (!cmdData || !cmdData.cmd) { return; }
            //var data = cmdData.data;
            var cb2 = function (data2) {
                //var paths = data.paths || [data.path] || [];
                //paths = paths.concat(data.newPath ? [data.newPath] : []);
                //paths.forEach(function (p) {
                    sendDriveEvent('DRIVE_CHANGE', {
                        path: ['drive', UserObject.FILES_DATA]
                        //path: ['drive'].concat(p)
                    }, clientId);
                //});
                onSync(function () {
                    cb(data2);
                });
            };
            store.manager.command(cmdData, cb2);
        };

        // Clients management
        var driveEventClients = [];
        var messengerEventClients = [];

        var dropChannel = function (chanId) {
            if (!Store.channels[chanId]) { return; }

            if (Store.channels[chanId].wc) {
                Store.channels[chanId].wc.leave('');
            }
            delete Store.channels[chanId];
        };
        Store._removeClient = function (clientId) {
            var driveIdx = driveEventClients.indexOf(clientId);
            if (driveIdx !== -1) {
                driveEventClients.splice(driveIdx, 1);
            }
            var messengerIdx = messengerEventClients.indexOf(clientId);
            if (messengerIdx !== -1) {
                messengerEventClients.splice(messengerIdx, 1);
            }
            Object.keys(Store.channels).forEach(function (chanId) {
                var chanIdx = Store.channels[chanId].clients.indexOf(clientId);
                if (chanIdx !== -1) {
                    Store.channels[chanId].clients.splice(chanIdx, 1);
                }
                if (Store.channels[chanId].clients.length === 0) {
                    dropChannel(chanId);
                }
            });
        };

        // Special events

        sendDriveEvent = function (q, data, sender) {
            driveEventClients.forEach(function (cId) {
                if (cId === sender) { return; }
                postMessage(cId, q, data);
            });
        };
        registerProxyEvents = function (proxy, fId) {
            proxy.on('change', [], function (o, n, p) {
                sendDriveEvent('DRIVE_CHANGE', {
                    id: fId,
                    old: o,
                    new: n,
                    path: p
                });
            });
            proxy.on('remove', [], function (o, p) {
                sendDriveEvent('DRIVE_REMOVE', {
                    id: fId,
                    old: o,
                    path: p
                });
            });
        };

        Store._subscribeToDrive = function (clientId) {
            if (driveEventClients.indexOf(clientId) === -1) {
                driveEventClients.push(clientId);
            }
            if (!store.driveEvents) {
                store.driveEvents = true;
                registerProxyEvents(store.proxy);
                Object.keys(store.manager.folders).forEach(function (fId) {
                    var proxy = store.manager.folders[fId].proxy;
                    registerProxyEvents(proxy, fId);
                });
            }
        };

        var messengerEventInit = false;
        var sendMessengerEvent = function (q, data) {
            messengerEventClients.forEach(function (cId) {
                postMessage(cId, q, data);
            });
        };
        Store._subscribeToMessenger = function (clientId) {
            if (messengerEventClients.indexOf(clientId) === -1) {
                messengerEventClients.push(clientId);
            }
            if (!messengerEventInit) {
                var messenger = store.messenger = Messenger.messenger(store);
                messenger.on('message', function (message) {
                    sendMessengerEvent('CONTACTS_MESSAGE', message);
                });
                messenger.on('join', function (curvePublic, channel) {
                    sendMessengerEvent('CONTACTS_JOIN', {
                        curvePublic: curvePublic,
                        channel: channel,
                    });
                });
                messenger.on('leave', function (curvePublic, channel) {
                    sendMessengerEvent('CONTACTS_LEAVE', {
                        curvePublic: curvePublic,
                        channel: channel,
                    });
                });
                messenger.on('update', function (info, curvePublic) {
                    sendMessengerEvent('CONTACTS_UPDATE', {
                        curvePublic: curvePublic,
                        info: info,
                    });
                });
                messenger.on('friend', function (curvePublic) {
                    sendMessengerEvent('CONTACTS_FRIEND', {
                        curvePublic: curvePublic,
                    });
                });
                messenger.on('unfriend', function (curvePublic) {
                    sendMessengerEvent('CONTACTS_UNFRIEND', {
                        curvePublic: curvePublic,
                    });
                });
                messengerEventInit = true;
            }
        };


        //////////////////////////////////////////////////////////////////
        /////////////////////// Init /////////////////////////////////////
        //////////////////////////////////////////////////////////////////

        var loadSharedFolders = function (waitFor) {
            store.sharedFolders = {};
            var shared = Util.find(store.proxy, ['drive', UserObject.SHARED_FOLDERS]) || {};
            // Check if any of our shared folder is expired or deleted by its owner.
            // If we don't check now, Listmap will create an empty proxy if it no longer exists on
            // the server.
            nThen(function (waitFor) {
                var edPublic = store.proxy.edPublic;
                var checkExpired = Object.keys(shared).filter(function (fId) {
                    var d = shared[fId];
                    return (Array.isArray(d.owners) && d.owners.length &&
                            (!edPublic || d.owners.indexOf(edPublic) === -1))
                            || (d.expire && d.expire < (+new Date()));
                }).map(function (fId) {
                    return shared[fId].channel;
                });
                Store.getDeletedPads(null, {list: checkExpired}, waitFor(function (chans) {
                    if (chans && chans.error) { return void console.error(chans.error); }
                    if (!Array.isArray(chans) || !chans.length) { return; }
                    var toDelete = [];
                    Object.keys(shared).forEach(function (fId) {
                        if (chans.indexOf(shared[fId].channel) !== -1
                            && toDelete.indexOf(fId) === -1) {
                            toDelete.push(fId);
                        }
                    });
                    toDelete.forEach(function (fId) {
                        var paths = store.userObject.findFile(Number(fId));
                        store.userObject.delete(paths, waitFor(), true);
                        delete shared[fId];
                    });
                }));
            }).nThen(function (waitFor) {
                Object.keys(shared).forEach(function (id) {
                    var sf = shared[id];
                    loadSharedFolder(id, sf, waitFor());
                });
            }).nThen(waitFor());
        };

        var onReady = function (clientId, returned, cb) {
            var proxy = store.proxy;
            var unpin = function (data, cb) {
                if (!store.loggedIn) { return void cb(); }
                Store.unpinPads(null, data, cb);
            };
            var pin = function (data, cb) {
                if (!store.loggedIn) { return void cb(); }
                Store.pinPads(null, data, cb);
            };
            var manager = store.manager = ProxyManager.create(proxy.drive, proxy.edPublic,
                                            pin, unpin, loadSharedFolder, {
                outer: true,
                removeOwnedChannel: function (data, cb) { Store.removeOwnedChannel('', data, cb); },
                edPublic: store.proxy.edPublic,
                loggedIn: store.loggedIn,
                log: function (msg) {
                    // broadcast to all drive apps
                    sendDriveEvent("DRIVE_LOG", msg);
                }
            });
            var userObject = store.userObject = manager.user.userObject;
            nThen(function (waitFor) {
                postMessage(clientId, 'LOADING_DRIVE', {
                    state: 2
                });
                userObject.migrate(waitFor());
            }).nThen(function (waitFor) {
                Migrate(proxy, waitFor(), function (version, progress) {
                    postMessage(clientId, 'LOADING_DRIVE', {
                        state: (2 + (version / 10)),
                        progress: progress
                    });
                });
                Store.initAnonRpc(null, null, waitFor());
            }).nThen(function (waitFor) {
                postMessage(clientId, 'LOADING_DRIVE', {
                    state: 3
                });
                userObject.fixFiles();
                loadSharedFolders(waitFor);
            }).nThen(function () {
                var requestLogin = function () {
                    broadcast([], "REQUEST_LOGIN");
                };

                if (store.loggedIn) {
                    /*  This isn't truly secure, since anyone who can read the user's object can
                        set their local loginToken to match that in the object. However, it exposes
                        a UI that will work most of the time. */

                    // every user object should have a persistent, random number
                    if (typeof(proxy.loginToken) !== 'number') {
                        proxy[Constants.tokenKey] = Math.floor(Math.random()*Number.MAX_SAFE_INTEGER);
                    }
                    returned[Constants.tokenKey] = proxy[Constants.tokenKey];

                    if (store.data.localToken && store.data.localToken !== proxy[Constants.tokenKey]) {
                        // the local number doesn't match that in
                        // the user object, request that they reauthenticate.
                        return void requestLogin();
                    }
                }

                if (!proxy.settings || !proxy.settings.general ||
                        typeof(proxy.settings.general.allowUserFeedback) !== 'boolean') {
                    proxy.settings = proxy.settings || {};
                    proxy.settings.general = proxy.settings.general || {};
                    proxy.settings.general.allowUserFeedback = true;
                }
                returned.feedback = proxy.settings.general.allowUserFeedback;

                if (typeof(cb) === 'function') { cb(returned); }

                if (typeof(proxy.uid) !== 'string' || proxy.uid.length !== 32) {
                    // even anonymous users should have a persistent, unique-ish id
                    console.log('generating a persistent identifier');
                    proxy.uid = Hash.createChannelId();
                }

                // if the user is logged in, but does not have signing keys...
                if (store.loggedIn && (!Store.hasSigningKeys() ||
                    !Store.hasCurveKeys())) {
                    return void requestLogin();
                }

                proxy.on('change', [Constants.displayNameKey], function (o, n) {
                    if (typeof(n) !== "string") { return; }
                    broadcast([], "UPDATE_METADATA");
                });
                proxy.on('change', ['profile'], function () {
                    // Trigger userlist update when the avatar has changed
                    broadcast([], "UPDATE_METADATA");
                });
                proxy.on('change', ['friends'], function () {
                    // Trigger userlist update when the friendlist has changed
                    broadcast([], "UPDATE_METADATA");
                });
                proxy.on('change', ['settings'], function () {
                    broadcast([], "UPDATE_METADATA");
                });
                proxy.on('change', [Constants.tokenKey], function () {
                    broadcast([], "UPDATE_TOKEN", { token: proxy[Constants.tokenKey] });
                });
            });
        };

        var connect = function (clientId, data, cb) {
            var hash = data.userHash || data.anonHash || Hash.createRandomHash('drive');
            storeHash = hash;
            if (!hash) {
                throw new Error('[Store.init] Unable to find or create a drive hash. Aborting...');
            }
            // No password for drive
            var secret = Hash.getSecrets('drive', hash);
            var listmapConfig = {
                data: {},
                websocketURL: NetConfig.getWebsocketURL(),
                channel: secret.channel,
                readOnly: false,
                validateKey: secret.keys.validateKey || undefined,
                crypto: Crypto.createEncryptor(secret.keys),
                userName: 'fs',
                logLevel: 1,
                ChainPad: ChainPad,
                classic: true,
            };
            var rt = window.rt = Listmap.create(listmapConfig);
            store.proxy = rt.proxy;
            store.loggedIn = typeof(data.userHash) !== "undefined";

            var returned = {};
            rt.proxy.on('create', function (info) {
                store.realtime = info.realtime;
                store.network = info.network;
                if (!data.userHash) {
                    returned.anonHash = Hash.getEditHashFromKeys(secret);
                }
            }).on('ready', function () {
                if (store.userObject) { return; } // the store is already ready, it is a reconnection
                if (!rt.proxy.drive || typeof(rt.proxy.drive) !== 'object') { rt.proxy.drive = {}; }
                var drive = rt.proxy.drive;
                // Creating a new anon drive: import anon pads from localStorage
                if ((!drive[Constants.oldStorageKey] || !Array.isArray(drive[Constants.oldStorageKey]))
                    && !drive['filesData']) {
                    drive[Constants.oldStorageKey] = [];
                }
                postMessage(clientId, 'LOADING_DRIVE', { state: 1 });
                // Drive already exist: return the existing drive, don't load data from legacy store
                onReady(clientId, returned, cb);
            })
            .on('change', ['drive', 'migrate'], function () {
                var path = arguments[2];
                var value = arguments[1];
                if (path[0] === 'drive' && path[1] === "migrate" && value === 1) {
                    rt.network.disconnect();
                    rt.realtime.abort();
                    broadcast([], 'NETWORK_DISCONNECT');
                }
            });

            rt.proxy.on('disconnect', function () {
                broadcast([], 'NETWORK_DISCONNECT');
            });
            rt.proxy.on('reconnect', function (info) {
                broadcast([], 'NETWORK_RECONNECT', {myId: info.myId});
            });

            /*
            // Ping clients regularly to make sure one tab was not closed without sending a removeClient()
            // command. This allow us to avoid phantom viewers in pads.
            var PING_INTERVAL = 30000;
            var MAX_PING = 1000;
            var MAX_FAILED_PING = 5;

            setInterval(function () {
                var clients = [];
                Object.keys(Store.channels).forEach(function (chanId) {
                    var c = Store.channels[chanId].clients;
                    Array.prototype.push.apply(clients, c);
                });
                clients = Util.deduplicateString(clients);
                clients.forEach(function (cId) {
                    var nb = 0;
                    var ping = function () {
                        nb++;
                        if (nb >= MAX_FAILED_PING) {
                            Store._removeClient(cId);
                            postMessage(cId, 'TIMEOUT');
                            console.error('TIMEOUT 5 errors');
                            return;
                        }
                        var to = setTimeout(ping, MAX_PING);
                        console.log('ping');
                        postMessage(cId, 'PING', null, function () {
                            console.log('pong');
                            clearTimeout(to);
                        });
                    };
                    ping();
                });
            }, PING_INTERVAL);
            */

        };

        /**
         * Data:
         *   - userHash or anonHash
         * Todo in cb
         *   - LocalStore.setFSHash if needed
         *   - sessionStorage.User_Hash
         *   - stuff with tokenKey
         * Event to outer
         *   - requestLogin
         */
        var initialized = false;
        Store.init = function (clientId, data, callback) {
            if (initialized) {
                return void callback({
                    state: 'ALREADY_INIT',
                    returned: store.returned
                });
            }
            initialized = true;
            postMessage = function (clientId, cmd, d, cb) {
                data.query(clientId, cmd, d, cb);
            };
            broadcast = function (excludes, cmd, d, cb) {
                data.broadcast(excludes, cmd, d, cb);
            };

            store.data = data;
            connect(clientId, data, function (ret) {
                if (Object.keys(store.proxy).length === 1) {
                    Feedback.send("FIRST_APP_USE", true);
                }
                store.returned = ret;

                callback(ret);
            });
        };

        Store.disconnect = function () {
            if (!store.network) { return; }
            store.network.disconnect();
        };
        return Store;
    };

    return {
        create: create
    };
});<|MERGE_RESOLUTION|>--- conflicted
+++ resolved
@@ -112,60 +112,10 @@
                 if (avatarChan) { list.push(avatarChan); }
             }
 
-<<<<<<< HEAD
-    var getUserChannelList = function () {
-        // start with your userHash...
-        var userHash = storeHash;
-        if (!userHash) { return null; }
-
-        var userParsedHash = Hash.parseTypeHash('drive', userHash);
-        var userChannel = userParsedHash && userParsedHash.channel;
-        if (!userChannel) { return null; }
-
-        // Get the list of pads' channel ID in your drive
-        // This list is filtered so that it doesn't include pad owned by other users (you should
-        // not pin these pads)
-        var files = store.userObject.getFiles([store.userObject.FILES_DATA]);
-        var edPublic = store.proxy.edPublic;
-        var toConcat = [];
-        var list = files.map(function (id) {
-                var d = store.userObject.getFileData(id);
-                if (d.owners && d.owners.length && edPublic &&
-                    d.owners.indexOf(edPublic) === -1) { return; }
-                if (d.lastVersion) { toConcat.push(Hash.hrefToHexChannelId(d.lastVersion)); }
-                return Hash.hrefToHexChannelId(d.href);
-            })
-            .filter(function (x) { return x; });
-
-        // Non-destructive concat
-        console.log(toConcat);
-        Array.prototype.push.apply(list, toConcat);
-
-        // Get the avatar
-        var profile = store.proxy.profile;
-        if (profile) {
-            var profileChan = profile.edit ? Hash.hrefToHexChannelId('/profile/#' + profile.edit) : null;
-            if (profileChan) { list.push(profileChan); }
-            var avatarChan = profile.avatar ? Hash.hrefToHexChannelId(profile.avatar) : null;
-            if (avatarChan) { list.push(avatarChan); }
-        }
-
-        if (store.proxy.friends) {
-            var fList = Messaging.getFriendChannelsList(store.proxy);
-            list = list.concat(fList);
-        }
-
-        list.push(Util.base64ToHex(userChannel));
-        list.sort();
-
-        return list;
-    };
-=======
             if (store.proxy.friends) {
                 var fList = Messaging.getFriendChannelsList(store.proxy);
                 list = list.concat(fList);
             }
->>>>>>> ee1027ce
 
             list.push(userChannel);
             list.sort();
