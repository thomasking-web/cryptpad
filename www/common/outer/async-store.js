define([
    'json.sortify',
    '/common/userObject.js',
    '/common/proxy-manager.js',
    '/common/migrate-user-object.js',
    '/common/common-hash.js',
    '/common/common-util.js',
    '/common/common-constants.js',
    '/common/common-feedback.js',
    '/common/common-realtime.js',
    '/common/common-messaging.js',
    '/common/common-messenger.js',
    '/common/outer/sharedfolder.js',
    '/common/outer/cursor.js',
    '/common/outer/onlyoffice.js',
    '/common/outer/mailbox.js',
    '/common/outer/profile.js',
    '/common/outer/team.js',
    '/common/outer/network-config.js',
    '/customize/application_config.js',

    '/bower_components/chainpad-crypto/crypto.js',
    '/bower_components/chainpad/chainpad.dist.js',
    '/bower_components/chainpad-netflux/chainpad-netflux.js',
    '/bower_components/chainpad-listmap/chainpad-listmap.js',
    '/bower_components/nthen/index.js',
    '/bower_components/saferphore/index.js',
], function (Sortify, UserObject, ProxyManager, Migrate, Hash, Util, Constants, Feedback,
             Realtime, Messaging, Messenger,
             SF, Cursor, OnlyOffice, Mailbox, Profile, Team, NetConfig, AppConfig,
             Crypto, ChainPad, CpNetflux, Listmap, nThen, Saferphore) {

    var create = function () {
        var Store = window.Cryptpad_Store = {};
        var postMessage = function () {};
        var broadcast = function () {};
        var sendDriveEvent = function () {};
        var registerProxyEvents = function () {};

        var storeHash, storeChannel;

        var store = window.CryptPad_AsyncStore = {
            modules: {}
        };

        var getStore = function (teamId) {
            if (!teamId) { return store; }
            try {
                var teams = store.modules['team'];
                var team = teams.getTeam(teamId);
                if (!team) {
                    console.error('Team not found', teamId);
                    return;
                }
                return team;
            } catch (e) {
                console.error(e);
                console.error('Team not found', teamId);
                return;
            }
        };

        var onSync = function (teamId, cb) {
            var s = getStore(teamId);
            if (!s) { return void cb({ error: 'ENOTFOUND' }); }
            nThen(function (waitFor) {
                Realtime.whenRealtimeSyncs(s.realtime, waitFor());
                if (s.sharedFolders) {
                    for (var k in s.sharedFolders) {
                        Realtime.whenRealtimeSyncs(s.sharedFolders[k].realtime, waitFor());
                    }
                }
            }).nThen(function () { cb(); });
        };

        // OKTEAM
        Store.get = function (clientId, data, cb) {
            var s = getStore(data.teamId);
            if (!s) { return void cb({ error: 'ENOTFOUND' }); }
            cb(Util.find(s.proxy, data.key));
        };
        Store.set = function (clientId, data, cb) {
            var s = getStore(data.teamId);
            if (!s) { return void cb({ error: 'ENOTFOUND' }); }
            var path = data.key.slice();
            var key = path.pop();
            var obj = Util.find(s.proxy, path);
            if (!obj || typeof(obj) !== "object") { return void cb({error: 'INVALID_PATH'}); }
            if (typeof data.value === "undefined") {
                delete obj[key];
            } else {
                obj[key] = data.value;
            }
            if (!data.teamId) {
            broadcast([clientId], "UPDATE_METADATA");
                if (Array.isArray(path) && path[0] === 'profile' && store.messenger) {
                    Messaging.updateMyData(store);
                }
            }
            onSync(data.teamId, cb);
        };

        Store.getSharedFolder = function (clientId, data, cb) {
            var s = getStore(data.teamId);
            var id = data.id;
            if (!s || !s.manager) { return void cb({ error: 'ENOTFOUND' }); }
            if (s.manager.folders[id]) {
                // If it is loaded, return the shared folder proxy
                return void cb(s.manager.folders[id].proxy);
            } else {
                // Otherwise, check if we know this shared folder
                var shared = Util.find(s.proxy, ['drive', UserObject.SHARED_FOLDERS]) || {};
                if (shared[id]) {
                    // If we know the shared folder, load it and return the proxy
                    return void Store.loadSharedFolder(data.teamId, id, shared[id], function () {
                        cb(s.manager.folders[id].proxy);
                    });
                }
            }
            cb({});
        };

        Store.restoreSharedFolder = function (clientId, data, cb) {
            if (!data.sfId || !data.drive) { return void cb({error:'EINVAL'}); }
            var s = getStore(data.teamId);
            if (s.sharedFolders[data.sfId]) {
                Object.keys(data.drive).forEach(function (k) {
                    s.sharedFolders[data.sfId].proxy[k] = data.drive[k];
                });
                Object.keys(s.sharedFolders[data.sfId].proxy).forEach(function (k) {
                    if (data.drive[k]) { return; }
                    delete s.sharedFolders[data.sfId].proxy[k];
                });
            }
            onSync(data.teamId, cb);
        };

        Store.hasSigningKeys = function () {
            if (!store.proxy) { return; }
            return typeof(store.proxy.edPrivate) === 'string' &&
                   typeof(store.proxy.edPublic) === 'string';
        };

        Store.hasCurveKeys = function () {
            if (!store.proxy) { return; }
            return typeof(store.proxy.curvePrivate) === 'string' &&
                   typeof(store.proxy.curvePublic) === 'string';
        };

        // XXX TODO Implement same behavior in team.js
        var getUserChannelList = function () {
            // start with your userHash...
            var userHash = storeHash;
            if (!userHash) { return null; }

            // No password for drive
            var secret = Hash.getSecrets('drive', userHash);
            var userChannel = secret.channel;
            if (!userChannel) { return null; }

            // Get the list of pads' channel ID in your drive
            // This list is filtered so that it doesn't include pad owned by other users
            // It now includes channels from shared folders
            var list = store.manager.getChannelsList('pin');

            // Get the avatar
            var profile = store.proxy.profile;
            if (profile) {
                var profileChan = profile.edit ? Hash.hrefToHexChannelId('/profile/#' + profile.edit, null) : null;
                if (profileChan) { list.push(profileChan); }
                var avatarChan = profile.avatar ? Hash.hrefToHexChannelId(profile.avatar, null) : null;
                if (avatarChan) { list.push(avatarChan); }
            }

            if (store.proxy.friends) {
                var fList = Messaging.getFriendChannelsList(store.proxy);
                list = list.concat(fList);
            }

            if (store.proxy.mailboxes) {
                var mList = Object.keys(store.proxy.mailboxes).map(function (m) {
                    return store.proxy.mailboxes[m].channel;
                });
                list = list.concat(mList);
            }

            list.push(userChannel);
            list.sort();

            return list;
        };

        // XXX TODO Implement same behavior in team.js
        var getExpirableChannelList = function () {
            return store.manager.getChannelsList('expirable');
        };

        // XXX TODO Implement same behavior in team.js
        var getCanonicalChannelList = function (expirable) {
            var list = expirable ? getExpirableChannelList() : getUserChannelList();
            return Util.deduplicateString(list).sort();
        };

        //////////////////////////////////////////////////////////////////
        /////////////////////// RPC //////////////////////////////////////
        //////////////////////////////////////////////////////////////////

        Store.pinPads = function (clientId, data, cb) {
            if (!store.rpc) { return void cb({error: 'RPC_NOT_READY'}); }
            if (typeof(cb) !== 'function') {
                console.error('expected a callback');
            }

            store.rpc.pin(data, function (e, hash) {
                if (e) { return void cb({error: e}); }
                cb({hash: hash});
            });
        };

        Store.unpinPads = function (clientId, data, cb) {
            if (!store.rpc) { return void cb({error: 'RPC_NOT_READY'}); }

            store.rpc.unpin(data, function (e, hash) {
                if (e) { return void cb({error: e}); }
                cb({hash: hash});
            });
        };

        var account = {};

        Store.getPinnedUsage = function (clientId, data, cb) {
            if (!store.rpc) { return void cb({error: 'RPC_NOT_READY'}); }

            store.rpc.getFileListSize(function (err, bytes) {
                if (typeof(bytes) === 'number') {
                    account.usage = bytes;
                }
                cb({bytes: bytes});
            });
        };

        // Update for all users from accounts and return current user limits
        Store.updatePinLimit = function (clientId, data, cb) {
            if (!store.rpc) { return void cb({error: 'RPC_NOT_READY'}); }
            store.rpc.updatePinLimits(function (e, limit, plan, note) {
                if (e) { return void cb({error: e}); }
                account.limit = limit;
                account.plan = plan;
                account.note = note;
                cb(account);
            });
        };
        // Get current user limits
        Store.getPinLimit = function (clientId, data, cb) {
            if (!store.rpc) { return void cb({error: 'RPC_NOT_READY'}); }

            var ALWAYS_REVALIDATE = true;
            if (ALWAYS_REVALIDATE || typeof(account.limit) !== 'number' ||
                typeof(account.plan) !== 'string' ||
                typeof(account.note) !== 'string') {
                return void store.rpc.getLimit(function (e, limit, plan, note) {
                    if (e) { return void cb({error: e}); }
                    account.limit = limit;
                    account.plan = plan;
                    account.note = note;
                    cb(account);
                });
            }
            cb(account);
        };

        // clearOwnedChannel is only used for private chat at the moment
        Store.clearOwnedChannel = function (clientId, data, cb) {
            if (!store.rpc) { return void cb({error: 'RPC_NOT_READY'}); }
            store.rpc.clearOwnedChannel(data, function (err) {
                cb({error:err});
            });
        };

        Store.removeOwnedChannel = function (clientId, data, cb) {
            // "data" used to be a string (channelID), now it can also be an object
            // data.force tells us we can safely remove the drive ID
            var channel = data;
            var force = false;
            var teamId;
            if (data && typeof(data) === "object") {
                channel = data.channel;
                force = data.force;
                teamId = data.teamId;
            }

            if (channel === storeChannel && !force) {
                return void cb({error: 'User drive removal blocked!'});
            }

            var s = getStore(teamId);
            if (!s) { return void cb({ error: 'ENOTFOUND' }); }
            if (!s.rpc) { return void cb({error: 'RPC_NOT_READY'}); }

            s.rpc.removeOwnedChannel(channel, function (err) {
                cb({error:err});
            });
        };

        var arePinsSynced = function (cb) {
            if (!store.rpc) { return void cb({error: 'RPC_NOT_READY'}); }

            var list = getCanonicalChannelList(false);
            var local = Hash.hashChannelList(list);
            store.rpc.getServerHash(function (e, hash) {
                if (e) { return void cb(e); }
                cb(null, hash === local);
            });
        };

        var resetPins = function (cb) {
            if (!store.rpc) { return void cb({error: 'RPC_NOT_READY'}); }

            var list = getCanonicalChannelList(false);
            store.rpc.reset(list, function (e, hash) {
                if (e) { return void cb(e); }
                cb(null, hash);
            });
        };

        Store.uploadComplete = function (clientId, data, cb) {
            var s = getStore(data.teamId);
            if (!s) { return void cb({ error: 'ENOTFOUND' }); }
            if (!s.rpc) { return void cb({error: 'RPC_NOT_READY'}); }
            if (data.owned) {
                // Owned file
                s.rpc.ownedUploadComplete(data.id, function (err, res) {
                    if (err) { return void cb({error:err}); }
                    cb(res);
                });
                return;
            }
            // Normal upload
            s.rpc.uploadComplete(data.id, function (err, res) {
                if (err) { return void cb({error:err}); }
                cb(res);
            });
        };

        Store.uploadStatus = function (clientId, data, cb) {
            var s = getStore(data.teamId);
            if (!s) { return void cb({ error: 'ENOTFOUND' }); }
            if (!s.rpc) { return void cb({error: 'RPC_NOT_READY'}); }
            s.rpc.uploadStatus(data.size, function (err, res) {
                if (err) { return void cb({error:err}); }
                cb(res);
            });
        };

        Store.uploadCancel = function (clientId, data, cb) {
            var s = getStore(data.teamId);
            if (!s) { return void cb({ error: 'ENOTFOUND' }); }
            if (!s.rpc) { return void cb({error: 'RPC_NOT_READY'}); }
            s.rpc.uploadCancel(data.size, function (err, res) {
                if (err) { return void cb({error:err}); }
                cb(res);
            });
        };

        Store.uploadChunk = function (clientId, data, cb) {
            var s = getStore(data.teamId);
            if (!s) { return void cb({ error: 'ENOTFOUND' }); }
            if (!s.rpc) { return void cb({error: 'RPC_NOT_READY'}); }
            s.rpc.send.unauthenticated('UPLOAD', data.chunk, function (e, msg) {
                cb({
                    error: e,
                    msg: msg
                });
            });
        };

        Store.writeLoginBlock = function (clientId, data, cb) {
            store.rpc.writeLoginBlock(data, function (e, res) {
                cb({
                    error: e,
                    data: res
                });
            });
        };

        Store.removeLoginBlock = function (clientId, data, cb) {
            store.rpc.removeLoginBlock(data, function (e, res) {
                cb({
                    error: e,
                    data: res
                });
            });
        };

        var initRpc = function (clientId, data, cb) {
            if (!store.loggedIn) { return cb(); }
            if (store.rpc) { return void cb(account); }
            require(['/common/pinpad.js'], function (Pinpad) {
                // XXX Teams: we wont' pass the team's proxy directly here because all the users
                // may not have access to the edPrivate key
                // Users without edPrivate should not be able to create a pinpad object
                Pinpad.create(store.network, store.proxy, function (e, call) {
                    if (e) { return void cb({error: e}); }

                    store.rpc = call;

                    Store.getPinLimit(null, null, function (obj) {
                        if (obj.error) { console.error(obj.error); }
                        account.limit = obj.limit;
                        account.plan = obj.plan;
                        account.note = obj.note;
                        cb(obj);
                    });
                });
            });
        };

        //////////////////////////////////////////////////////////////////
        ////////////////// ANON RPC //////////////////////////////////////
        //////////////////////////////////////////////////////////////////
        Store.anonRpcMsg = function (clientId, data, cb) {
            if (!store.anon_rpc) { return void cb({error: 'ANON_RPC_NOT_READY'}); }
            store.anon_rpc.send(data.msg, data.data, function (err, res) {
                if (err) { return void cb({error: err}); }
                cb(res);
            });
        };

        Store.getFileSize = function (clientId, data, cb) {
            if (!store.anon_rpc) { return void cb({error: 'ANON_RPC_NOT_READY'}); }

            var channelId = Hash.hrefToHexChannelId(data.href, data.password);
            store.anon_rpc.send("GET_FILE_SIZE", channelId, function (e, response) {
                if (e) { return void cb({error: e}); }
                if (response && response.length && typeof(response[0]) === 'number') {
                    return void cb({size: response[0]});
                } else {
                    cb({error: 'INVALID_RESPONSE'});
                }
            });
        };

        Store.isNewChannel = function (clientId, data, cb) {
            if (!store.anon_rpc) { return void cb({error: 'ANON_RPC_NOT_READY'}); }
            var channelId = Hash.hrefToHexChannelId(data.href, data.password);
            store.anon_rpc.send("IS_NEW_CHANNEL", channelId, function (e, response) {
                if (e) { return void cb({error: e}); }
                if (response && response.length && typeof(response[0]) === 'boolean') {
                    return void cb({
                        isNew: response[0]
                    });
                } else {
                    cb({error: 'INVALID_RESPONSE'});
                }
            });
        };

        Store.getMultipleFileSize = function (clientId, data, cb) {
            if (!store.anon_rpc) { return void cb({error: 'ANON_RPC_NOT_READY'}); }
            if (!Array.isArray(data.files)) {
                return void cb({error: 'INVALID_FILE_LIST'});
            }

            store.anon_rpc.send('GET_MULTIPLE_FILE_SIZE', data.files, function (e, res) {
                if (e) { return void cb({error: e}); }
                if (res && res.length && typeof(res[0]) === 'object') {
                    cb({size: res[0]});
                } else {
                    cb({error: 'UNEXPECTED_RESPONSE'});
                }
            });
        };

        Store.getDeletedPads = function (clientId, data, cb) {
            if (!store.anon_rpc) { return void cb({error: 'ANON_RPC_NOT_READY'}); }
            var list = (data && data.list) || getCanonicalChannelList(true);
            if (!Array.isArray(list)) {
                return void cb({error: 'INVALID_FILE_LIST'});
            }

            store.anon_rpc.send('GET_DELETED_PADS', list, function (e, res) {
                if (e) { return void cb({error: e}); }
                if (res && res.length && Array.isArray(res[0])) {
                    cb(res[0]);
                } else {
                    cb({error: 'UNEXPECTED_RESPONSE'});
                }
            });
        };

        var initAnonRpc = function (clientId, data, cb) {
            if (store.anon_rpc) { return void cb(); }
            require([
                '/common/rpc.js',
            ], function (Rpc) {
                Rpc.createAnonymous(store.network, function (e, call) {
                    if (e) { return void cb({error: e}); }
                    store.anon_rpc = call;
                    cb();
                });
            });
        };

        //////////////////////////////////////////////////////////////////
        /////////////////////// Store ////////////////////////////////////
        //////////////////////////////////////////////////////////////////

        // Get or create the user color for the cursor position
        var getRandomColor = function () {
            var getColor = function () {
                return Math.floor(Math.random() * 156) + 70;
            };
            return '#' + getColor().toString(16) +
                         getColor().toString(16) +
                         getColor().toString(16);
        };
        var getUserColor = function () {
            var color = Util.find(store.proxy, ['settings', 'general', 'cursor', 'color']);
            if (!color) {
                color = getRandomColor();
                Store.setAttribute(null, {
                    attr: ['general', 'cursor', 'color'],
                    value: color
                }, function () {});
            }
            return color;
        };

        // Get the metadata for sframe-common-outer
        Store.getMetadata = function (clientId, data, cb) {
            var disableThumbnails = Util.find(store.proxy, ['settings', 'general', 'disableThumbnails']);
            var metadata = {
                // "user" is shared with everybody via the userlist
                user: {
                    name: store.proxy[Constants.displayNameKey] || "",
                    uid: store.proxy.uid,
                    avatar: Util.find(store.proxy, ['profile', 'avatar']),
                    profile: Util.find(store.proxy, ['profile', 'view']),
                    color: getUserColor(),
                    notifications: Util.find(store.proxy, ['mailboxes', 'notifications', 'channel']),
                    curvePublic: store.proxy.curvePublic,
                },
                // "priv" is not shared with other users but is needed by the apps
                priv: {
                    clientId: clientId,
                    edPublic: store.proxy.edPublic,
                    friends: store.proxy.friends || {},
                    settings: store.proxy.settings,
                    thumbnails: disableThumbnails === false,
                    isDriveOwned: Boolean(Util.find(store, ['driveMetadata', 'owners'])),
                    support: Util.find(store.proxy, ['mailboxes', 'support', 'channel']),
                    pendingFriends: store.proxy.friends_pending || {},
                    supportPrivateKey: Util.find(store.proxy, ['mailboxes', 'supportadmin', 'keys', 'curvePrivate'])
                }
            };
            cb(JSON.parse(JSON.stringify(metadata)));
        };

        var makePad = function (href, roHref, title) {
            var now = +new Date();
            return {
                href: href,
                roHref: roHref,
                atime: now,
                ctime: now,
                title: title || UserObject.getDefaultName(Hash.parsePadUrl(href)),
            };
        };

        Store.addPad = function (clientId, data, cb) {
            if (!data.href && !data.roHref) { return void cb({error:'NO_HREF'}); }
            var secret;
            if (!data.roHref) {
                var parsed = Hash.parsePadUrl(data.href);
                if (parsed.hashData.type === "pad") {
                    secret = Hash.getSecrets(parsed.type, parsed.hash, data.password);
                    data.roHref = '/' + parsed.type + '/#' + Hash.getViewHashFromKeys(secret);
                }
            }
            var pad = makePad(data.href, data.roHref, data.title);
            if (data.owners) { pad.owners = data.owners; }
            if (data.expire) { pad.expire = data.expire; }
            if (data.password) { pad.password = data.password; }
            if (data.channel || secret) { pad.channel = data.channel || secret.channel; }

            var s = getStore(data.teamId);
            if (!s || !s.manager) { return void cb({ error: 'ENOTFOUND' }); }

            s.manager.addPad(data.path, pad, function (e) {
                if (e) { return void cb({error: e}); }
                var send = data.teamId ? s.sendEvent : sendDriveEvent;
                send('DRIVE_CHANGE', {
                    path: ['drive', UserObject.FILES_DATA]
                }, clientId);
                onSync(data.teamId, cb);
            });
        };

        var getOwnedPads = function () {
            var list = store.manager.getChannelsList('owned');
            if (store.proxy.todo) {
                // No password for todo
                list.push(Hash.hrefToHexChannelId('/todo/#' + store.proxy.todo, null));
            }
            if (store.proxy.profile && store.proxy.profile.edit) {
                // No password for profile
                list.push(Hash.hrefToHexChannelId('/profile/#' + store.proxy.profile.edit, null));
            }
            return list;
        };
        var removeOwnedPads = function (waitFor) {
            // Delete owned pads
            var ownedPads = getOwnedPads();
            var sem = Saferphore.create(10);
            ownedPads.forEach(function (c) {
                var w = waitFor();
                sem.take(function (give) {
                    Store.removeOwnedChannel(null, c, give(function (obj) {
                        if (obj && obj.error) { console.error(obj.error); }
                        w();
                    }));
                });
            });
        };

        Store.deleteAccount = function (clientId, data, cb) {
            var edPublic = store.proxy.edPublic;
            // No password for drive
            var secret = Hash.getSecrets('drive', storeHash);
            Store.anonRpcMsg(clientId, {
                msg: 'GET_METADATA',
                data: secret.channel
            }, function (data) {
                var metadata = data[0];
                // Owned drive
                if (metadata && metadata.owners && metadata.owners.length === 1 &&
                    metadata.owners.indexOf(edPublic) !== -1) {
                    nThen(function (waitFor) {
                        var token = Math.floor(Math.random()*Number.MAX_SAFE_INTEGER);
                        store.proxy[Constants.tokenKey] = token;
                        postMessage(clientId, "DELETE_ACCOUNT", token, waitFor());
                    }).nThen(function (waitFor) {
                        removeOwnedPads(waitFor);
                    }).nThen(function (waitFor) {
                        // Delete Pin Store
                        store.rpc.removePins(waitFor(function (err) {
                            if (err) { console.error(err); }
                        }));
                    }).nThen(function (waitFor) {
                        // Delete Drive
                        Store.removeOwnedChannel(clientId, {
                            channel: secret.channel,
                            force: true
                        }, waitFor());
                    }).nThen(function () {
                        store.network.disconnect();
                        cb({
                            state: true
                        });
                    });
                    return;
                }

                // Not owned drive
                var toSign = {
                    intent: 'Please delete my account.'
                };
                toSign.drive = secret.channel;
                toSign.edPublic = edPublic;
                var signKey = Crypto.Nacl.util.decodeBase64(store.proxy.edPrivate);
                var proof = Crypto.Nacl.sign.detached(Crypto.Nacl.util.decodeUTF8(Sortify(toSign)), signKey);

                var check = Crypto.Nacl.sign.detached.verify(Crypto.Nacl.util.decodeUTF8(Sortify(toSign)),
                    proof,
                    Crypto.Nacl.util.decodeBase64(edPublic));

                if (!check) { console.error('signed message failed verification'); }

                var proofTxt = Crypto.Nacl.util.encodeBase64(proof);
                cb({
                    proof: proofTxt,
                    toSign: JSON.parse(Sortify(toSign))
                });
            });
        };

        /**
         * add a "What is CryptPad?" pad in the drive
         * data
         *   - driveReadme
         *   - driveReadmeTitle
         */
        Store.createReadme = function (clientId, data, cb) {
            require(['/common/cryptget.js'], function (Crypt) {
                var hash = Hash.createRandomHash('pad');
                Crypt.put(hash, data.driveReadme, function (e) {
                    if (e) {
                        return void cb({ error: "Error while creating the default pad:"+ e});
                    }
                    var href = '/pad/#' + hash;
                    var channel = Hash.hrefToHexChannelId(href, null);
                    var fileData = {
                        href: href,
                        channel: channel,
                        title: data.driveReadmeTitle,
                        owners: [ store.proxy.edPublic ],
                    };
                    Store.addPad(clientId, fileData, cb);
                }, {
                    metadata: {
                        owners: [ store.proxy.edPublic ],
                    },
                });
            });
        };


        /**
         * Merge the anonymous drive into the user drive at registration
         * data
         *   - anonHash
         */
        Store.migrateAnonDrive = function (clientId, data, cb) {
            require(['/common/mergeDrive.js'], function (Merge) {
                var hash = data.anonHash;
                Merge.anonDriveIntoUser(store, hash, cb);
            });
        };

        // Set the display name (username) in the proxy
        Store.setDisplayName = function (clientId, value, cb) {
            if (store.modules['profile']) {
                store.modules['profile'].setName(value);
            }
            store.proxy[Constants.displayNameKey] = value;
            broadcast([clientId], "UPDATE_METADATA");
            Messaging.updateMyData(store);
            onSync(cb);
        };

        // Reset the drive part of the userObject (from settings)
        Store.resetDrive = function (clientId, data, cb) {
            nThen(function (waitFor) {
                removeOwnedPads(waitFor);
            }).nThen(function () {
                store.proxy.drive = store.userObject.getStructure();
                sendDriveEvent('DRIVE_CHANGE', {
                    path: ['drive', 'filesData']
                }, clientId);
                onSync(cb);
            });
        };

        /**
         * Settings & pad attributes
         * data
         *   - href (String)
         *   - attr (Array)
         *   - value (String)
         */
        var getAllStores = function () {
            var stores = [store];
            var teamModule = store.modules['team'];
            if (teamModule) {
                var teams = teamModule.getTeams().map(function (id) {
                    return teamModule.getTeam(id);
                });
                Array.prototype.push.apply(stores, teams);
            }
            return stores;
        };
        Store.setPadAttribute = function (clientId, data, cb) {
            nThen(function (waitFor) {
                getAllStores().forEach(function (s) {
                    s.manager.setPadAttribute(data, waitFor(function () {
                        var send = s.id ? s.sendEvent : sendDriveEvent;
                        send('DRIVE_CHANGE', {
                            path: ['drive', UserObject.FILES_DATA]
                        }, clientId);
                        onSync(s.id, waitFor());
                    }));
                });
            }).nThen(cb); // cb when all managers are synced
        };
        Store.getPadAttribute = function (clientId, data, cb) {
            var res = {};
            nThen(function (waitFor) {
                getAllStores().forEach(function (s) {
                    s.manager.getPadAttribute(data, waitFor(function (err, val) {
                        if (err) { return; }
                        if (!res.value || res.atime < val.atime) {
                            res.atime = val.atime;
                            res.value = val.value;
                        }
                    }));
                });
            }).nThen(function () {
                cb(res.value);
            });
        };

        var getAttributeObject = function (attr) {
            if (typeof attr === "string") {
                console.error('DEPRECATED: use setAttribute with an array, not a string');
                return {
                    path: ['settings'],
                    obj: store.proxy.settings,
                    key: attr
                };
            }
            if (!Array.isArray(attr)) { return void console.error("Attribute must be string or array"); }
            if (attr.length === 0) { return void console.error("Attribute can't be empty"); }
            var obj = store.proxy.settings;
            attr.forEach(function (el, i) {
                if (i === attr.length-1) { return; }
                if (!obj[el]) {
                    obj[el] = {};
                }
                else if (typeof obj[el] !== "object") { return void console.error("Wrong attribute"); }
                obj = obj[el];
            });
            return {
                path: ['settings'].concat(attr),
                obj: obj,
                key: attr[attr.length-1]
            };
        };
        Store.setAttribute = function (clientId, data, cb) {
            try {
                var object = getAttributeObject(data.attr);
                object.obj[object.key] = data.value;
            } catch (e) { return void cb({error: e}); }
            onSync(function () {
                cb();
                broadcast([], "UPDATE_METADATA");
            });
        };
        Store.getAttribute = function (clientId, data, cb) {
            var object;
            try {
                object = getAttributeObject(data.attr);
            } catch (e) { return void cb({error: e}); }
            cb(object.obj[object.key]);
        };

        // Tags
        Store.listAllTags = function (clientId, data, cb) {
            var tags = {};
            getAllStores().forEach(function (s) {
                var l = s.manager.getTagsList();
                Object.keys(l).forEach(function (tag) {
                    tags[tag] = (tags[tag] || 0) + l[tag];
                });
            });
            cb(tags);
        };

        // Templates
        // Note: maybe we should get templates "per team" to avoid creating a document with a template
        // from a different team
        Store.getTemplates = function (clientId, data, cb) {
            // No templates in shared folders: we don't need the manager here
            var res = [];
            var channels = [];
            getAllStores().forEach(function (s) {
                var templateFiles = s.userObject.getFiles(['template']);
                templateFiles.forEach(function (f) {
                    var data = s.userObject.getFileData(f);
                    // Don't push duplicates
                    if (channels.indexOf(data.channel) !== -1) { return; }
                    channels.push(data.channel);
                    // Puhs a copy of the data
                    res.push(JSON.parse(JSON.stringify(data)));
                });
            });
            cb(res);
        };
        Store.incrementTemplateUse = function (clientId, href) {
            // No templates in shared folders: we don't need the manager here
            getAllStores().forEach(function (s) {
                s.userObject.getPadAttribute(href, 'used', function (err, data) {
                    // This is a not critical function, abort in case of error to make sure we won't
                    // create any issue with the user object or the async store
                    if (err) { return; }
                    var used = typeof data === "number" ? ++data : 1;
                    s.userObject.setPadAttribute(href, 'used', used);
                });
            });
        };

        // Pads
        Store.isOnlyInSharedFolder = function (clientId, channel, cb) {
            var res = false;

            // The main drive doesn't have an fId (folder ID)
            var isInMainDrive = function (obj) { return !obj.fId; };

            // A pad is only in a shared folder if it is in one of our managers
            // AND if if it not in any "main" drive
            getAllStores().some(function (s) {
                var _res = s.manager.findChannel(channel);

                // Not in this manager: go the the next one
                if (!_res.length) { return; }

                // if the pad is in the main drive, cb(false)
                if (_res.some(isInMainDrive)) {
                    res = false;
                    return true;
                }

                // Otherwise the pad is only in a shared folder in this manager:
                // set the result to true and check the next manager
                res = true;
            });

            return cb (res);
        };
        Store.moveToTrash = function (clientId, data, cb) {
            var href = Hash.getRelativeHref(data.href);
            nThen(function (waitFor) {
                getAllStores().forEach(function (s) {
                    var deleted = s.userObject.forget(href);
                    if (!deleted) { return; }
                    var send = s.id ? s.sendEvent : sendDriveEvent;
                    send('DRIVE_CHANGE', {
                        path: ['drive', UserObject.FILES_DATA]
                    }, clientId);
                    onSync(s.id, waitFor());
                });
            }).nThen(cb);
        };
        // XXX Teams. encrypted href...
        Store.setPadTitle = function (clientId, data, cb) {
            var title = data.title;
            var href = data.href;
            var channel = data.channel;
            var p = Hash.parsePadUrl(href);
            var h = p.hashData;

            if (title.trim() === "") { title = UserObject.getDefaultName(p); }

            if (AppConfig.disableAnonymousStore && !store.loggedIn) { return void cb(); }
            if (p.type === "debug") { return void cb(); }

            var channelData = Store.channels && Store.channels[channel];

            var owners;
            if (channelData && channelData.wc && channel === channelData.wc.id) {
                owners = channelData.data.owners || undefined;
            }
            if (data.owners) {
                owners = data.owners;
            }

            var expire;
            if (channelData && channelData.wc && channel === channelData.wc.id) {
                expire = +channelData.data.expire || undefined;
            }
            if (data.expire) {
                expire = data.expire;
            }

            // Check if the pad is stored in any managers.
            // If it is stored, update its data, otherwise ask the user where to store it
            var allData = [];
            var sendTo = [];
            getAllStores().forEach(function (s) {
                var res = s.manager.findChannel(channel);
                if (res.length) {
                    sendTo.push(s.id);
                }
                Array.prototype.push.apply(allData, res);
            });
            var contains = allData.length !== 0;
            allData.forEach(function (obj) {
                var pad = obj.data;
                pad.atime = +new Date();
                pad.title = title;
                if (owners || h.type !== "file") {
                    // OWNED_FILES
                    // Never remove owner for files
                    pad.owners = owners;
                }
                pad.expire = expire;
                if (h.mode === 'view') { return; }

                // If we only have rohref, it means we have a stronger href
                if (!pad.href) {
                    // If we have a stronger url, remove the possible weaker from the trash.
                    // If all of the weaker ones were in the trash, add the stronger to ROOT
                    obj.userObject.restoreHref(href);
                }
                pad.href = href;
            });

            // If we've just accepted ownership for a pad stored in a shared folder,
            // we need to make a copy of this pad in our drive. We're going to check
            // the pad is owned by us BUT is not stored in our main drive
            var inMyDrive = datas.some(function (obj) {
                return !obj.fId;
            });
            var ownedByMe = Array.isArray(owners) && owners.indexOf(store.proxy.edPublic) !== -1;

            // Add the pad if it does not exist in our drive
            if (!contains || (ownedByMe && !inMyDrive)) {
                var autoStore = Util.find(store.proxy, ['settings', 'general', 'autostore']);
<<<<<<< HEAD
                // XXX owned by one of our teams?
                var ownedByMe = Array.isArray(owners) && owners.indexOf(store.proxy.edPublic) !== -1;
=======
>>>>>>> 7e238245
                if (autoStore !== 1 && !data.forceSave && !data.path && !ownedByMe) {
                    // send event to inner to display the corner popup
                    postMessage(clientId, "AUTOSTORE_DISPLAY_POPUP", {
                        autoStore: autoStore
                    });
                    return void cb();
                } else {
                    var roHref;
                    if (h.mode === "view") {
                        roHref = href;
                        href = undefined;
                    }
                    Store.addPad(clientId, {
                        teamId: data.teamId,
                        href: href,
                        roHref: roHref,
                        channel: channel,
                        title: title,
                        owners: owners,
                        expire: expire,
                        password: data.password,
                        path: data.path
                    }, cb);
                    // Let inner know that dropped files shouldn't trigger the popup
                    postMessage(clientId, "AUTOSTORE_DISPLAY_POPUP", {
                        stored: true
                    });
                    return;
                }
            }

            sendTo.forEach(function (teamId) {
                var send = teamId ? getStore(teamId).sendEvent : sendDriveEvent;
                send('DRIVE_CHANGE', {
                    path: ['drive', UserObject.FILES_DATA]
                }, clientId);
            });
            // Let inner know that dropped files shouldn't trigger the popup
            postMessage(clientId, "AUTOSTORE_DISPLAY_POPUP", {
                stored: true
            });
            nThen(function (waitFor) {
                sendTo.forEach(function (teamId) {
                    onSync(teamId, waitFor());
                });
            }).nThen(cb);
        };

        // Filepicker app

        // Get a map of file data corresponding to the given filters.
        // The keys used in the map represent the ID of the "files"
        // TODO maybe we shouldn't mix results from teams and from the user?
        Store.getSecureFilesList = function (clientId, query, cb) {
            var list = {};
            var types = query.types;
            var where = query.where;
            var filter = query.filter || {};
            var isFiltered = function (type, data) {
                var filtered;
                var fType = filter.fileType || [];
                if (type === 'file' && fType.length) {
                    if (!data.fileType) { return true; }
                    filtered = !fType.some(function (t) {
                        return data.fileType.indexOf(t) === 0;
                    });
                }
                return filtered;
            };
            var channels = [];
            getAllStores().forEach(function (s) {
                s.manager.getSecureFilesList(where).forEach(function (obj) {
                    var data = obj.data;
                    if (channels.indexOf(data.channel) !== -1) { return; }
                    var id = obj.id;
                    var parsed = Hash.parsePadUrl(data.href || data.roHref);
                    if ((!types || types.length === 0 || types.indexOf(parsed.type) !== -1) &&
                        !isFiltered(parsed.type, data)) {
                        list[id] = data;
                    }
                });
            });
            cb(list);
        };
        // Get the first pad we can find in any of our managers and return its file data
        Store.getPadData = function (clientId, id, cb) {
            var res = {};
            getAllStores().some(function (s) {
                var d = s.userObject.getFileData(id);
                if (!d.roHref && !d.href) { return; }
                res = d;
                return true;
            });
            cb(res);
        };


        // Messaging (manage friends from the userlist)
        Store.answerFriendRequest = function (clientId, obj, cb) {
            var value = obj.value;
            var data = obj.data;
            if (data.type !== 'notifications') { return void cb ({error: 'EINVAL'}); }
            var hash = data.content.hash;
            var msg = data.content.msg;

            var dismiss = function (cb) {
                cb = cb || function () {};
                store.mailbox.dismiss({
                    hash: hash,
                    type: 'notifications'
                }, cb);
            };

            // If we accept the request, add the friend to the list
            if (value) {
                Messaging.acceptFriendRequest(store, msg.content, function (obj) {
                    if (obj && obj.error) { return void cb(obj); }
                    Messaging.addToFriendList({
                        proxy: store.proxy,
                        realtime: store.realtime,
                        pinPads: function (data, cb) { Store.pinPads(null, data, cb); },
                    }, msg.content, function (err) {
                        if (store.messenger) {
                            store.messenger.onFriendAdded(msg.content);
                        }
                        broadcast([], "UPDATE_METADATA");
                        if (err) { return void cb({error: err}); }
                        dismiss(cb);
                    });
                });
                return;
            }
            // Otherwise, just remove the notification
            store.mailbox.sendTo('DECLINE_FRIEND_REQUEST', {
                displayName: store.proxy['cryptpad.username']
            }, {
                channel: msg.content.notifications,
                curvePublic: msg.content.curvePublic
            }, function (obj) {
                broadcast([], "UPDATE_METADATA");
                cb(obj);
            });
            dismiss();
        };
        Store.sendFriendRequest = function (clientId, data, cb) {
            var friend = Messaging.getFriend(store.proxy, data.curvePublic);
            if (friend) { return void cb({error: 'ALREADY_FRIEND'}); }
            if (!data.notifications || !data.curvePublic) { return void cb({error: 'INVALID_USER'}); }

            store.proxy.friends_pending = store.proxy.friends_pending || {};

            var twoDaysAgo = +new Date() - (2 * 24 * 3600 * 1000);
            if (store.proxy.friends_pending[data.curvePublic] &&
                    store.proxy.friends_pending[data.curvePublic] > twoDaysAgo) {
                return void cb({error: 'TIMEOUT'});
            }

            store.proxy.friends_pending[data.curvePublic] = +new Date();
            broadcast([], "UPDATE_METADATA");

            var myData = Messaging.createData(store.proxy);
            store.mailbox.sendTo('FRIEND_REQUEST', myData, {
                channel: data.notifications,
                curvePublic: data.curvePublic
            }, function (obj) {
                cb(obj);
            });
        };

        // Get hashes for the share button
        // If we can find a stronger hash
        Store.getStrongerHash = function (clientId, data, cb) {
            var found = getAllStores().some(function (s) {
                var allPads = Util.find(s.proxy, ['drive', 'filesData']) || {};

                // If we have a stronger version in drive, add it and add a redirect button
                var stronger = Hash.findStronger(data.href, data.channel, allPads);
                if (stronger) {
                    var parsed2 = Hash.parsePadUrl(stronger.href);
                    cb(parsed2.hash);
                    return true;
                }
            });
            if (!found) {
                cb();
            }
        };

        // Universal
        Store.universal = {
            execCommand: function (clientId, obj, cb) {
                var type = obj.type;
                var data = obj.data;
                if (store.modules[type]) {
                    store.modules[type].execCommand(clientId, data, cb);
                } else {
                    return void cb({error: type + ' is disabled'});
                }
            }
        };
        var loadUniversal = function (Module, type, waitFor) {
            if (store.modules[type]) { return; }
            store.modules[type] = Module.init({
                store: store,
                updateMetadata: function () {
                    broadcast([], "UPDATE_METADATA");
                },
                pinPads: function (data, cb) { Store.pinPads(null, data, cb); },
            }, waitFor, function (ev, data, clients) {
                clients.forEach(function (cId) {
                    postMessage(cId, 'UNIVERSAL_EVENT', {
                        type: type,
                        data: {
                            ev: ev,
                            data: data
                        }
                    });
                });
            });
        };

        // Messenger
        Store.messenger = {
            execCommand: function (clientId, data, cb) {
                if (!store.messenger) { return void cb({error: 'Messenger is disabled'}); }
                store.messenger.execCommand(data, cb);
            }
        };

        // OnlyOffice
        Store.onlyoffice = {
            execCommand: function (clientId, data, cb) {
                if (!store.onlyoffice) { return void cb({error: 'OnlyOffice is disabled'}); }
                store.onlyoffice.execCommand(clientId, data, cb);
            }
        };

        // Cursor
        Store.cursor = {
            execCommand: function (clientId, data, cb) {
                if (!store.cursor) { return void cb ({error: 'Cursor channel is disabled'}); }
                store.cursor.execCommand(clientId, data, cb);
            }
        };

        // Mailbox
        Store.mailbox = {
            execCommand: function (clientId, data, cb) {
                if (!store.loggedIn) { return void cb(); }
                if (!store.mailbox) { return void cb ({error: 'Mailbox is disabled'}); }
                store.mailbox.execCommand(clientId, data, cb);
            }
        };

        // Admin
        Store.adminRpc = function (clientId, data, cb) {
            store.rpc.adminRpc(data, function (err, res) {
                if (err) { return void cb({error: err}); }
                cb(res);
            });
        };
        Store.addAdminMailbox = function (clientId, data, cb) {
            var priv = data;
            var pub = Hash.getBoxPublicFromSecret(priv);
            if (!priv || !pub) { return void cb({error: 'EINVAL'}); }
            var channel = Hash.getChannelIdFromKey(pub);
            var mailboxes = store.proxy.mailboxes = store.proxy.mailboxes || {};
            var box = mailboxes.supportadmin = {
                channel: channel,
                viewed: [],
                lastKnownHash: '',
                keys: {
                    curvePublic: pub,
                    curvePrivate: priv
                }
            };
            Store.pinPads(null, [channel], function () {});
            store.mailbox.open('supportadmin', box, function () {
                console.log('ready');
            });
            onSync(cb);
        };

        //////////////////////////////////////////////////////////////////
        /////////////////////// PAD //////////////////////////////////////
        //////////////////////////////////////////////////////////////////

        var channels = Store.channels = store.channels = {};

        Store.joinPad = function (clientId, data) {
            var isNew = typeof channels[data.channel] === "undefined";
            var channel = channels[data.channel] = channels[data.channel] || {
                queue: [],
                data: {},
                clients: [],
                bcast: function (cmd, data, notMe) {
                    channel.clients.forEach(function (cId) {
                        if (cId === notMe) { return; }
                        postMessage(cId, cmd, data);
                    });
                },
                history: [],
                pushHistory: function (msg, isCp) {
                    if (isCp) {
                        // the current message is a checkpoint.
                        // push it to your worker's history, prepending it with cp|
                        // cp| and anything else related to checkpoints has already
                        // been stripped by chainpad-netflux-worker or within async store
                        // when the message was outgoing.
                        channel.history.push('cp|' + msg);
                        // since the latest message is a checkpoint, we are able to drop
                        // some of the older history, but we can't rely on checkpoints being
                        // correct, as they might be checkpoints from different forks
                        var i;
                        for (i = channel.history.length - 101; i > 0; i--) {
                            if (/^cp\|/.test(channel.history[i])) { break; }
                        }
                        channel.history = channel.history.slice(Math.max(i, 0));
                        return;
                    }
                    channel.history.push(msg);
                }
            };
            if (channel.clients.indexOf(clientId) === -1) {
                channel.clients.push(clientId);
            }

            if (!isNew && channel.wc) {
                postMessage(clientId, "PAD_CONNECT", {
                    myID: channel.wc.myID,
                    id: channel.wc.id,
                    members: channel.wc.members
                });
                channel.wc.members.forEach(function (m) {
                    postMessage(clientId, "PAD_JOIN", m);
                });
                channel.history.forEach(function (msg) {
                    postMessage(clientId, "PAD_MESSAGE", {
                        msg: CpNetflux.removeCp(msg),
                        user: channel.wc.myID,
                        validateKey: channel.data.validateKey
                    });
                });
                postMessage(clientId, "PAD_READY");

                return;
            }
            var conf = {
                onReady: function (pad) {
                    var padData = pad.metadata || {};
                    channel.data = padData;
                    if (padData && padData.validateKey && store.messenger) {
                        store.messenger.storeValidateKey(data.channel, padData.validateKey);
                    }
                    postMessage(clientId, "PAD_READY");
                },
                onMessage: function (m, user, validateKey, isCp) {
                    channel.pushHistory(m, isCp);
                    channel.bcast("PAD_MESSAGE", {
                        user: user,
                        msg: m,
                        validateKey: validateKey
                    });
                },
                onJoin: function (m) {
                    channel.bcast("PAD_JOIN", m);
                },
                onLeave: function (m) {
                    channel.bcast("PAD_LEAVE", m);
                },
                onError: function (err) {
                    channel.bcast("PAD_ERROR", err);
                    delete channels[data.channel];
                },
                onChannelError: function (err) {
                    channel.bcast("PAD_ERROR", err);
                    delete channels[data.channel];
                },
                onConnectionChange: function (info) {
                    if (!info.state) {
                        channel.bcast("PAD_DISCONNECT");
                    }
                },
                onMetadataUpdate: function (metadata) {
                    channel.data = metadata || {};
                    getAllStores().forEach(function (s) {
                        var allData = s.manager.findChannel(data.channel);
                        allData.forEach(function (obj) {
                            obj.data.owners = metadata.owners;
                            obj.data.atime = +new Date();
                            if (metadata.expire) {
                                obj.data.expire = +metadata.expire;
                            }
                        });
                        var send = s.sendEvent || sendDriveEvent;
                        send('DRIVE_CHANGE', {
                            path: ['drive', UserObject.FILES_DATA]
                        });
                    });
                    channel.bcast("PAD_METADATA", metadata);
                },
                crypto: {
                    // The encryption and decryption is done in the outer window.
                    // This async-store only deals with already encrypted messages.
                    encrypt: function (m) { return m; },
                    decrypt: function (m) { return m; }
                },
                noChainPad: true,
                channel: data.channel,
                metadata: data.metadata,
                network: store.network,
                //readOnly: data.readOnly,
                onConnect: function (wc, sendMessage) {
                    channel.sendMessage = function (msg, cId, cb) {
                        // Send to server
                        sendMessage(msg, function () {
                            // Broadcast to other tabs
                            channel.pushHistory(CpNetflux.removeCp(msg), /^cp\|/.test(msg));
                            channel.bcast("PAD_MESSAGE", {
                                user: wc.myID,
                                msg: CpNetflux.removeCp(msg),
                                validateKey: channel.data.validateKey
                            }, cId);
                            cb();
                        });
                    };
                    channel.wc = wc;
                    channel.queue.forEach(function (data) {
                        channel.sendMessage(data.message, clientId);
                    });
                    channel.queue = [];
                    channel.bcast("PAD_CONNECT", {
                        myID: wc.myID,
                        id: wc.id,
                        members: wc.members
                    });
                }
            };
            channel.cpNf = CpNetflux.start(conf);
        };
        Store.leavePad = function (clientId, data, cb) {
            var channel = channels[data.channel];
            if (!channel || !channel.cpNf) { return void cb ({error: 'EINVAL'}); }
            channel.cpNf.stop();
            delete channels[data.channel];
            cb();
        };
        Store.sendPadMsg = function (clientId, data, cb) {
            var msg = data.msg;
            var channel = channels[data.channel];
            if (!channel) {
                return; }
            if (!channel.wc) {
                channel.queue.push(msg);
                return void cb();
            }
            channel.sendMessage(msg, clientId, cb);
        };

        // requestPadAccess is used to check if we have a way to contact the owner
        // of the pad AND to send the request if we want
        // data.send === false ==> check if we can contact them
        // data.send === true  ==> send the request
        Store.requestPadAccess = function (clientId, data, cb) {
            var owner = data.owner;
            var owners = data.owners;

            // If the owner was not is the pad metadata, check if it is a friend.
            // We'll contact the first owner for whom we know the mailbox
            if (!owner && Array.isArray(owners)) {
                var friends = store.proxy.friends || {};
                // If we have friends, check if an owner is one of them (with a mailbox)
                if (Object.keys(friends).filter(function (curve) { return curve !== 'me'; }).length) {
                    owners.some(function (edPublic) {
                        return Object.keys(friends).some(function (curve) {
                            if (curve === "me") { return; }
                            if (edPublic === friends[curve].edPublic &&
                                friends[curve].notifications) {
                                owner = friends[curve];
                                return true;
                            }
                        });
                    });
                }
            }

            // If send is true, send the request to the owner.
            if (owner) {
                if (data.send) {
                    var myData = Messaging.createData(store.proxy);
                    delete myData.channel;
                    store.mailbox.sendTo('REQUEST_PAD_ACCESS', {
                        channel: data.channel,
                        user: myData
                    }, {
                        channel: owner.notifications,
                        curvePublic: owner.curvePublic
                    }, function () {
                        cb({state: true});
                    });
                    return;
                }
                return void cb({state: true});
            }
            cb({state: false});
        };
        Store.givePadAccess = function (clientId, data, cb) {
            var edPublic = store.proxy.edPublic;
            var channel = data.channel;
            var res = store.manager.findChannel(channel);

            if (!data.user || !data.user.notifications || !data.user.curvePublic) {
                return void cb({error: 'EINVAL'});
            }

            var href, title;

            // XXX TEAMOWNER
            if (!res.some(function (obj) {
                if (obj.data &&
                    Array.isArray(obj.data.owners) && obj.data.owners.indexOf(edPublic) !== -1 &&
                    obj.data.href) {
                        href = obj.data.href;
                        title = obj.data.title;
                        return true;
                }
            })) { return void cb({error: 'ENOTFOUND'}); }

            var myData = Messaging.createData(store.proxy);
            delete myData.channel;
            store.mailbox.sendTo("GIVE_PAD_ACCESS", {
                channel: channel,
                href: href,
                title: title,
                user: myData
            }, {
                channel: data.user.notifications,
                curvePublic: data.user.curvePublic
            });
            cb();
        };

        // Fetch the latest version of the metadata on the server and return it.
        // If the pad is stored in our drive, update the local values of "owners" and "expire"
        Store.getPadMetadata = function (clientId, data, cb) {
            if (!data.channel) { return void cb({ error: 'ENOTFOUND'}); }
            store.anon_rpc.send('GET_METADATA', data.channel, function (err, obj) {
                if (err) { return void cb({error: err}); }
                var metadata = (obj && obj[0]) || {};
                cb(metadata);

                // Update owners and expire time in the drive
                getAllStores().forEach(function (s) {
                    var allData = s.manager.findChannel(data.channel);
                    allData.forEach(function (obj) {
                        obj.data.owners = metadata.owners;
                        obj.data.atime = +new Date();
                        if (metadata.expire) {
                            obj.data.expire = +metadata.expire;
                        }
                    });
                    var send = s.sendEvent || sendDriveEvent;
                    send('DRIVE_CHANGE', {
                        path: ['drive', UserObject.FILES_DATA]
                    });
                });
            });
        };
        Store.setPadMetadata = function (clientId, data, cb) {
            if (!data.channel) { return void cb({ error: 'ENOTFOUND'}); }
            if (!data.command) { return void cb({ error: 'EINVAL' }); }
            // XXX TEAMOWNER
            // If owned by a team, we should use the team rpc here
            // We'll need common-ui-elements to tell us the "owners" value or we can
            // call getPadMetadata first
            store.rpc.setMetadata(data, function (err, res) {
                if (err) { return void cb({ error: err }); }
                if (!Array.isArray(res) || !res.length) { return void cb({}); }
                cb(res[0]);
            });
        };

        // GET_FULL_HISTORY from sframe-common-outer
        Store.getFullHistory = function (clientId, data, cb) {
            var network = store.network;
            var hkn = network.historyKeeper;
            //var crypto = Crypto.createEncryptor(data.keys);
            // Get the history messages and send them to the iframe
            var parse = function (msg) {
                try {
                    return JSON.parse(msg);
                } catch (e) {
                    return null;
                }
            };
            var msgs = [];
            var completed = false;
            var onMsg = function (msg) {
                if (completed) { return; }
                var parsed = parse(msg);
                if (parsed[0] === 'FULL_HISTORY_END') {
                    cb(msgs);
                    completed = true;
                    return;
                }
                if (parsed[0] !== 'FULL_HISTORY') { return; }
                if (parsed[1] && parsed[1].validateKey) { // First message
                    return;
                }
                if (parsed[1][3] !== data.channel) { return; }
                msg = parsed[1][4];
                if (msg) {
                    msg = msg.replace(/cp\|(([A-Za-z0-9+\/=]+)\|)?/, '');
                    //var decryptedMsg = crypto.decrypt(msg, true);
                    msgs.push(msg);
                }
            };
            network.on('message', onMsg);
            network.sendto(hkn, JSON.stringify(['GET_FULL_HISTORY', data.channel, data.validateKey]));
        };

        Store.getHistoryRange = function (clientId, data, cb) {
            var network = store.network;
            var hkn = network.historyKeeper;
            var parse = function (msg) {
                try {
                    return JSON.parse(msg);
                } catch (e) {
                    return null;
                }
            };
            var msgs = [];
            var first = true;
            var fullHistory = false;
            var completed = false;
            var lastKnownHash;
            var txid = Util.uid();

            var onMsg = function (msg) {
                if (completed) { return; }
                var parsed = parse(msg);
                if (parsed[1] !== txid) { console.log('bad txid'); return; }
                if (parsed[0] === 'HISTORY_RANGE_END') {
                    cb({
                        messages: msgs,
                        isFull: fullHistory,
                        lastKnownHash: lastKnownHash
                    });
                    completed = true;
                    return;
                }
                if (parsed[0] !== 'HISTORY_RANGE') { return; }
                if (parsed[2] && parsed[1].validateKey) { // Metadata
                    return;
                }
                if (parsed[2][3] !== data.channel) { return; }
                msg = parsed[2][4];
                if (msg) {
                    if (first) {
                        // If the first message if not a checkpoint, it means it is the first
                        // message of the pad, so we have the full history!
                        if (!/^cp\|/.test(msg)) { fullHistory = true; }
                        lastKnownHash = msg.slice(0,64);
                        first = false;
                    }
                    msg = msg.replace(/cp\|(([A-Za-z0-9+\/=]+)\|)?/, '');
                    msgs.push(msg);
                }
            };

            network.on('message', onMsg);
            network.sendto(hkn, JSON.stringify(['GET_HISTORY_RANGE', data.channel, {
                from: data.lastKnownHash,
                cpCount: 2,
                txid: txid
            }]));
        };

        // SHARED FOLDERS
        var addSharedFolderHandler = function () {
            store.sharedFolders = {};
            store.handleSharedFolder = function (id, rt) {
                store.sharedFolders[id] = rt;
                if (store.driveEvents) {
                    registerProxyEvents(rt.proxy, id);
                }
            };
        };
        Store.loadSharedFolder = function (teamId, id, data, cb) {
            var s = getStore(teamId);
            if (!s) { return void cb({ error: 'ENOTFOUND' }); }
            var rt = SF.load({
                network: store.network,
                store: s
            }, id, data, cb);
            return rt;
        };
        var loadSharedFolder = function (id, data, cb) {
            Store.loadSharedFolder(null, id, data, cb);
        };
        Store.loadSharedFolderAnon = function (clientId, data, cb) {
            Store.loadSharedFolder(null, data.id, data.data, cb);
        };
        Store.addSharedFolder = function (clientId, data, cb) {
            var s = getStore(data.teamId);
            s.manager.addSharedFolder(data, function (id) {
                var send = data.teamId ? s.sendEvent : sendDriveEvent;
                send('DRIVE_CHANGE', {
                    path: ['drive', UserObject.FILES_DATA]
                }, clientId);
                cb(id);
            });
        };

        // Drive
        Store.userObjectCommand = function (clientId, cmdData, cb) {
            if (!cmdData || !cmdData.cmd) { return; }
            //var data = cmdData.data;
            var s = getStore(cmdData.teamId);
            var cb2 = function (data2) {
                var send = cmdData.teamId ? s.sendEvent : sendDriveEvent;
                send('DRIVE_CHANGE', {
                    path: ['drive', UserObject.FILES_DATA]
                }, clientId);
                onSync(cmdData.teamId, function () {
                    cb(data2);
                });
            };
            s.manager.command(cmdData, cb2);
        };

        // Clients management
        var driveEventClients = [];
        var messengerEventClients = [];

        var dropChannel = function (chanId) {
            try {
                store.messenger.leavePad(chanId);
            } catch (e) { console.error(e); }
            try {
                store.cursor.leavePad(chanId);
            } catch (e) { console.error(e); }
            try {
                store.onlyoffice.leavePad(chanId);
            } catch (e) { console.error(e); }

            if (!Store.channels[chanId]) { return; }

            if (Store.channels[chanId].cpNf) {
                Store.channels[chanId].cpNf.stop();
            }

            delete Store.channels[chanId];
        };
        Store._removeClient = function (clientId) {
            var driveIdx = driveEventClients.indexOf(clientId);
            if (driveIdx !== -1) {
                driveEventClients.splice(driveIdx, 1);
            }
            var messengerIdx = messengerEventClients.indexOf(clientId);
            if (messengerIdx !== -1) {
                messengerEventClients.splice(messengerIdx, 1);
            }
            try {
                store.cursor.removeClient(clientId);
            } catch (e) { console.error(e); }
            try {
                store.onlyoffice.removeClient(clientId);
            } catch (e) { console.error(e); }
            try {
                store.mailbox.removeClient(clientId);
            } catch (e) { console.error(e); }
            Object.keys(store.modules).forEach(function (key) {
                try {
                    store.modules[key].removeClient(clientId);
                } catch (e) { console.error(e); }
            });

            Object.keys(Store.channels).forEach(function (chanId) {
                var chanIdx = Store.channels[chanId].clients.indexOf(clientId);
                if (chanIdx !== -1) {
                    Store.channels[chanId].clients.splice(chanIdx, 1);
                }
                if (Store.channels[chanId].clients.length === 0) {
                    dropChannel(chanId);
                }
            });
        };

        // Special events

        sendDriveEvent = function (q, data, sender) {
            driveEventClients.forEach(function (cId) {
                if (cId === sender) { return; }
                postMessage(cId, q, data);
            });
        };
        registerProxyEvents = function (proxy, fId) {
            proxy.on('change', [], function (o, n, p) {
                if (fId) {
                    // Pin the new pads
                    if (p[0] === UserObject.FILES_DATA && typeof(n) === "object" && n.channel && !n.owners) {
                        var toPin = [n.channel];
                        // Also pin the onlyoffice channels if they exist
                        if (n.rtChannel) { toPin.push(n.rtChannel); }
                        if (n.lastVersion) { toPin.push(n.lastVersion); }
                        Store.pinPads(null, toPin, function (obj) { console.error(obj); });
                    }
                    // Unpin the deleted pads (deleted <=> changed to undefined)
                    if (p[0] === UserObject.FILES_DATA && typeof(o) === "object" && o.channel && !n) {
                        var toUnpin = [o.channel];
                        var c = store.manager.findChannel(o.channel);
                        var exists = c.some(function (data) {
                            return data.fId !== fId;
                        });
                        if (!exists) { // Unpin
                            // Also unpin the onlyoffice channels if they exist
                            if (o.rtChannel) { toUnpin.push(o.rtChannel); }
                            if (o.lastVersion) { toUnpin.push(o.lastVersion); }
                            Store.unpinPads(null, toUnpin, function (obj) { console.error(obj); });
                        }
                    }
                }
                sendDriveEvent('DRIVE_CHANGE', {
                    id: fId,
                    old: o,
                    new: n,
                    path: p
                });
            });
            proxy.on('remove', [], function (o, p) {
                sendDriveEvent('DRIVE_REMOVE', {
                    id: fId,
                    old: o,
                    path: p
                });
            });
        };

        Store._subscribeToDrive = function (clientId) {
            if (driveEventClients.indexOf(clientId) === -1) {
                driveEventClients.push(clientId);
            }
            if (!store.driveEvents) {
                store.driveEvents = true;
                registerProxyEvents(store.proxy);
                Object.keys(store.manager.folders).forEach(function (fId) {
                    var proxy = store.manager.folders[fId].proxy;
                    registerProxyEvents(proxy, fId);
                });
            }
        };

        var sendMessengerEvent = function (q, data) {
            messengerEventClients.forEach(function (cId) {
                postMessage(cId, q, data);
            });
        };
        Store._subscribeToMessenger = function (clientId) {
            if (messengerEventClients.indexOf(clientId) === -1) {
                messengerEventClients.push(clientId);
            }
        };
        var loadMessenger = function () {
            if (AppConfig.availablePadTypes.indexOf('contacts') === -1) { return; }
            var messenger = store.messenger = Messenger.messenger(store, function () {
                broadcast([], "UPDATE_METADATA");
            });
            messenger.on('event', function (ev, data) {
                sendMessengerEvent('CHAT_EVENT', {
                    ev: ev,
                    data: data
                });
            });
        };

/*
        var loadProfile = function (waitFor) {
            store.profile = Profile.init({
                store: store,
                updateMetadata: function () {
                    broadcast([], "UPDATE_METADATA");
                },
                pinPads: function (data, cb) { Store.pinPads(null, data, cb); },
            }, waitFor, function (ev, data, clients) {
                clients.forEach(function (cId) {
                    postMessage(cId, 'PROFILE_EVENT', {
                        ev: ev,
                        data: data
                    });
                });
            });
        };
*/
        var loadCursor = function () {
            store.cursor = Cursor.init(store, function (ev, data, clients) {
                clients.forEach(function (cId) {
                    postMessage(cId, 'CURSOR_EVENT', {
                        ev: ev,
                        data: data
                    });
                });
            });
        };

        var loadOnlyOffice = function () {
            store.onlyoffice = OnlyOffice.init(store, function (ev, data, clients) {
                clients.forEach(function (cId) {
                    postMessage(cId, 'OO_EVENT', {
                        ev: ev,
                        data: data
                    });
                });
            });
        };

        var loadMailbox = function (waitFor) {
            if (!store.loggedIn || !store.proxy.edPublic) {
                return;
            }
            store.mailbox = Mailbox.init({
                store: store,
                updateMetadata: function () {
                    broadcast([], "UPDATE_METADATA");
                },
                pinPads: function (data, cb) { Store.pinPads(null, data, cb); },
            }, waitFor, function (ev, data, clients, cb) {
                clients.forEach(function (cId) {
                    postMessage(cId, 'MAILBOX_EVENT', {
                        ev: ev,
                        data: data
                    }, cb);
                });
            });
        };

        var cleanFriendRequests = function () {
            try {
                if (!store.proxy.friends_pending) { return; }
                var twoDaysAgo = +new Date() - (2 * 24 * 3600 * 1000);
                Object.keys(store.proxy.friends_pending).forEach(function (curve) {
                    if (store.proxy.friends_pending[curve] < twoDaysAgo) {
                        delete store.proxy.friends_pending[curve];
                    }
                });
            } catch (e) {}
        };

        //////////////////////////////////////////////////////////////////
        /////////////////////// Init /////////////////////////////////////
        //////////////////////////////////////////////////////////////////

<<<<<<< HEAD
=======
        var loadSharedFolders = function (waitFor) {
            store.sharedFolders = {};
            var shared = Util.find(store.proxy, ['drive', UserObject.SHARED_FOLDERS]) || {};
            // Check if any of our shared folder is expired or deleted by its owner.
            // If we don't check now, Listmap will create an empty proxy if it no longer exists on
            // the server.
            nThen(function (waitFor) {
                var checkExpired = Object.keys(shared).map(function (fId) {
                    return shared[fId].channel;
                });
                Store.getDeletedPads(null, {list: checkExpired}, waitFor(function (chans) {
                    if (chans && chans.error) { return void console.error(chans.error); }
                    if (!Array.isArray(chans) || !chans.length) { return; }
                    var toDelete = [];
                    Object.keys(shared).forEach(function (fId) {
                        if (chans.indexOf(shared[fId].channel) !== -1
                            && toDelete.indexOf(fId) === -1) {
                            toDelete.push(fId);
                        }
                    });
                    toDelete.forEach(function (fId) {
                        var paths = store.userObject.findFile(Number(fId));
                        store.userObject.delete(paths, waitFor(), true);
                        delete shared[fId];
                    });
                }));
            }).nThen(function (waitFor) {
                Object.keys(shared).forEach(function (id) {
                    var sf = shared[id];
                    loadSharedFolder(id, sf, waitFor());
                });
            }).nThen(waitFor());
        };

>>>>>>> 7e238245
        var onReady = function (clientId, returned, cb) {
            var proxy = store.proxy;
            var unpin = function (data, cb) {
                if (!store.loggedIn) { return void cb(); }
                Store.unpinPads(null, data, cb);
            };
            var pin = function (data, cb) {
                if (!store.loggedIn) { return void cb(); }
                Store.pinPads(null, data, cb);
            };
            if (!proxy.settings) { proxy.settings = {}; }
            var manager = store.manager = ProxyManager.create(proxy.drive, {
                onSync: onSync,
                edPublic: proxy.edPublic,
                pin: pin,
                unpin: unpin,
                loadSharedFolder: loadSharedFolder,
                settings: proxy.settings
            }, {
                outer: true,
                removeOwnedChannel: function (channel, cb) { Store.removeOwnedChannel('', channel, cb); },
                edPublic: store.proxy.edPublic,
                loggedIn: store.loggedIn,
                log: function (msg) {
                    // broadcast to all drive apps
                    sendDriveEvent("DRIVE_LOG", msg);
                }
            });
            var userObject = store.userObject = manager.user.userObject;
            addSharedFolderHandler();

            nThen(function (waitFor) {
                postMessage(clientId, 'LOADING_DRIVE', {
                    state: 2
                });
                userObject.migrate(waitFor());
            }).nThen(function (waitFor) {
                initAnonRpc(null, null, waitFor());
                initRpc(null, null, waitFor());
            }).nThen(function (waitFor) {
                loadMailbox(waitFor);
                Migrate(proxy, waitFor(), function (version, progress) {
                    postMessage(clientId, 'LOADING_DRIVE', {
                        state: (2 + (version / 10)),
                        progress: progress
                    });
                }, store);
            }).nThen(function (waitFor) {
                postMessage(clientId, 'LOADING_DRIVE', {
                    state: 3
                });
                userObject.fixFiles();
                SF.loadSharedFolders(Store, store.network, store, userObject, waitFor);
                loadMessenger();
                loadCursor();
                loadOnlyOffice();
                loadUniversal(Profile, 'profile', waitFor);
                loadUniversal(Team, 'team', waitFor);
                cleanFriendRequests();
            }).nThen(function () {
                arePinsSynced(function (err, yes) {
                    if (!yes) {
                        resetPins(function (err) {
                            if (err) { return console.error(err); }
                            console.log('RESET DONE');
                        });
                    }
                });

                var requestLogin = function () {
                    broadcast([], "REQUEST_LOGIN");
                };

                if (store.loggedIn) {
                    /*  This isn't truly secure, since anyone who can read the user's object can
                        set their local loginToken to match that in the object. However, it exposes
                        a UI that will work most of the time. */

                    // every user object should have a persistent, random number
                    if (typeof(proxy.loginToken) !== 'number') {
                        proxy[Constants.tokenKey] = Math.floor(Math.random()*Number.MAX_SAFE_INTEGER);
                    }
                    returned[Constants.tokenKey] = proxy[Constants.tokenKey];

                    if (store.data.localToken && store.data.localToken !== proxy[Constants.tokenKey]) {
                        // the local number doesn't match that in
                        // the user object, request that they reauthenticate.
                        return void requestLogin();
                    }
                }

                if (!proxy.settings || !proxy.settings.general ||
                        typeof(proxy.settings.general.allowUserFeedback) !== 'boolean') {
                    proxy.settings = proxy.settings || {};
                    proxy.settings.general = proxy.settings.general || {};
                    proxy.settings.general.allowUserFeedback = true;
                }
                returned.feedback = proxy.settings.general.allowUserFeedback;

                if (typeof(cb) === 'function') { cb(returned); }

                if (typeof(proxy.uid) !== 'string' || proxy.uid.length !== 32) {
                    // even anonymous users should have a persistent, unique-ish id
                    console.log('generating a persistent identifier');
                    proxy.uid = Hash.createChannelId();
                }

                // if the user is logged in, but does not have signing keys...
                if (store.loggedIn && (!Store.hasSigningKeys() ||
                    !Store.hasCurveKeys())) {
                    return void requestLogin();
                }

                proxy.on('change', [Constants.displayNameKey], function (o, n) {
                    if (typeof(n) !== "string") { return; }
                    broadcast([], "UPDATE_METADATA");
                });
                proxy.on('change', ['profile'], function () {
                    // Trigger userlist update when the avatar has changed
                    broadcast([], "UPDATE_METADATA");
                });
                proxy.on('change', ['friends'], function (o, n, p) {
                    // Trigger userlist update when the friendlist has changed
                    broadcast([], "UPDATE_METADATA");

                    if (!store.messenger) { return; }
                    if (o !== undefined) { return; }
                    var curvePublic = p.slice(-1)[0];
                    var friend = proxy.friends && proxy.friends[curvePublic];
                    store.messenger.onFriendAdded(friend);
                });
                proxy.on('remove', ['friends'], function (o, p) {
                    broadcast([], "UPDATE_METADATA");

                    if (!store.messenger) { return; }
                    var curvePublic = p[1];
                    if (!curvePublic) { return; }
                    if (p[2] !== 'channel') { return; }
                    store.messenger.onFriendRemoved(curvePublic, o);
                });
                proxy.on('change', ['friends_pending'], function () {
                    // Trigger userlist update when the friendlist has changed
                    broadcast([], "UPDATE_METADATA");
                });
                proxy.on('remove', ['friends_pending'], function () {
                    broadcast([], "UPDATE_METADATA");
                });
                proxy.on('change', ['settings'], function () {
                    broadcast([], "UPDATE_METADATA");
                });
                proxy.on('change', [Constants.tokenKey], function () {
                    broadcast([], "UPDATE_TOKEN", { token: proxy[Constants.tokenKey] });
                });
            });
        };

        var connect = function (clientId, data, cb) {
            var hash = data.userHash || data.anonHash || Hash.createRandomHash('drive');
            storeHash = hash;
            if (!hash) {
                return void cb({error: '[Store.init] Unable to find or create a drive hash. Aborting...'});
            }
            // No password for drive
            var secret = Hash.getSecrets('drive', hash);
            storeChannel = secret.channel;
            var listmapConfig = {
                data: {},
                websocketURL: NetConfig.getWebsocketURL(),
                channel: secret.channel,
                readOnly: false,
                validateKey: secret.keys.validateKey || undefined,
                crypto: Crypto.createEncryptor(secret.keys),
                userName: 'fs',
                logLevel: 1,
                ChainPad: ChainPad,
                classic: true,
            };
            var rt = window.rt = Listmap.create(listmapConfig);
            store.proxy = rt.proxy;
            store.loggedIn = typeof(data.userHash) !== "undefined";

            var returned = {};
            rt.proxy.on('create', function (info) {
                store.realtime = info.realtime;
                store.network = info.network;
                if (!data.userHash) {
                    returned.anonHash = Hash.getEditHashFromKeys(secret);
                }
            }).on('ready', function (info) {
                if (store.userObject) { return; } // the store is already ready, it is a reconnection
                store.driveMetadata = info.metadata;
                if (!rt.proxy.drive || typeof(rt.proxy.drive) !== 'object') { rt.proxy.drive = {}; }
                var drive = rt.proxy.drive;
                // Creating a new anon drive: import anon pads from localStorage
                if ((!drive[Constants.oldStorageKey] || !Array.isArray(drive[Constants.oldStorageKey]))
                    && !drive['filesData']) {
                    drive[Constants.oldStorageKey] = [];
                }
                postMessage(clientId, 'LOADING_DRIVE', { state: 1 });
                // Drive already exist: return the existing drive, don't load data from legacy store
                onReady(clientId, returned, cb);
            })
            .on('change', ['drive', 'migrate'], function () {
                var path = arguments[2];
                var value = arguments[1];
                if (path[0] === 'drive' && path[1] === "migrate" && value === 1) {
                    rt.network.disconnect();
                    rt.realtime.abort();
                    broadcast([], 'NETWORK_DISCONNECT');
                }
            });

            rt.proxy.on('disconnect', function () {
                broadcast([], 'NETWORK_DISCONNECT');
            });
            rt.proxy.on('reconnect', function (info) {
                broadcast([], 'NETWORK_RECONNECT', {myId: info.myId});
            });

            // Ping clients regularly to make sure one tab was not closed without sending a removeClient()
            // command. This allow us to avoid phantom viewers in pads.
            var PING_INTERVAL = 120000;
            var MAX_PING = 30000;
            var MAX_FAILED_PING = 2;

            setInterval(function () {
                var clients = [];
                Object.keys(Store.channels).forEach(function (chanId) {
                    var c = Store.channels[chanId].clients;
                    Array.prototype.push.apply(clients, c);
                });
                clients = Util.deduplicateString(clients);
                clients.forEach(function (cId) {
                    var nb = 0;
                    var ping = function () {
                        if (nb >= MAX_FAILED_PING) {
                            Store._removeClient(cId);
                            postMessage(cId, 'TIMEOUT');
                            console.error('TIMEOUT', cId);
                            return;
                        }
                        nb++;
                        var to = setTimeout(ping, MAX_PING);
                        postMessage(cId, 'PING', null, function (err) {
                            if (err) { console.error(err); }
                            clearTimeout(to);
                        });
                    };
                    ping();
                });
            }, PING_INTERVAL);
        };

        /**
         * Data:
         *   - userHash or anonHash
         * Todo in cb
         *   - LocalStore.setFSHash if needed
         *   - sessionStorage.User_Hash
         *   - stuff with tokenKey
         * Event to outer
         *   - requestLogin
         */
        var initialized = false;

        var whenReady = function (cb) {
            if (store.returned) { return void cb(); }
            setTimeout(function() {
                whenReady(cb);
            }, 100);
        };

        Store.init = function (clientId, data, _callback) {
            var callback = Util.once(_callback);
            if (initialized) {
                return void whenReady(function () {
                    callback({
                        state: 'ALREADY_INIT',
                        returned: store.returned
                    });
                });
            }
            initialized = true;
            postMessage = function (clientId, cmd, d, cb) {
                data.query(clientId, cmd, d, cb);
            };
            broadcast = function (excludes, cmd, d, cb) {
                data.broadcast(excludes, cmd, d, cb);
            };

            store.data = data;
            connect(clientId, data, function (ret) {
                if (Object.keys(store.proxy).length === 1) {
                    Feedback.send("FIRST_APP_USE", true);
                }
                if (ret && ret.error) {
                    initialized = false;
                } else {
                    store.returned = ret;
                }

                callback(ret);
            });
        };

        Store.disconnect = function () {
            if (!store.network) { return; }
            store.network.disconnect();
        };
        return Store;
    };

    return {
        create: create
    };
});<|MERGE_RESOLUTION|>--- conflicted
+++ resolved
@@ -1000,16 +1000,12 @@
             var inMyDrive = datas.some(function (obj) {
                 return !obj.fId;
             });
+            // XXX owned by one of our teams?
             var ownedByMe = Array.isArray(owners) && owners.indexOf(store.proxy.edPublic) !== -1;
 
             // Add the pad if it does not exist in our drive
             if (!contains || (ownedByMe && !inMyDrive)) {
                 var autoStore = Util.find(store.proxy, ['settings', 'general', 'autostore']);
-<<<<<<< HEAD
-                // XXX owned by one of our teams?
-                var ownedByMe = Array.isArray(owners) && owners.indexOf(store.proxy.edPublic) !== -1;
-=======
->>>>>>> 7e238245
                 if (autoStore !== 1 && !data.forceSave && !data.path && !ownedByMe) {
                     // send event to inner to display the corner popup
                     postMessage(clientId, "AUTOSTORE_DISPLAY_POPUP", {
@@ -1962,43 +1958,6 @@
         /////////////////////// Init /////////////////////////////////////
         //////////////////////////////////////////////////////////////////
 
-<<<<<<< HEAD
-=======
-        var loadSharedFolders = function (waitFor) {
-            store.sharedFolders = {};
-            var shared = Util.find(store.proxy, ['drive', UserObject.SHARED_FOLDERS]) || {};
-            // Check if any of our shared folder is expired or deleted by its owner.
-            // If we don't check now, Listmap will create an empty proxy if it no longer exists on
-            // the server.
-            nThen(function (waitFor) {
-                var checkExpired = Object.keys(shared).map(function (fId) {
-                    return shared[fId].channel;
-                });
-                Store.getDeletedPads(null, {list: checkExpired}, waitFor(function (chans) {
-                    if (chans && chans.error) { return void console.error(chans.error); }
-                    if (!Array.isArray(chans) || !chans.length) { return; }
-                    var toDelete = [];
-                    Object.keys(shared).forEach(function (fId) {
-                        if (chans.indexOf(shared[fId].channel) !== -1
-                            && toDelete.indexOf(fId) === -1) {
-                            toDelete.push(fId);
-                        }
-                    });
-                    toDelete.forEach(function (fId) {
-                        var paths = store.userObject.findFile(Number(fId));
-                        store.userObject.delete(paths, waitFor(), true);
-                        delete shared[fId];
-                    });
-                }));
-            }).nThen(function (waitFor) {
-                Object.keys(shared).forEach(function (id) {
-                    var sf = shared[id];
-                    loadSharedFolder(id, sf, waitFor());
-                });
-            }).nThen(waitFor());
-        };
-
->>>>>>> 7e238245
         var onReady = function (clientId, returned, cb) {
             var proxy = store.proxy;
             var unpin = function (data, cb) {
