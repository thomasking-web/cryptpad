define([
    'json.sortify',
    '/common/userObject.js',
    '/common/proxy-manager.js',
    '/common/migrate-user-object.js',
    '/common/common-hash.js',
    '/common/common-util.js',
    '/common/common-constants.js',
    '/common/common-feedback.js',
    '/common/common-realtime.js',
    '/common/common-messaging.js',
    '/common/common-messenger.js',
    '/common/outer/cursor.js',
    '/common/outer/onlyoffice.js',
    '/common/outer/mailbox.js',
    '/common/outer/profile.js',
    '/common/outer/network-config.js',
    '/customize/application_config.js',

    '/bower_components/chainpad-crypto/crypto.js',
    '/bower_components/chainpad/chainpad.dist.js',
    '/bower_components/chainpad-netflux/chainpad-netflux.js',
    '/bower_components/chainpad-listmap/chainpad-listmap.js',
    '/bower_components/nthen/index.js',
    '/bower_components/saferphore/index.js',
], function (Sortify, UserObject, ProxyManager, Migrate, Hash, Util, Constants, Feedback, Realtime, Messaging, Messenger,
             Cursor, OnlyOffice, Mailbox, Profile, NetConfig, AppConfig,
             Crypto, ChainPad, CpNetflux, Listmap, nThen, Saferphore) {

    var create = function () {
        var Store = window.Cryptpad_Store = {};
        var postMessage = function () {};
        var broadcast = function () {};
        var sendDriveEvent = function () {};
        var registerProxyEvents = function () {};

        var storeHash;

        var store = window.CryptPad_AsyncStore = {
            modules: {}
        };

        var onSync = function (cb) {
            nThen(function (waitFor) {
                Realtime.whenRealtimeSyncs(store.realtime, waitFor());
                if (store.sharedFolders) {
                    for (var k in store.sharedFolders) {
                        Realtime.whenRealtimeSyncs(store.sharedFolders[k].realtime, waitFor());
                    }
                }
            }).nThen(function () { cb(); });
        };

        Store.get = function (clientId, key, cb) {
            cb(Util.find(store.proxy, key));
        };
        Store.set = function (clientId, data, cb) {
            var path = data.key.slice();
            var key = path.pop();
            var obj = Util.find(store.proxy, path);
            if (!obj || typeof(obj) !== "object") { return void cb({error: 'INVALID_PATH'}); }
            if (typeof data.value === "undefined") {
                delete obj[key];
            } else {
                obj[key] = data.value;
            }
            broadcast([clientId], "UPDATE_METADATA");
            if (Array.isArray(path) && path[0] === 'profile' && store.messenger) {
                Messaging.updateMyData(store);
            }
            onSync(cb);
        };

        Store.getSharedFolder = function (clientId, id, cb) {
            if (store.manager.folders[id]) {
                return void cb(store.manager.folders[id].proxy);
            } else {
                var shared = Util.find(store.proxy, ['drive', UserObject.SHARED_FOLDERS]) || {};
                if (shared[id]) {
                    return void Store.loadSharedFolder(id, shared[id], function () {
                        cb(store.manager.folders[id].proxy);
                    });
                }
            }
            cb({});
        };

        Store.hasSigningKeys = function () {
            if (!store.proxy) { return; }
            return typeof(store.proxy.edPrivate) === 'string' &&
                   typeof(store.proxy.edPublic) === 'string';
        };

        Store.hasCurveKeys = function () {
            if (!store.proxy) { return; }
            return typeof(store.proxy.curvePrivate) === 'string' &&
                   typeof(store.proxy.curvePublic) === 'string';
        };

        var getUserChannelList = function () {
            // start with your userHash...
            var userHash = storeHash;
            if (!userHash) { return null; }

            // No password for drive
            var secret = Hash.getSecrets('drive', userHash);
            var userChannel = secret.channel;
            if (!userChannel) { return null; }

            // Get the list of pads' channel ID in your drive
            // This list is filtered so that it doesn't include pad owned by other users
            // It now includes channels from shared folders
            var list = store.manager.getChannelsList('pin');

            // Get the avatar
            var profile = store.proxy.profile;
            if (profile) {
                var profileChan = profile.edit ? Hash.hrefToHexChannelId('/profile/#' + profile.edit, null) : null;
                if (profileChan) { list.push(profileChan); }
                var avatarChan = profile.avatar ? Hash.hrefToHexChannelId(profile.avatar, null) : null;
                if (avatarChan) { list.push(avatarChan); }
            }

            if (store.proxy.friends) {
                var fList = Messaging.getFriendChannelsList(store.proxy);
                list = list.concat(fList);
            }

            if (store.proxy.mailboxes) {
                var mList = Object.keys(store.proxy.mailboxes).map(function (m) {
                    return store.proxy.mailboxes[m].channel;
                });
                list = list.concat(mList);
            }

            list.push(userChannel);
            list.sort();

            return list;
        };

        var getExpirableChannelList = function () {
            return store.manager.getChannelsList('expirable');
        };

        var getCanonicalChannelList = function (expirable) {
            var list = expirable ? getExpirableChannelList() : getUserChannelList();
            return Util.deduplicateString(list).sort();
        };

        //////////////////////////////////////////////////////////////////
        /////////////////////// RPC //////////////////////////////////////
        //////////////////////////////////////////////////////////////////

        Store.pinPads = function (clientId, data, cb) {
            if (!store.rpc) { return void cb({error: 'RPC_NOT_READY'}); }
            if (typeof(cb) !== 'function') {
                console.error('expected a callback');
            }

            store.rpc.pin(data, function (e, hash) {
                if (e) { return void cb({error: e}); }
                cb({hash: hash});
            });
        };

        Store.unpinPads = function (clientId, data, cb) {
            if (!store.rpc) { return void cb({error: 'RPC_NOT_READY'}); }

            store.rpc.unpin(data, function (e, hash) {
                if (e) { return void cb({error: e}); }
                cb({hash: hash});
            });
        };

        var account = {};

        Store.getPinnedUsage = function (clientId, data, cb) {
            if (!store.rpc) { return void cb({error: 'RPC_NOT_READY'}); }

            store.rpc.getFileListSize(function (err, bytes) {
                if (typeof(bytes) === 'number') {
                    account.usage = bytes;
                }
                cb({bytes: bytes});
            });
        };

        // Update for all users from accounts and return current user limits
        Store.updatePinLimit = function (clientId, data, cb) {
            if (!store.rpc) { return void cb({error: 'RPC_NOT_READY'}); }
            store.rpc.updatePinLimits(function (e, limit, plan, note) {
                if (e) { return void cb({error: e}); }
                account.limit = limit;
                account.plan = plan;
                account.note = note;
                cb(account);
            });
        };
        // Get current user limits
        Store.getPinLimit = function (clientId, data, cb) {
            if (!store.rpc) { return void cb({error: 'RPC_NOT_READY'}); }

            var ALWAYS_REVALIDATE = true;
            if (ALWAYS_REVALIDATE || typeof(account.limit) !== 'number' ||
                typeof(account.plan) !== 'string' ||
                typeof(account.note) !== 'string') {
                return void store.rpc.getLimit(function (e, limit, plan, note) {
                    if (e) { return void cb({error: e}); }
                    account.limit = limit;
                    account.plan = plan;
                    account.note = note;
                    cb(account);
                });
            }
            cb(account);
        };

        Store.clearOwnedChannel = function (clientId, data, cb) {
            if (!store.rpc) { return void cb({error: 'RPC_NOT_READY'}); }
            store.rpc.clearOwnedChannel(data, function (err) {
                cb({error:err});
            });
        };

        Store.removeOwnedChannel = function (clientId, data, cb) {
            if (!store.rpc) { return void cb({error: 'RPC_NOT_READY'}); }
            store.rpc.removeOwnedChannel(data, function (err) {
                cb({error:err});
            });
        };

        var arePinsSynced = function (cb) {
            if (!store.rpc) { return void cb({error: 'RPC_NOT_READY'}); }

            var list = getCanonicalChannelList(false);
            var local = Hash.hashChannelList(list);
            store.rpc.getServerHash(function (e, hash) {
                if (e) { return void cb(e); }
                cb(null, hash === local);
            });
        };

        var resetPins = function (cb) {
            if (!store.rpc) { return void cb({error: 'RPC_NOT_READY'}); }

            var list = getCanonicalChannelList(false);
            store.rpc.reset(list, function (e, hash) {
                if (e) { return void cb(e); }
                cb(null, hash);
            });
        };

        Store.uploadComplete = function (clientId, data, cb) {
            if (!store.rpc) { return void cb({error: 'RPC_NOT_READY'}); }
            if (data.owned) {
                // Owned file
                store.rpc.ownedUploadComplete(data.id, function (err, res) {
                    if (err) { return void cb({error:err}); }
                    cb(res);
                });
                return;
            }
            // Normal upload
            store.rpc.uploadComplete(data.id, function (err, res) {
                if (err) { return void cb({error:err}); }
                cb(res);
            });
        };

        Store.uploadStatus = function (clientId, data, cb) {
            if (!store.rpc) { return void cb({error: 'RPC_NOT_READY'}); }
            store.rpc.uploadStatus(data.size, function (err, res) {
                if (err) { return void cb({error:err}); }
                cb(res);
            });
        };

        Store.uploadCancel = function (clientId, data, cb) {
            if (!store.rpc) { return void cb({error: 'RPC_NOT_READY'}); }
            store.rpc.uploadCancel(data.size, function (err, res) {
                if (err) { return void cb({error:err}); }
                cb(res);
            });
        };

        Store.uploadChunk = function (clientId, data, cb) {
            store.rpc.send.unauthenticated('UPLOAD', data.chunk, function (e, msg) {
                cb({
                    error: e,
                    msg: msg
                });
            });
        };

        Store.writeLoginBlock = function (clientId, data, cb) {
            store.rpc.writeLoginBlock(data, function (e, res) {
                cb({
                    error: e,
                    data: res
                });
            });
        };

        Store.removeLoginBlock = function (clientId, data, cb) {
            store.rpc.removeLoginBlock(data, function (e, res) {
                cb({
                    error: e,
                    data: res
                });
            });
        };

        Store.initRpc = function (clientId, data, cb) {
            if (!store.loggedIn) { return cb(); }
            if (store.rpc) { return void cb(account); }
            require(['/common/pinpad.js'], function (Pinpad) {
                Pinpad.create(store.network, store.proxy, function (e, call) {
                    if (e) { return void cb({error: e}); }

                    store.rpc = call;

                    Store.getPinLimit(null, null, function (obj) {
                        if (obj.error) { console.error(obj.error); }
                        account.limit = obj.limit;
                        account.plan = obj.plan;
                        account.note = obj.note;
                        cb(obj);
                    });

                    arePinsSynced(function (err, yes) {
                        if (!yes) {
                            resetPins(function (err) {
                                if (err) { return console.error(err); }
                                console.log('RESET DONE');
                            });
                        }
                    });
                });
            });
        };

        //////////////////////////////////////////////////////////////////
        ////////////////// ANON RPC //////////////////////////////////////
        //////////////////////////////////////////////////////////////////
        Store.anonRpcMsg = function (clientId, data, cb) {
            if (!store.anon_rpc) { return void cb({error: 'ANON_RPC_NOT_READY'}); }
            store.anon_rpc.send(data.msg, data.data, function (err, res) {
                if (err) { return void cb({error: err}); }
                cb(res);
            });
        };

        Store.getFileSize = function (clientId, data, cb) {
            if (!store.anon_rpc) { return void cb({error: 'ANON_RPC_NOT_READY'}); }

            var channelId = Hash.hrefToHexChannelId(data.href, data.password);
            store.anon_rpc.send("GET_FILE_SIZE", channelId, function (e, response) {
                if (e) { return void cb({error: e}); }
                if (response && response.length && typeof(response[0]) === 'number') {
                    return void cb({size: response[0]});
                } else {
                    cb({error: 'INVALID_RESPONSE'});
                }
            });
        };

        Store.isNewChannel = function (clientId, data, cb) {
            if (!store.anon_rpc) { return void cb({error: 'ANON_RPC_NOT_READY'}); }
            var channelId = Hash.hrefToHexChannelId(data.href, data.password);
            store.anon_rpc.send("IS_NEW_CHANNEL", channelId, function (e, response) {
                if (e) { return void cb({error: e}); }
                if (response && response.length && typeof(response[0]) === 'boolean') {
                    return void cb({
                        isNew: response[0]
                    });
                } else {
                    cb({error: 'INVALID_RESPONSE'});
                }
            });
        };

        Store.getMultipleFileSize = function (clientId, data, cb) {
            if (!store.anon_rpc) { return void cb({error: 'ANON_RPC_NOT_READY'}); }
            if (!Array.isArray(data.files)) {
                return void cb({error: 'INVALID_FILE_LIST'});
            }

            store.anon_rpc.send('GET_MULTIPLE_FILE_SIZE', data.files, function (e, res) {
                if (e) { return void cb({error: e}); }
                if (res && res.length && typeof(res[0]) === 'object') {
                    cb({size: res[0]});
                } else {
                    cb({error: 'UNEXPECTED_RESPONSE'});
                }
            });
        };

        Store.getDeletedPads = function (clientId, data, cb) {
            if (!store.anon_rpc) { return void cb({error: 'ANON_RPC_NOT_READY'}); }
            var list = (data && data.list) || getCanonicalChannelList(true);
            if (!Array.isArray(list)) {
                return void cb({error: 'INVALID_FILE_LIST'});
            }

            store.anon_rpc.send('GET_DELETED_PADS', list, function (e, res) {
                if (e) { return void cb({error: e}); }
                if (res && res.length && Array.isArray(res[0])) {
                    cb(res[0]);
                } else {
                    cb({error: 'UNEXPECTED_RESPONSE'});
                }
            });
        };

        Store.initAnonRpc = function (clientId, data, cb) {
            if (store.anon_rpc) { return void cb(); }
            require([
                '/common/rpc.js',
            ], function (Rpc) {
                Rpc.createAnonymous(store.network, function (e, call) {
                    if (e) { return void cb({error: e}); }
                    store.anon_rpc = call;
                    cb();
                });
            });
        };

        //////////////////////////////////////////////////////////////////
        /////////////////////// Store ////////////////////////////////////
        //////////////////////////////////////////////////////////////////

        // Get or create the user color for the cursor position
        var getRandomColor = function () {
            var getColor = function () {
                return Math.floor(Math.random() * 156) + 70;
            };
            return '#' + getColor().toString(16) +
                         getColor().toString(16) +
                         getColor().toString(16);
        };
        var getUserColor = function () {
            var color = Util.find(store.proxy, ['settings', 'general', 'cursor', 'color']);
            if (!color) {
                color = getRandomColor();
                Store.setAttribute(null, {
                    attr: ['general', 'cursor', 'color'],
                    value: color
                }, function () {});
            }
            return color;
        };

        // Get the metadata for sframe-common-outer
        Store.getMetadata = function (clientId, data, cb) {
            var disableThumbnails = Util.find(store.proxy, ['settings', 'general', 'disableThumbnails']);
            var metadata = {
                // "user" is shared with everybody via the userlist
                user: {
                    name: store.proxy[Constants.displayNameKey] || "",
                    uid: store.proxy.uid,
                    avatar: Util.find(store.proxy, ['profile', 'avatar']),
                    profile: Util.find(store.proxy, ['profile', 'view']),
                    color: getUserColor(),
                    notifications: Util.find(store.proxy, ['mailboxes', 'notifications', 'channel']),
                    curvePublic: store.proxy.curvePublic,
                },
                // "priv" is not shared with other users but is needed by the apps
                priv: {
                    clientId: clientId,
                    edPublic: store.proxy.edPublic,
                    friends: store.proxy.friends || {},
                    settings: store.proxy.settings,
                    thumbnails: disableThumbnails === false,
                    isDriveOwned: Boolean(Util.find(store, ['driveMetadata', 'owners'])),
                    pendingFriends: store.proxy.friends_pending || {}
                }
            };
            cb(JSON.parse(JSON.stringify(metadata)));
        };

        var makePad = function (href, roHref, title) {
            var now = +new Date();
            return {
                href: href,
                roHref: roHref,
                atime: now,
                ctime: now,
                title: title || Hash.getDefaultName(Hash.parsePadUrl(href)),
            };
        };

        Store.addPad = function (clientId, data, cb) {
            if (!data.href && !data.roHref) { return void cb({error:'NO_HREF'}); }
            var secret;
            if (!data.roHref) {
                var parsed = Hash.parsePadUrl(data.href);
                if (parsed.hashData.type === "pad") {
                    secret = Hash.getSecrets(parsed.type, parsed.hash, data.password);
                    data.roHref = '/' + parsed.type + '/#' + Hash.getViewHashFromKeys(secret);
                }
            }
            var pad = makePad(data.href, data.roHref, data.title);
            if (data.owners) { pad.owners = data.owners; }
            if (data.expire) { pad.expire = data.expire; }
            if (data.password) { pad.password = data.password; }
            if (data.channel || secret) { pad.channel = data.channel || secret.channel; }
            store.manager.addPad(data.path, pad, function (e) {
                if (e) { return void cb({error: e}); }
                sendDriveEvent('DRIVE_CHANGE', {
                    path: ['drive', UserObject.FILES_DATA]
                }, clientId);
                onSync(cb);
            });
        };

        var getOwnedPads = function () {
            var list = store.manager.getChannelsList('owned');
            if (store.proxy.todo) {
                // No password for todo
                list.push(Hash.hrefToHexChannelId('/todo/#' + store.proxy.todo, null));
            }
            if (store.proxy.profile && store.proxy.profile.edit) {
                // No password for profile
                list.push(Hash.hrefToHexChannelId('/profile/#' + store.proxy.profile.edit, null));
            }
            return list;
        };
        var removeOwnedPads = function (waitFor) {
            // Delete owned pads
            var ownedPads = getOwnedPads();
            var sem = Saferphore.create(10);
            ownedPads.forEach(function (c) {
                var w = waitFor();
                sem.take(function (give) {
                    Store.removeOwnedChannel(null, c, give(function (obj) {
                        if (obj && obj.error) { console.error(obj.error); }
                        w();
                    }));
                });
            });
        };

        Store.deleteAccount = function (clientId, data, cb) {
            var edPublic = store.proxy.edPublic;
            // No password for drive
            var secret = Hash.getSecrets('drive', storeHash);
            Store.anonRpcMsg(clientId, {
                msg: 'GET_METADATA',
                data: secret.channel
            }, function (data) {
                var metadata = data[0];
                // Owned drive
                if (metadata && metadata.owners && metadata.owners.length === 1 &&
                    metadata.owners.indexOf(edPublic) !== -1) {
                    nThen(function (waitFor) {
                        var token = Math.floor(Math.random()*Number.MAX_SAFE_INTEGER);
                        store.proxy[Constants.tokenKey] = token;
                        postMessage(clientId, "DELETE_ACCOUNT", token, waitFor());
                    }).nThen(function (waitFor) {
                        removeOwnedPads(waitFor);
                    }).nThen(function (waitFor) {
                        // Delete Pin Store
                        store.rpc.removePins(waitFor(function (err) {
                            if (err) { console.error(err); }
                        }));
                    }).nThen(function (waitFor) {
                        // Delete Drive
                        Store.removeOwnedChannel(clientId, secret.channel, waitFor());
                    }).nThen(function () {
                        store.network.disconnect();
                        cb({
                            state: true
                        });
                    });
                    return;
                }

                // Not owned drive
                var toSign = {
                    intent: 'Please delete my account.'
                };
                toSign.drive = secret.channel;
                toSign.edPublic = edPublic;
                var signKey = Crypto.Nacl.util.decodeBase64(store.proxy.edPrivate);
                var proof = Crypto.Nacl.sign.detached(Crypto.Nacl.util.decodeUTF8(Sortify(toSign)), signKey);

                var check = Crypto.Nacl.sign.detached.verify(Crypto.Nacl.util.decodeUTF8(Sortify(toSign)),
                    proof,
                    Crypto.Nacl.util.decodeBase64(edPublic));

                if (!check) { console.error('signed message failed verification'); }

                var proofTxt = Crypto.Nacl.util.encodeBase64(proof);
                cb({
                    proof: proofTxt,
                    toSign: JSON.parse(Sortify(toSign))
                });
            });
        };

        /**
         * add a "What is CryptPad?" pad in the drive
         * data
         *   - driveReadme
         *   - driveReadmeTitle
         */
        Store.createReadme = function (clientId, data, cb) {
            require(['/common/cryptget.js'], function (Crypt) {
                var hash = Hash.createRandomHash('pad');
                Crypt.put(hash, data.driveReadme, function (e) {
                    if (e) {
                        return void cb({ error: "Error while creating the default pad:"+ e});
                    }
                    var href = '/pad/#' + hash;
                    var channel = Hash.hrefToHexChannelId(href, null);
                    var fileData = {
                        href: href,
                        channel: channel,
                        title: data.driveReadmeTitle,
                    };
                    Store.addPad(clientId, fileData, cb);
                });
            });
        };


        /**
         * Merge the anonymous drive into the user drive at registration
         * data
         *   - anonHash
         */
        Store.migrateAnonDrive = function (clientId, data, cb) {
            require(['/common/mergeDrive.js'], function (Merge) {
                var hash = data.anonHash;
                Merge.anonDriveIntoUser(store, hash, cb);
            });
        };

        // Set the display name (username) in the proxy
        Store.setDisplayName = function (clientId, value, cb) {
            if (store.modules['profile']) {
                store.modules['profile'].setName(value);
            }
            store.proxy[Constants.displayNameKey] = value;
            broadcast([clientId], "UPDATE_METADATA");
            Messaging.updateMyData(store);
            onSync(cb);
        };

        // Reset the drive part of the userObject (from settings)
        Store.resetDrive = function (clientId, data, cb) {
            nThen(function (waitFor) {
                removeOwnedPads(waitFor);
            }).nThen(function () {
                store.proxy.drive = store.userObject.getStructure();
                sendDriveEvent('DRIVE_CHANGE', {
                    path: ['drive', 'filesData']
                }, clientId);
                onSync(cb);
            });
        };

        /**
         * Settings & pad attributes
         * data
         *   - href (String)
         *   - attr (Array)
         *   - value (String)
         */
        Store.setPadAttribute = function (clientId, data, cb) {
            store.manager.setPadAttribute(data, function () {
                sendDriveEvent('DRIVE_CHANGE', {
                    path: ['drive', UserObject.FILES_DATA]
                }, clientId);
                onSync(cb);
            });
        };
        Store.getPadAttribute = function (clientId, data, cb) {
            store.manager.getPadAttribute(data, function (err, val) {
                if (err) { return void cb({error: err}); }
                cb(val);
            });
        };

        var getAttributeObject = function (attr) {
            if (typeof attr === "string") {
                console.error('DEPRECATED: use setAttribute with an array, not a string');
                return {
                    path: ['settings'],
                    obj: store.proxy.settings,
                    key: attr
                };
            }
            if (!Array.isArray(attr)) { return void console.error("Attribute must be string or array"); }
            if (attr.length === 0) { return void console.error("Attribute can't be empty"); }
            var obj = store.proxy.settings;
            attr.forEach(function (el, i) {
                if (i === attr.length-1) { return; }
                if (!obj[el]) {
                    obj[el] = {};
                }
                else if (typeof obj[el] !== "object") { return void console.error("Wrong attribute"); }
                obj = obj[el];
            });
            return {
                path: ['settings'].concat(attr),
                obj: obj,
                key: attr[attr.length-1]
            };
        };
        Store.setAttribute = function (clientId, data, cb) {
            try {
                var object = getAttributeObject(data.attr);
                object.obj[object.key] = data.value;
            } catch (e) { return void cb({error: e}); }
            onSync(cb);
        };
        Store.getAttribute = function (clientId, data, cb) {
            var object;
            try {
                object = getAttributeObject(data.attr);
            } catch (e) { return void cb({error: e}); }
            cb(object.obj[object.key]);
        };

        // Tags
        Store.listAllTags = function (clientId, data, cb) {
            cb(store.manager.getTagsList());
        };

        // Templates
        Store.getTemplates = function (clientId, data, cb) {
            // No templates in shared folders: we don't need the manager here
            var templateFiles = store.userObject.getFiles(['template']);
            var res = [];
            templateFiles.forEach(function (f) {
                var data = store.userObject.getFileData(f);
                res.push(JSON.parse(JSON.stringify(data)));
            });
            cb(res);
        };
        Store.incrementTemplateUse = function (clientId, href) {
            // No templates in shared folders: we don't need the manager here
            store.userObject.getPadAttribute(href, 'used', function (err, data) {
                // This is a not critical function, abort in case of error to make sure we won't
                // create any issue with the user object or the async store
                if (err) { return; }
                var used = typeof data === "number" ? ++data : 1;
                store.userObject.setPadAttribute(href, 'used', used);
            });
        };

        // Pads
        Store.isOnlyInSharedFolder = function (clientId, channel, cb) {
            var res = store.manager.findChannel(channel);

            // A pad is only in a shared worker if:
            // 1. this pad is in at least one proxy
            // 2. no proxy containing this pad is the main drive
            return cb (res.length && !res.some(function (obj) {
                // Main drive doesn't have an fId (folder ID)
                return !obj.fId;
            }));
        };
        Store.moveToTrash = function (clientId, data, cb) {
            var href = Hash.getRelativeHref(data.href);
            store.userObject.forget(href);
            sendDriveEvent('DRIVE_CHANGE', {
                path: ['drive', UserObject.FILES_DATA]
            }, clientId);
            onSync(cb);
        };
        Store.setPadTitle = function (clientId, data, cb) {
            var title = data.title;
            var href = data.href;
            var channel = data.channel;
            var p = Hash.parsePadUrl(href);
            var h = p.hashData;

            if (AppConfig.disableAnonymousStore && !store.loggedIn) { return void cb(); }

            var channelData = Store.channels && Store.channels[channel];

            var owners;
            if (channelData && channelData.wc && channel === channelData.wc.id) {
                owners = channelData.data.owners || undefined;
            }
            if (data.owners) {
                owners = data.owners;
            }

            var expire;
            if (channelData && channelData.wc && channel === channelData.wc.id) {
                expire = +channelData.data.expire || undefined;
            }

            var datas = store.manager.findChannel(channel);
            var contains = datas.length !== 0;
            datas.forEach(function (obj) {
                var pad = obj.data;
                pad.atime = +new Date();
                pad.title = title;
                if (owners || h.type !== "file") {
                    // OWNED_FILES
                    // Never remove owner for files
                    pad.owners = owners;
                }
                pad.expire = expire;
                if (h.mode === 'view') { return; }

                // If we only have rohref, it means we have a stronger href
                if (!pad.href) {
                    // If we have a stronger url, remove the possible weaker from the trash.
                    // If all of the weaker ones were in the trash, add the stronger to ROOT
                    obj.userObject.restoreHref(href);
                }
                pad.href = href;
            });

            // Add the pad if it does not exist in our drive
            if (!contains) {
                var autoStore = Util.find(store.proxy, ['settings', 'general', 'autostore']);
                var ownedByMe = Array.isArray(owners) && owners.indexOf(store.proxy.edPublic) !== -1;
                if (autoStore !== 1 && !data.forceSave && !data.path && !ownedByMe) {
                    // send event to inner to display the corner popup
                    postMessage(clientId, "AUTOSTORE_DISPLAY_POPUP", {
                        autoStore: autoStore
                    });
                    return void cb();
                } else {
                    var roHref;
                    if (h.mode === "view") {
                        roHref = href;
                        href = undefined;
                    }
                    Store.addPad(clientId, {
                        href: href,
                        roHref: roHref,
                        channel: channel,
                        title: title,
                        owners: owners,
                        expire: expire,
                        password: data.password,
                        path: data.path
                    }, cb);
                    // Let inner know that dropped files shouldn't trigger the popup
                    postMessage(clientId, "AUTOSTORE_DISPLAY_POPUP", {
                        stored: true
                    });
                    return;
                }
            } else {
                sendDriveEvent('DRIVE_CHANGE', {
                    path: ['drive', UserObject.FILES_DATA]
                }, clientId);
                // Let inner know that dropped files shouldn't trigger the popup
                postMessage(clientId, "AUTOSTORE_DISPLAY_POPUP", {
                    stored: true
                });
            }
            onSync(cb);
        };

        // Filepicker app
        Store.getSecureFilesList = function (clientId, query, cb) {
            var list = {};
            var types = query.types;
            var where = query.where;
            var filter = query.filter || {};
            var isFiltered = function (type, data) {
                var filtered;
                var fType = filter.fileType || [];
                if (type === 'file' && fType.length) {
                    if (!data.fileType) { return true; }
                    filtered = !fType.some(function (t) {
                        return data.fileType.indexOf(t) === 0;
                    });
                }
                return filtered;
            };
            store.manager.getSecureFilesList(where).forEach(function (obj) {
                var data = obj.data;
                var id = obj.id;
                var parsed = Hash.parsePadUrl(data.href || data.roHref);
                if ((!types || types.length === 0 || types.indexOf(parsed.type) !== -1) &&
                    !isFiltered(parsed.type, data)) {
                    list[id] = data;
                }
            });
            cb(list);
        };
        Store.getPadData = function (clientId, id, cb) {
            // FIXME: this is only used for templates at the moment, so we don't need the manager
            cb(store.userObject.getFileData(id));
        };


        // Messaging (manage friends from the userlist)
        Store.answerFriendRequest = function (clientId, obj, cb) {
            var value = obj.value;
            var data = obj.data;
            if (data.type !== 'notifications') { return void cb ({error: 'EINVAL'}); }
            var hash = data.content.hash;
            var msg = data.content.msg;

            var dismiss = function (cb) {
                cb = cb || function () {};
                store.mailbox.dismiss({
                    hash: hash,
                    type: 'notifications'
                }, cb);
            };

            // If we accept the request, add the friend to the list
            if (value) {
                Messaging.acceptFriendRequest(store, msg.content, function (obj) {
                    if (obj && obj.error) { return void cb(obj); }
                    Messaging.addToFriendList({
                        proxy: store.proxy,
                        realtime: store.realtime,
                        pinPads: function (data, cb) { Store.pinPads(null, data, cb); },
                    }, msg.content, function (err) {
                        if (store.messenger) {
                            store.messenger.onFriendAdded(msg.content);
                        }
                        broadcast([], "UPDATE_METADATA");
                        if (err) { return void cb({error: err}); }
                        dismiss(cb);
                    });
                });
                return;
            }
            // Otherwise, just remove the notification
            store.mailbox.sendTo('DECLINE_FRIEND_REQUEST', {
                displayName: store.proxy['cryptpad.username']
            }, {
                channel: msg.content.notifications,
                curvePublic: msg.content.curvePublic
            }, function (obj) {
                broadcast([], "UPDATE_METADATA");
                cb(obj);
            });
            dismiss();
        };
        Store.sendFriendRequest = function (clientId, data, cb) {
            var friend = Messaging.getFriend(store.proxy, data.curvePublic);
            if (friend) { return void cb({error: 'ALREADY_FRIEND'}); }
            if (!data.notifications || !data.curvePublic) { return void cb({error: 'INVALID_USER'}); }

            store.proxy.friends_pending = store.proxy.friends_pending || {};

            var twoDaysAgo = +new Date() - (2 * 24 * 3600 * 1000);
            if (store.proxy.friends_pending[data.curvePublic] &&
                    store.proxy.friends_pending[data.curvePublic] > twoDaysAgo) {
                return void cb({error: 'TIMEOUT'});
            }

            store.proxy.friends_pending[data.curvePublic] = +new Date();
            broadcast([], "UPDATE_METADATA");

            var myData = Messaging.createData(store.proxy);
            store.mailbox.sendTo('FRIEND_REQUEST', myData, {
                channel: data.notifications,
                curvePublic: data.curvePublic
            }, function (obj) {
                cb(obj);
            });
        };

        // Get hashes for the share button
        Store.getStrongerHash = function (clientId, data, cb) {
            var allPads = Util.find(store.proxy, ['drive', 'filesData']) || {};

            // If we have a stronger version in drive, add it and add a redirect button
            var stronger = Hash.findStronger(data.href, data.channel, allPads);
            if (stronger) {
                var parsed2 = Hash.parsePadUrl(stronger.href);
                return void cb(parsed2.hash);
            }
            cb();
        };

        // Universal
        Store.universal = {
            execCommand: function (clientId, obj, cb) {
                var type = obj.type;
                var data = obj.data;
                if (store.modules[type]) {
                    store.modules[type].execCommand(clientId, data, cb);
                } else {
                    return void cb({error: type + ' is disabled'});
                }
            }
        };
        var loadUniversal = function (Module, type, waitFor) {
            if (store.modules[type]) { return; }
            store.modules[type] = Module.init({
                store: store,
                updateMetadata: function () {
                    broadcast([], "UPDATE_METADATA");
                },
                pinPads: function (data, cb) { Store.pinPads(null, data, cb); },
            }, waitFor, function (ev, data, clients) {
                clients.forEach(function (cId) {
                    postMessage(cId, 'UNIVERSAL_EVENT', {
                        type: type,
                        data: {
                            ev: ev,
                            data: data
                        }
                    });
                });
            });
        };

        // Messenger
        Store.messenger = {
            execCommand: function (clientId, data, cb) {
                if (!store.messenger) { return void cb({error: 'Messenger is disabled'}); }
                store.messenger.execCommand(data, cb);
            }
        };

        // OnlyOffice
        Store.onlyoffice = {
            execCommand: function (clientId, data, cb) {
                if (!store.onlyoffice) { return void cb({error: 'OnlyOffice is disabled'}); }
                store.onlyoffice.execCommand(clientId, data, cb);
            }
        };

        // Cursor
        Store.cursor = {
            execCommand: function (clientId, data, cb) {
                if (!store.cursor) { return void cb ({error: 'Cursor channel is disabled'}); }
                store.cursor.execCommand(clientId, data, cb);
            }
        };

        // Mailbox
        Store.mailbox = {
            execCommand: function (clientId, data, cb) {
                if (!store.loggedIn) { return void cb(); }
                if (!store.mailbox) { return void cb ({error: 'Mailbox is disabled'}); }
                store.mailbox.execCommand(clientId, data, cb);
            }
        };

        // Admin
        Store.adminRpc = function (clientId, data, cb) {
            store.rpc.adminRpc(data, function (err, res) {
                if (err) { return void cb({error: err}); }
                cb(res);
            });
        };

        //////////////////////////////////////////////////////////////////
        /////////////////////// PAD //////////////////////////////////////
        //////////////////////////////////////////////////////////////////

        var channels = Store.channels = store.channels = {};

        Store.joinPad = function (clientId, data) {
            var isNew = typeof channels[data.channel] === "undefined";
            var channel = channels[data.channel] = channels[data.channel] || {
                queue: [],
                data: {},
                clients: [],
                bcast: function (cmd, data, notMe) {
                    channel.clients.forEach(function (cId) {
                        if (cId === notMe) { return; }
                        postMessage(cId, cmd, data);
                    });
                },
                history: [],
                pushHistory: function (msg, isCp) {
                    if (isCp) {
                        // the current message is a checkpoint.
                        // push it to your worker's history, prepending it with cp|
                        // cp| and anything else related to checkpoints has already
                        // been stripped by chainpad-netflux-worker or within async store
                        // when the message was outgoing.
                        channel.history.push('cp|' + msg);
                        // since the latest message is a checkpoint, we are able to drop
                        // some of the older history, but we can't rely on checkpoints being
                        // correct, as they might be checkpoints from different forks
                        var i;
                        for (i = channel.history.length - 101; i > 0; i--) {
                            if (/^cp\|/.test(channel.history[i])) { break; }
                        }
                        channel.history = channel.history.slice(Math.max(i, 0));
                        return;
                    }
                    channel.history.push(msg);
                }
            };
            if (channel.clients.indexOf(clientId) === -1) {
                channel.clients.push(clientId);
            }

            if (!isNew && channel.wc) {
                postMessage(clientId, "PAD_CONNECT", {
                    myID: channel.wc.myID,
                    id: channel.wc.id,
                    members: channel.wc.members
                });
                channel.wc.members.forEach(function (m) {
                    postMessage(clientId, "PAD_JOIN", m);
                });
                channel.history.forEach(function (msg) {
                    postMessage(clientId, "PAD_MESSAGE", {
                        msg: CpNetflux.removeCp(msg),
                        user: channel.wc.myID,
                        validateKey: channel.data.validateKey
                    });
                });
                postMessage(clientId, "PAD_READY");

                return;
            }
            var conf = {
                onReady: function (pad) {
                    var padData = pad.metadata || {};
                    channel.data = padData;
                    if (padData && padData.validateKey && store.messenger) {
                        store.messenger.storeValidateKey(data.channel, padData.validateKey);
                    }
                    postMessage(clientId, "PAD_READY");
                },
                onMessage: function (m, user, validateKey, isCp) {
                    channel.pushHistory(m, isCp);
                    channel.bcast("PAD_MESSAGE", {
                        user: user,
                        msg: m,
                        validateKey: validateKey
                    });
                },
                onJoin: function (m) {
                    channel.bcast("PAD_JOIN", m);
                },
                onLeave: function (m) {
                    channel.bcast("PAD_LEAVE", m);
                },
                onAbort: function () {
                    channel.bcast("PAD_DISCONNECT");
                },
                onError: function (err) {
                    channel.bcast("PAD_ERROR", err);
                    delete channels[data.channel];
                },
                onChannelError: function (err) {
                    channel.bcast("PAD_ERROR", err);
                    delete channels[data.channel];
                },
                onConnectionChange: function () {},
                crypto: {
                    // The encryption and decryption is done in the outer window.
                    // This async-store only deals with already encrypted messages.
                    encrypt: function (m) { return m; },
                    decrypt: function (m) { return m; }
                },
                noChainPad: true,
                channel: data.channel,
                validateKey: data.validateKey,
                owners: data.owners,
                password: data.password,
                expire: data.expire,
                network: store.network,
                //readOnly: data.readOnly,
                onConnect: function (wc, sendMessage) {
                    channel.sendMessage = function (msg, cId, cb) {
                        // Send to server
                        sendMessage(msg, function () {
                            // Broadcast to other tabs
                            channel.pushHistory(CpNetflux.removeCp(msg), /^cp\|/.test(msg));
                            channel.bcast("PAD_MESSAGE", {
                                user: wc.myID,
                                msg: CpNetflux.removeCp(msg),
                                validateKey: channel.data.validateKey
                            }, cId);
                            cb();
                        });
                    };
                    channel.wc = wc;
                    channel.queue.forEach(function (data) {
                        channel.sendMessage(data.message, clientId);
                    });
                    channel.queue = [];
                    channel.bcast("PAD_CONNECT", {
                        myID: wc.myID,
                        id: wc.id,
                        members: wc.members
                    });
                }
            };
            channel.cpNf = CpNetflux.start(conf);
        };
        Store.leavePad = function (clientId, data, cb) {
            var channel = channels[data.channel];
            if (!channel || !channel.cpNf) { return void cb ({error: 'EINVAL'}); }
            channel.cpNf.stop();
            delete channels[data.channel];
            cb();
        };
        Store.sendPadMsg = function (clientId, data, cb) {
            var msg = data.msg;
            var channel = channels[data.channel];
            if (!channel) {
                return; }
            if (!channel.wc) {
                channel.queue.push(msg);
                return void cb();
            }
            channel.sendMessage(msg, clientId, cb);
        };

        // GET_FULL_HISTORY from sframe-common-outer
        Store.getFullHistory = function (clientId, data, cb) {
            var network = store.network;
            var hkn = network.historyKeeper;
            //var crypto = Crypto.createEncryptor(data.keys);
            // Get the history messages and send them to the iframe
            var parse = function (msg) {
                try {
                    return JSON.parse(msg);
                } catch (e) {
                    return null;
                }
            };
            var msgs = [];
            var completed = false;
            var onMsg = function (msg) {
                if (completed) { return; }
                var parsed = parse(msg);
                if (parsed[0] === 'FULL_HISTORY_END') {
                    cb(msgs);
                    completed = true;
                    return;
                }
                if (parsed[0] !== 'FULL_HISTORY') { return; }
                if (parsed[1] && parsed[1].validateKey) { // First message
                    return;
                }
                if (parsed[1][3] !== data.channel) { return; }
                msg = parsed[1][4];
                if (msg) {
                    msg = msg.replace(/cp\|(([A-Za-z0-9+\/=]+)\|)?/, '');
                    //var decryptedMsg = crypto.decrypt(msg, true);
                    msgs.push(msg);
                }
            };
            network.on('message', onMsg);
            network.sendto(hkn, JSON.stringify(['GET_FULL_HISTORY', data.channel, data.validateKey]));
        };

        Store.getHistoryRange = function (clientId, data, cb) {
            var network = store.network;
            var hkn = network.historyKeeper;
            var parse = function (msg) {
                try {
                    return JSON.parse(msg);
                } catch (e) {
                    return null;
                }
            };
            var msgs = [];
            var first = true;
            var fullHistory = false;
            var completed = false;
            var lastKnownHash;
            var txid = Util.uid();

            var onMsg = function (msg) {
                if (completed) { return; }
                var parsed = parse(msg);
                if (parsed[1] !== txid) { console.log('bad txid'); return; }
                if (parsed[0] === 'HISTORY_RANGE_END') {
                    cb({
                        messages: msgs,
                        isFull: fullHistory,
                        lastKnownHash: lastKnownHash
                    });
                    completed = true;
                    return;
                }
                if (parsed[0] !== 'HISTORY_RANGE') { return; }
                if (parsed[2] && parsed[1].validateKey) { // Metadata
                    return;
                }
                if (parsed[2][3] !== data.channel) { return; }
                msg = parsed[2][4];
                if (msg) {
                    if (first) {
                        // If the first message if not a checkpoint, it means it is the first
                        // message of the pad, so we have the full history!
                        if (!/^cp\|/.test(msg)) { fullHistory = true; }
                        lastKnownHash = msg.slice(0,64);
                        first = false;
                    }
                    msg = msg.replace(/cp\|(([A-Za-z0-9+\/=]+)\|)?/, '');
                    msgs.push(msg);
                }
            };

            network.on('message', onMsg);
            network.sendto(hkn, JSON.stringify(['GET_HISTORY_RANGE', data.channel, {
                from: data.lastKnownHash,
                cpCount: 2,
                txid: txid
            }]));
        };

        // SHARED FOLDERS
        var loadSharedFolder = Store.loadSharedFolder = function (id, data, cb) {
            var parsed = Hash.parsePadUrl(data.href);
            var secret = Hash.getSecrets('drive', parsed.hash, data.password);
            var owners = data.owners;
            var listmapConfig = {
                data: {},
                websocketURL: NetConfig.getWebsocketURL(),
                channel: secret.channel,
                readOnly: false,
                validateKey: secret.keys.validateKey || undefined,
                crypto: Crypto.createEncryptor(secret.keys),
                userName: 'sharedFolder',
                logLevel: 1,
                ChainPad: ChainPad,
                classic: true,
                network: store.network,
                owners: owners
            };
            var rt = Listmap.create(listmapConfig);
            store.sharedFolders[id] = rt;
            rt.proxy.on('ready', function (info) {
                store.manager.addProxy(id, rt.proxy, info.leave);
                cb(rt, info.metadata);
            });
            if (store.driveEvents) {
                registerProxyEvents(rt.proxy, id);
            }
            return rt;
        };
        Store.loadSharedFolderAnon = function (clientId, data, cb) {
            loadSharedFolder(data.id, data.data, function () {
                cb();
            });
        };
        Store.addSharedFolder = function (clientId, data, cb) {
            Store.userObjectCommand(clientId, {
                cmd: 'addSharedFolder',
                data: data
            }, cb);
        };

        // Drive
        Store.userObjectCommand = function (clientId, cmdData, cb) {
            if (!cmdData || !cmdData.cmd) { return; }
            //var data = cmdData.data;
            var cb2 = function (data2) {
                //var paths = data.paths || [data.path] || [];
                //paths = paths.concat(data.newPath ? [data.newPath] : []);
                //paths.forEach(function (p) {
                    sendDriveEvent('DRIVE_CHANGE', {
                        path: ['drive', UserObject.FILES_DATA]
                        //path: ['drive'].concat(p)
                    }, clientId);
                //});
                onSync(function () {
                    cb(data2);
                });
            };
            store.manager.command(cmdData, cb2);
        };

        // Clients management
        var driveEventClients = [];
        var messengerEventClients = [];

        var dropChannel = function (chanId) {
            try {
                store.messenger.leavePad(chanId);
            } catch (e) { console.error(e); }
            try {
                store.cursor.leavePad(chanId);
            } catch (e) { console.error(e); }
            try {
                store.onlyoffice.leavePad(chanId);
            } catch (e) { console.error(e); }

            if (!Store.channels[chanId]) { return; }

            if (Store.channels[chanId].cpNf) {
                Store.channels[chanId].cpNf.stop();
            }

            delete Store.channels[chanId];
        };
        Store._removeClient = function (clientId) {
            var driveIdx = driveEventClients.indexOf(clientId);
            if (driveIdx !== -1) {
                driveEventClients.splice(driveIdx, 1);
            }
            var messengerIdx = messengerEventClients.indexOf(clientId);
            if (messengerIdx !== -1) {
                messengerEventClients.splice(messengerIdx, 1);
            }
            try {
                store.cursor.removeClient(clientId);
            } catch (e) { console.error(e); }
            try {
                store.onlyoffice.removeClient(clientId);
            } catch (e) { console.error(e); }
            try {
                store.mailbox.removeClient(clientId);
            } catch (e) { console.error(e); }
            Object.keys(store.modules).forEach(function (key) {
                try {
                    store.modules[key].removeClient(clientId);
                } catch (e) { console.error(e); }
            });

            Object.keys(Store.channels).forEach(function (chanId) {
                var chanIdx = Store.channels[chanId].clients.indexOf(clientId);
                if (chanIdx !== -1) {
                    Store.channels[chanId].clients.splice(chanIdx, 1);
                }
                if (Store.channels[chanId].clients.length === 0) {
                    dropChannel(chanId);
                }
            });
        };

        // Special events

        sendDriveEvent = function (q, data, sender) {
            driveEventClients.forEach(function (cId) {
                if (cId === sender) { return; }
                postMessage(cId, q, data);
            });
        };
        registerProxyEvents = function (proxy, fId) {
            proxy.on('change', [], function (o, n, p) {
                sendDriveEvent('DRIVE_CHANGE', {
                    id: fId,
                    old: o,
                    new: n,
                    path: p
                });
            });
            proxy.on('remove', [], function (o, p) {
                sendDriveEvent('DRIVE_REMOVE', {
                    id: fId,
                    old: o,
                    path: p
                });
            });
        };

        Store._subscribeToDrive = function (clientId) {
            if (driveEventClients.indexOf(clientId) === -1) {
                driveEventClients.push(clientId);
            }
            if (!store.driveEvents) {
                store.driveEvents = true;
                registerProxyEvents(store.proxy);
                Object.keys(store.manager.folders).forEach(function (fId) {
                    var proxy = store.manager.folders[fId].proxy;
                    registerProxyEvents(proxy, fId);
                });
            }
        };

        var sendMessengerEvent = function (q, data) {
            messengerEventClients.forEach(function (cId) {
                postMessage(cId, q, data);
            });
        };
        Store._subscribeToMessenger = function (clientId) {
            if (messengerEventClients.indexOf(clientId) === -1) {
                messengerEventClients.push(clientId);
            }
        };
        var loadMessenger = function () {
            if (AppConfig.availablePadTypes.indexOf('contacts') === -1) { return; }
            var messenger = store.messenger = Messenger.messenger(store, function () {
                broadcast([], "UPDATE_METADATA");
            });
            messenger.on('event', function (ev, data) {
                sendMessengerEvent('CHAT_EVENT', {
                    ev: ev,
                    data: data
                });
            });
        };

/*
        var loadProfile = function (waitFor) {
            store.profile = Profile.init({
                store: store,
                updateMetadata: function () {
                    broadcast([], "UPDATE_METADATA");
                },
                pinPads: function (data, cb) { Store.pinPads(null, data, cb); },
            }, waitFor, function (ev, data, clients) {
                clients.forEach(function (cId) {
                    postMessage(cId, 'PROFILE_EVENT', {
                        ev: ev,
                        data: data
                    });
                });
            });
        };
*/
        var loadCursor = function () {
            store.cursor = Cursor.init(store, function (ev, data, clients) {
                clients.forEach(function (cId) {
                    postMessage(cId, 'CURSOR_EVENT', {
                        ev: ev,
                        data: data
                    });
                });
            });
        };

        var loadOnlyOffice = function () {
            store.onlyoffice = OnlyOffice.init(store, function (ev, data, clients) {
                clients.forEach(function (cId) {
                    postMessage(cId, 'OO_EVENT', {
                        ev: ev,
                        data: data
                    });
                });
            });
        };

        var loadMailbox = function (waitFor) {
            if (!store.loggedIn || !store.proxy.edPublic) {
                return;
            }
            store.mailbox = Mailbox.init({
                store: store,
                updateMetadata: function () {
                    broadcast([], "UPDATE_METADATA");
                },
                pinPads: function (data, cb) { Store.pinPads(null, data, cb); },
            }, waitFor, function (ev, data, clients) {
                clients.forEach(function (cId) {
                    postMessage(cId, 'MAILBOX_EVENT', {
                        ev: ev,
                        data: data
                    });
                });
            });
        };

        var cleanFriendRequests = function () {
            try {
                if (!store.proxy.friends_pending) { return; }
                var twoDaysAgo = +new Date() - (2 * 24 * 3600 * 1000);
                Object.keys(store.proxy.friends_pending).forEach(function (curve) {
                    if (store.proxy.friends_pending[curve] < twoDaysAgo) {
                        delete store.proxy.friends_pending[curve];
                    }
                });
            } catch (e) {}
        };

        //////////////////////////////////////////////////////////////////
        /////////////////////// Init /////////////////////////////////////
        //////////////////////////////////////////////////////////////////

        var loadSharedFolders = function (waitFor) {
            store.sharedFolders = {};
            var shared = Util.find(store.proxy, ['drive', UserObject.SHARED_FOLDERS]) || {};
            // Check if any of our shared folder is expired or deleted by its owner.
            // If we don't check now, Listmap will create an empty proxy if it no longer exists on
            // the server.
            nThen(function (waitFor) {
                var edPublic = store.proxy.edPublic;
                var checkExpired = Object.keys(shared).filter(function (fId) {
                    var d = shared[fId];
                    return (Array.isArray(d.owners) && d.owners.length &&
                            (!edPublic || d.owners.indexOf(edPublic) === -1))
                            || (d.expire && d.expire < (+new Date()));
                }).map(function (fId) {
                    return shared[fId].channel;
                });
                Store.getDeletedPads(null, {list: checkExpired}, waitFor(function (chans) {
                    if (chans && chans.error) { return void console.error(chans.error); }
                    if (!Array.isArray(chans) || !chans.length) { return; }
                    var toDelete = [];
                    Object.keys(shared).forEach(function (fId) {
                        if (chans.indexOf(shared[fId].channel) !== -1
                            && toDelete.indexOf(fId) === -1) {
                            toDelete.push(fId);
                        }
                    });
                    toDelete.forEach(function (fId) {
                        var paths = store.userObject.findFile(Number(fId));
                        store.userObject.delete(paths, waitFor(), true);
                        delete shared[fId];
                    });
                }));
            }).nThen(function (waitFor) {
                Object.keys(shared).forEach(function (id) {
                    var sf = shared[id];
                    loadSharedFolder(id, sf, waitFor());
                });
            }).nThen(waitFor());
        };

        var onReady = function (clientId, returned, cb) {
            var proxy = store.proxy;
            var unpin = function (data, cb) {
                if (!store.loggedIn) { return void cb(); }
                Store.unpinPads(null, data, cb);
            };
            var pin = function (data, cb) {
                if (!store.loggedIn) { return void cb(); }
                Store.pinPads(null, data, cb);
            };
            if (!proxy.settings) { proxy.settings = {}; }
            var manager = store.manager = ProxyManager.create(proxy.drive, {
                edPublic: proxy.edPublic,
                pin: pin,
                unpin: unpin,
                loadSharedFolder: loadSharedFolder,
                settings: proxy.settings
            }, {
                outer: true,
                removeOwnedChannel: function (data, cb) { Store.removeOwnedChannel('', data, cb); },
                edPublic: store.proxy.edPublic,
                loggedIn: store.loggedIn,
                log: function (msg) {
                    // broadcast to all drive apps
                    sendDriveEvent("DRIVE_LOG", msg);
                }
            });
            var userObject = store.userObject = manager.user.userObject;
            nThen(function (waitFor) {
                postMessage(clientId, 'LOADING_DRIVE', {
                    state: 2
                });
                userObject.migrate(waitFor());
            }).nThen(function (waitFor) {
                Store.initAnonRpc(null, null, waitFor());
                Store.initRpc(null, null, waitFor());
            }).nThen(function (waitFor) {
                loadMailbox(waitFor);
                Migrate(proxy, waitFor(), function (version, progress) {
                    postMessage(clientId, 'LOADING_DRIVE', {
                        state: (2 + (version / 10)),
                        progress: progress
                    });
<<<<<<< HEAD
                });
=======
                }, store);
                Store.initAnonRpc(null, null, waitFor());
                Store.initRpc(null, null, waitFor());
>>>>>>> b7b64a7c
            }).nThen(function (waitFor) {
                postMessage(clientId, 'LOADING_DRIVE', {
                    state: 3
                });
                userObject.fixFiles();
                loadSharedFolders(waitFor);
                loadMessenger();
                loadCursor();
                loadOnlyOffice();
                loadUniversal(Profile, 'profile', waitFor);
                cleanFriendRequests();
            }).nThen(function () {
                var requestLogin = function () {
                    broadcast([], "REQUEST_LOGIN");
                };

                if (store.loggedIn) {
                    /*  This isn't truly secure, since anyone who can read the user's object can
                        set their local loginToken to match that in the object. However, it exposes
                        a UI that will work most of the time. */

                    // every user object should have a persistent, random number
                    if (typeof(proxy.loginToken) !== 'number') {
                        proxy[Constants.tokenKey] = Math.floor(Math.random()*Number.MAX_SAFE_INTEGER);
                    }
                    returned[Constants.tokenKey] = proxy[Constants.tokenKey];

                    if (store.data.localToken && store.data.localToken !== proxy[Constants.tokenKey]) {
                        // the local number doesn't match that in
                        // the user object, request that they reauthenticate.
                        return void requestLogin();
                    }
                }

                if (!proxy.settings || !proxy.settings.general ||
                        typeof(proxy.settings.general.allowUserFeedback) !== 'boolean') {
                    proxy.settings = proxy.settings || {};
                    proxy.settings.general = proxy.settings.general || {};
                    proxy.settings.general.allowUserFeedback = true;
                }
                returned.feedback = proxy.settings.general.allowUserFeedback;

                if (typeof(cb) === 'function') { cb(returned); }

                if (typeof(proxy.uid) !== 'string' || proxy.uid.length !== 32) {
                    // even anonymous users should have a persistent, unique-ish id
                    console.log('generating a persistent identifier');
                    proxy.uid = Hash.createChannelId();
                }

                // if the user is logged in, but does not have signing keys...
                if (store.loggedIn && (!Store.hasSigningKeys() ||
                    !Store.hasCurveKeys())) {
                    return void requestLogin();
                }

                proxy.on('change', [Constants.displayNameKey], function (o, n) {
                    if (typeof(n) !== "string") { return; }
                    broadcast([], "UPDATE_METADATA");
                });
                proxy.on('change', ['profile'], function () {
                    // Trigger userlist update when the avatar has changed
                    broadcast([], "UPDATE_METADATA");
                });
                proxy.on('change', ['friends'], function (o, n, p) {
                    // Trigger userlist update when the friendlist has changed
                    broadcast([], "UPDATE_METADATA");

                    if (!store.messenger) { return; }
                    if (o !== undefined) { return; }
                    var curvePublic = p.slice(-1)[0];
                    var friend = proxy.friends && proxy.friends[curvePublic];
                    store.messenger.onFriendAdded(friend);
                });
                proxy.on('remove', ['friends'], function (o, p) {
                    broadcast([], "UPDATE_METADATA");

                    if (!store.messenger) { return; }
                    var curvePublic = p[1];
                    if (!curvePublic) { return; }
                    if (p[2] !== 'channel') { return; }
                    store.messenger.onFriendRemoved(curvePublic, o);
                });
                proxy.on('change', ['friends_pending'], function () {
                    // Trigger userlist update when the friendlist has changed
                    broadcast([], "UPDATE_METADATA");
                });
                proxy.on('remove', ['friends_pending'], function () {
                    broadcast([], "UPDATE_METADATA");
                });
                proxy.on('change', ['settings'], function () {
                    broadcast([], "UPDATE_METADATA");
                });
                proxy.on('change', [Constants.tokenKey], function () {
                    broadcast([], "UPDATE_TOKEN", { token: proxy[Constants.tokenKey] });
                });
            });
        };

        var connect = function (clientId, data, cb) {
            var hash = data.userHash || data.anonHash || Hash.createRandomHash('drive');
            storeHash = hash;
            if (!hash) {
                return void cb({error: '[Store.init] Unable to find or create a drive hash. Aborting...'});
            }
            // No password for drive
            var secret = Hash.getSecrets('drive', hash);
            var listmapConfig = {
                data: {},
                websocketURL: NetConfig.getWebsocketURL(),
                channel: secret.channel,
                readOnly: false,
                validateKey: secret.keys.validateKey || undefined,
                crypto: Crypto.createEncryptor(secret.keys),
                userName: 'fs',
                logLevel: 1,
                ChainPad: ChainPad,
                classic: true,
            };
            var rt = window.rt = Listmap.create(listmapConfig);
            store.proxy = rt.proxy;
            store.loggedIn = typeof(data.userHash) !== "undefined";

            var returned = {};
            rt.proxy.on('create', function (info) {
                store.realtime = info.realtime;
                store.network = info.network;
                if (!data.userHash) {
                    returned.anonHash = Hash.getEditHashFromKeys(secret);
                }
            }).on('ready', function (info) {
                if (store.userObject) { return; } // the store is already ready, it is a reconnection
                store.driveMetadata = info.metadata;
                if (!rt.proxy.drive || typeof(rt.proxy.drive) !== 'object') { rt.proxy.drive = {}; }
                var drive = rt.proxy.drive;
                // Creating a new anon drive: import anon pads from localStorage
                if ((!drive[Constants.oldStorageKey] || !Array.isArray(drive[Constants.oldStorageKey]))
                    && !drive['filesData']) {
                    drive[Constants.oldStorageKey] = [];
                }
                postMessage(clientId, 'LOADING_DRIVE', { state: 1 });
                // Drive already exist: return the existing drive, don't load data from legacy store
                onReady(clientId, returned, cb);
            })
            .on('change', ['drive', 'migrate'], function () {
                var path = arguments[2];
                var value = arguments[1];
                if (path[0] === 'drive' && path[1] === "migrate" && value === 1) {
                    rt.network.disconnect();
                    rt.realtime.abort();
                    broadcast([], 'NETWORK_DISCONNECT');
                }
            });

            rt.proxy.on('disconnect', function () {
                broadcast([], 'NETWORK_DISCONNECT');
            });
            rt.proxy.on('reconnect', function (info) {
                broadcast([], 'NETWORK_RECONNECT', {myId: info.myId});
            });

            // Ping clients regularly to make sure one tab was not closed without sending a removeClient()
            // command. This allow us to avoid phantom viewers in pads.
            var PING_INTERVAL = 120000;
            var MAX_PING = 30000;
            var MAX_FAILED_PING = 2;

            setInterval(function () {
                var clients = [];
                Object.keys(Store.channels).forEach(function (chanId) {
                    var c = Store.channels[chanId].clients;
                    Array.prototype.push.apply(clients, c);
                });
                clients = Util.deduplicateString(clients);
                clients.forEach(function (cId) {
                    var nb = 0;
                    var ping = function () {
                        if (nb >= MAX_FAILED_PING) {
                            Store._removeClient(cId);
                            postMessage(cId, 'TIMEOUT');
                            console.error('TIMEOUT', cId);
                            return;
                        }
                        nb++;
                        var to = setTimeout(ping, MAX_PING);
                        postMessage(cId, 'PING', null, function (err) {
                            if (err) { console.error(err); }
                            clearTimeout(to);
                        });
                    };
                    ping();
                });
            }, PING_INTERVAL);
        };

        /**
         * Data:
         *   - userHash or anonHash
         * Todo in cb
         *   - LocalStore.setFSHash if needed
         *   - sessionStorage.User_Hash
         *   - stuff with tokenKey
         * Event to outer
         *   - requestLogin
         */
        var initialized = false;

        var whenReady = function (cb) {
            if (store.returned) { return void cb(); }
            setTimeout(function() {
                whenReady(cb);
            }, 100);
        };

        Store.init = function (clientId, data, _callback) {
            var callback = Util.once(_callback);
            if (initialized) {
                return void whenReady(function () {
                    callback({
                        state: 'ALREADY_INIT',
                        returned: store.returned
                    });
                });
            }
            initialized = true;
            postMessage = function (clientId, cmd, d, cb) {
                data.query(clientId, cmd, d, cb);
            };
            broadcast = function (excludes, cmd, d, cb) {
                data.broadcast(excludes, cmd, d, cb);
            };

            store.data = data;
            connect(clientId, data, function (ret) {
                if (Object.keys(store.proxy).length === 1) {
                    Feedback.send("FIRST_APP_USE", true);
                }
                if (ret && ret.error) {
                    initialized = false;
                } else {
                    store.returned = ret;
                }

                callback(ret);
            });
        };

        Store.disconnect = function () {
            if (!store.network) { return; }
            store.network.disconnect();
        };
        return Store;
    };

    return {
        create: create
    };
});<|MERGE_RESOLUTION|>--- conflicted
+++ resolved
@@ -1653,13 +1653,7 @@
                         state: (2 + (version / 10)),
                         progress: progress
                     });
-<<<<<<< HEAD
-                });
-=======
-                }, store);
-                Store.initAnonRpc(null, null, waitFor());
-                Store.initRpc(null, null, waitFor());
->>>>>>> b7b64a7c
+                });
             }).nThen(function (waitFor) {
                 postMessage(clientId, 'LOADING_DRIVE', {
                     state: 3
