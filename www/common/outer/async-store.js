define([
    'json.sortify',
    '/common/userObject.js',
    '/common/proxy-manager.js',
    '/common/migrate-user-object.js',
    '/common/common-hash.js',
    '/common/common-util.js',
    '/common/common-constants.js',
    '/common/common-feedback.js',
    '/common/common-realtime.js',
    '/common/common-messaging.js',
    '/common/common-messenger.js',
    '/common/outer/sharedfolder.js',
    '/common/outer/cursor.js',
    '/common/outer/onlyoffice.js',
    '/common/outer/mailbox.js',
    '/common/outer/profile.js',
    '/common/outer/team.js',
    '/common/outer/network-config.js',
    '/customize/application_config.js',

    '/bower_components/chainpad-crypto/crypto.js',
    '/bower_components/chainpad/chainpad.dist.js',
    '/bower_components/chainpad-netflux/chainpad-netflux.js',
    '/bower_components/chainpad-listmap/chainpad-listmap.js',
    '/bower_components/nthen/index.js',
    '/bower_components/saferphore/index.js',
], function (Sortify, UserObject, ProxyManager, Migrate, Hash, Util, Constants, Feedback,
             Realtime, Messaging, Messenger,
             SF, Cursor, OnlyOffice, Mailbox, Profile, Team, NetConfig, AppConfig,
             Crypto, ChainPad, CpNetflux, Listmap, nThen, Saferphore) {

    var create = function () {
        var Store = window.Cryptpad_Store = {};
        var postMessage = function () {};
        var broadcast = function () {};
        var sendDriveEvent = function () {};
        var registerProxyEvents = function () {};

        var storeHash, storeChannel;

        var store = window.CryptPad_AsyncStore = {
            modules: {}
        };

        var getStore = function (teamId) {
            if (!teamId) { return store; }
            try {
                var teams = store.modules['team'];
                var team = teams.getTeam(teamId);
                if (!team) {
                    console.error('Team not found', teamId);
                    return;
                }
                return team;
            } catch (e) {
                console.error(e);
                console.error('Team not found', teamId);
                return;
            }
        };

        var onSync = function (teamId, cb) {
            var s = getStore(teamId);
            if (!s) { return void cb({ error: 'ENOTFOUND' }); }
            nThen(function (waitFor) {
                Realtime.whenRealtimeSyncs(s.realtime, waitFor());
                if (s.sharedFolders) {
                    for (var k in s.sharedFolders) {
                        Realtime.whenRealtimeSyncs(s.sharedFolders[k].realtime, waitFor());
                    }
                }
            }).nThen(function () { cb(); });
        };

        // OKTEAM
        Store.get = function (clientId, data, cb) {
            var s = getStore(data.teamId);
            if (!s) { return void cb({ error: 'ENOTFOUND' }); }
            cb(Util.find(s.proxy, data.key));
        };
        Store.set = function (clientId, data, cb) {
            var s = getStore(data.teamId);
            if (!s) { return void cb({ error: 'ENOTFOUND' }); }
            var path = data.key.slice();
            var key = path.pop();
            var obj = Util.find(s.proxy, path);
            if (!obj || typeof(obj) !== "object") { return void cb({error: 'INVALID_PATH'}); }
            if (typeof data.value === "undefined") {
                delete obj[key];
            } else {
                obj[key] = data.value;
            }
            if (!data.teamId) {
            broadcast([clientId], "UPDATE_METADATA");
                if (Array.isArray(path) && path[0] === 'profile' && store.messenger) {
                    Messaging.updateMyData(store);
                }
            }
            onSync(data.teamId, cb);
        };

        Store.getSharedFolder = function (clientId, data, cb) {
            var s = getStore(data.teamId);
            var id = data.id;
            if (!s || !s.manager) { return void cb({ error: 'ENOTFOUND' }); }
            if (s.manager.folders[id]) {
                // If it is loaded, return the shared folder proxy
                return void cb(s.manager.folders[id].proxy);
            } else {
                // Otherwise, check if we know this shared folder
                var shared = Util.find(s.proxy, ['drive', UserObject.SHARED_FOLDERS]) || {};
                if (shared[id]) {
                    // If we know the shared folder, load it and return the proxy
                    return void Store.loadSharedFolder(data.teamId, id, shared[id], function () {
                        cb(s.manager.folders[id].proxy);
                    });
                }
            }
            cb({});
        };

        Store.restoreSharedFolder = function (clientId, data, cb) {
            if (!data.sfId || !data.drive) { return void cb({error:'EINVAL'}); }
            var s = getStore(data.teamId);
            if (s.sharedFolders[data.sfId]) {
                Object.keys(data.drive).forEach(function (k) {
                    s.sharedFolders[data.sfId].proxy[k] = data.drive[k];
                });
                Object.keys(s.sharedFolders[data.sfId].proxy).forEach(function (k) {
                    if (data.drive[k]) { return; }
                    delete s.sharedFolders[data.sfId].proxy[k];
                });
            }
            onSync(data.teamId, cb);
        };

        Store.hasSigningKeys = function () {
            if (!store.proxy) { return; }
            return typeof(store.proxy.edPrivate) === 'string' &&
                   typeof(store.proxy.edPublic) === 'string';
        };

        Store.hasCurveKeys = function () {
            if (!store.proxy) { return; }
            return typeof(store.proxy.curvePrivate) === 'string' &&
                   typeof(store.proxy.curvePublic) === 'string';
        };

        // XXX TODO Implement same behavior in team.js
        var getUserChannelList = function () {
            // start with your userHash...
            var userHash = storeHash;
            if (!userHash) { return null; }

            // No password for drive
            var secret = Hash.getSecrets('drive', userHash);
            var userChannel = secret.channel;
            if (!userChannel) { return null; }

            // Get the list of pads' channel ID in your drive
            // This list is filtered so that it doesn't include pad owned by other users
            // It now includes channels from shared folders
            var list = store.manager.getChannelsList('pin');

            // Get the avatar
            var profile = store.proxy.profile;
            if (profile) {
                var profileChan = profile.edit ? Hash.hrefToHexChannelId('/profile/#' + profile.edit, null) : null;
                if (profileChan) { list.push(profileChan); }
                var avatarChan = profile.avatar ? Hash.hrefToHexChannelId(profile.avatar, null) : null;
                if (avatarChan) { list.push(avatarChan); }
            }

            if (store.proxy.friends) {
                var fList = Messaging.getFriendChannelsList(store.proxy);
                list = list.concat(fList);
            }

            if (store.proxy.mailboxes) {
                var mList = Object.keys(store.proxy.mailboxes).map(function (m) {
                    return store.proxy.mailboxes[m].channel;
                });
                list = list.concat(mList);
            }

            list.push(userChannel);
            list.sort();

            return list;
        };

        // XXX TODO Implement same behavior in team.js
        var getExpirableChannelList = function () {
            return store.manager.getChannelsList('expirable');
        };

        // XXX TODO Implement same behavior in team.js
        var getCanonicalChannelList = function (expirable) {
            var list = expirable ? getExpirableChannelList() : getUserChannelList();
            return Util.deduplicateString(list).sort();
        };

        //////////////////////////////////////////////////////////////////
        /////////////////////// RPC //////////////////////////////////////
        //////////////////////////////////////////////////////////////////

        Store.pinPads = function (clientId, data, cb) {
            if (!store.rpc) { return void cb({error: 'RPC_NOT_READY'}); }
            if (typeof(cb) !== 'function') {
                console.error('expected a callback');
            }

            store.rpc.pin(data, function (e, hash) {
                if (e) { return void cb({error: e}); }
                cb({hash: hash});
            });
        };

        Store.unpinPads = function (clientId, data, cb) {
            if (!store.rpc) { return void cb({error: 'RPC_NOT_READY'}); }

            store.rpc.unpin(data, function (e, hash) {
                if (e) { return void cb({error: e}); }
                cb({hash: hash});
            });
        };

        var account = {};

        Store.getPinnedUsage = function (clientId, data, cb) {
            if (!store.rpc) { return void cb({error: 'RPC_NOT_READY'}); }

            store.rpc.getFileListSize(function (err, bytes) {
                if (typeof(bytes) === 'number') {
                    account.usage = bytes;
                }
                cb({bytes: bytes});
            });
        };

        // Update for all users from accounts and return current user limits
        Store.updatePinLimit = function (clientId, data, cb) {
            if (!store.rpc) { return void cb({error: 'RPC_NOT_READY'}); }
            store.rpc.updatePinLimits(function (e, limit, plan, note) {
                if (e) { return void cb({error: e}); }
                account.limit = limit;
                account.plan = plan;
                account.note = note;
                cb(account);
            });
        };
        // Get current user limits
        Store.getPinLimit = function (clientId, data, cb) {
            if (!store.rpc) { return void cb({error: 'RPC_NOT_READY'}); }

            var ALWAYS_REVALIDATE = true;
            if (ALWAYS_REVALIDATE || typeof(account.limit) !== 'number' ||
                typeof(account.plan) !== 'string' ||
                typeof(account.note) !== 'string') {
                return void store.rpc.getLimit(function (e, limit, plan, note) {
                    if (e) { return void cb({error: e}); }
                    account.limit = limit;
                    account.plan = plan;
                    account.note = note;
                    cb(account);
                });
            }
            cb(account);
        };

        // clearOwnedChannel is only used for private chat at the moment
        Store.clearOwnedChannel = function (clientId, data, cb) {
            if (!store.rpc) { return void cb({error: 'RPC_NOT_READY'}); }
            store.rpc.clearOwnedChannel(data, function (err) {
                cb({error:err});
            });
        };

        Store.removeOwnedChannel = function (clientId, data, cb) {
            // "data" used to be a string (channelID), now it can also be an object
            // data.force tells us we can safely remove the drive ID
            var channel = data;
            var force = false;
            var teamId;
            if (data && typeof(data) === "object") {
                channel = data.channel;
                force = data.force;
                teamId = data.teamId;
            }

            if (channel === storeChannel && !force) {
                return void cb({error: 'User drive removal blocked!'});
            }

            var s = getStore(teamId);
            if (!s) { return void cb({ error: 'ENOTFOUND' }); }
            if (!s.rpc) { return void cb({error: 'RPC_NOT_READY'}); }

            s.rpc.removeOwnedChannel(channel, function (err) {
                cb({error:err});
            });
        };

        var arePinsSynced = function (cb) {
            if (!store.rpc) { return void cb({error: 'RPC_NOT_READY'}); }

            var list = getCanonicalChannelList(false);
            var local = Hash.hashChannelList(list);
            store.rpc.getServerHash(function (e, hash) {
                if (e) { return void cb(e); }
                cb(null, hash === local);
            });
        };

        var resetPins = function (cb) {
            if (!store.rpc) { return void cb({error: 'RPC_NOT_READY'}); }

            var list = getCanonicalChannelList(false);
            store.rpc.reset(list, function (e, hash) {
                if (e) { return void cb(e); }
                cb(null, hash);
            });
        };

        Store.uploadComplete = function (clientId, data, cb) {
            var s = getStore(data.teamId);
            if (!s) { return void cb({ error: 'ENOTFOUND' }); }
            if (!s.rpc) { return void cb({error: 'RPC_NOT_READY'}); }
            if (data.owned) {
                // Owned file
                s.rpc.ownedUploadComplete(data.id, function (err, res) {
                    if (err) { return void cb({error:err}); }
                    cb(res);
                });
                return;
            }
            // Normal upload
            s.rpc.uploadComplete(data.id, function (err, res) {
                if (err) { return void cb({error:err}); }
                cb(res);
            });
        };

        Store.uploadStatus = function (clientId, data, cb) {
            var s = getStore(data.teamId);
            if (!s) { return void cb({ error: 'ENOTFOUND' }); }
            if (!s.rpc) { return void cb({error: 'RPC_NOT_READY'}); }
            s.rpc.uploadStatus(data.size, function (err, res) {
                if (err) { return void cb({error:err}); }
                cb(res);
            });
        };

        Store.uploadCancel = function (clientId, data, cb) {
            var s = getStore(data.teamId);
            if (!s) { return void cb({ error: 'ENOTFOUND' }); }
            if (!s.rpc) { return void cb({error: 'RPC_NOT_READY'}); }
            s.rpc.uploadCancel(data.size, function (err, res) {
                if (err) { return void cb({error:err}); }
                cb(res);
            });
        };

        Store.uploadChunk = function (clientId, data, cb) {
            var s = getStore(data.teamId);
            if (!s) { return void cb({ error: 'ENOTFOUND' }); }
            if (!s.rpc) { return void cb({error: 'RPC_NOT_READY'}); }
            s.rpc.send.unauthenticated('UPLOAD', data.chunk, function (e, msg) {
                cb({
                    error: e,
                    msg: msg
                });
            });
        };

        Store.writeLoginBlock = function (clientId, data, cb) {
            store.rpc.writeLoginBlock(data, function (e, res) {
                cb({
                    error: e,
                    data: res
                });
            });
        };

        Store.removeLoginBlock = function (clientId, data, cb) {
            store.rpc.removeLoginBlock(data, function (e, res) {
                cb({
                    error: e,
                    data: res
                });
            });
        };

        var initRpc = function (clientId, data, cb) {
            if (!store.loggedIn) { return cb(); }
            if (store.rpc) { return void cb(account); }
            require(['/common/pinpad.js'], function (Pinpad) {
                // XXX Teams: we wont' pass the team's proxy directly here because all the users
                // may not have access to the edPrivate key
                // Users without edPrivate should not be able to create a pinpad object
                Pinpad.create(store.network, store.proxy, function (e, call) {
                    if (e) { return void cb({error: e}); }

                    store.rpc = call;

                    Store.getPinLimit(null, null, function (obj) {
                        if (obj.error) { console.error(obj.error); }
                        account.limit = obj.limit;
                        account.plan = obj.plan;
                        account.note = obj.note;
                        cb(obj);
                    });
                });
            });
        };

        //////////////////////////////////////////////////////////////////
        ////////////////// ANON RPC //////////////////////////////////////
        //////////////////////////////////////////////////////////////////
        Store.anonRpcMsg = function (clientId, data, cb) {
            if (!store.anon_rpc) { return void cb({error: 'ANON_RPC_NOT_READY'}); }
            store.anon_rpc.send(data.msg, data.data, function (err, res) {
                if (err) { return void cb({error: err}); }
                cb(res);
            });
        };

        Store.getFileSize = function (clientId, data, cb) {
            if (!store.anon_rpc) { return void cb({error: 'ANON_RPC_NOT_READY'}); }

            var channelId = Hash.hrefToHexChannelId(data.href, data.password);
            store.anon_rpc.send("GET_FILE_SIZE", channelId, function (e, response) {
                if (e) { return void cb({error: e}); }
                if (response && response.length && typeof(response[0]) === 'number') {
                    return void cb({size: response[0]});
                } else {
                    cb({error: 'INVALID_RESPONSE'});
                }
            });
        };

        Store.isNewChannel = function (clientId, data, cb) {
            if (!store.anon_rpc) { return void cb({error: 'ANON_RPC_NOT_READY'}); }
            var channelId = Hash.hrefToHexChannelId(data.href, data.password);
            store.anon_rpc.send("IS_NEW_CHANNEL", channelId, function (e, response) {
                if (e) { return void cb({error: e}); }
                if (response && response.length && typeof(response[0]) === 'boolean') {
                    return void cb({
                        isNew: response[0]
                    });
                } else {
                    cb({error: 'INVALID_RESPONSE'});
                }
            });
        };

        Store.getMultipleFileSize = function (clientId, data, cb) {
            if (!store.anon_rpc) { return void cb({error: 'ANON_RPC_NOT_READY'}); }
            if (!Array.isArray(data.files)) {
                return void cb({error: 'INVALID_FILE_LIST'});
            }

            store.anon_rpc.send('GET_MULTIPLE_FILE_SIZE', data.files, function (e, res) {
                if (e) { return void cb({error: e}); }
                if (res && res.length && typeof(res[0]) === 'object') {
                    cb({size: res[0]});
                } else {
                    cb({error: 'UNEXPECTED_RESPONSE'});
                }
            });
        };

        Store.getDeletedPads = function (clientId, data, cb) {
            if (!store.anon_rpc) { return void cb({error: 'ANON_RPC_NOT_READY'}); }
            var list = (data && data.list) || getCanonicalChannelList(true);
            if (!Array.isArray(list)) {
                return void cb({error: 'INVALID_FILE_LIST'});
            }

            store.anon_rpc.send('GET_DELETED_PADS', list, function (e, res) {
                if (e) { return void cb({error: e}); }
                if (res && res.length && Array.isArray(res[0])) {
                    cb(res[0]);
                } else {
                    cb({error: 'UNEXPECTED_RESPONSE'});
                }
            });
        };

        var initAnonRpc = function (clientId, data, cb) {
            if (store.anon_rpc) { return void cb(); }
            require([
                '/common/rpc.js',
            ], function (Rpc) {
                Rpc.createAnonymous(store.network, function (e, call) {
                    if (e) { return void cb({error: e}); }
                    store.anon_rpc = call;
                    cb();
                });
            });
        };

        //////////////////////////////////////////////////////////////////
        /////////////////////// Store ////////////////////////////////////
        //////////////////////////////////////////////////////////////////

        // Get or create the user color for the cursor position
        var getRandomColor = function () {
            var getColor = function () {
                return Math.floor(Math.random() * 156) + 70;
            };
            return '#' + getColor().toString(16) +
                         getColor().toString(16) +
                         getColor().toString(16);
        };
        var getUserColor = function () {
            var color = Util.find(store.proxy, ['settings', 'general', 'cursor', 'color']);
            if (!color) {
                color = getRandomColor();
                Store.setAttribute(null, {
                    attr: ['general', 'cursor', 'color'],
                    value: color
                }, function () {});
            }
            return color;
        };

        // Get the metadata for sframe-common-outer
        Store.getMetadata = function (clientId, data, cb) {
            var disableThumbnails = Util.find(store.proxy, ['settings', 'general', 'disableThumbnails']);
            var metadata = {
                // "user" is shared with everybody via the userlist
                user: {
                    name: store.proxy[Constants.displayNameKey] || "",
                    uid: store.proxy.uid,
                    avatar: Util.find(store.proxy, ['profile', 'avatar']),
                    profile: Util.find(store.proxy, ['profile', 'view']),
                    color: getUserColor(),
                    notifications: Util.find(store.proxy, ['mailboxes', 'notifications', 'channel']),
                    curvePublic: store.proxy.curvePublic,
                },
                // "priv" is not shared with other users but is needed by the apps
                priv: {
                    clientId: clientId,
                    edPublic: store.proxy.edPublic,
                    friends: store.proxy.friends || {},
                    settings: store.proxy.settings,
                    thumbnails: disableThumbnails === false,
                    isDriveOwned: Boolean(Util.find(store, ['driveMetadata', 'owners'])),
                    support: Util.find(store.proxy, ['mailboxes', 'support', 'channel']),
                    pendingFriends: store.proxy.friends_pending || {},
                    supportPrivateKey: Util.find(store.proxy, ['mailboxes', 'supportadmin', 'keys', 'curvePrivate'])
                }
            };
            cb(JSON.parse(JSON.stringify(metadata)));
        };

        var makePad = function (href, roHref, title) {
            var now = +new Date();
            return {
                href: href,
                roHref: roHref,
                atime: now,
                ctime: now,
                title: title || UserObject.getDefaultName(Hash.parsePadUrl(href)),
            };
        };

        Store.addPad = function (clientId, data, cb) {
            if (!data.href && !data.roHref) { return void cb({error:'NO_HREF'}); }
            var secret;
            if (!data.roHref) {
                var parsed = Hash.parsePadUrl(data.href);
                if (parsed.hashData.type === "pad") {
                    secret = Hash.getSecrets(parsed.type, parsed.hash, data.password);
                    data.roHref = '/' + parsed.type + '/#' + Hash.getViewHashFromKeys(secret);
                }
            }
            var pad = makePad(data.href, data.roHref, data.title);
            if (data.owners) { pad.owners = data.owners; }
            if (data.expire) { pad.expire = data.expire; }
            if (data.password) { pad.password = data.password; }
            if (data.channel || secret) { pad.channel = data.channel || secret.channel; }

            var s = getStore(data.teamId);
            if (!s || !s.manager) { return void cb({ error: 'ENOTFOUND' }); }

            s.manager.addPad(data.path, pad, function (e) {
                if (e) { return void cb({error: e}); }
                var send = data.teamId ? s.sendEvent : sendDriveEvent;
                send('DRIVE_CHANGE', {
                    path: ['drive', UserObject.FILES_DATA]
                }, clientId);
                onSync(data.teamId, cb);
            });
        };

        var getOwnedPads = function () {
            var list = store.manager.getChannelsList('owned');
            if (store.proxy.todo) {
                // No password for todo
                list.push(Hash.hrefToHexChannelId('/todo/#' + store.proxy.todo, null));
            }
            if (store.proxy.profile && store.proxy.profile.edit) {
                // No password for profile
                list.push(Hash.hrefToHexChannelId('/profile/#' + store.proxy.profile.edit, null));
            }
            return list;
        };
        var removeOwnedPads = function (waitFor) {
            // Delete owned pads
            var ownedPads = getOwnedPads();
            var sem = Saferphore.create(10);
            ownedPads.forEach(function (c) {
                var w = waitFor();
                sem.take(function (give) {
                    Store.removeOwnedChannel(null, c, give(function (obj) {
                        if (obj && obj.error) { console.error(obj.error); }
                        w();
                    }));
                });
            });
        };

        Store.deleteAccount = function (clientId, data, cb) {
            var edPublic = store.proxy.edPublic;
            // No password for drive
            var secret = Hash.getSecrets('drive', storeHash);
            Store.anonRpcMsg(clientId, {
                msg: 'GET_METADATA',
                data: secret.channel
            }, function (data) {
                var metadata = data[0];
                // Owned drive
                if (metadata && metadata.owners && metadata.owners.length === 1 &&
                    metadata.owners.indexOf(edPublic) !== -1) {
                    nThen(function (waitFor) {
                        var token = Math.floor(Math.random()*Number.MAX_SAFE_INTEGER);
                        store.proxy[Constants.tokenKey] = token;
                        postMessage(clientId, "DELETE_ACCOUNT", token, waitFor());
                    }).nThen(function (waitFor) {
                        removeOwnedPads(waitFor);
                    }).nThen(function (waitFor) {
                        // Delete Pin Store
                        store.rpc.removePins(waitFor(function (err) {
                            if (err) { console.error(err); }
                        }));
                    }).nThen(function (waitFor) {
                        // Delete Drive
                        Store.removeOwnedChannel(clientId, {
                            channel: secret.channel,
                            force: true
                        }, waitFor());
                    }).nThen(function () {
                        store.network.disconnect();
                        cb({
                            state: true
                        });
                    });
                    return;
                }

                // Not owned drive
                var toSign = {
                    intent: 'Please delete my account.'
                };
                toSign.drive = secret.channel;
                toSign.edPublic = edPublic;
                var signKey = Crypto.Nacl.util.decodeBase64(store.proxy.edPrivate);
                var proof = Crypto.Nacl.sign.detached(Crypto.Nacl.util.decodeUTF8(Sortify(toSign)), signKey);

                var check = Crypto.Nacl.sign.detached.verify(Crypto.Nacl.util.decodeUTF8(Sortify(toSign)),
                    proof,
                    Crypto.Nacl.util.decodeBase64(edPublic));

                if (!check) { console.error('signed message failed verification'); }

                var proofTxt = Crypto.Nacl.util.encodeBase64(proof);
                cb({
                    proof: proofTxt,
                    toSign: JSON.parse(Sortify(toSign))
                });
            });
        };

        /**
         * add a "What is CryptPad?" pad in the drive
         * data
         *   - driveReadme
         *   - driveReadmeTitle
         */
        Store.createReadme = function (clientId, data, cb) {
            require(['/common/cryptget.js'], function (Crypt) {
                var hash = Hash.createRandomHash('pad');
                Crypt.put(hash, data.driveReadme, function (e) {
                    if (e) {
                        return void cb({ error: "Error while creating the default pad:"+ e});
                    }
                    var href = '/pad/#' + hash;
                    var channel = Hash.hrefToHexChannelId(href, null);
                    var fileData = {
                        href: href,
                        channel: channel,
                        title: data.driveReadmeTitle,
                    };
                    Store.addPad(clientId, fileData, cb);
                });
            });
        };


        /**
         * Merge the anonymous drive into the user drive at registration
         * data
         *   - anonHash
         */
        Store.migrateAnonDrive = function (clientId, data, cb) {
            require(['/common/mergeDrive.js'], function (Merge) {
                var hash = data.anonHash;
                Merge.anonDriveIntoUser(store, hash, cb);
            });
        };

        // Set the display name (username) in the proxy
        Store.setDisplayName = function (clientId, value, cb) {
            if (store.modules['profile']) {
                store.modules['profile'].setName(value);
            }
            store.proxy[Constants.displayNameKey] = value;
            broadcast([clientId], "UPDATE_METADATA");
            Messaging.updateMyData(store);
            onSync(cb);
        };

        // Reset the drive part of the userObject (from settings)
        Store.resetDrive = function (clientId, data, cb) {
            nThen(function (waitFor) {
                removeOwnedPads(waitFor);
            }).nThen(function () {
                store.proxy.drive = store.userObject.getStructure();
                sendDriveEvent('DRIVE_CHANGE', {
                    path: ['drive', 'filesData']
                }, clientId);
                onSync(cb);
            });
        };

        /**
         * Settings & pad attributes
         * data
         *   - href (String)
         *   - attr (Array)
         *   - value (String)
         */
        var getAllStores = function () {
            var stores = [store];
            var teamModule = store.modules['team'];
            if (teamModule) {
                var teams = teamModule.getTeams().map(function (id) {
                    return teamModule.getTeam(id);
                });
                Array.prototype.push.apply(stores, teams);
            }
            return stores;
        };
        Store.setPadAttribute = function (clientId, data, cb) {
            nThen(function (waitFor) {
                getAllStores().forEach(function (s) {
                    s.manager.setPadAttribute(data, waitFor(function () {
                        var send = s.id ? s.sendEvent : sendDriveEvent;
                        send('DRIVE_CHANGE', {
                            path: ['drive', UserObject.FILES_DATA]
                        }, clientId);
                        onSync(s.id, waitFor());
                    }));
                });
            }).nThen(cb); // cb when all managers are synced
        };
        Store.getPadAttribute = function (clientId, data, cb) {
            var res = {};
            nThen(function (waitFor) {
                getAllStores().forEach(function (s) {
                    s.manager.getPadAttribute(data, waitFor(function (err, val) {
                        if (err) { return; }
                        if (!res.value || res.atime < val.atime) {
                            res.atime = val.atime;
                            res.value = val.value;
                        }
                    }));
                });
            }).nThen(function () {
                cb(res.value);
            });
        };

        var getAttributeObject = function (attr) {
            if (typeof attr === "string") {
                console.error('DEPRECATED: use setAttribute with an array, not a string');
                return {
                    path: ['settings'],
                    obj: store.proxy.settings,
                    key: attr
                };
            }
            if (!Array.isArray(attr)) { return void console.error("Attribute must be string or array"); }
            if (attr.length === 0) { return void console.error("Attribute can't be empty"); }
            var obj = store.proxy.settings;
            attr.forEach(function (el, i) {
                if (i === attr.length-1) { return; }
                if (!obj[el]) {
                    obj[el] = {};
                }
                else if (typeof obj[el] !== "object") { return void console.error("Wrong attribute"); }
                obj = obj[el];
            });
            return {
                path: ['settings'].concat(attr),
                obj: obj,
                key: attr[attr.length-1]
            };
        };
        Store.setAttribute = function (clientId, data, cb) {
            try {
                var object = getAttributeObject(data.attr);
                object.obj[object.key] = data.value;
            } catch (e) { return void cb({error: e}); }
            onSync(function () {
                cb();
                broadcast([], "UPDATE_METADATA");
            });
        };
        Store.getAttribute = function (clientId, data, cb) {
            var object;
            try {
                object = getAttributeObject(data.attr);
            } catch (e) { return void cb({error: e}); }
            cb(object.obj[object.key]);
        };

        // Tags
        Store.listAllTags = function (clientId, data, cb) {
            var tags = {};
            getAllStores().forEach(function (s) {
                var l = s.manager.getTagsList();
                Object.keys(l).forEach(function (tag) {
                    tags[tag] = (tags[tag] || 0) + l[tag];
                });
            });
            cb(tags);
        };

        // Templates
        // Note: maybe we should get templates "per team" to avoid creating a document with a template
        // from a different team
        Store.getTemplates = function (clientId, data, cb) {
            // No templates in shared folders: we don't need the manager here
            var res = [];
            var channels = [];
            getAllStores().forEach(function (s) {
                var templateFiles = s.userObject.getFiles(['template']);
                templateFiles.forEach(function (f) {
                    var data = s.userObject.getFileData(f);
                    // Don't push duplicates
                    if (channels.indexOf(data.channel) !== -1) { return; }
                    channels.push(data.channel);
                    // Puhs a copy of the data
                    res.push(JSON.parse(JSON.stringify(data)));
                });
            });
            cb(res);
        };
        Store.incrementTemplateUse = function (clientId, href) {
            // No templates in shared folders: we don't need the manager here
            getAllStores().forEach(function (s) {
                s.userObject.getPadAttribute(href, 'used', function (err, data) {
                    // This is a not critical function, abort in case of error to make sure we won't
                    // create any issue with the user object or the async store
                    if (err) { return; }
                    var used = typeof data === "number" ? ++data : 1;
                    s.userObject.setPadAttribute(href, 'used', used);
                });
            });
        };

        // Pads
        Store.isOnlyInSharedFolder = function (clientId, channel, cb) {
            var res = false;

            // The main drive doesn't have an fId (folder ID)
            var isInMainDrive = function (obj) { return !obj.fId; };

            // A pad is only in a shared folder if it is in one of our managers
            // AND if if it not in any "main" drive
            getAllStores().some(function (s) {
                var _res = s.manager.findChannel(channel);

                // Not in this manager: go the the next one
                if (!_res.length) { return; }

                // if the pad is in the main drive, cb(false)
                if (_res.some(isInMainDrive)) {
                    res = false;
                    return true;
                }

                // Otherwise the pad is only in a shared folder in this manager:
                // set the result to true and check the next manager
                res = true;
            });

            return cb (res);
        };
        Store.moveToTrash = function (clientId, data, cb) {
            var href = Hash.getRelativeHref(data.href);
            nThen(function (waitFor) {
                getAllStores().forEach(function (s) {
                    var deleted = s.userObject.forget(href);
                    if (!deleted) { return; }
                    var send = s.id ? s.sendEvent : sendDriveEvent;
                    send('DRIVE_CHANGE', {
                        path: ['drive', UserObject.FILES_DATA]
                    }, clientId);
                    onSync(s.id, waitFor());
                });
            }).nThen(cb);
        };
        // XXX Teams. encrypted href...
        Store.setPadTitle = function (clientId, data, cb) {
            var title = data.title;
            var href = data.href;
            var channel = data.channel;
            var p = Hash.parsePadUrl(href);
            var h = p.hashData;

            if (title.trim() === "") { title = UserObject.getDefaultName(p); }

            if (AppConfig.disableAnonymousStore && !store.loggedIn) { return void cb(); }
            if (p.type === "debug") { return void cb(); }

            var channelData = Store.channels && Store.channels[channel];

            var owners;
            if (channelData && channelData.wc && channel === channelData.wc.id) {
                owners = channelData.data.owners || undefined;
            }
            if (data.owners) {
                owners = data.owners;
            }

            var expire;
            if (channelData && channelData.wc && channel === channelData.wc.id) {
                expire = +channelData.data.expire || undefined;
            }
            if (data.expire) {
                expire = data.expire;
            }

            // Check if the pad is stored in any managers.
            // If it is stored, update its data, otherwise ask the user where to store it
            var allData = [];
            var sendTo = [];
            getAllStores().forEach(function (s) {
                var res = s.manager.findChannel(channel);
                if (res.length) {
                    sendTo.push(s.id);
                }
                Array.prototype.push.apply(allData, res);
            });
            var contains = allData.length !== 0;
            allData.forEach(function (obj) {
                var pad = obj.data;
                pad.atime = +new Date();
                pad.title = title;
                if (owners || h.type !== "file") {
                    // OWNED_FILES
                    // Never remove owner for files
                    pad.owners = owners;
                }
                pad.expire = expire;
                if (h.mode === 'view') { return; }

                // If we only have rohref, it means we have a stronger href
                if (!pad.href) {
                    // If we have a stronger url, remove the possible weaker from the trash.
                    // If all of the weaker ones were in the trash, add the stronger to ROOT
                    obj.userObject.restoreHref(href);
                }
                pad.href = href;
            });

            // Add the pad if it does not exist in our drive
            if (!contains) {
                var autoStore = Util.find(store.proxy, ['settings', 'general', 'autostore']);
                // XXX owned by one of our teams?
                var ownedByMe = Array.isArray(owners) && owners.indexOf(store.proxy.edPublic) !== -1;
                if (autoStore !== 1 && !data.forceSave && !data.path && !ownedByMe) {
                    // send event to inner to display the corner popup
                    postMessage(clientId, "AUTOSTORE_DISPLAY_POPUP", {
                        autoStore: autoStore
                    });
                    return void cb();
                } else {
                    var roHref;
                    if (h.mode === "view") {
                        roHref = href;
                        href = undefined;
                    }
                    Store.addPad(clientId, {
                        teamId: data.teamId,
                        href: href,
                        roHref: roHref,
                        channel: channel,
                        title: title,
                        owners: owners,
                        expire: expire,
                        password: data.password,
                        path: data.path
                    }, cb);
                    // Let inner know that dropped files shouldn't trigger the popup
                    postMessage(clientId, "AUTOSTORE_DISPLAY_POPUP", {
                        stored: true
                    });
                    return;
                }
            }

            sendTo.forEach(function (teamId) {
                var send = teamId ? getStore(teamId).sendEvent : sendDriveEvent;
                send('DRIVE_CHANGE', {
                    path: ['drive', UserObject.FILES_DATA]
                }, clientId);
            });
            // Let inner know that dropped files shouldn't trigger the popup
            postMessage(clientId, "AUTOSTORE_DISPLAY_POPUP", {
                stored: true
            });
            nThen(function (waitFor) {
                sendTo.forEach(function (teamId) {
                    onSync(teamId, waitFor());
                });
            }).nThen(cb);
        };

        // Filepicker app

        // Get a map of file data corresponding to the given filters.
        // The keys used in the map represent the ID of the "files"
        // TODO maybe we shouldn't mix results from teams and from the user?
        Store.getSecureFilesList = function (clientId, query, cb) {
            var list = {};
            var types = query.types;
            var where = query.where;
            var filter = query.filter || {};
            var isFiltered = function (type, data) {
                var filtered;
                var fType = filter.fileType || [];
                if (type === 'file' && fType.length) {
                    if (!data.fileType) { return true; }
                    filtered = !fType.some(function (t) {
                        return data.fileType.indexOf(t) === 0;
                    });
                }
                return filtered;
            };
            var channels = [];
            getAllStores().forEach(function (s) {
                s.manager.getSecureFilesList(where).forEach(function (obj) {
                    var data = obj.data;
                    if (channels.indexOf(data.channel) !== -1) { return; }
                    var id = obj.id;
                    var parsed = Hash.parsePadUrl(data.href || data.roHref);
                    if ((!types || types.length === 0 || types.indexOf(parsed.type) !== -1) &&
                        !isFiltered(parsed.type, data)) {
                        list[id] = data;
                    }
                });
            });
            cb(list);
        };
        // Get the first pad we can find in any of our managers and return its file data
        Store.getPadData = function (clientId, id, cb) {
            var res = {};
            getAllStores().some(function (s) {
                var d = s.userObject.getFileData(id);
                if (!d.roHref && !d.href) { return; }
                res = d;
                return true;
            });
            cb(res);
        };


        // Messaging (manage friends from the userlist)
        Store.answerFriendRequest = function (clientId, obj, cb) {
            var value = obj.value;
            var data = obj.data;
            if (data.type !== 'notifications') { return void cb ({error: 'EINVAL'}); }
            var hash = data.content.hash;
            var msg = data.content.msg;

            var dismiss = function (cb) {
                cb = cb || function () {};
                store.mailbox.dismiss({
                    hash: hash,
                    type: 'notifications'
                }, cb);
            };

            // If we accept the request, add the friend to the list
            if (value) {
                Messaging.acceptFriendRequest(store, msg.content, function (obj) {
                    if (obj && obj.error) { return void cb(obj); }
                    Messaging.addToFriendList({
                        proxy: store.proxy,
                        realtime: store.realtime,
                        pinPads: function (data, cb) { Store.pinPads(null, data, cb); },
                    }, msg.content, function (err) {
                        if (store.messenger) {
                            store.messenger.onFriendAdded(msg.content);
                        }
                        broadcast([], "UPDATE_METADATA");
                        if (err) { return void cb({error: err}); }
                        dismiss(cb);
                    });
                });
                return;
            }
            // Otherwise, just remove the notification
            store.mailbox.sendTo('DECLINE_FRIEND_REQUEST', {
                displayName: store.proxy['cryptpad.username']
            }, {
                channel: msg.content.notifications,
                curvePublic: msg.content.curvePublic
            }, function (obj) {
                broadcast([], "UPDATE_METADATA");
                cb(obj);
            });
            dismiss();
        };
        Store.sendFriendRequest = function (clientId, data, cb) {
            var friend = Messaging.getFriend(store.proxy, data.curvePublic);
            if (friend) { return void cb({error: 'ALREADY_FRIEND'}); }
            if (!data.notifications || !data.curvePublic) { return void cb({error: 'INVALID_USER'}); }

            store.proxy.friends_pending = store.proxy.friends_pending || {};

            var twoDaysAgo = +new Date() - (2 * 24 * 3600 * 1000);
            if (store.proxy.friends_pending[data.curvePublic] &&
                    store.proxy.friends_pending[data.curvePublic] > twoDaysAgo) {
                return void cb({error: 'TIMEOUT'});
            }

            store.proxy.friends_pending[data.curvePublic] = +new Date();
            broadcast([], "UPDATE_METADATA");

            var myData = Messaging.createData(store.proxy);
            store.mailbox.sendTo('FRIEND_REQUEST', myData, {
                channel: data.notifications,
                curvePublic: data.curvePublic
            }, function (obj) {
                cb(obj);
            });
        };

        // Get hashes for the share button
        // If we can find a stronger hash
        Store.getStrongerHash = function (clientId, data, cb) {
            var found = getAllStores().some(function (s) {
                var allPads = Util.find(s.proxy, ['drive', 'filesData']) || {};

                // If we have a stronger version in drive, add it and add a redirect button
                var stronger = Hash.findStronger(data.href, data.channel, allPads);
                if (stronger) {
                    var parsed2 = Hash.parsePadUrl(stronger.href);
                    cb(parsed2.hash);
                    return true;
                }
            });
            if (!found) {
                cb();
            }
        };

        // Universal
        Store.universal = {
            execCommand: function (clientId, obj, cb) {
                var type = obj.type;
                var data = obj.data;
                if (store.modules[type]) {
                    store.modules[type].execCommand(clientId, data, cb);
                } else {
                    return void cb({error: type + ' is disabled'});
                }
            }
        };
        var loadUniversal = function (Module, type, waitFor) {
            if (store.modules[type]) { return; }
            store.modules[type] = Module.init({
                store: store,
                updateMetadata: function () {
                    broadcast([], "UPDATE_METADATA");
                },
                pinPads: function (data, cb) { Store.pinPads(null, data, cb); },
            }, waitFor, function (ev, data, clients) {
                clients.forEach(function (cId) {
                    postMessage(cId, 'UNIVERSAL_EVENT', {
                        type: type,
                        data: {
                            ev: ev,
                            data: data
                        }
                    });
                });
            });
        };

        // Messenger
        Store.messenger = {
            execCommand: function (clientId, data, cb) {
                if (!store.messenger) { return void cb({error: 'Messenger is disabled'}); }
                store.messenger.execCommand(data, cb);
            }
        };

        // OnlyOffice
        Store.onlyoffice = {
            execCommand: function (clientId, data, cb) {
                if (!store.onlyoffice) { return void cb({error: 'OnlyOffice is disabled'}); }
                store.onlyoffice.execCommand(clientId, data, cb);
            }
        };

        // Cursor
        Store.cursor = {
            execCommand: function (clientId, data, cb) {
                if (!store.cursor) { return void cb ({error: 'Cursor channel is disabled'}); }
                store.cursor.execCommand(clientId, data, cb);
            }
        };

        // Mailbox
        Store.mailbox = {
            execCommand: function (clientId, data, cb) {
                if (!store.loggedIn) { return void cb(); }
                if (!store.mailbox) { return void cb ({error: 'Mailbox is disabled'}); }
                store.mailbox.execCommand(clientId, data, cb);
            }
        };

        // Admin
        Store.adminRpc = function (clientId, data, cb) {
            store.rpc.adminRpc(data, function (err, res) {
                if (err) { return void cb({error: err}); }
                cb(res);
            });
        };
        Store.addAdminMailbox = function (clientId, data, cb) {
            var priv = data;
            var pub = Hash.getBoxPublicFromSecret(priv);
            if (!priv || !pub) { return void cb({error: 'EINVAL'}); }
            var channel = Hash.getChannelIdFromKey(pub);
            var mailboxes = store.proxy.mailboxes = store.proxy.mailboxes || {};
            var box = mailboxes.supportadmin = {
                channel: channel,
                viewed: [],
                lastKnownHash: '',
                keys: {
                    curvePublic: pub,
                    curvePrivate: priv
                }
            };
            Store.pinPads(null, [channel], function () {});
            store.mailbox.open('supportadmin', box, function () {
                console.log('ready');
            });
            onSync(cb);
        };

        //////////////////////////////////////////////////////////////////
        /////////////////////// PAD //////////////////////////////////////
        //////////////////////////////////////////////////////////////////

        var channels = Store.channels = store.channels = {};

        Store.joinPad = function (clientId, data) {
            var isNew = typeof channels[data.channel] === "undefined";
            var channel = channels[data.channel] = channels[data.channel] || {
                queue: [],
                data: {},
                clients: [],
                bcast: function (cmd, data, notMe) {
                    channel.clients.forEach(function (cId) {
                        if (cId === notMe) { return; }
                        postMessage(cId, cmd, data);
                    });
                },
                history: [],
                pushHistory: function (msg, isCp) {
                    if (isCp) {
                        // the current message is a checkpoint.
                        // push it to your worker's history, prepending it with cp|
                        // cp| and anything else related to checkpoints has already
                        // been stripped by chainpad-netflux-worker or within async store
                        // when the message was outgoing.
                        channel.history.push('cp|' + msg);
                        // since the latest message is a checkpoint, we are able to drop
                        // some of the older history, but we can't rely on checkpoints being
                        // correct, as they might be checkpoints from different forks
                        var i;
                        for (i = channel.history.length - 101; i > 0; i--) {
                            if (/^cp\|/.test(channel.history[i])) { break; }
                        }
                        channel.history = channel.history.slice(Math.max(i, 0));
                        return;
                    }
                    channel.history.push(msg);
                }
            };
            if (channel.clients.indexOf(clientId) === -1) {
                channel.clients.push(clientId);
            }

            if (!isNew && channel.wc) {
                postMessage(clientId, "PAD_CONNECT", {
                    myID: channel.wc.myID,
                    id: channel.wc.id,
                    members: channel.wc.members
                });
                channel.wc.members.forEach(function (m) {
                    postMessage(clientId, "PAD_JOIN", m);
                });
                channel.history.forEach(function (msg) {
                    postMessage(clientId, "PAD_MESSAGE", {
                        msg: CpNetflux.removeCp(msg),
                        user: channel.wc.myID,
                        validateKey: channel.data.validateKey
                    });
                });
                postMessage(clientId, "PAD_READY");

                return;
            }
            var conf = {
                onReady: function (pad) {
                    var padData = pad.metadata || {};
                    channel.data = padData;
                    if (padData && padData.validateKey && store.messenger) {
                        store.messenger.storeValidateKey(data.channel, padData.validateKey);
                    }
                    postMessage(clientId, "PAD_READY");
                },
                onMessage: function (m, user, validateKey, isCp) {
                    channel.pushHistory(m, isCp);
                    channel.bcast("PAD_MESSAGE", {
                        user: user,
                        msg: m,
                        validateKey: validateKey
                    });
                },
                onJoin: function (m) {
                    channel.bcast("PAD_JOIN", m);
                },
                onLeave: function (m) {
                    channel.bcast("PAD_LEAVE", m);
                },
                onError: function (err) {
                    channel.bcast("PAD_ERROR", err);
                    delete channels[data.channel];
                },
                onChannelError: function (err) {
                    channel.bcast("PAD_ERROR", err);
                    delete channels[data.channel];
                },
                onConnectionChange: function (info) {
                    if (!info.state) {
                        channel.bcast("PAD_DISCONNECT");
                    }
                },
                onMetadataUpdate: function (metadata) {
                    channel.data = metadata || {};
<<<<<<< HEAD
                    getAllStores().forEach(function (s) {
                        var allData = s.manager.findChannel(data.channel);
                        allData.forEach(function (obj) {
                            obj.data.owners = metadata.owners;
                            if (metadata.expire) {
                                obj.data.expire = +metadata.expire;
                            }
                        });
=======
                    var allData = store.manager.findChannel(data.channel);
                    allData.forEach(function (obj) {
                        obj.data.owners = metadata.owners;
                        obj.data.atime = +new Date();
                        if (metadata.expire) {
                            obj.data.expire = +metadata.expire;
                        }
>>>>>>> d993827c
                    });
                    channel.bcast("PAD_METADATA", metadata);
                    sendDriveEvent('DRIVE_CHANGE', {
                        path: ['drive', UserObject.FILES_DATA]
                    });
                },
                crypto: {
                    // The encryption and decryption is done in the outer window.
                    // This async-store only deals with already encrypted messages.
                    encrypt: function (m) { return m; },
                    decrypt: function (m) { return m; }
                },
                noChainPad: true,
                channel: data.channel,
                metadata: data.metadata,
                network: store.network,
                //readOnly: data.readOnly,
                onConnect: function (wc, sendMessage) {
                    channel.sendMessage = function (msg, cId, cb) {
                        // Send to server
                        sendMessage(msg, function () {
                            // Broadcast to other tabs
                            channel.pushHistory(CpNetflux.removeCp(msg), /^cp\|/.test(msg));
                            channel.bcast("PAD_MESSAGE", {
                                user: wc.myID,
                                msg: CpNetflux.removeCp(msg),
                                validateKey: channel.data.validateKey
                            }, cId);
                            cb();
                        });
                    };
                    channel.wc = wc;
                    channel.queue.forEach(function (data) {
                        channel.sendMessage(data.message, clientId);
                    });
                    channel.queue = [];
                    channel.bcast("PAD_CONNECT", {
                        myID: wc.myID,
                        id: wc.id,
                        members: wc.members
                    });
                }
            };
            channel.cpNf = CpNetflux.start(conf);
        };
        Store.leavePad = function (clientId, data, cb) {
            var channel = channels[data.channel];
            if (!channel || !channel.cpNf) { return void cb ({error: 'EINVAL'}); }
            channel.cpNf.stop();
            delete channels[data.channel];
            cb();
        };
        Store.sendPadMsg = function (clientId, data, cb) {
            var msg = data.msg;
            var channel = channels[data.channel];
            if (!channel) {
                return; }
            if (!channel.wc) {
                channel.queue.push(msg);
                return void cb();
            }
            channel.sendMessage(msg, clientId, cb);
        };

        // requestPadAccess is used to check if we have a way to contact the owner
        // of the pad AND to send the request if we want
        // data.send === false ==> check if we can contact them
        // data.send === true  ==> send the request
        Store.requestPadAccess = function (clientId, data, cb) {
            var owner = data.owner;
            var owners = data.owners;

            // If the owner was not is the pad metadata, check if it is a friend.
            // We'll contact the first owner for whom we know the mailbox
            if (!owner && Array.isArray(owners)) {
                var friends = store.proxy.friends || {};
                // If we have friends, check if an owner is one of them (with a mailbox)
                if (Object.keys(friends).filter(function (curve) { return curve !== 'me'; }).length) {
                    owners.some(function (edPublic) {
                        return Object.keys(friends).some(function (curve) {
                            if (curve === "me") { return; }
                            if (edPublic === friends[curve].edPublic &&
                                friends[curve].notifications) {
                                owner = friends[curve];
                                return true;
                            }
                        });
                    });
                }
            }

            // If send is true, send the request to the owner.
            if (owner) {
                if (data.send) {
                    var myData = Messaging.createData(store.proxy);
                    delete myData.channel;
                    store.mailbox.sendTo('REQUEST_PAD_ACCESS', {
                        channel: data.channel,
                        user: myData
                    }, {
                        channel: owner.notifications,
                        curvePublic: owner.curvePublic
                    }, function () {
                        cb({state: true});
                    });
                    return;
                }
                return void cb({state: true});
            }
            cb({state: false});
        };
        Store.givePadAccess = function (clientId, data, cb) {
            var edPublic = store.proxy.edPublic;
            var channel = data.channel;
            var res = store.manager.findChannel(channel);

            if (!data.user || !data.user.notifications || !data.user.curvePublic) {
                return void cb({error: 'EINVAL'});
            }

            var href, title;

            // XXX TEAMOWNER
            if (!res.some(function (obj) {
                if (obj.data &&
                    Array.isArray(obj.data.owners) && obj.data.owners.indexOf(edPublic) !== -1 &&
                    obj.data.href) {
                        href = obj.data.href;
                        title = obj.data.title;
                        return true;
                }
            })) { return void cb({error: 'ENOTFOUND'}); }

            var myData = Messaging.createData(store.proxy);
            delete myData.channel;
            store.mailbox.sendTo("GIVE_PAD_ACCESS", {
                channel: channel,
                href: href,
                title: title,
                user: myData
            }, {
                channel: data.user.notifications,
                curvePublic: data.user.curvePublic
            });
            cb();
        };

        // Fetch the latest version of the metadata on the server and return it.
        // If the pad is stored in our drive, update the local values of "owners" and "expire"
        Store.getPadMetadata = function (clientId, data, cb) {
            if (!data.channel) { return void cb({ error: 'ENOTFOUND'}); }
            store.anon_rpc.send('GET_METADATA', data.channel, function (err, obj) {
                if (err) { return void cb({error: err}); }
                var metadata = (obj && obj[0]) || {};
                cb(metadata);

                // Update owners and expire time in the drive
                var allData = store.manager.findChannel(data.channel);
                allData.forEach(function (obj) {
                    obj.data.atime = +new Date();
                    obj.data.owners = metadata.owners;
                    if (metadata.expire) {
                        obj.data.expire = +metadata.expire;
                    }
                });
                sendDriveEvent('DRIVE_CHANGE', {
                    path: ['drive', UserObject.FILES_DATA]
                });
            });
        };
        Store.setPadMetadata = function (clientId, data, cb) {
            if (!data.channel) { return void cb({ error: 'ENOTFOUND'}); }
            if (!data.command) { return void cb({ error: 'EINVAL' }); }
            // XXX TEAMOWNER
            // If owned by a team, we should use the team rpc here
            // We'll need common-ui-elements to tell us the "owners" value or we can
            // call getPadMetadata first
            store.rpc.setMetadata(data, function (err, res) {
                if (err) { return void cb({ error: err }); }
                if (!Array.isArray(res) || !res.length) { return void cb({}); }
                cb(res[0]);
            });
        };

        // GET_FULL_HISTORY from sframe-common-outer
        Store.getFullHistory = function (clientId, data, cb) {
            var network = store.network;
            var hkn = network.historyKeeper;
            //var crypto = Crypto.createEncryptor(data.keys);
            // Get the history messages and send them to the iframe
            var parse = function (msg) {
                try {
                    return JSON.parse(msg);
                } catch (e) {
                    return null;
                }
            };
            var msgs = [];
            var completed = false;
            var onMsg = function (msg) {
                if (completed) { return; }
                var parsed = parse(msg);
                if (parsed[0] === 'FULL_HISTORY_END') {
                    cb(msgs);
                    completed = true;
                    return;
                }
                if (parsed[0] !== 'FULL_HISTORY') { return; }
                if (parsed[1] && parsed[1].validateKey) { // First message
                    return;
                }
                if (parsed[1][3] !== data.channel) { return; }
                msg = parsed[1][4];
                if (msg) {
                    msg = msg.replace(/cp\|(([A-Za-z0-9+\/=]+)\|)?/, '');
                    //var decryptedMsg = crypto.decrypt(msg, true);
                    msgs.push(msg);
                }
            };
            network.on('message', onMsg);
            network.sendto(hkn, JSON.stringify(['GET_FULL_HISTORY', data.channel, data.validateKey]));
        };

        Store.getHistoryRange = function (clientId, data, cb) {
            var network = store.network;
            var hkn = network.historyKeeper;
            var parse = function (msg) {
                try {
                    return JSON.parse(msg);
                } catch (e) {
                    return null;
                }
            };
            var msgs = [];
            var first = true;
            var fullHistory = false;
            var completed = false;
            var lastKnownHash;
            var txid = Util.uid();

            var onMsg = function (msg) {
                if (completed) { return; }
                var parsed = parse(msg);
                if (parsed[1] !== txid) { console.log('bad txid'); return; }
                if (parsed[0] === 'HISTORY_RANGE_END') {
                    cb({
                        messages: msgs,
                        isFull: fullHistory,
                        lastKnownHash: lastKnownHash
                    });
                    completed = true;
                    return;
                }
                if (parsed[0] !== 'HISTORY_RANGE') { return; }
                if (parsed[2] && parsed[1].validateKey) { // Metadata
                    return;
                }
                if (parsed[2][3] !== data.channel) { return; }
                msg = parsed[2][4];
                if (msg) {
                    if (first) {
                        // If the first message if not a checkpoint, it means it is the first
                        // message of the pad, so we have the full history!
                        if (!/^cp\|/.test(msg)) { fullHistory = true; }
                        lastKnownHash = msg.slice(0,64);
                        first = false;
                    }
                    msg = msg.replace(/cp\|(([A-Za-z0-9+\/=]+)\|)?/, '');
                    msgs.push(msg);
                }
            };

            network.on('message', onMsg);
            network.sendto(hkn, JSON.stringify(['GET_HISTORY_RANGE', data.channel, {
                from: data.lastKnownHash,
                cpCount: 2,
                txid: txid
            }]));
        };

        // SHARED FOLDERS
        var addSharedFolderHandler = function () {
            store.sharedFolders = {};
            store.handleSharedFolder = function (id, rt) {
                store.sharedFolders[id] = rt;
                if (store.driveEvents) {
                    registerProxyEvents(rt.proxy, id);
                }
            };
        };
        Store.loadSharedFolder = function (teamId, id, data, cb) {
            var s = getStore(teamId);
            if (!s) { return void cb({ error: 'ENOTFOUND' }); }
            var rt = SF.load({
                network: store.network,
                store: s
            }, id, data, cb);
            return rt;
        };
        var loadSharedFolder = function (id, data, cb) {
            Store.loadSharedFolder(null, id, data, cb);
        };
        Store.loadSharedFolderAnon = function (clientId, data, cb) {
            Store.loadSharedFolder(null, data.id, data.data, cb);
        };
        Store.addSharedFolder = function (clientId, data, cb) {
            var s = getStore(data.teamId);
            s.manager.addSharedFolder(data, function (id) {
                var send = data.teamId ? s.sendEvent : sendDriveEvent;
                send('DRIVE_CHANGE', {
                    path: ['drive', UserObject.FILES_DATA]
                }, clientId);
                cb(id);
            });
        };

        // Drive
        Store.userObjectCommand = function (clientId, cmdData, cb) {
            if (!cmdData || !cmdData.cmd) { return; }
            //var data = cmdData.data;
            var s = getStore(cmdData.teamId);
            var cb2 = function (data2) {
                var send = cmdData.teamId ? s.sendEvent : sendDriveEvent;
                send('DRIVE_CHANGE', {
                    path: ['drive', UserObject.FILES_DATA]
                }, clientId);
                onSync(cmdData.teamId, function () {
                    cb(data2);
                });
            };
            s.manager.command(cmdData, cb2);
        };

        // Clients management
        var driveEventClients = [];
        var messengerEventClients = [];

        var dropChannel = function (chanId) {
            try {
                store.messenger.leavePad(chanId);
            } catch (e) { console.error(e); }
            try {
                store.cursor.leavePad(chanId);
            } catch (e) { console.error(e); }
            try {
                store.onlyoffice.leavePad(chanId);
            } catch (e) { console.error(e); }

            if (!Store.channels[chanId]) { return; }

            if (Store.channels[chanId].cpNf) {
                Store.channels[chanId].cpNf.stop();
            }

            delete Store.channels[chanId];
        };
        Store._removeClient = function (clientId) {
            var driveIdx = driveEventClients.indexOf(clientId);
            if (driveIdx !== -1) {
                driveEventClients.splice(driveIdx, 1);
            }
            var messengerIdx = messengerEventClients.indexOf(clientId);
            if (messengerIdx !== -1) {
                messengerEventClients.splice(messengerIdx, 1);
            }
            try {
                store.cursor.removeClient(clientId);
            } catch (e) { console.error(e); }
            try {
                store.onlyoffice.removeClient(clientId);
            } catch (e) { console.error(e); }
            try {
                store.mailbox.removeClient(clientId);
            } catch (e) { console.error(e); }
            Object.keys(store.modules).forEach(function (key) {
                try {
                    store.modules[key].removeClient(clientId);
                } catch (e) { console.error(e); }
            });

            Object.keys(Store.channels).forEach(function (chanId) {
                var chanIdx = Store.channels[chanId].clients.indexOf(clientId);
                if (chanIdx !== -1) {
                    Store.channels[chanId].clients.splice(chanIdx, 1);
                }
                if (Store.channels[chanId].clients.length === 0) {
                    dropChannel(chanId);
                }
            });
        };

        // Special events

        sendDriveEvent = function (q, data, sender) {
            driveEventClients.forEach(function (cId) {
                if (cId === sender) { return; }
                postMessage(cId, q, data);
            });
        };
        registerProxyEvents = function (proxy, fId) {
            proxy.on('change', [], function (o, n, p) {
                if (fId) {
                    // Pin the new pads
                    if (p[0] === UserObject.FILES_DATA && typeof(n) === "object" && n.channel && !n.owners) {
                        var toPin = [n.channel];
                        // Also pin the onlyoffice channels if they exist
                        if (n.rtChannel) { toPin.push(n.rtChannel); }
                        if (n.lastVersion) { toPin.push(n.lastVersion); }
                        Store.pinPads(null, toPin, function (obj) { console.error(obj); });
                    }
                    // Unpin the deleted pads (deleted <=> changed to undefined)
                    if (p[0] === UserObject.FILES_DATA && typeof(o) === "object" && o.channel && !n) {
                        var toUnpin = [o.channel];
                        var c = store.manager.findChannel(o.channel);
                        var exists = c.some(function (data) {
                            return data.fId !== fId;
                        });
                        if (!exists) { // Unpin
                            // Also unpin the onlyoffice channels if they exist
                            if (o.rtChannel) { toUnpin.push(o.rtChannel); }
                            if (o.lastVersion) { toUnpin.push(o.lastVersion); }
                            Store.unpinPads(null, toUnpin, function (obj) { console.error(obj); });
                        }
                    }
                }
                sendDriveEvent('DRIVE_CHANGE', {
                    id: fId,
                    old: o,
                    new: n,
                    path: p
                });
            });
            proxy.on('remove', [], function (o, p) {
                sendDriveEvent('DRIVE_REMOVE', {
                    id: fId,
                    old: o,
                    path: p
                });
            });
        };

        Store._subscribeToDrive = function (clientId) {
            if (driveEventClients.indexOf(clientId) === -1) {
                driveEventClients.push(clientId);
            }
            if (!store.driveEvents) {
                store.driveEvents = true;
                registerProxyEvents(store.proxy);
                Object.keys(store.manager.folders).forEach(function (fId) {
                    var proxy = store.manager.folders[fId].proxy;
                    registerProxyEvents(proxy, fId);
                });
            }
        };

        var sendMessengerEvent = function (q, data) {
            messengerEventClients.forEach(function (cId) {
                postMessage(cId, q, data);
            });
        };
        Store._subscribeToMessenger = function (clientId) {
            if (messengerEventClients.indexOf(clientId) === -1) {
                messengerEventClients.push(clientId);
            }
        };
        var loadMessenger = function () {
            if (AppConfig.availablePadTypes.indexOf('contacts') === -1) { return; }
            var messenger = store.messenger = Messenger.messenger(store, function () {
                broadcast([], "UPDATE_METADATA");
            });
            messenger.on('event', function (ev, data) {
                sendMessengerEvent('CHAT_EVENT', {
                    ev: ev,
                    data: data
                });
            });
        };

/*
        var loadProfile = function (waitFor) {
            store.profile = Profile.init({
                store: store,
                updateMetadata: function () {
                    broadcast([], "UPDATE_METADATA");
                },
                pinPads: function (data, cb) { Store.pinPads(null, data, cb); },
            }, waitFor, function (ev, data, clients) {
                clients.forEach(function (cId) {
                    postMessage(cId, 'PROFILE_EVENT', {
                        ev: ev,
                        data: data
                    });
                });
            });
        };
*/
        var loadCursor = function () {
            store.cursor = Cursor.init(store, function (ev, data, clients) {
                clients.forEach(function (cId) {
                    postMessage(cId, 'CURSOR_EVENT', {
                        ev: ev,
                        data: data
                    });
                });
            });
        };

        var loadOnlyOffice = function () {
            store.onlyoffice = OnlyOffice.init(store, function (ev, data, clients) {
                clients.forEach(function (cId) {
                    postMessage(cId, 'OO_EVENT', {
                        ev: ev,
                        data: data
                    });
                });
            });
        };

        var loadMailbox = function (waitFor) {
            if (!store.loggedIn || !store.proxy.edPublic) {
                return;
            }
            store.mailbox = Mailbox.init({
                store: store,
                updateMetadata: function () {
                    broadcast([], "UPDATE_METADATA");
                },
                pinPads: function (data, cb) { Store.pinPads(null, data, cb); },
            }, waitFor, function (ev, data, clients) {
                clients.forEach(function (cId) {
                    postMessage(cId, 'MAILBOX_EVENT', {
                        ev: ev,
                        data: data
                    });
                });
            });
        };

        var cleanFriendRequests = function () {
            try {
                if (!store.proxy.friends_pending) { return; }
                var twoDaysAgo = +new Date() - (2 * 24 * 3600 * 1000);
                Object.keys(store.proxy.friends_pending).forEach(function (curve) {
                    if (store.proxy.friends_pending[curve] < twoDaysAgo) {
                        delete store.proxy.friends_pending[curve];
                    }
                });
            } catch (e) {}
        };

        //////////////////////////////////////////////////////////////////
        /////////////////////// Init /////////////////////////////////////
        //////////////////////////////////////////////////////////////////

        var onReady = function (clientId, returned, cb) {
            var proxy = store.proxy;
            var unpin = function (data, cb) {
                if (!store.loggedIn) { return void cb(); }
                Store.unpinPads(null, data, cb);
            };
            var pin = function (data, cb) {
                if (!store.loggedIn) { return void cb(); }
                Store.pinPads(null, data, cb);
            };
            if (!proxy.settings) { proxy.settings = {}; }
            var manager = store.manager = ProxyManager.create(proxy.drive, {
                onSync: onSync,
                edPublic: proxy.edPublic,
                pin: pin,
                unpin: unpin,
                loadSharedFolder: loadSharedFolder,
                settings: proxy.settings
            }, {
                outer: true,
                removeOwnedChannel: function (channel, cb) { Store.removeOwnedChannel('', channel, cb); },
                edPublic: store.proxy.edPublic,
                loggedIn: store.loggedIn,
                log: function (msg) {
                    // broadcast to all drive apps
                    sendDriveEvent("DRIVE_LOG", msg);
                }
            });
            var userObject = store.userObject = manager.user.userObject;
            addSharedFolderHandler();

            nThen(function (waitFor) {
                postMessage(clientId, 'LOADING_DRIVE', {
                    state: 2
                });
                userObject.migrate(waitFor());
            }).nThen(function (waitFor) {
                initAnonRpc(null, null, waitFor());
                initRpc(null, null, waitFor());
            }).nThen(function (waitFor) {
                loadMailbox(waitFor);
                Migrate(proxy, waitFor(), function (version, progress) {
                    postMessage(clientId, 'LOADING_DRIVE', {
                        state: (2 + (version / 10)),
                        progress: progress
                    });
                }, store);
            }).nThen(function (waitFor) {
                postMessage(clientId, 'LOADING_DRIVE', {
                    state: 3
                });
                userObject.fixFiles();
                SF.loadSharedFolders(Store, store.network, store, userObject, waitFor);
                loadMessenger();
                loadCursor();
                loadOnlyOffice();
                loadUniversal(Profile, 'profile', waitFor);
                loadUniversal(Team, 'team', waitFor);
                cleanFriendRequests();
            }).nThen(function () {
                arePinsSynced(function (err, yes) {
                    if (!yes) {
                        resetPins(function (err) {
                            if (err) { return console.error(err); }
                            console.log('RESET DONE');
                        });
                    }
                });

                var requestLogin = function () {
                    broadcast([], "REQUEST_LOGIN");
                };

                if (store.loggedIn) {
                    /*  This isn't truly secure, since anyone who can read the user's object can
                        set their local loginToken to match that in the object. However, it exposes
                        a UI that will work most of the time. */

                    // every user object should have a persistent, random number
                    if (typeof(proxy.loginToken) !== 'number') {
                        proxy[Constants.tokenKey] = Math.floor(Math.random()*Number.MAX_SAFE_INTEGER);
                    }
                    returned[Constants.tokenKey] = proxy[Constants.tokenKey];

                    if (store.data.localToken && store.data.localToken !== proxy[Constants.tokenKey]) {
                        // the local number doesn't match that in
                        // the user object, request that they reauthenticate.
                        return void requestLogin();
                    }
                }

                if (!proxy.settings || !proxy.settings.general ||
                        typeof(proxy.settings.general.allowUserFeedback) !== 'boolean') {
                    proxy.settings = proxy.settings || {};
                    proxy.settings.general = proxy.settings.general || {};
                    proxy.settings.general.allowUserFeedback = true;
                }
                returned.feedback = proxy.settings.general.allowUserFeedback;

                if (typeof(cb) === 'function') { cb(returned); }

                if (typeof(proxy.uid) !== 'string' || proxy.uid.length !== 32) {
                    // even anonymous users should have a persistent, unique-ish id
                    console.log('generating a persistent identifier');
                    proxy.uid = Hash.createChannelId();
                }

                // if the user is logged in, but does not have signing keys...
                if (store.loggedIn && (!Store.hasSigningKeys() ||
                    !Store.hasCurveKeys())) {
                    return void requestLogin();
                }

                proxy.on('change', [Constants.displayNameKey], function (o, n) {
                    if (typeof(n) !== "string") { return; }
                    broadcast([], "UPDATE_METADATA");
                });
                proxy.on('change', ['profile'], function () {
                    // Trigger userlist update when the avatar has changed
                    broadcast([], "UPDATE_METADATA");
                });
                proxy.on('change', ['friends'], function (o, n, p) {
                    // Trigger userlist update when the friendlist has changed
                    broadcast([], "UPDATE_METADATA");

                    if (!store.messenger) { return; }
                    if (o !== undefined) { return; }
                    var curvePublic = p.slice(-1)[0];
                    var friend = proxy.friends && proxy.friends[curvePublic];
                    store.messenger.onFriendAdded(friend);
                });
                proxy.on('remove', ['friends'], function (o, p) {
                    broadcast([], "UPDATE_METADATA");

                    if (!store.messenger) { return; }
                    var curvePublic = p[1];
                    if (!curvePublic) { return; }
                    if (p[2] !== 'channel') { return; }
                    store.messenger.onFriendRemoved(curvePublic, o);
                });
                proxy.on('change', ['friends_pending'], function () {
                    // Trigger userlist update when the friendlist has changed
                    broadcast([], "UPDATE_METADATA");
                });
                proxy.on('remove', ['friends_pending'], function () {
                    broadcast([], "UPDATE_METADATA");
                });
                proxy.on('change', ['settings'], function () {
                    broadcast([], "UPDATE_METADATA");
                });
                proxy.on('change', [Constants.tokenKey], function () {
                    broadcast([], "UPDATE_TOKEN", { token: proxy[Constants.tokenKey] });
                });
            });
        };

        var connect = function (clientId, data, cb) {
            var hash = data.userHash || data.anonHash || Hash.createRandomHash('drive');
            storeHash = hash;
            if (!hash) {
                return void cb({error: '[Store.init] Unable to find or create a drive hash. Aborting...'});
            }
            // No password for drive
            var secret = Hash.getSecrets('drive', hash);
            storeChannel = secret.channel;
            var listmapConfig = {
                data: {},
                websocketURL: NetConfig.getWebsocketURL(),
                channel: secret.channel,
                readOnly: false,
                validateKey: secret.keys.validateKey || undefined,
                crypto: Crypto.createEncryptor(secret.keys),
                userName: 'fs',
                logLevel: 1,
                ChainPad: ChainPad,
                classic: true,
            };
            var rt = window.rt = Listmap.create(listmapConfig);
            store.proxy = rt.proxy;
            store.loggedIn = typeof(data.userHash) !== "undefined";

            var returned = {};
            rt.proxy.on('create', function (info) {
                store.realtime = info.realtime;
                store.network = info.network;
                if (!data.userHash) {
                    returned.anonHash = Hash.getEditHashFromKeys(secret);
                }
            }).on('ready', function (info) {
                if (store.userObject) { return; } // the store is already ready, it is a reconnection
                store.driveMetadata = info.metadata;
                if (!rt.proxy.drive || typeof(rt.proxy.drive) !== 'object') { rt.proxy.drive = {}; }
                var drive = rt.proxy.drive;
                // Creating a new anon drive: import anon pads from localStorage
                if ((!drive[Constants.oldStorageKey] || !Array.isArray(drive[Constants.oldStorageKey]))
                    && !drive['filesData']) {
                    drive[Constants.oldStorageKey] = [];
                }
                postMessage(clientId, 'LOADING_DRIVE', { state: 1 });
                // Drive already exist: return the existing drive, don't load data from legacy store
                onReady(clientId, returned, cb);
            })
            .on('change', ['drive', 'migrate'], function () {
                var path = arguments[2];
                var value = arguments[1];
                if (path[0] === 'drive' && path[1] === "migrate" && value === 1) {
                    rt.network.disconnect();
                    rt.realtime.abort();
                    broadcast([], 'NETWORK_DISCONNECT');
                }
            });

            rt.proxy.on('disconnect', function () {
                broadcast([], 'NETWORK_DISCONNECT');
            });
            rt.proxy.on('reconnect', function (info) {
                broadcast([], 'NETWORK_RECONNECT', {myId: info.myId});
            });

            // Ping clients regularly to make sure one tab was not closed without sending a removeClient()
            // command. This allow us to avoid phantom viewers in pads.
            var PING_INTERVAL = 120000;
            var MAX_PING = 30000;
            var MAX_FAILED_PING = 2;

            setInterval(function () {
                var clients = [];
                Object.keys(Store.channels).forEach(function (chanId) {
                    var c = Store.channels[chanId].clients;
                    Array.prototype.push.apply(clients, c);
                });
                clients = Util.deduplicateString(clients);
                clients.forEach(function (cId) {
                    var nb = 0;
                    var ping = function () {
                        if (nb >= MAX_FAILED_PING) {
                            Store._removeClient(cId);
                            postMessage(cId, 'TIMEOUT');
                            console.error('TIMEOUT', cId);
                            return;
                        }
                        nb++;
                        var to = setTimeout(ping, MAX_PING);
                        postMessage(cId, 'PING', null, function (err) {
                            if (err) { console.error(err); }
                            clearTimeout(to);
                        });
                    };
                    ping();
                });
            }, PING_INTERVAL);
        };

        /**
         * Data:
         *   - userHash or anonHash
         * Todo in cb
         *   - LocalStore.setFSHash if needed
         *   - sessionStorage.User_Hash
         *   - stuff with tokenKey
         * Event to outer
         *   - requestLogin
         */
        var initialized = false;

        var whenReady = function (cb) {
            if (store.returned) { return void cb(); }
            setTimeout(function() {
                whenReady(cb);
            }, 100);
        };

        Store.init = function (clientId, data, _callback) {
            var callback = Util.once(_callback);
            if (initialized) {
                return void whenReady(function () {
                    callback({
                        state: 'ALREADY_INIT',
                        returned: store.returned
                    });
                });
            }
            initialized = true;
            postMessage = function (clientId, cmd, d, cb) {
                data.query(clientId, cmd, d, cb);
            };
            broadcast = function (excludes, cmd, d, cb) {
                data.broadcast(excludes, cmd, d, cb);
            };

            store.data = data;
            connect(clientId, data, function (ret) {
                if (Object.keys(store.proxy).length === 1) {
                    Feedback.send("FIRST_APP_USE", true);
                }
                if (ret && ret.error) {
                    initialized = false;
                } else {
                    store.returned = ret;
                }

                callback(ret);
            });
        };

        Store.disconnect = function () {
            if (!store.network) { return; }
            store.network.disconnect();
        };
        return Store;
    };

    return {
        create: create
    };
});<|MERGE_RESOLUTION|>--- conflicted
+++ resolved
@@ -1379,29 +1379,21 @@
                 },
                 onMetadataUpdate: function (metadata) {
                     channel.data = metadata || {};
-<<<<<<< HEAD
                     getAllStores().forEach(function (s) {
                         var allData = s.manager.findChannel(data.channel);
                         allData.forEach(function (obj) {
                             obj.data.owners = metadata.owners;
+                            obj.data.atime = +new Date();
                             if (metadata.expire) {
                                 obj.data.expire = +metadata.expire;
                             }
                         });
-=======
-                    var allData = store.manager.findChannel(data.channel);
-                    allData.forEach(function (obj) {
-                        obj.data.owners = metadata.owners;
-                        obj.data.atime = +new Date();
-                        if (metadata.expire) {
-                            obj.data.expire = +metadata.expire;
-                        }
->>>>>>> d993827c
+                        var send = s.sendEvent || sendDriveEvent;
+                        send('DRIVE_CHANGE', {
+                            path: ['drive', UserObject.FILES_DATA]
+                        });
                     });
                     channel.bcast("PAD_METADATA", metadata);
-                    sendDriveEvent('DRIVE_CHANGE', {
-                        path: ['drive', UserObject.FILES_DATA]
-                    });
                 },
                 crypto: {
                     // The encryption and decryption is done in the outer window.
@@ -1554,16 +1546,19 @@
                 cb(metadata);
 
                 // Update owners and expire time in the drive
-                var allData = store.manager.findChannel(data.channel);
-                allData.forEach(function (obj) {
-                    obj.data.atime = +new Date();
-                    obj.data.owners = metadata.owners;
-                    if (metadata.expire) {
-                        obj.data.expire = +metadata.expire;
-                    }
-                });
-                sendDriveEvent('DRIVE_CHANGE', {
-                    path: ['drive', UserObject.FILES_DATA]
+                getAllStores().forEach(function (s) {
+                    var allData = s.manager.findChannel(data.channel);
+                    allData.forEach(function (obj) {
+                        obj.data.owners = metadata.owners;
+                        obj.data.atime = +new Date();
+                        if (metadata.expire) {
+                            obj.data.expire = +metadata.expire;
+                        }
+                    });
+                    var send = s.sendEvent || sendDriveEvent;
+                    send('DRIVE_CHANGE', {
+                        path: ['drive', UserObject.FILES_DATA]
+                    });
                 });
             });
         };
