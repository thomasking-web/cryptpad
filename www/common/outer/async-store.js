define([
    'json.sortify',
    '/common/userObject.js',
    '/common/proxy-manager.js',
    '/common/migrate-user-object.js',
    '/common/common-hash.js',
    '/common/common-util.js',
    '/common/common-constants.js',
    '/common/common-feedback.js',
    '/common/common-realtime.js',
    '/common/common-messaging.js',
    '/common/outer/sharedfolder.js',
    '/common/outer/cursor.js',
    '/common/outer/onlyoffice.js',
    '/common/outer/mailbox.js',
    '/common/outer/profile.js',
    '/common/outer/team.js',
    '/common/outer/messenger.js',
    '/common/outer/network-config.js',
    '/customize/application_config.js',

    '/bower_components/chainpad-crypto/crypto.js',
    '/bower_components/chainpad/chainpad.dist.js',
    '/bower_components/chainpad-netflux/chainpad-netflux.js',
    '/bower_components/chainpad-listmap/chainpad-listmap.js',
    '/bower_components/nthen/index.js',
    '/bower_components/saferphore/index.js',
], function (Sortify, UserObject, ProxyManager, Migrate, Hash, Util, Constants, Feedback,
             Realtime, Messaging,
             SF, Cursor, OnlyOffice, Mailbox, Profile, Team, Messenger,
             NetConfig, AppConfig,
             Crypto, ChainPad, CpNetflux, Listmap, nThen, Saferphore) {

    var create = function () {
        var Store = window.Cryptpad_Store = {};
        var postMessage = function () {};
        var broadcast = function () {};
        var sendDriveEvent = function () {};
        var registerProxyEvents = function () {};

        var storeHash, storeChannel;

        var store = window.CryptPad_AsyncStore = {
            modules: {}
        };

        var getStore = function (teamId) {
            if (!teamId) { return store; }
            try {
                var teams = store.modules['team'];
                var team = teams.getTeam(teamId);
                if (!team) {
                    console.error('Team not found', teamId);
                    return;
                }
                return team;
            } catch (e) {
                console.error(e);
                console.error('Team not found', teamId);
                return;
            }
        };

        var onSync = Store.onSync = function (teamId, cb) {
            var s = getStore(teamId);
            if (!s) { return void cb({ error: 'ENOTFOUND' }); }
            nThen(function (waitFor) {
                Realtime.whenRealtimeSyncs(s.realtime, waitFor());
                if (s.sharedFolders && typeof (s.sharedFolders) === "object") {
                    for (var k in s.sharedFolders) {
                        Realtime.whenRealtimeSyncs(s.sharedFolders[k].realtime, waitFor());
                    }
                }
            }).nThen(function () { cb(); });
        };

        Store.get = function (clientId, data, cb) {
            var s = getStore(data.teamId);
            if (!s) { return void cb({ error: 'ENOTFOUND' }); }
            cb(Util.find(s.proxy, data.key));
        };
        Store.set = function (clientId, data, cb) {
            var s = getStore(data.teamId);
            if (!s) { return void cb({ error: 'ENOTFOUND' }); }
            var path = data.key.slice();
            var key = path.pop();
            var obj = Util.find(s.proxy, path);
            if (!obj || typeof(obj) !== "object") { return void cb({error: 'INVALID_PATH'}); }
            if (typeof data.value === "undefined") {
                delete obj[key];
            } else {
                obj[key] = data.value;
            }
            if (!data.teamId) {
            broadcast([clientId], "UPDATE_METADATA");
                if (Array.isArray(path) && path[0] === 'profile' && store.messenger) {
                    Messaging.updateMyData(store);
                }
            }
            onSync(data.teamId, cb);
        };

        Store.getSharedFolder = function (clientId, data, cb) {
            var s = getStore(data.teamId);
            var id = data.id;
            if (!s || !s.manager) { return void cb({ error: 'ENOTFOUND' }); }
            if (s.manager.folders[id]) {
                // If it is loaded, return the shared folder proxy
                return void cb(s.manager.folders[id].proxy);
            } else {
                // Otherwise, check if we know this shared folder
                var shared = Util.find(s.proxy, ['drive', UserObject.SHARED_FOLDERS]) || {};
                if (shared[id]) {
                    // If we know the shared folder, load it and return the proxy
                    return void Store.loadSharedFolder(data.teamId, id, shared[id], function () {
                        cb(s.manager.folders[id].proxy);
                    });
                }
            }
            cb({});
        };

        Store.restoreSharedFolder = function (clientId, data, cb) {
            if (!data.sfId || !data.drive) { return void cb({error:'EINVAL'}); }
            var s = getStore(data.teamId);
            if (s.sharedFolders[data.sfId]) {
                Object.keys(data.drive).forEach(function (k) {
                    s.sharedFolders[data.sfId].proxy[k] = data.drive[k];
                });
                Object.keys(s.sharedFolders[data.sfId].proxy).forEach(function (k) {
                    if (data.drive[k]) { return; }
                    delete s.sharedFolders[data.sfId].proxy[k];
                });
            }
            onSync(data.teamId, cb);
        };

        Store.hasSigningKeys = function () {
            if (!store.proxy) { return; }
            return typeof(store.proxy.edPrivate) === 'string' &&
                   typeof(store.proxy.edPublic) === 'string';
        };

        Store.hasCurveKeys = function () {
            if (!store.proxy) { return; }
            return typeof(store.proxy.curvePrivate) === 'string' &&
                   typeof(store.proxy.curvePublic) === 'string';
        };

        var getUserChannelList = function () {
            // start with your userHash...
            var userHash = storeHash;
            if (!userHash) { return null; }

            // No password for drive
            var secret = Hash.getSecrets('drive', userHash);
            var userChannel = secret.channel;
            if (!userChannel) { return null; }

            // Get the list of pads' channel ID in your drive
            // This list is filtered so that it doesn't include pad owned by other users
            // It now includes channels from shared folders
            var list = store.manager.getChannelsList('pin');

            // Get the avatar
            var profile = store.proxy.profile;
            if (profile) {
                var profileChan = profile.edit ? Hash.hrefToHexChannelId('/profile/#' + profile.edit, null) : null;
                if (profileChan) { list.push(profileChan); }
                var avatarChan = profile.avatar ? Hash.hrefToHexChannelId(profile.avatar, null) : null;
                if (avatarChan) { list.push(avatarChan); }
            }

            if (store.proxy.friends) {
                var fList = Messaging.getFriendChannelsList(store.proxy);
                list = list.concat(fList);
            }

            if (store.proxy.mailboxes) {
                var mList = Object.keys(store.proxy.mailboxes).map(function (m) {
                    return store.proxy.mailboxes[m].channel;
                });
                list = list.concat(mList);
            }

            list.push(userChannel);
            list.sort();

            return list;
        };

        var getExpirableChannelList = function () {
            return store.manager.getChannelsList('expirable');
        };

        var getCanonicalChannelList = function (expirable) {
            var list = expirable ? getExpirableChannelList() : getUserChannelList();
            return Util.deduplicateString(list).sort();
        };

        //////////////////////////////////////////////////////////////////
        /////////////////////// RPC //////////////////////////////////////
        //////////////////////////////////////////////////////////////////

        // pinPads needs to support the old format where data is an array of channel IDs
        // and the new format where data is an object with "teamId" and "pads"
        Store.pinPads = function (clientId, data, cb) {
            if (!data) { return void cb({error: 'EINVAL'}); }

            var s = getStore(data && data.teamId);
            if (!s.rpc) { return void cb({error: 'RPC_NOT_READY'}); }

            if (typeof(cb) !== 'function') {
                console.error('expected a callback');
                cb = function () {};
            }

            var pads = data.pads || data;
            s.rpc.pin(pads, function (e, hash) {
                if (e) { return void cb({error: e}); }
                cb({hash: hash});
            });
        };

        // unpinPads needs to support the old format where data is an array of channel IDs
        // and the new format where data is an object with "teamId" and "pads"
        Store.unpinPads = function (clientId, data, cb) {
            if (!data) { return void cb({error: 'EINVAL'}); }

            var s = getStore(data && data.teamId);
            if (!s.rpc) { return void cb({error: 'RPC_NOT_READY'}); }

            var pads = data.pads || data;
            s.rpc.unpin(pads, function (e, hash) {
                if (e) { return void cb({error: e}); }
                cb({hash: hash});
            });
        };

        var account = {};

        Store.getPinnedUsage = function (clientId, data, cb) {
            var s = getStore(data && data.teamId);
            if (!s.rpc) { return void cb({error: 'RPC_NOT_READY'}); }

            s.rpc.getFileListSize(function (err, bytes) {
                if (!s.id && typeof(bytes) === 'number') {
                    account.usage = bytes;
                }
                cb({bytes: bytes});
            });
        };

        // Update for all users from accounts and return current user limits
        Store.updatePinLimit = function (clientId, data, cb) {
            if (!store.rpc) { return void cb({error: 'RPC_NOT_READY'}); }
            store.rpc.updatePinLimits(function (e, limit, plan, note) {
                if (e) { return void cb({error: e}); }
                account.limit = limit;
                account.plan = plan;
                account.note = note;
                cb(account);
            });
        };
        // Get current user limits
        Store.getPinLimit = function (clientId, data, cb) {
            var s = getStore(data && data.teamId);
            if (!s.rpc) { return void cb({error: 'RPC_NOT_READY'}); }

            var ALWAYS_REVALIDATE = true;
            if (ALWAYS_REVALIDATE || typeof(account.limit) !== 'number' ||
                typeof(account.plan) !== 'string' ||
                typeof(account.note) !== 'string') {
                return void s.rpc.getLimit(function (e, limit, plan, note) {
                    if (e) { return void cb({error: e}); }
                    var data = s.id ? {} : account;
                    data.limit = limit;
                    data.plan = plan;
                    data.note = note;
                    cb(data);
                });
            }
            cb(account);
        };

        // clearOwnedChannel is only used for private chat at the moment
        Store.clearOwnedChannel = function (clientId, data, cb) {
            if (!store.rpc) { return void cb({error: 'RPC_NOT_READY'}); }
            store.rpc.clearOwnedChannel(data, function (err) {
                cb({error:err});
            });
        };

        Store.removeOwnedChannel = function (clientId, data, cb) {
            // "data" used to be a string (channelID), now it can also be an object
            // data.force tells us we can safely remove the drive ID
            var channel = data;
            var force = false;
            var teamId;
            if (data && typeof(data) === "object") {
                channel = data.channel;
                force = data.force;
                teamId = data.teamId;
            }

            if (channel === storeChannel && !force) {
                return void cb({error: 'User drive removal blocked!'});
            }

            var s = getStore(teamId);
            if (!s) { return void cb({ error: 'ENOTFOUND' }); }
            if (!s.rpc) { return void cb({error: 'RPC_NOT_READY'}); }

            s.rpc.removeOwnedChannel(channel, function (err) {
                cb({error:err});
            });
        };

        var arePinsSynced = function (cb) {
            if (!store.rpc) { return void cb({error: 'RPC_NOT_READY'}); }

            var list = getCanonicalChannelList(false);
            var local = Hash.hashChannelList(list);
            store.rpc.getServerHash(function (e, hash) {
                if (e) { return void cb(e); }
                cb(null, hash === local);
            });
        };

        var resetPins = function (cb) {
            if (!store.rpc) { return void cb({error: 'RPC_NOT_READY'}); }

            var list = getCanonicalChannelList(false);
            store.rpc.reset(list, function (e, hash) {
                if (e) { return void cb(e); }
                cb(null, hash);
            });
        };

        Store.uploadComplete = function (clientId, data, cb) {
            var s = getStore(data.teamId);
            if (!s) { return void cb({ error: 'ENOTFOUND' }); }
            if (!s.rpc) { return void cb({error: 'RPC_NOT_READY'}); }
            if (data.owned) {
                // Owned file
                s.rpc.ownedUploadComplete(data.id, function (err, res) {
                    if (err) { return void cb({error:err}); }
                    cb(res);
                });
                return;
            }
            // Normal upload
            s.rpc.uploadComplete(data.id, function (err, res) {
                if (err) { return void cb({error:err}); }
                cb(res);
            });
        };

        Store.uploadStatus = function (clientId, data, cb) {
            var s = getStore(data.teamId);
            if (!s) { return void cb({ error: 'ENOTFOUND' }); }
            if (!s.rpc) { return void cb({error: 'RPC_NOT_READY'}); }
            s.rpc.uploadStatus(data.size, function (err, res) {
                if (err) { return void cb({error:err}); }
                cb(res);
            });
        };

        Store.uploadCancel = function (clientId, data, cb) {
            var s = getStore(data.teamId);
            if (!s) { return void cb({ error: 'ENOTFOUND' }); }
            if (!s.rpc) { return void cb({error: 'RPC_NOT_READY'}); }
            s.rpc.uploadCancel(data.size, function (err, res) {
                if (err) { return void cb({error:err}); }
                cb(res);
            });
        };

        Store.uploadChunk = function (clientId, data, cb) {
            var s = getStore(data.teamId);
            if (!s) { return void cb({ error: 'ENOTFOUND' }); }
            if (!s.rpc) { return void cb({error: 'RPC_NOT_READY'}); }
            s.rpc.send.unauthenticated('UPLOAD', data.chunk, function (e, msg) {
                cb({
                    error: e,
                    msg: msg
                });
            });
        };

        Store.writeLoginBlock = function (clientId, data, cb) {
            store.rpc.writeLoginBlock(data, function (e, res) {
                cb({
                    error: e,
                    data: res
                });
            });
        };

        Store.removeLoginBlock = function (clientId, data, cb) {
            store.rpc.removeLoginBlock(data, function (e, res) {
                cb({
                    error: e,
                    data: res
                });
            });
        };

        var initRpc = function (clientId, data, cb) {
            if (!store.loggedIn) { return cb(); }
            if (store.rpc) { return void cb(account); }
            require(['/common/pinpad.js'], function (Pinpad) {
                Pinpad.create(store.network, store.proxy, function (e, call) {
                    if (e) { return void cb({error: e}); }

                    store.rpc = call;

                    Store.getPinLimit(null, null, function (obj) {
                        if (obj.error) { console.error(obj.error); }
                        account.limit = obj.limit;
                        account.plan = obj.plan;
                        account.note = obj.note;
                        cb(obj);
                    });
                });
            });
        };

        //////////////////////////////////////////////////////////////////
        ////////////////// ANON RPC //////////////////////////////////////
        //////////////////////////////////////////////////////////////////
        Store.anonRpcMsg = function (clientId, data, cb) {
            if (!store.anon_rpc) { return void cb({error: 'ANON_RPC_NOT_READY'}); }
            store.anon_rpc.send(data.msg, data.data, function (err, res) {
                if (err) { return void cb({error: err}); }
                cb(res);
            });
        };

        Store.getFileSize = function (clientId, data, cb) {
            if (!store.anon_rpc) { return void cb({error: 'ANON_RPC_NOT_READY'}); }

            var channelId = Hash.hrefToHexChannelId(data.href, data.password);
            store.anon_rpc.send("GET_FILE_SIZE", channelId, function (e, response) {
                if (e) { return void cb({error: e}); }
                if (response && response.length && typeof(response[0]) === 'number') {
                    return void cb({size: response[0]});
                } else {
                    cb({error: 'INVALID_RESPONSE'});
                }
            });
        };

        Store.isNewChannel = function (clientId, data, cb) {
            if (!store.anon_rpc) { return void cb({error: 'ANON_RPC_NOT_READY'}); }
            var channelId = data.channel || Hash.hrefToHexChannelId(data.href, data.password);
            store.anon_rpc.send("IS_NEW_CHANNEL", channelId, function (e, response) {
                if (e) { return void cb({error: e}); }
                if (response && response.length && typeof(response[0]) === 'boolean') {
                    return void cb({
                        isNew: response[0]
                    });
                } else {
                    cb({error: 'INVALID_RESPONSE'});
                }
            });
        };

        Store.getMultipleFileSize = function (clientId, data, cb) {
            if (!store.anon_rpc) { return void cb({error: 'ANON_RPC_NOT_READY'}); }
            if (!Array.isArray(data.files)) {
                return void cb({error: 'INVALID_FILE_LIST'});
            }

            store.anon_rpc.send('GET_MULTIPLE_FILE_SIZE', data.files, function (e, res) {
                if (e) { return void cb({error: e}); }
                if (res && res.length && typeof(res[0]) === 'object') {
                    cb({size: res[0]});
                } else {
                    cb({error: 'UNEXPECTED_RESPONSE'});
                }
            });
        };

        Store.getDeletedPads = function (clientId, data, cb) {
            if (!store.anon_rpc) { return void cb({error: 'ANON_RPC_NOT_READY'}); }
            var list = (data && data.list) || getCanonicalChannelList(true);
            if (!Array.isArray(list)) {
                return void cb({error: 'INVALID_FILE_LIST'});
            }

            store.anon_rpc.send('GET_DELETED_PADS', list, function (e, res) {
                if (e) { return void cb({error: e}); }
                if (res && res.length && Array.isArray(res[0])) {
                    cb(res[0]);
                } else {
                    cb({error: 'UNEXPECTED_RESPONSE'});
                }
            });
        };

        var initAnonRpc = function (clientId, data, cb) {
            if (store.anon_rpc) { return void cb(); }
            require([
                '/common/rpc.js',
            ], function (Rpc) {
                Rpc.createAnonymous(store.network, function (e, call) {
                    if (e) { return void cb({error: e}); }
                    store.anon_rpc = call;
                    cb();
                });
            });
        };

        //////////////////////////////////////////////////////////////////
        /////////////////////// Store ////////////////////////////////////
        //////////////////////////////////////////////////////////////////

        var getAllStores = function () {
            var stores = [store];
            var teamModule = store.modules['team'];
            if (teamModule) {
                var teams = teamModule.getTeams().map(function (id) {
                    return teamModule.getTeam(id);
                });
                Array.prototype.push.apply(stores, teams);
            }
            return stores;
        };

        // Get or create the user color for the cursor position
        var getRandomColor = function () {
            var getColor = function () {
                return Math.floor(Math.random() * 156) + 70;
            };
            return '#' + getColor().toString(16) +
                         getColor().toString(16) +
                         getColor().toString(16);
        };
        var getUserColor = function () {
            var color = Util.find(store.proxy, ['settings', 'general', 'cursor', 'color']);
            if (!color) {
                color = getRandomColor();
                Store.setAttribute(null, {
                    attr: ['general', 'cursor', 'color'],
                    value: color
                }, function () {});
            }
            return color;
        };

        // Get the metadata for sframe-common-outer
        Store.getMetadata = function (clientId, app, cb) {
            var disableThumbnails = Util.find(store.proxy, ['settings', 'general', 'disableThumbnails']);
            var teams = store.modules['team']  && store.modules['team'].getTeamsData(app);
            var metadata = {
                // "user" is shared with everybody via the userlist
                user: {
                    name: store.proxy[Constants.displayNameKey] || "",
                    uid: store.proxy.uid,
                    avatar: Util.find(store.proxy, ['profile', 'avatar']),
                    profile: Util.find(store.proxy, ['profile', 'view']),
                    color: getUserColor(),
                    notifications: Util.find(store.proxy, ['mailboxes', 'notifications', 'channel']),
                    curvePublic: store.proxy.curvePublic,
                },
                // "priv" is not shared with other users but is needed by the apps
                priv: {
                    clientId: clientId,
                    edPublic: store.proxy.edPublic,
                    friends: store.proxy.friends || {},
                    settings: store.proxy.settings,
                    thumbnails: disableThumbnails === false,
                    isDriveOwned: Boolean(Util.find(store, ['driveMetadata', 'owners'])),
                    support: Util.find(store.proxy, ['mailboxes', 'support', 'channel']),
                    pendingFriends: store.proxy.friends_pending || {},
                    supportPrivateKey: Util.find(store.proxy, ['mailboxes', 'supportadmin', 'keys', 'curvePrivate']),
                    teams: teams
                }
            };
            cb(JSON.parse(JSON.stringify(metadata)));
        };

        var makePad = function (href, roHref, title) {
            var now = +new Date();
            return {
                href: href,
                roHref: roHref,
                atime: now,
                ctime: now,
                title: title || UserObject.getDefaultName(Hash.parsePadUrl(href)),
            };
        };

        Store.addPad = function (clientId, data, cb) {
            if (!data.href && !data.roHref) { return void cb({error:'NO_HREF'}); }
            var secret;
            if (!data.roHref) {
                var parsed = Hash.parsePadUrl(data.href);
                if (parsed.hashData.type === "pad") {
                    secret = Hash.getSecrets(parsed.type, parsed.hash, data.password);
                    data.roHref = '/' + parsed.type + '/#' + Hash.getViewHashFromKeys(secret);
                }
            }
            var pad = makePad(data.href, data.roHref, data.title);
            if (data.owners) { pad.owners = data.owners; }
            if (data.expire) { pad.expire = data.expire; }
            if (data.password) { pad.password = data.password; }
            if (data.channel || secret) { pad.channel = data.channel || secret.channel; }

            var s = getStore(data.teamId);
            if (!s || !s.manager) { return void cb({ error: 'ENOTFOUND' }); }

            s.manager.addPad(data.path, pad, function (e) {
                if (e) { return void cb({error: e}); }
                // Send a CHANGE events to all the teams because we may have just
                // added a pad to a shared folder stored in multiple teams
                getAllStores().forEach(function (_s) {
                    var send = _s.id ? _s.sendEvent : sendDriveEvent;
                    send('DRIVE_CHANGE', {
                        path: ['drive', UserObject.FILES_DATA]
                    }, clientId);
                });
                onSync(data.teamId, cb);
            });
        };

        var getOwnedPads = function () {
            var list = store.manager.getChannelsList('owned');
            if (store.proxy.todo) {
                // No password for todo
                list.push(Hash.hrefToHexChannelId('/todo/#' + store.proxy.todo, null));
            }
            if (store.proxy.profile && store.proxy.profile.edit) {
                // No password for profile
                list.push(Hash.hrefToHexChannelId('/profile/#' + store.proxy.profile.edit, null));
            }
            if (store.proxy.mailboxes) {
                Object.keys(store.proxy.mailboxes || {}).forEach(function (id) {
                    if (id === 'supportadmin') { return; }
                    var m = store.proxy.mailboxes[id];
                    list.push(m.channel);
                });
            }
            if (store.proxy.teams) {
                Object.keys(store.proxy.teams || {}).forEach(function (id) {
                    var t = store.proxy.teams[id];
                    if (t.owner) {
                        list.push(t.channel);
                        list.push(t.keys.roster.channel);
                        list.push(t.keys.chat.channel);
                    }
                });
            }
            return list;
        };
        var removeOwnedPads = function (waitFor) {
            // Delete owned pads
            var edPublic = Util.find(store, ['proxy', 'edPublic']);
            var ownedPads = getOwnedPads();
            var sem = Saferphore.create(10);
            ownedPads.forEach(function (c) {
                var w = waitFor();
                sem.take(function (give) {
                    var otherOwners = false;
                    nThen(function (_w) {
                        Store.anonRpcMsg(null, {
                            msg: 'GET_METADATA',
                            data: c
                        }, _w(function (obj) {
                            if (obj && obj.error) {
                                give();
                                return void _w.abort();
                            }
                            var md = obj[0];
                            var isOwner = md && Array.isArray(md.owners) && md.owners.indexOf(edPublic) !== -1;
                            if (!isOwner) {
                                give();
                                return void _w.abort();
                            }
                            otherOwners = md.owners.some(function (ed) { return ed !== edPublic; });
                        }));
                    }).nThen(function (_w) {
                        if (otherOwners) {
                            Store.setPadMetadata(null, {
                                channel: c,
                                command: 'RM_OWNERS',
                                value: [edPublic],
                            }, _w());
                            return;
                        }
                        // We're the only owner: delete the pad
                        store.rpc.removeOwnedChannel(c, _w(function (err) {
                            if (err) { console.error(err); }
                        }));
                    }).nThen(function () {
                        give();
                        w();
                    });
                });
            });
        };

        Store.deleteAccount = function (clientId, data, cb) {
            var edPublic = store.proxy.edPublic;
            // No password for drive
            var secret = Hash.getSecrets('drive', storeHash);
            Store.anonRpcMsg(clientId, {
                msg: 'GET_METADATA',
                data: secret.channel
            }, function (data) {
                var metadata = data[0];
                // Owned drive
                if (metadata && metadata.owners && metadata.owners.length === 1 &&
                    metadata.owners.indexOf(edPublic) !== -1) {
                    nThen(function (waitFor) {
                        var token = Math.floor(Math.random()*Number.MAX_SAFE_INTEGER);
                        store.proxy[Constants.tokenKey] = token;
                        postMessage(clientId, "DELETE_ACCOUNT", token, waitFor());
                    }).nThen(function (waitFor) {
                        removeOwnedPads(waitFor);
                    }).nThen(function (waitFor) {
                        // Delete Pin Store
                        store.rpc.removePins(waitFor(function (err) {
                            if (err) { console.error(err); }
                        }));
                    }).nThen(function (waitFor) {
                        // Delete Drive
                        Store.removeOwnedChannel(clientId, {
                            channel: secret.channel,
                            force: true
                        }, waitFor());
                    }).nThen(function () {
                        store.network.disconnect();
                        cb({
                            state: true
                        });
                    });
                    return;
                }

                // Not owned drive
                var toSign = {
                    intent: 'Please delete my account.'
                };
                toSign.drive = secret.channel;
                toSign.edPublic = edPublic;
                var signKey = Crypto.Nacl.util.decodeBase64(store.proxy.edPrivate);
                var proof = Crypto.Nacl.sign.detached(Crypto.Nacl.util.decodeUTF8(Sortify(toSign)), signKey);

                var check = Crypto.Nacl.sign.detached.verify(Crypto.Nacl.util.decodeUTF8(Sortify(toSign)),
                    proof,
                    Crypto.Nacl.util.decodeBase64(edPublic));

                if (!check) { console.error('signed message failed verification'); }

                var proofTxt = Crypto.Nacl.util.encodeBase64(proof);
                cb({
                    proof: proofTxt,
                    toSign: JSON.parse(Sortify(toSign))
                });
            });
        };

        /**
         * add a "What is CryptPad?" pad in the drive
         * data
         *   - driveReadme
         *   - driveReadmeTitle
         */
        Store.createReadme = function (clientId, data, cb) {
            require(['/common/cryptget.js'], function (Crypt) {
                var hash = Hash.createRandomHash('pad');
                Crypt.put(hash, data.driveReadme, function (e) {
                    if (e) {
                        return void cb({ error: "Error while creating the default pad:"+ e});
                    }
                    var href = '/pad/#' + hash;
                    var channel = Hash.hrefToHexChannelId(href, null);
                    var fileData = {
                        href: href,
                        channel: channel,
                        title: data.driveReadmeTitle,
                        owners: [ store.proxy.edPublic ],
                    };
                    Store.addPad(clientId, fileData, cb);
                }, {
                    metadata: {
                        owners: [ store.proxy.edPublic ],
                    },
                });
            });
        };


        /**
         * Merge the anonymous drive into the user drive at registration
         * data
         *   - anonHash
         */
        Store.migrateAnonDrive = function (clientId, data, cb) {
            require(['/common/mergeDrive.js'], function (Merge) {
                var hash = data.anonHash;
                Merge.anonDriveIntoUser(store, hash, cb);
            });
        };

        // Set the display name (username) in the proxy
        Store.setDisplayName = function (clientId, value, cb) {
            if (store.modules['profile']) {
                store.modules['profile'].setName(value);
            }
            store.proxy[Constants.displayNameKey] = value;
            broadcast([clientId], "UPDATE_METADATA");
            Messaging.updateMyData(store);
            onSync(null, cb);
        };

        // Reset the drive part of the userObject (from settings)
        Store.resetDrive = function (clientId, data, cb) {
            nThen(function (waitFor) {
                removeOwnedPads(waitFor);
            }).nThen(function () {
                store.proxy.drive = store.userObject.getStructure();
                sendDriveEvent('DRIVE_CHANGE', {
                    path: ['drive', 'filesData']
                }, clientId);
                onSync(null, cb);
            });
        };

        /**
         * Settings & pad attributes
         * data
         *   - href (String)
         *   - attr (Array)
         *   - value (String)
         */
        Store.setPadAttribute = function (clientId, data, cb) {
            nThen(function (waitFor) {
                getAllStores().forEach(function (s) {
                    s.manager.setPadAttribute(data, waitFor(function () {
                        var send = s.id ? s.sendEvent : sendDriveEvent;
                        send('DRIVE_CHANGE', {
                            path: ['drive', UserObject.FILES_DATA]
                        }, clientId);
                        onSync(s.id, waitFor());
                    }));
                });
            }).nThen(cb); // cb when all managers are synced
        };
        Store.getPadAttribute = function (clientId, data, cb) {
            var res = {};
            nThen(function (waitFor) {
                getAllStores().forEach(function (s) {
                    s.manager.getPadAttribute(data, waitFor(function (err, val) {
                        if (err) { return; }
                        if (!val || typeof(val) !== "object") { return void console.error("Not an object!"); }
                        if (!res.value || res.atime < val.atime) {
                            res.atime = val.atime;
                            res.value = val.value;
                        }
                    }));
                });
            }).nThen(function () {
                cb(res.value);
            });
        };

        var getAttributeObject = function (attr) {
            if (typeof attr === "string") {
                console.error('DEPRECATED: use setAttribute with an array, not a string');
                return {
                    path: ['settings'],
                    obj: store.proxy.settings,
                    key: attr
                };
            }
            if (!Array.isArray(attr)) { return void console.error("Attribute must be string or array"); }
            if (attr.length === 0) { return void console.error("Attribute can't be empty"); }
            var obj = store.proxy.settings;
            attr.forEach(function (el, i) {
                if (i === attr.length-1) { return; }
                if (!obj[el]) {
                    obj[el] = {};
                }
                else if (typeof obj[el] !== "object") { return void console.error("Wrong attribute"); }
                obj = obj[el];
            });
            return {
                path: ['settings'].concat(attr),
                obj: obj,
                key: attr[attr.length-1]
            };
        };
        Store.setAttribute = function (clientId, data, cb) {
            try {
                var object = getAttributeObject(data.attr);
                object.obj[object.key] = data.value;
            } catch (e) { return void cb({error: e}); }
            onSync(null, function () {
                cb();
                broadcast([], "UPDATE_METADATA");
            });
        };
        Store.getAttribute = function (clientId, data, cb) {
            var object;
            try {
                object = getAttributeObject(data.attr);
            } catch (e) { return void cb({error: e}); }
            cb(object.obj[object.key]);
        };

        // Tags
        Store.listAllTags = function (clientId, data, cb) {
            var tags = {};
            getAllStores().forEach(function (s) {
                var l = s.manager.getTagsList();
                Object.keys(l).forEach(function (tag) {
                    tags[tag] = (tags[tag] || 0) + l[tag];
                });
            });
            cb(tags);
        };

        // Templates
        // Note: maybe we should get templates "per team" to avoid creating a document with a template
        // from a different team
        Store.getTemplates = function (clientId, data, cb) {
            // No templates in shared folders: we don't need the manager here
            var res = [];
            var channels = [];
            getAllStores().forEach(function (s) {
                var templateFiles = s.userObject.getFiles(['template']);
                templateFiles.forEach(function (f) {
                    var data = s.userObject.getFileData(f);
                    // Don't push duplicates
                    if (channels.indexOf(data.channel) !== -1) { return; }
                    channels.push(data.channel);
                    // Puhs a copy of the data
                    res.push(JSON.parse(JSON.stringify(data)));
                });
            });
            cb(res);
        };
        Store.incrementTemplateUse = function (clientId, href) {
            // No templates in shared folders: we don't need the manager here
            getAllStores().forEach(function (s) {
                s.userObject.getPadAttribute(href, 'used', function (err, data) {
                    // This is a not critical function, abort in case of error to make sure we won't
                    // create any issue with the user object or the async store
                    if (err) { return; }
                    var used = typeof data === "number" ? ++data : 1;
                    s.userObject.setPadAttribute(href, 'used', used);
                });
            });
        };

        // Pads
        Store.isOnlyInSharedFolder = function (clientId, channel, cb) {
            var res = false;

            // The main drive doesn't have an fId (folder ID)
            var isInMainDrive = function (obj) { return !obj.fId; };

            // A pad is only in a shared folder if it is in one of our managers
            // AND if if it not in any "main" drive
            getAllStores().some(function (s) {
                var _res = s.manager.findChannel(channel);

                // Not in this manager: go the the next one
                if (!_res.length) { return; }

                // if the pad is in the main drive, cb(false)
                if (_res.some(isInMainDrive)) {
                    res = false;
                    return true;
                }

                // Otherwise the pad is only in a shared folder in this manager:
                // set the result to true and check the next manager
                res = true;
            });

            return cb (res);
        };
        Store.moveToTrash = function (clientId, data, cb) {
            var href = Hash.getRelativeHref(data.href);
            nThen(function (waitFor) {
                getAllStores().forEach(function (s) {
                    var deleted = s.userObject.forget(href);
                    if (!deleted) { return; }
                    var send = s.id ? s.sendEvent : sendDriveEvent;
                    send('DRIVE_CHANGE', {
                        path: ['drive', UserObject.FILES_DATA]
                    }, clientId);
                    onSync(s.id, waitFor());
                });
            }).nThen(cb);
        };
        Store.setPadTitle = function (clientId, data, cb) {
            var title = data.title;
            var href = data.href;
            var channel = data.channel;
            var p = Hash.parsePadUrl(href);
            var h = p.hashData;

            if (title.trim() === "") { title = UserObject.getDefaultName(p); }

            if (AppConfig.disableAnonymousStore && !store.loggedIn) { return void cb(); }
            if (p.type === "debug") { return void cb(); }

            var channelData = Store.channels && Store.channels[channel];

            var owners;
            if (channelData && channelData.wc && channel === channelData.wc.id) {
                owners = channelData.data.owners || undefined;
            }
            if (data.owners) {
                owners = data.owners;
            }

            var expire;
            if (channelData && channelData.wc && channel === channelData.wc.id) {
                expire = +channelData.data.expire || undefined;
            }
            if (data.expire) {
                expire = data.expire;
            }

            var storeLocally = data.teamId === -1;
            if (data.teamId === -1) { data.teamId = undefined; }

            // If a teamId is provided, it means we want to store the pad in a specific
            // team drive. In this case, we just need to check if the pad is already
            // stored in this team drive.
            // If no team ID is provided, this may be a pad shared with its URL.
            // We need to check if the pad is stored in any managers (user or teams).
            // If it is stored, update its data, otherwise ask the user if they want to store it
            var allData = [];
            var sendTo = [];
            var inMyDrive;
            getAllStores().forEach(function (s) {
                if (data.teamId && s.id !== data.teamId) { return; }
                if (storeLocally && s.id) { return; }

                var res = s.manager.findChannel(channel, true);
                if (res.length) {
                    sendTo.push(s.id);
                }

                // If we've just accepted ownership for a pad stored in a shared folder,
                // we need to make a copy of this pad in our drive. We're going to check
                // if the pad is stored in our MAIN drive.
                // We only need to check this if the current manager is the target (data.teamId)
                if (data.teamId === s.id) {
                    inMyDrive = res.some(function (obj) {
                        return !obj.fId;
                    });
                }

                Array.prototype.push.apply(allData, res);
            });
            var contains = allData.length !== 0;
            allData.forEach(function (obj) {
                var pad = obj.data;
                pad.atime = +new Date();
                pad.title = title;
                if (owners || h.type !== "file") {
                    // OWNED_FILES
                    // Never remove owner for files
                    pad.owners = owners;
                }
                pad.expire = expire;
                if (h.mode === 'view') { return; }

                // If we only have rohref, it means we have a stronger href
                if (!pad.href) {
                    // If we have a stronger url, remove the possible weaker from the trash.
                    // If all of the weaker ones were in the trash, add the stronger to ROOT
                    obj.userObject.restoreHref(href);
                }
                obj.userObject.setHref(channel, null, href);
            });

            // Pads owned by us ("us" can be a user or a team) that are not in our "main" drive
            // (meaning they are stored in a shared folder) must be added to the "main" drive.
            // This is to make sure owners always have control over owned data.
            var edPublic = data.teamId ?
                    Util.find(store.proxy, ['teams', data.teamId, 'keys', 'edPublic']) :
                    store.proxy.edPublic;
            var ownedByMe = Array.isArray(owners) && owners.indexOf(edPublic) !== -1;

            // Add the pad if it does not exist in our drive
            if (!contains || (ownedByMe && !inMyDrive)) {
                var autoStore = Util.find(store.proxy, ['settings', 'general', 'autostore']);
                if (autoStore !== 1 && !data.forceSave && !data.path && !ownedByMe) {
                    // send event to inner to display the corner popup
                    postMessage(clientId, "AUTOSTORE_DISPLAY_POPUP", {
                        autoStore: autoStore
                    });
                    return void cb();
                } else {
                    var roHref;
                    if (h.mode === "view") {
                        roHref = href;
                        href = undefined;
                    }
                    Store.addPad(clientId, {
                        teamId: data.teamId,
                        href: href,
                        roHref: roHref,
                        channel: channel,
                        title: title,
                        owners: owners,
                        expire: expire,
                        password: data.password,
                        path: data.path
                    }, cb);
                    // Let inner know that dropped files shouldn't trigger the popup
                    postMessage(clientId, "AUTOSTORE_DISPLAY_POPUP", {
                        stored: true
                    });
                    return;
                }
            }

            sendTo.forEach(function (teamId) {
                var send = teamId ? getStore(teamId).sendEvent : sendDriveEvent;
                send('DRIVE_CHANGE', {
                    path: ['drive', UserObject.FILES_DATA]
                }, clientId);
            });
            // Let inner know that dropped files shouldn't trigger the popup
            postMessage(clientId, "AUTOSTORE_DISPLAY_POPUP", {
                stored: true
            });
            nThen(function (waitFor) {
                sendTo.forEach(function (teamId) {
                    onSync(teamId, waitFor());
                });
            }).nThen(cb);
        };

        // Filepicker app

        // Get a map of file data corresponding to the given filters.
        // The keys used in the map represent the ID of the "files"
        // TODO maybe we shouldn't mix results from teams and from the user?
        Store.getSecureFilesList = function (clientId, query, cb) {
            var list = {};
            var types = query.types;
            var where = query.where;
            var filter = query.filter || {};
            var isFiltered = function (type, data) {
                var filtered;
                var fType = filter.fileType || [];
                if (type === 'file' && fType.length) {
                    if (!data.fileType) { return true; }
                    filtered = !fType.some(function (t) {
                        return data.fileType.indexOf(t) === 0;
                    });
                }
                return filtered;
            };
            var channels = [];
            getAllStores().forEach(function (s) {
                s.manager.getSecureFilesList(where).forEach(function (obj) {
                    var data = obj.data;
                    if (channels.indexOf(data.channel) !== -1) { return; }
                    var id = obj.id;
                    var parsed = Hash.parsePadUrl(data.href || data.roHref);
                    if ((!types || types.length === 0 || types.indexOf(parsed.type) !== -1) &&
                        !isFiltered(parsed.type, data)) {
                        list[id] = data;
                    }
                });
            });
            cb(list);
        };
        // Get the first pad we can find in any of our managers and return its file data
        Store.getPadData = function (clientId, id, cb) {
            var res = {};
            getAllStores().some(function (s) {
                var d = s.userObject.getFileData(id);
                if (!d.roHref && !d.href) { return; }
                res = d;
                return true;
            });
            cb(res);
        };


        // Messaging (manage friends from the userlist)
        Store.answerFriendRequest = function (clientId, obj, cb) {
            var value = obj.value;
            var data = obj.data;
            if (data.type !== 'notifications') { return void cb ({error: 'EINVAL'}); }
            var hash = data.content.hash;
            var msg = data.content.msg;

            var dismiss = function (cb) {
                cb = cb || function () {};
                store.mailbox.dismiss({
                    hash: hash,
                    type: 'notifications'
                }, cb);
            };

            // If we accept the request, add the friend to the list
            if (value) {
                Messaging.acceptFriendRequest(store, msg.content, function (obj) {
                    if (obj && obj.error) { return void cb(obj); }
                    Messaging.addToFriendList({
                        proxy: store.proxy,
                        realtime: store.realtime,
                        pinPads: function (data, cb) { Store.pinPads(null, data, cb); },
                    }, msg.content, function (err) {
                        if (store.messenger) {
                            store.messenger.onFriendAdded(msg.content);
                        }
                        broadcast([], "UPDATE_METADATA");
                        if (err) { return void cb({error: err}); }
                        dismiss(cb);
                    });
                });
                return;
            }
            // Otherwise, just remove the notification
            store.mailbox.sendTo('DECLINE_FRIEND_REQUEST', {
                displayName: store.proxy['cryptpad.username']
            }, {
                channel: msg.content.notifications,
                curvePublic: msg.content.curvePublic
            }, function (obj) {
                broadcast([], "UPDATE_METADATA");
                cb(obj);
            });
            dismiss();
        };
        Store.sendFriendRequest = function (clientId, data, cb) {
            var friend = Messaging.getFriend(store.proxy, data.curvePublic);
            if (friend) { return void cb({error: 'ALREADY_FRIEND'}); }
            if (!data.notifications || !data.curvePublic) { return void cb({error: 'INVALID_USER'}); }

            store.proxy.friends_pending = store.proxy.friends_pending || {};

            var twoDaysAgo = +new Date() - (2 * 24 * 3600 * 1000);
            if (store.proxy.friends_pending[data.curvePublic] &&
                    store.proxy.friends_pending[data.curvePublic] > twoDaysAgo) {
                return void cb({error: 'TIMEOUT'});
            }

            store.proxy.friends_pending[data.curvePublic] = +new Date();
            broadcast([], "UPDATE_METADATA");

            var myData = Messaging.createData(store.proxy);
            store.mailbox.sendTo('FRIEND_REQUEST', myData, {
                channel: data.notifications,
                curvePublic: data.curvePublic
            }, function (obj) {
                cb(obj);
            });
        };

        // Get hashes for the share button
        // If we can find a stronger hash
        Store.getStrongerHash = function (clientId, data, _cb) {
            var cb = Util.once(_cb);

            var found = getAllStores().some(function (s) {
                var stronger = s.manager.getEditHash(data.channel);
                if (stronger) {
                    cb(stronger);
                    return true;
                }
            });
            if (!found) { cb(); }
        };

        // Universal
        Store.universal = {
            execCommand: function (clientId, obj, cb) {
                var type = obj.type;
                var data = obj.data;
                if (store.modules[type]) {
                    store.modules[type].execCommand(clientId, data, cb);
                } else {
                    return void cb({error: type + ' is disabled'});
                }
            }
        };
        var loadUniversal = function (Module, type, waitFor) {
            if (store.modules[type]) { return; }
            store.modules[type] = Module.init({
                Store: Store,
                store: store,
                updateMetadata: function () {
                    broadcast([], "UPDATE_METADATA");
                },
                pinPads: function (data, cb) { Store.pinPads(null, data, cb); },
            }, waitFor, function (ev, data, clients) {
                clients.forEach(function (cId) {
                    postMessage(cId, 'UNIVERSAL_EVENT', {
                        type: type,
                        data: {
                            ev: ev,
                            data: data
                        }
                    });
                });
            });
        };

        // OnlyOffice
        Store.onlyoffice = {
            execCommand: function (clientId, data, cb) {
                if (!store.onlyoffice) { return void cb({error: 'OnlyOffice is disabled'}); }
                store.onlyoffice.execCommand(clientId, data, cb);
            }
        };

        // Cursor
        Store.cursor = {
            execCommand: function (clientId, data, cb) {
                if (!store.cursor) { return void cb ({error: 'Cursor channel is disabled'}); }
                store.cursor.execCommand(clientId, data, cb);
            }
        };

        // Mailbox
        Store.mailbox = {
            execCommand: function (clientId, data, cb) {
                if (!store.loggedIn) { return void cb(); }
                if (!store.mailbox) { return void cb ({error: 'Mailbox is disabled'}); }
                store.mailbox.execCommand(clientId, data, cb);
            }
        };

        // Admin
        Store.adminRpc = function (clientId, data, cb) {
            store.rpc.adminRpc(data, function (err, res) {
                if (err) { return void cb({error: err}); }
                cb(res);
            });
        };
        Store.addAdminMailbox = function (clientId, data, cb) {
            var priv = data;
            var pub = Hash.getBoxPublicFromSecret(priv);
            if (!priv || !pub) { return void cb({error: 'EINVAL'}); }
            var channel = Hash.getChannelIdFromKey(pub);
            var mailboxes = store.proxy.mailboxes = store.proxy.mailboxes || {};
            var box = mailboxes.supportadmin = {
                channel: channel,
                viewed: [],
                lastKnownHash: '',
                keys: {
                    curvePublic: pub,
                    curvePrivate: priv
                }
            };
            Store.pinPads(null, [channel], function () {});
            store.mailbox.open('supportadmin', box, function () {
                console.log('ready');
            });
            onSync(null, cb);
        };

        //////////////////////////////////////////////////////////////////
        /////////////////////// PAD //////////////////////////////////////
        //////////////////////////////////////////////////////////////////

        var channels = Store.channels = store.channels = {};

        Store.joinPad = function (clientId, data) {
            var isNew = typeof channels[data.channel] === "undefined";
            var channel = channels[data.channel] = channels[data.channel] || {
                queue: [],
                data: {},
                clients: [],
                bcast: function (cmd, data, notMe) {
                    channel.clients.forEach(function (cId) {
                        if (cId === notMe) { return; }
                        postMessage(cId, cmd, data);
                    });
                },
                history: [],
                pushHistory: function (msg, isCp) {
                    if (isCp) {
                        // the current message is a checkpoint.
                        // push it to your worker's history, prepending it with cp|
                        // cp| and anything else related to checkpoints has already
                        // been stripped by chainpad-netflux-worker or within async store
                        // when the message was outgoing.
                        channel.history.push('cp|' + msg);
                        // since the latest message is a checkpoint, we are able to drop
                        // some of the older history, but we can't rely on checkpoints being
                        // correct, as they might be checkpoints from different forks
                        var i;
                        for (i = channel.history.length - 101; i > 0; i--) {
                            if (/^cp\|/.test(channel.history[i])) { break; }
                        }
                        channel.history = channel.history.slice(Math.max(i, 0));
                        return;
                    }
                    channel.history.push(msg);
                }
            };
            if (channel.clients.indexOf(clientId) === -1) {
                channel.clients.push(clientId);
            }

            if (!isNew && channel.wc) {
                postMessage(clientId, "PAD_CONNECT", {
                    myID: channel.wc.myID,
                    id: channel.wc.id,
                    members: channel.wc.members
                });
                channel.wc.members.forEach(function (m) {
                    postMessage(clientId, "PAD_JOIN", m);
                });
                channel.history.forEach(function (msg) {
                    postMessage(clientId, "PAD_MESSAGE", {
                        msg: CpNetflux.removeCp(msg),
                        user: channel.wc.myID,
                        validateKey: channel.data.validateKey
                    });
                });
                postMessage(clientId, "PAD_READY");

                return;
            }
            var conf = {
                onReady: function (pad) {
                    var padData = pad.metadata || {};
                    channel.data = padData;
                    if (padData && padData.validateKey && store.messenger) {
                        store.messenger.storeValidateKey(data.channel, padData.validateKey);
                    }
                    postMessage(clientId, "PAD_READY");
                },
                onMessage: function (m, user, validateKey, isCp) {
                    channel.pushHistory(m, isCp);
                    channel.bcast("PAD_MESSAGE", {
                        user: user,
                        msg: m,
                        validateKey: validateKey
                    });
                },
                onJoin: function (m) {
                    channel.bcast("PAD_JOIN", m);
                },
                onLeave: function (m) {
                    channel.bcast("PAD_LEAVE", m);
                },
                onError: function (err) {
                    channel.bcast("PAD_ERROR", err);
                    delete channels[data.channel];
                },
                onChannelError: function (err) {
                    channel.bcast("PAD_ERROR", err);
                    delete channels[data.channel];
                },
                onConnectionChange: function (info) {
                    if (!info.state) {
                        channel.bcast("PAD_DISCONNECT");
                    }
                },
                onMetadataUpdate: function (metadata) {
                    channel.data = metadata || {};
                    getAllStores().forEach(function (s) {
                        var allData = s.manager.findChannel(data.channel, true);
                        allData.forEach(function (obj) {
                            obj.data.owners = metadata.owners;
                            obj.data.atime = +new Date();
                            if (metadata.expire) {
                                obj.data.expire = +metadata.expire;
                            }
                        });
                        var send = s.sendEvent || sendDriveEvent;
                        send('DRIVE_CHANGE', {
                            path: ['drive', UserObject.FILES_DATA]
                        });
                    });
                    channel.bcast("PAD_METADATA", metadata);
                },
                crypto: {
                    // The encryption and decryption is done in the outer window.
                    // This async-store only deals with already encrypted messages.
                    encrypt: function (m) { return m; },
                    decrypt: function (m) { return m; }
                },
                noChainPad: true,
                channel: data.channel,
                metadata: data.metadata,
                network: store.network,
                //readOnly: data.readOnly,
                onConnect: function (wc, sendMessage) {
                    channel.sendMessage = function (msg, cId, cb) {
                        // Send to server
                        sendMessage(msg, function () {
                            // Broadcast to other tabs
                            channel.pushHistory(CpNetflux.removeCp(msg), /^cp\|/.test(msg));
                            channel.bcast("PAD_MESSAGE", {
                                user: wc.myID,
                                msg: CpNetflux.removeCp(msg),
                                validateKey: channel.data.validateKey
                            }, cId);
                            cb();
                        });
                    };
                    channel.wc = wc;
                    channel.queue.forEach(function (data) {
                        channel.sendMessage(data.message, clientId);
                    });
                    channel.queue = [];
                    channel.bcast("PAD_CONNECT", {
                        myID: wc.myID,
                        id: wc.id,
                        members: wc.members
                    });
                }
            };
            channel.cpNf = CpNetflux.start(conf);
        };
        Store.leavePad = function (clientId, data, cb) {
            var channel = channels[data.channel];
            if (!channel || !channel.cpNf) { return void cb ({error: 'EINVAL'}); }
            channel.cpNf.stop();
            delete channels[data.channel];
            cb();
        };
        Store.sendPadMsg = function (clientId, data, cb) {
            var msg = data.msg;
            var channel = channels[data.channel];
            if (!channel) {
                return; }
            if (!channel.wc) {
                channel.queue.push(msg);
                return void cb();
            }
            channel.sendMessage(msg, clientId, cb);
        };

        // requestPadAccess is used to check if we have a way to contact the owner
        // of the pad AND to send the request if we want
        // data.send === false ==> check if we can contact them
        // data.send === true  ==> send the request
        Store.requestPadAccess = function (clientId, data, cb) {
            var owner = data.owner;
            var owners = data.owners;

            // If the owner was not is the pad metadata, check if it is a friend.
            // We'll contact the first owner for whom we know the mailbox
            if (!owner && Array.isArray(owners)) {
                var friends = store.proxy.friends || {};
                // If we have friends, check if an owner is one of them (with a mailbox)
                if (Object.keys(friends).filter(function (curve) { return curve !== 'me'; }).length) {
                    owners.some(function (edPublic) {
                        return Object.keys(friends).some(function (curve) {
                            if (curve === "me") { return; }
                            if (edPublic === friends[curve].edPublic &&
                                friends[curve].notifications) {
                                owner = friends[curve];
                                return true;
                            }
                        });
                    });
                }
            }

            // If send is true, send the request to the owner.
            if (owner) {
                if (data.send) {
                    var myData = Messaging.createData(store.proxy);
                    delete myData.channel;
                    store.mailbox.sendTo('REQUEST_PAD_ACCESS', {
                        channel: data.channel,
                        user: myData
                    }, {
                        channel: owner.notifications,
                        curvePublic: owner.curvePublic
                    }, function () {
                        cb({state: true});
                    });
                    return;
                }
                return void cb({state: true});
            }
            cb({state: false});
        };
        Store.givePadAccess = function (clientId, data, cb) {
            var edPublic = store.proxy.edPublic;
            var channel = data.channel;
            var res = store.manager.findChannel(channel);

            if (!data.user || !data.user.notifications || !data.user.curvePublic) {
                return void cb({error: 'EINVAL'});
            }

            var href, title;

            if (!res.some(function (obj) {
                if (obj.data &&
                    Array.isArray(obj.data.owners) && obj.data.owners.indexOf(edPublic) !== -1 &&
                    obj.data.href) {
                        href = obj.data.href;
                        title = obj.data.title;
                        return true;
                }
            })) { return void cb({error: 'ENOTFOUND'}); }

            var myData = Messaging.createData(store.proxy);
            delete myData.channel;
            store.mailbox.sendTo("GIVE_PAD_ACCESS", {
                channel: channel,
                href: href,
                title: title,
                user: myData
            }, {
                channel: data.user.notifications,
                curvePublic: data.user.curvePublic
            });
            cb();
        };

        // Fetch the latest version of the metadata on the server and return it.
        // If the pad is stored in our drive, update the local values of "owners" and "expire"
        Store.getPadMetadata = function (clientId, data, cb) {
            if (!data.channel) { return void cb({ error: 'ENOTFOUND'}); }
            store.anon_rpc.send('GET_METADATA', data.channel, function (err, obj) {
                if (err) { return void cb({error: err}); }
                var metadata = (obj && obj[0]) || {};
                cb(metadata);

                // Update owners and expire time in the drive
                getAllStores().forEach(function (s) {
                    var allData = s.manager.findChannel(data.channel, true);
                    var changed = false;
                    allData.forEach(function (obj) {
                        if (Sortify(obj.data.owners) !== Sortify(metadata.owners)) {
                            changed = true;
                        }
                        obj.data.owners = metadata.owners;
                        obj.data.atime = +new Date();
                        if (metadata.expire) {
                            obj.data.expire = +metadata.expire;
                        }
                    });
                    // If we had to change the "owners" field, redraw the drive UI
                    if (!changed) { return; }
                    var send = s.sendEvent || sendDriveEvent;
                    send('DRIVE_CHANGE', {
                        path: ['drive', UserObject.FILES_DATA]
                    });
                });
            });
        };
        Store.setPadMetadata = function (clientId, data, cb) {
            if (!data.channel) { return void cb({ error: 'ENOTFOUND'}); }
            if (!data.command) { return void cb({ error: 'EINVAL' }); }
            var s = getStore(data.teamId);
            s.rpc.setMetadata(data, function (err, res) {
                if (err) { return void cb({ error: err }); }
                if (!Array.isArray(res) || !res.length) { return void cb({}); }
                cb(res[0]);
            });
        };

        // GET_FULL_HISTORY from sframe-common-outer
        Store.getFullHistory = function (clientId, data, cb) {
            var network = store.network;
            var hkn = network.historyKeeper;
            //var crypto = Crypto.createEncryptor(data.keys);
            // Get the history messages and send them to the iframe
            var parse = function (msg) {
                try {
                    return JSON.parse(msg);
                } catch (e) {
                    return null;
                }
            };
            var msgs = [];
            var completed = false;
            var onMsg = function (msg) {
                if (completed) { return; }
                var parsed = parse(msg);
                if (parsed[0] === 'FULL_HISTORY_END') {
                    cb(msgs);
                    completed = true;
                    return;
                }
                if (parsed[0] !== 'FULL_HISTORY') { return; }
                if (parsed[1] && parsed[1].validateKey) { // First message
                    return;
                }
                if (parsed[1][3] !== data.channel) { return; }
                msg = parsed[1][4];
                if (msg) {
                    msg = msg.replace(/cp\|(([A-Za-z0-9+\/=]+)\|)?/, '');
                    //var decryptedMsg = crypto.decrypt(msg, true);
                    msgs.push(msg);
                }
            };
            network.on('message', onMsg);
            network.sendto(hkn, JSON.stringify(['GET_FULL_HISTORY', data.channel, data.validateKey]));
        };

        Store.getHistoryRange = function (clientId, data, cb) {
            var network = store.network;
            var hkn = network.historyKeeper;
            var parse = function (msg) {
                try {
                    return JSON.parse(msg);
                } catch (e) {
                    return null;
                }
            };
            var msgs = [];
            var first = true;
            var fullHistory = false;
            var completed = false;
            var lastKnownHash;
            var txid = Util.uid();

            var onMsg = function (msg) {
                if (completed) { return; }
                var parsed = parse(msg);
                if (parsed[1] !== txid) { console.log('bad txid'); return; }
                if (parsed[0] === 'HISTORY_RANGE_END') {
                    cb({
                        messages: msgs,
                        isFull: fullHistory,
                        lastKnownHash: lastKnownHash
                    });
                    completed = true;
                    return;
                }
                if (parsed[0] !== 'HISTORY_RANGE') { return; }
                if (parsed[2] && parsed[1].validateKey) { // Metadata
                    return;
                }
                if (parsed[2][3] !== data.channel) { return; }
                msg = parsed[2][4];
                if (msg) {
                    if (first) {
                        // If the first message if not a checkpoint, it means it is the first
                        // message of the pad, so we have the full history!
                        if (!/^cp\|/.test(msg)) { fullHistory = true; }
                        lastKnownHash = msg.slice(0,64);
                        first = false;
                    }
                    msg = msg.replace(/cp\|(([A-Za-z0-9+\/=]+)\|)?/, '');
                    msgs.push(msg);
                }
            };

            network.on('message', onMsg);
            network.sendto(hkn, JSON.stringify(['GET_HISTORY_RANGE', data.channel, {
                from: data.lastKnownHash,
                cpCount: 2,
                txid: txid
            }]));
        };

        // SHARED FOLDERS
        var addSharedFolderHandler = function () {
            store.sharedFolders = {};
            store.handleSharedFolder = function (id, rt) {
                store.sharedFolders[id] = rt;
                if (store.driveEvents) {
                    registerProxyEvents(rt.proxy, id);
                }
            };
        };
        Store.loadSharedFolder = function (teamId, id, data, cb, isNew) {
            var s = getStore(teamId);
            if (!s) { return void cb({ error: 'ENOTFOUND' }); }
            SF.load({
                isNew: isNew,
                network: store.network,
                store: s,
                isNewChannel: Store.isNewChannel
            }, id, data, cb);
        };
        var loadSharedFolder = function (id, data, cb, isNew) {
            Store.loadSharedFolder(null, id, data, cb, isNew);
        };
        Store.loadSharedFolderAnon = function (clientId, data, cb) {
            Store.loadSharedFolder(null, data.id, data.data, function (rt) {
                cb({
                    error: rt ? undefined : 'EDELETED'
                });
            });
        };
        Store.addSharedFolder = function (clientId, data, cb) {
            var s = getStore(data.teamId);
            s.manager.addSharedFolder(data, function (id) {
                var send = data.teamId ? s.sendEvent : sendDriveEvent;
                send('DRIVE_CHANGE', {
                    path: ['drive', UserObject.FILES_DATA]
                }, clientId);
                cb(id);
            });
        };
        Store.updateSharedFolderPassword = function (clientId, data, cb) {
            SF.updatePassword(Store, data, store.network, cb);
        };

        // Drive
        Store.userObjectCommand = function (clientId, cmdData, cb) {
            if (!cmdData || !cmdData.cmd) { return; }
            //var data = cmdData.data;
            var s = getStore(cmdData.teamId);
            var cb2 = function (data2) {
                // Send the CHANGE event to all the stores because the command may have
                // affected data from a shared folder used by multiple teams.
                getAllStores().forEach(function (_s) {
                    var send = _s.id ? _s.sendEvent : sendDriveEvent;
                    send('DRIVE_CHANGE', {
                        path: ['drive', UserObject.FILES_DATA]
                    }, clientId);
                });
                onSync(cmdData.teamId, function () {
                    cb(data2);
                });
            };
            s.manager.command(cmdData, cb2);
        };

        // Clients management
        var driveEventClients = [];

        var dropChannel = function (chanId) {
            try {
                store.messenger.leavePad(chanId);
            } catch (e) { console.error(e); }
            try {
                store.cursor.leavePad(chanId);
            } catch (e) { console.error(e); }
            try {
                store.onlyoffice.leavePad(chanId);
            } catch (e) { console.error(e); }

            if (!Store.channels[chanId]) { return; }

            if (Store.channels[chanId].cpNf) {
                Store.channels[chanId].cpNf.stop();
            }

            delete Store.channels[chanId];
        };
        Store._removeClient = function (clientId) {
            var driveIdx = driveEventClients.indexOf(clientId);
            if (driveIdx !== -1) {
                driveEventClients.splice(driveIdx, 1);
            }
            try {
                store.cursor.removeClient(clientId);
            } catch (e) { console.error(e); }
            try {
                store.onlyoffice.removeClient(clientId);
            } catch (e) { console.error(e); }
            try {
                store.mailbox.removeClient(clientId);
            } catch (e) { console.error(e); }
            Object.keys(store.modules).forEach(function (key) {
                try {
                    store.modules[key].removeClient(clientId);
                } catch (e) { console.error(e); }
            });

            Object.keys(Store.channels).forEach(function (chanId) {
                var chanIdx = Store.channels[chanId].clients.indexOf(clientId);
                if (chanIdx !== -1) {
                    Store.channels[chanId].clients.splice(chanIdx, 1);
                }
                if (Store.channels[chanId].clients.length === 0) {
                    dropChannel(chanId);
                }
            });
        };

        // Special events

        sendDriveEvent = function (q, data, sender) {
            driveEventClients.forEach(function (cId) {
                if (cId === sender) { return; }
                postMessage(cId, q, data);
            });
        };
        registerProxyEvents = function (proxy, fId) {
            if (!fId) {
                // Listen for shared folder password change
                proxy.on('change', ['drive', UserObject.SHARED_FOLDERS], function (o, n, p) {
                    if (p.length > 3 && p[3] === 'password') {
                        var id = p[2];
                        var data = proxy.drive[UserObject.SHARED_FOLDERS][id];
                        var href = store.manager.user.userObject.getHref ?
                                store.manager.user.userObject.getHref(data) : data.href;
                        var parsed = Hash.parsePadUrl(href);
                        var secret = Hash.getSecrets(parsed.type, parsed.hash, o);
                        SF.updatePassword({
                            oldChannel: secret.channel,
                            password: n,
                            href: href
                        }, store.network, function () {
                            console.log('Shared folder password changed');
                        });
                        return false;
                    }
                });
            }
            proxy.on('change', [], function (o, n, p) {
                if (fId) {
                    // Pin the new pads
                    if (p[0] === UserObject.FILES_DATA && typeof(n) === "object" && n.channel && !n.owners) {
                        var toPin = [n.channel];
                        // Also pin the onlyoffice channels if they exist
                        if (n.rtChannel) { toPin.push(n.rtChannel); }
                        if (n.lastVersion) { toPin.push(n.lastVersion); }
                        Store.pinPads(null, toPin, function (obj) { console.error(obj); });
                    }
                    // Unpin the deleted pads (deleted <=> changed to undefined)
                    if (p[0] === UserObject.FILES_DATA && typeof(o) === "object" && o.channel && !n) {
                        var toUnpin = [o.channel];
                        var c = store.manager.findChannel(o.channel);
                        var exists = c.some(function (data) {
                            return data.fId !== fId;
                        });
                        if (!exists) { // Unpin
                            // Also unpin the onlyoffice channels if they exist
                            if (o.rtChannel) { toUnpin.push(o.rtChannel); }
                            if (o.lastVersion) { toUnpin.push(o.lastVersion); }
                            Store.unpinPads(null, toUnpin, function (obj) { console.error(obj); });
                        }
                    }
                }
                sendDriveEvent('DRIVE_CHANGE', {
                    id: fId,
                    old: o,
                    new: n,
                    path: p
                });
            });
            proxy.on('remove', [], function (o, p) {
                sendDriveEvent('DRIVE_REMOVE', {
                    id: fId,
                    old: o,
                    path: p
                });
            });
        };

        Store._subscribeToDrive = function (clientId) {
            if (driveEventClients.indexOf(clientId) === -1) {
                driveEventClients.push(clientId);
            }
            if (!store.driveEvents) {
                store.driveEvents = true;
                registerProxyEvents(store.proxy);
                Object.keys(store.manager.folders).forEach(function (fId) {
                    var proxy = store.manager.folders[fId].proxy;
                    registerProxyEvents(proxy, fId);
                });
            }
        };


/*
        var loadProfile = function (waitFor) {
            store.profile = Profile.init({
                store: store,
                updateMetadata: function () {
                    broadcast([], "UPDATE_METADATA");
                },
                pinPads: function (data, cb) { Store.pinPads(null, data, cb); },
            }, waitFor, function (ev, data, clients) {
                clients.forEach(function (cId) {
                    postMessage(cId, 'PROFILE_EVENT', {
                        ev: ev,
                        data: data
                    });
                });
            });
        };
*/
        var loadCursor = function () {
            store.cursor = Cursor.init(store, function (ev, data, clients) {
                clients.forEach(function (cId) {
                    postMessage(cId, 'CURSOR_EVENT', {
                        ev: ev,
                        data: data
                    });
                });
            });
        };

        var loadOnlyOffice = function () {
            store.onlyoffice = OnlyOffice.init(store, function (ev, data, clients) {
                clients.forEach(function (cId) {
                    postMessage(cId, 'OO_EVENT', {
                        ev: ev,
                        data: data
                    });
                });
            });
        };

        var loadMailbox = function (waitFor) {
            if (!store.loggedIn || !store.proxy.edPublic) {
                return;
            }
            store.mailbox = Mailbox.init({
                store: store,
                updateMetadata: function () {
                    broadcast([], "UPDATE_METADATA");
                },
                pinPads: function (data, cb) { Store.pinPads(null, data, cb); },
            }, waitFor, function (ev, data, clients, _cb) {
                var cb = Util.once(_cb || function () {});
                clients.forEach(function (cId) {
                    postMessage(cId, 'MAILBOX_EVENT', {
                        ev: ev,
                        data: data
                    }, cb);
                });
            });
        };

        var cleanFriendRequests = function () {
            try {
                if (!store.proxy.friends_pending) { return; }
                var twoDaysAgo = +new Date() - (2 * 24 * 3600 * 1000);
                Object.keys(store.proxy.friends_pending).forEach(function (curve) {
                    if (store.proxy.friends_pending[curve] < twoDaysAgo) {
                        delete store.proxy.friends_pending[curve];
                    }
                });
            } catch (e) {}
        };

        //////////////////////////////////////////////////////////////////
        /////////////////////// Init /////////////////////////////////////
        //////////////////////////////////////////////////////////////////

        var onReady = function (clientId, returned, cb) {
            var proxy = store.proxy;
            var unpin = function (data, cb) {
                if (!store.loggedIn) { return void cb(); }
                Store.unpinPads(null, data, cb);
            };
            var pin = function (data, cb) {
                if (!store.loggedIn) { return void cb(); }
                Store.pinPads(null, data, cb);
            };
            if (!proxy.settings) { proxy.settings = {}; }
            var manager = store.manager = ProxyManager.create(proxy.drive, {
                onSync: function (cb) { onSync(null, cb); },
                edPublic: proxy.edPublic,
                pin: pin,
                unpin: unpin,
                loadSharedFolder: loadSharedFolder,
                settings: proxy.settings,
<<<<<<< HEAD
=======
                Store: Store
>>>>>>> efded106
            }, {
                outer: true,
                removeOwnedChannel: function (channel, cb) { Store.removeOwnedChannel('', channel, cb); },
                edPublic: store.proxy.edPublic,
                loggedIn: store.loggedIn,
                log: function (msg) {
                    // broadcast to all drive apps
                    sendDriveEvent("DRIVE_LOG", msg);
                },
                rt: store.realtime
            });
            var userObject = store.userObject = manager.user.userObject;
            addSharedFolderHandler();

            nThen(function (waitFor) {
                postMessage(clientId, 'LOADING_DRIVE', {
                    state: 2
                });
                userObject.migrate(waitFor());
            }).nThen(function (waitFor) {
                initAnonRpc(null, null, waitFor());
                initRpc(null, null, waitFor());
            }).nThen(function (waitFor) {
                loadMailbox(waitFor);
                Migrate(proxy, waitFor(), function (version, progress) {
                    postMessage(clientId, 'LOADING_DRIVE', {
                        state: (2 + (version / 10)),
                        progress: progress
                    });
                }, store);
            }).nThen(function (waitFor) {
                postMessage(clientId, 'LOADING_DRIVE', {
                    state: 3
                });
                userObject.fixFiles();
                SF.loadSharedFolders(Store, store.network, store, userObject, waitFor);
                loadCursor();
                loadOnlyOffice();
                loadUniversal(Messenger, 'messenger', waitFor);
                store.messenger = store.modules['messenger'];
                loadUniversal(Profile, 'profile', waitFor);
                loadUniversal(Team, 'team', waitFor);
                cleanFriendRequests();
            }).nThen(function () {
                var requestLogin = function () {
                    broadcast([], "REQUEST_LOGIN");
                };

                if (store.loggedIn) {
                    arePinsSynced(function (err, yes) {
                        if (!yes) {
                            resetPins(function (err) {
                                if (err) { return console.error(err); }
                                console.log('RESET DONE');
                            });
                        }
                    });

                    /*  This isn't truly secure, since anyone who can read the user's object can
                        set their local loginToken to match that in the object. However, it exposes
                        a UI that will work most of the time. */

                    // every user object should have a persistent, random number
                    if (typeof(proxy.loginToken) !== 'number') {
                        proxy[Constants.tokenKey] = Math.floor(Math.random()*Number.MAX_SAFE_INTEGER);
                    }
                    returned[Constants.tokenKey] = proxy[Constants.tokenKey];

                    if (store.data.localToken && store.data.localToken !== proxy[Constants.tokenKey]) {
                        // the local number doesn't match that in
                        // the user object, request that they reauthenticate.
                        return void requestLogin();
                    }
                }

                if (!proxy.settings || !proxy.settings.general ||
                        typeof(proxy.settings.general.allowUserFeedback) !== 'boolean') {
                    proxy.settings = proxy.settings || {};
                    proxy.settings.general = proxy.settings.general || {};
                    proxy.settings.general.allowUserFeedback = true;
                }
                returned.feedback = proxy.settings.general.allowUserFeedback;
                Feedback.init(returned.feedback);

                if (typeof(cb) === 'function') { cb(returned); }

                if (typeof(proxy.uid) !== 'string' || proxy.uid.length !== 32) {
                    // even anonymous users should have a persistent, unique-ish id
                    console.log('generating a persistent identifier');
                    proxy.uid = Hash.createChannelId();
                }

                // if the user is logged in, but does not have signing keys...
                if (store.loggedIn && (!Store.hasSigningKeys() ||
                    !Store.hasCurveKeys())) {
                    return void requestLogin();
                }

                proxy.on('change', [Constants.displayNameKey], function (o, n) {
                    if (typeof(n) !== "string") { return; }
                    broadcast([], "UPDATE_METADATA");
                });
                proxy.on('change', ['profile'], function () {
                    // Trigger userlist update when the avatar has changed
                    broadcast([], "UPDATE_METADATA");
                });
                proxy.on('change', ['friends'], function (o, n, p) {
                    // Trigger userlist update when the friendlist has changed
                    broadcast([], "UPDATE_METADATA");

                    if (!store.messenger) { return; }
                    if (o !== undefined) { return; }
                    var curvePublic = p.slice(-1)[0];
                    var friend = proxy.friends && proxy.friends[curvePublic];
                    store.messenger.onFriendAdded(friend);
                });
                proxy.on('remove', ['friends'], function (o, p) {
                    broadcast([], "UPDATE_METADATA");

                    if (!store.messenger) { return; }
                    var curvePublic = p[1];
                    if (!curvePublic) { return; }
                    if (p[2] !== 'channel') { return; }
                    store.messenger.onFriendRemoved(curvePublic, o);
                });
                proxy.on('change', ['friends_pending'], function () {
                    // Trigger userlist update when the friendlist has changed
                    broadcast([], "UPDATE_METADATA");
                });
                proxy.on('remove', ['friends_pending'], function () {
                    broadcast([], "UPDATE_METADATA");
                });
                proxy.on('change', ['settings'], function () {
                    broadcast([], "UPDATE_METADATA");
                });
                proxy.on('change', [Constants.tokenKey], function () {
                    broadcast([], "UPDATE_TOKEN", { token: proxy[Constants.tokenKey] });
                });
            });
        };

        var connect = function (clientId, data, cb) {
            var hash = data.userHash || data.anonHash || Hash.createRandomHash('drive');
            storeHash = hash;
            if (!hash) {
                return void cb({error: '[Store.init] Unable to find or create a drive hash. Aborting...'});
            }
            // No password for drive
            var secret = Hash.getSecrets('drive', hash);
            storeChannel = secret.channel;
            var listmapConfig = {
                data: {},
                websocketURL: NetConfig.getWebsocketURL(),
                channel: secret.channel,
                readOnly: false,
                validateKey: secret.keys.validateKey || undefined,
                crypto: Crypto.createEncryptor(secret.keys),
                userName: 'fs',
                logLevel: 1,
                ChainPad: ChainPad,
                classic: true,
            };
            var rt = window.rt = Listmap.create(listmapConfig);
            store.proxy = rt.proxy;
            store.loggedIn = typeof(data.userHash) !== "undefined";

            var returned = {};
            rt.proxy.on('create', function (info) {
                store.realtime = info.realtime;
                store.network = info.network;
                if (!data.userHash) {
                    returned.anonHash = Hash.getEditHashFromKeys(secret);
                }
            }).on('ready', function (info) {
                if (store.userObject) { return; } // the store is already ready, it is a reconnection
                store.driveMetadata = info.metadata;
                if (!rt.proxy.drive || typeof(rt.proxy.drive) !== 'object') { rt.proxy.drive = {}; }
                var drive = rt.proxy.drive;
                // Creating a new anon drive: import anon pads from localStorage
                if ((!drive[Constants.oldStorageKey] || !Array.isArray(drive[Constants.oldStorageKey]))
                    && !drive['filesData']) {
                    drive[Constants.oldStorageKey] = [];
                }
                postMessage(clientId, 'LOADING_DRIVE', { state: 1 });
                // Drive already exist: return the existing drive, don't load data from legacy store
                onReady(clientId, returned, cb);
            })
            .on('change', ['drive', 'migrate'], function () {
                var path = arguments[2];
                var value = arguments[1];
                if (path[0] === 'drive' && path[1] === "migrate" && value === 1) {
                    rt.network.disconnect();
                    rt.realtime.abort();
                    broadcast([], 'NETWORK_DISCONNECT');
                }
            });

            rt.proxy.on('disconnect', function () {
                broadcast([], 'NETWORK_DISCONNECT');
            });
            rt.proxy.on('reconnect', function (info) {
                broadcast([], 'NETWORK_RECONNECT', {myId: info.myId});
            });

            // Ping clients regularly to make sure one tab was not closed without sending a removeClient()
            // command. This allow us to avoid phantom viewers in pads.
            var PING_INTERVAL = 120000;
            var MAX_PING = 30000;
            var MAX_FAILED_PING = 2;

            setInterval(function () {
                var clients = [];
                Object.keys(Store.channels).forEach(function (chanId) {
                    var c = Store.channels[chanId].clients;
                    Array.prototype.push.apply(clients, c);
                });
                clients = Util.deduplicateString(clients);
                clients.forEach(function (cId) {
                    var nb = 0;
                    var ping = function () {
                        if (nb >= MAX_FAILED_PING) {
                            Store._removeClient(cId);
                            postMessage(cId, 'TIMEOUT');
                            console.error('TIMEOUT', cId);
                            return;
                        }
                        nb++;
                        var to = setTimeout(ping, MAX_PING);
                        postMessage(cId, 'PING', null, function (err) {
                            if (err) { console.error(err); }
                            clearTimeout(to);
                        });
                    };
                    ping();
                });
            }, PING_INTERVAL);
        };

        /**
         * Data:
         *   - userHash or anonHash
         * Todo in cb
         *   - LocalStore.setFSHash if needed
         *   - sessionStorage.User_Hash
         *   - stuff with tokenKey
         * Event to outer
         *   - requestLogin
         */
        var initialized = false;

        var whenReady = function (cb) {
            if (store.returned) { return void cb(); }
            setTimeout(function() {
                whenReady(cb);
            }, 100);
        };

        Store.init = function (clientId, data, _callback) {
            var callback = Util.once(_callback);
            if (initialized) {
                return void whenReady(function () {
                    callback({
                        state: 'ALREADY_INIT',
                        returned: store.returned
                    });
                });
            }
            initialized = true;
            postMessage = function (clientId, cmd, d, cb) {
                data.query(clientId, cmd, d, cb);
            };
            broadcast = function (excludes, cmd, d, cb) {
                data.broadcast(excludes, cmd, d, cb);
            };

            store.data = data;
            connect(clientId, data, function (ret) {
                if (Object.keys(store.proxy).length === 1) {
                    Feedback.send("FIRST_APP_USE", true);
                }
                if (ret && ret.error) {
                    initialized = false;
                } else {
                    store.returned = ret;
                }

                callback(ret);
            });
        };

        Store.disconnect = function () {
            if (!store.network) { return; }
            store.network.disconnect();
        };
        return Store;
    };

    return {
        create: create
    };
});<|MERGE_RESOLUTION|>--- conflicted
+++ resolved
@@ -2062,10 +2062,7 @@
                 unpin: unpin,
                 loadSharedFolder: loadSharedFolder,
                 settings: proxy.settings,
-<<<<<<< HEAD
-=======
                 Store: Store
->>>>>>> efded106
             }, {
                 outer: true,
                 removeOwnedChannel: function (channel, cb) { Store.removeOwnedChannel('', channel, cb); },
