--- conflicted
+++ resolved
@@ -893,13 +893,7 @@
     };
 
     var clearOwnedChannel = function (ctx, id, cb) {
-<<<<<<< HEAD
-        // XXX clients is undefined if you try to clear history from contacts
-        // while not using workers
-        var channel = ctx.clients[id];
-=======
         var channel = ctx.channels[id];
->>>>>>> a9f84021
         if (!channel) { return void cb({error: 'NO_CHANNEL'}); }
         if (!ctx.store.rpc) { return void cb({error: 'RPC_NOT_READY'}); }
         ctx.store.rpc.clearOwnedChannel(id, function (err) {
