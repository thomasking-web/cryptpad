define([
    '/bower_components/chainpad-crypto/crypto.js',
    '/common/common-hash.js',
    '/common/common-util.js',
    '/common/common-realtime.js',
    '/common/common-messaging.js',
    '/common/common-constants.js',
    '/customize/messages.js',
    '/customize/application_config.js',

    '/bower_components/nthen/index.js',
], function (Crypto, Hash, Util, Realtime, Messaging, Constants, Messages, AppConfig, nThen) {
    'use strict';
    var Curve = Crypto.Curve;

    var Msg = {};

    var Types = {
        message: 'MSG',
        unfriend: 'UNFRIEND',
        mapId: 'MAP_ID',
        mapIdAck: 'MAP_ID_ACK'
    };

    var clone = function (o) {
        return JSON.parse(JSON.stringify(o));
    };

    var convertToUint8 = function (obj) {
        var l = Object.keys(obj).length;
        var u = new Uint8Array(l);
        for (var i = 0; i<l; i++) {
            u[i] = obj[i];
        }
        return u;
    };

    var createData = Messaging.createData;

    var getFriend = function (proxy, pubkey) {
        if (pubkey === proxy.curvePublic) {
            var data = createData(proxy);
            delete data.channel;
            return data;
        }
        return proxy.friends ? proxy.friends[pubkey] : undefined;
    };

    var getFriendList = Msg.getFriendList = function (proxy) {
        if (!proxy.friends) { proxy.friends = {}; }
        return proxy.friends;
    };

    var msgAlreadyKnown = function (channel, sig) {
        return channel.messages.some(function (message) {
            return message.sig === sig;
        });
    };

    var getFriendFromChannel = function (ctx, id) {
        var proxy = ctx.store.proxy;
        var friends = getFriendList(proxy);
        var friend;
        for (var k in friends) {
            if (friends[k].channel === id) {
                friend = friends[k];
                break;
            }
        }
        return friend;
    };

    var initRangeRequest = function (ctx, txid, chanId, cb) {
        if (!ctx.range_requests) { ctx.range_requests = {}; }
        ctx.range_requests[txid] = {
            messages: [],
            cb: cb,
            chanId: chanId,
        };
    };
    var getRangeRequest = function (ctx, txid) {
        return ctx.range_requests[txid];
    };
    var deleteRangeRequest = function (ctx, txid) {
        delete ctx.range_requests[txid];
    };

    // History
    var getMoreHistory = function (ctx, chanId, hash, count, cb) {
        if (typeof(cb) !== 'function') { return; }

        if (typeof(hash) !== 'string') {
            // Channel is empty!
            return void cb([]);
        }

        var chan = ctx.channels[chanId];
        if (typeof(chan) === 'undefined') {
            console.error("chan is undefined. we're going to have a problem here");
            return;
        }

        var txid = Util.uid();
        initRangeRequest(ctx, txid, chanId, cb);
        var msg = [ 'GET_HISTORY_RANGE', chan.id, {
                from: hash,
                count: count,
                txid: txid,
            }
        ];

        var network = ctx.store.network;
        network.sendto(network.historyKeeper, JSON.stringify(msg)).then(function () {
        }, function (err) {
            console.error(err);
        });
    };

    var getChannelMessagesSince = function (ctx, channel, data, keys) {
        var network = ctx.store.network;
        console.log('Fetching [%s] messages since [%s]', channel.id, data.lastKnownHash || '');

        if (channel.isPadChat || channel.isTeamChat) {
            // We need to use GET_HISTORY_RANGE to make sure we won't get the full history
            var txid = Util.uid();
            initRangeRequest(ctx, txid, channel.id, undefined);
            var msg0 = ['GET_HISTORY_RANGE', channel.id, {
                    //from: hash,
                    count: 10,
                    txid: txid,
                }
            ];
            network.sendto(network.historyKeeper, JSON.stringify(msg0)).then(function () {
            }, function (err) {
                console.error(err);
            });
            return;
        }

        // Friend chat, intial history
        var proxy = ctx.store.proxy;
        var friend = getFriendFromChannel(ctx, channel.id) || {};
        var cfg = {
            metadata: {
                validateKey: keys ? keys.validateKey : undefined,
                owners: [proxy.edPublic, friend.edPublic],
            },
            lastKnownHash: data.lastKnownHash
        };
        var msg = ['GET_HISTORY', channel.id, cfg];
        network.sendto(network.historyKeeper, JSON.stringify(msg))
          .then(function () {}, function (err) {
            console.error(err);
        });
    };


    var setChannelHead = function (ctx, id, hash, cb) {
        var channel = ctx.channels[id];
        if (channel.isFriendChat) {
            var friend = getFriendFromChannel(ctx, id);
            if (!friend) { return void cb({error: 'NO_SUCH_FRIEND'}); }
            friend.lastKnownHash = hash;
        } else if (channel.isPadChat) {
            // Nothing to do
        } else if (channel.isTeamChat) {
            // Nothing to do
        } else {
            // TODO room
            return void cb({error: 'NOT_IMPLEMENTED'});
        }
        cb();
    };

    var onChannelReady = function (ctx, chanId) {
        var channel = ctx.channels[chanId];
        if (!channel) { return; }
        channel.ready = true;
        channel.onReady.fire();
    };

    // Id message allows us to map a netfluxId with a public curve key
    var onIdMessage = function (ctx, msg, sender) {
        // Parse the history message and make sure it is related to an existing channel
        var channel, parsed0;
        try {
            parsed0 = JSON.parse(msg);
            channel = ctx.channels[parsed0.channel];
            if (!channel || channel.wc.members.indexOf(sender) === -1) { return; }
        } catch (e) {
            return void console.error(e, msg);
        }

        // Decrypt and parse its content...
        var decryptedMsg = channel.decrypt(parsed0.msg);
        if (!decryptedMsg) { return void console.error("Failed to decrypt message"); }
        var parsed = Util.tryParse(decryptedMsg);
        if (!parsed) { return void console.error(decryptedMsg); }

        // Keep only ID messages here
        if (parsed[0] !== Types.mapId && parsed[0] !== Types.mapIdAck) { return; }

        // check that the responding peer's encrypted netflux id matches
        // the sender field. This is to prevent replay attacks.
        if (parsed[2] !== sender || !parsed[1]) { return; }
        channel.mapId[sender] = parsed[1];
        ctx.emit('JOIN', {
            info: parsed[1],
            id: channel.id
        }, channel.clients);

        if (channel.readOnly) { return; } // Don't send your key if you're a reader
        if (parsed[0] !== Types.mapId) { return; } // Don't send your key if it's already an ACK

        // Answer with your own key
        var proxy = ctx.store.proxy || {};
        var myData = createData(proxy);
        delete myData.channel;
        var rMsg = [Types.mapIdAck, myData, channel.wc.myID];
        var rMsgStr = JSON.stringify(rMsg);
        var cryptMsg = channel.encrypt(rMsgStr);
        var data = {
            channel: channel.id,
            msg: cryptMsg
        };
        var network = ctx.store.network;
        network.sendto(sender, JSON.stringify(data));
    };

    var orderMessages = function (channel, new_messages) {
        var messages = channel.messages;
        // TODO improve performance, guarantee correct ordering
        new_messages.reverse().forEach(function (msg) {
            messages.unshift(msg);
        });
    };

    var removeFromFriendList = function (ctx, curvePublic, cb) {
        var proxy = ctx.store.proxy;
        var friends = proxy.friends;
        if (!friends) { return; }
        delete friends[curvePublic];
        Realtime.whenRealtimeSyncs(ctx.store.realtime, function () {
            ctx.updateMetadata();
            cb();
        });
    };

    var pushMsg = function (ctx, channel, cryptMsg) {
        var sig = cryptMsg.slice(0, 64);
        if (msgAlreadyKnown(channel, sig)) { return; }
        var msg = channel.decrypt(cryptMsg);

        var parsedMsg = JSON.parse(msg);
        var curvePublic;
        // Chat message
        if (parsedMsg[0] === Types.message) {
            var res = {
                type: parsedMsg[0],
                sig: sig,
                author: parsedMsg[1],
                time: parsedMsg[2],
                text: parsedMsg[3],
                channel: channel.id,
                name: parsedMsg[4] // Display name for multi-user rooms
            };

            channel.messages.push(res);
            if (channel.ready) { ctx.emit('MESSAGE', res, channel.clients); }

            return true;
        }
        var proxy = ctx.store.proxy;
        if (parsedMsg[0] === Types.unfriend) {
            curvePublic = parsedMsg[1];

            // If this a removal from our part in another tab, do nothing.
            // The channel is already closed in the proxy.on('remove') part
            if (curvePublic === proxy.curvePublic) { return; }

            removeFromFriendList(ctx, curvePublic, function () {
                channel.wc.leave(Types.unfriend);
                var network = ctx.store.network;
                if (channel.onReconnect) { network.off('reconnect', channel.onReconnect); }
                delete ctx.channels[channel.id];
                ctx.emit('UNFRIEND', {
                    curvePublic: curvePublic,
                    fromMe: false
                }, channel.clients);
            });
            return;
        }
    };

    var onDirectMessage = function (ctx, msg, sender) {
        var hk = ctx.store.network.historyKeeper;
        if (sender !== hk) { return void onIdMessage(ctx, msg, sender); }
        var parsed = JSON.parse(msg);

        if ((parsed.validateKey || parsed.owners) && parsed.channel) {
            // Metadata message
            return;
        }

        var channel;

        if (/HISTORY_RANGE/.test(parsed[0])) {
            var txid = parsed[1];
            var req = getRangeRequest(ctx, txid);
            var type = parsed[0];
            if (!req) { return; }
            channel = ctx.channels[req.chanId];
            if (!channel) { return; }

            if (!req.cb) { // This is the initial history for a pad chat
                if (type === 'HISTORY_RANGE') {
                    if (!Array.isArray(parsed[2])) { return; }
                    pushMsg(ctx, channel, parsed[2][4]);
                } else if (type === 'HISTORY_RANGE_END') {
                    onChannelReady(ctx, req.chanId);
                    return deleteRangeRequest(ctx, txid);
                }
                return;
            }

            // "More history": we need to store all the messages and cb all of them at once
            // to make sure we won't display them in the wrong order (we receive the oldest first...)
            if (type === 'HISTORY_RANGE') {
                req.messages.push(parsed[2]);
            } else if (type === 'HISTORY_RANGE_END') {
                // process all the messages (decrypt)
                var decrypted = req.messages.map(function (msg) {
                    if (msg[2] !== 'MSG') { return; }
                    try {
                        return {
                            d: JSON.parse(channel.decrypt(msg[4])),
                            sig: msg[4].slice(0, 64),
                        };
                    } catch (e) {
                        return void console.log('failed to decrypt');
                    }
                }).filter(function (decrypted) {
                    if (!decrypted || !decrypted.d || decrypted.d[0] !== Types.message) { return; }
                    if (msgAlreadyKnown(channel, decrypted.sig)) { return; }
                    return decrypted;
                }).map(function (O) {
                    return {
                        type: O.d[0],
                        sig: O.sig,
                        author: O.d[1],
                        time: O.d[2],
                        text: O.d[3],
                        channel: req.chanId,
                        name: O.d[4]
                    };
                });

                orderMessages(channel, decrypted);
                req.cb(decrypted);
                return deleteRangeRequest(ctx, txid);
            } else {
                console.log(parsed);
            }
            return;
        }

        if (parsed.channel && ctx.channels[parsed.channel]) {
            channel = ctx.channels[parsed.channel];
            // Error in initial history
            // History cleared while we're in the channel
            if (parsed.error === 'ECLEARED') {
                setChannelHead(ctx, parsed.channel, '', function () {});
                channel.messages = [];
                ctx.emit('CLEAR_CHANNEL', parsed.channel, channel.clients);
                return;
            }
            // History cleared while we were offline
            // ==> we asked for an invalid last known hash
            if (parsed.error && parsed.error === "EINVAL") {
                setChannelHead(ctx, parsed.channel, '', function () {
                    getChannelMessagesSince(ctx, channel, {}, {});
                });
                return;
            }

            // End of initial history
            if (parsed.state && parsed.state === 1 && parsed.channel) {
                return void onChannelReady(ctx, parsed.channel);
            }
        }

        // Initial history message
        channel = ctx.channels[parsed[3]];
        if (!channel) { return; }
        pushMsg(ctx, channel, parsed[4]);
    };

    var onMessage = function (ctx, msg, sender, chan) {
        var channel = ctx.channels[chan.id];
        if (!channel) { return; }
        pushMsg(ctx, channel, msg);
    };

    var onFriendRemoved = function (ctx, curvePublic, chanId) {
        var channel = ctx.channels[chanId];
        if (!channel) { return; }
        if (channel.wc) {
            channel.wc.leave(Types.unfriend);
        }
        var network = ctx.store.network;
        if (channel.onReconnect) { network.off('reconnect', channel.onReconnect); }
        delete ctx.channels[channel.id];
        ctx.emit('UNFRIEND', {
            curvePublic: curvePublic,
            fromMe: true
        }, ctx.friendsClients);
    };
    var removeFriend = function (ctx, curvePublic, _cb) {
        var cb = Util.once(_cb);
        if (typeof(cb) !== 'function') { return void console.error('NO_CALLBACK'); }
        var proxy = ctx.store.proxy;
        var data = getFriend(proxy, curvePublic);

        if (!data) {
            // friend is not valid
            console.error('friend is not valid');
            return void cb({error: 'INVALID_FRIEND'});
        }

        var channel = ctx.channels[data.channel];

        // Unfriend with mailbox
        if (ctx.store.mailbox && data.curvePublic && data.notifications) {
            Messaging.removeFriend(ctx.store, curvePublic, function (obj) {
                if (obj && obj.error) { return void cb({error:obj.error}); }
                ctx.updateMetadata();
                cb(obj);
            });
            return;
        }

        // Unfriend with channel
        if (!channel) {
            return void cb({error: "NO_SUCH_CHANNEL"});
        }
        try {
            var msg = [Types.unfriend, proxy.curvePublic, +new Date()];
            var msgStr = JSON.stringify(msg);
            var cryptMsg = channel.encrypt(msgStr);
            channel.wc.bcast(cryptMsg).then(function () {}, function (err) {
                if (err) { return void cb({error:err}); }
                onFriendRemoved(ctx, curvePublic, data.channel);
                removeFromFriendList(ctx, curvePublic, function () {
                    cb();
                });
            });
        } catch (e) {
            cb({error: e});
        }
    };

    // Cancel pending friend requests
    var cancelFriend = function (ctx, data, _cb) {
        var cb = Util.once(_cb);
        if (typeof(cb) !== 'function') { return void console.error('NO_CALLBACK'); }
        ctx.Store.cancelFriendRequest(data, cb);
    };

    var getAllClients = function (ctx) {
        var all = [];
        Array.prototype.push.apply(all, ctx.friendsClients);
        Object.keys(ctx.channels).forEach(function (id) {
            Array.prototype.push.apply(all, ctx.channels[id].clients);
        });
        return Util.deduplicateString(all);
    };

    var muteUser = function (ctx, data, _cb) {
        var cb = Util.once(Util.mkAsync(_cb));
        var proxy = ctx.store.proxy;
        var muted = proxy.mutedUsers = proxy.mutedUsers || {};
        if (muted[data.curvePublic]) { return void cb(); }
        muted[data.curvePublic] = data;
        ctx.emit('UPDATE_MUTED', null, getAllClients(ctx));
        cb();
    };
    var unmuteUser = function (ctx, curvePublic, _cb) {
        var cb = Util.once(Util.mkAsync(_cb));
        var proxy = ctx.store.proxy;
        var muted = proxy.mutedUsers = proxy.mutedUsers || {};
        delete muted[curvePublic];
        ctx.emit('UPDATE_MUTED', null, getAllClients(ctx));
        cb(Object.keys(muted).length);
    };
    var getMutedUsers = function (ctx, cb) {
        var proxy = ctx.store.proxy;
        if (cb) {
            return void cb(proxy.mutedUsers || {});
        }
        return proxy.mutedUsers || {};
    };

    var openChannel = function (ctx, data) {
        var proxy = ctx.store.proxy;
        var network = ctx.store.network;
        var hk = network.historyKeeper;

        var keys = data.keys;
        var encryptor = data.encryptor || Curve.createEncryptor(keys);
        var channel = {
            id: data.channel,
            isFriendChat: data.isFriendChat,
            isPadChat: data.isPadChat,
            isTeamChat: data.isTeamChat,
            padChan: data.padChan, // Channel ID of the pad linked to this pad chat
            readOnly: data.readOnly,
            ready: false,
            onReady: Util.mkEvent(true),
            sending: false,
            messages: [],
            clients: data.clients || [],
            onUserlistUpdate: data.onUserlistUpdate || function () {},
            mapId: {},
        };

        if (data.onReady) { channel.onReady.reg(data.onReady); }

        channel.encrypt = function (msg) {
            if (channel.readOnly) { return; }
            return encryptor.encrypt(msg);
        };
        channel.decrypt = data.decrypt || function (msg) {
            return encryptor.decrypt(msg);
        };

        var onJoining = function (peer) {
            if (peer === hk) { return; }
            if (channel.readOnly) { return; }

<<<<<<< HEAD
=======
            // XXX review
            // Sending myData is used to build a "mapId" object which links
            // netflux IDs to a curvePublic/uid. We use this map in friend chat
            // to detect is the other user is online and we also use it in team chat
            // to show if other team members are online (in the roster section).
            // It is not needed in the pad chat for now and only causes useless
            // network usage.
>>>>>>> 0aff693e
            if (channel.isPadChat) { return; }

            // Join event will be sent once we are able to ID this peer
            var myData = createData(proxy);
            delete myData.channel;
            var msg = [Types.mapId, myData, channel.wc.myID];
            var msgStr = JSON.stringify(msg);
            var cryptMsg = channel.encrypt(msgStr);
            var data = {
                channel: channel.id,
                msg: cryptMsg
            };
            network.sendto(peer, JSON.stringify(data));
        };

        var onLeaving = function (peer) {
            if (peer === hk) { return; }

            // update status
            var otherData = channel.mapId[peer];
            if (!otherData) { return; }

            // Make sure the leaving user is not connected with another netflux id
            if (channel.wc.members.some(function (nId) {
                return channel.mapId[nId]
                        && channel.mapId[nId].curvePublic === otherData.curvePublic;
            })) { return; }

            // Send the notification
            ctx.emit('LEAVE', {
                info: otherData,
                id: channel.id
            }, channel.clients);
        };

        var onOpen = function (chan) {
            channel.wc = chan;
            ctx.channels[data.channel] = channel;

            chan.on('message', function (msg, sender) {
                onMessage(ctx, msg, sender, chan);
            });

            chan.on('join', onJoining);
            chan.on('leave', onLeaving);

            getChannelMessagesSince(ctx, channel, data, keys);
        };
        network.join(data.channel).then(onOpen, function (err) {
            console.error(err);
        });
        channel.onReconnect = function () {
            if (channel && channel.stopped) { return; }
            if (!ctx.channels[data.channel]) { return; }

            network.join(data.channel).then(onOpen, function (err) {
                console.error(err);
            });
        };
        network.on('reconnect', channel.onReconnect);
    };

    var sendMessage = function (ctx, id, payload, cb) {
        var channel = ctx.channels[id];
        if (!channel) { return void cb({error: 'NO_CHANNEL'}); }
        if (channel.readOnly) { return void cb({error: 'FORBIDDEN'}); }

        var network = ctx.store.network;
        if (!network.webChannels.some(function (wc) {
            if (wc.id === channel.wc.id) { return true; }
        })) {
            return void cb({error: 'NO_SUCH_CHANNEL'});
        }

        var proxy = ctx.store.proxy;
        var msg = [Types.message, proxy.curvePublic, +new Date(), payload];
        if (!channel.isFriendChat) {
            var name = proxy[Constants.displayNameKey] ||
                        Messages.anonymous + '#' + proxy.uid.slice(0,5);
            msg.push(name);
        }
        var msgStr = JSON.stringify(msg);
        var cryptMsg = channel.encrypt(msgStr);

        channel.wc.bcast(cryptMsg).then(function () {
            pushMsg(ctx, channel, cryptMsg);
            cb();
        }, function (err) {
            cb({error: err});
        });
    };

    var getOnlineList = function (ctx, chanId) {
        var channel = ctx.channels[chanId];
        if (!channel) { return; }
        var online = []; // Store online members to avoid duplicates

        // Add ourselves
        var myData = createData(ctx.store.proxy, false);
        online.push(myData.curvePublic);

        channel.wc.members.forEach(function (nId) {
            if (nId === ctx.store.network.historyKeeper) { return; }
            var data = channel.mapId[nId] || {};
            if (!data.curvePublic) { return; }
            if (online.indexOf(data.curvePublic) !== -1) { return; }
            online.push(data.curvePublic);
        });
        return online;
    };

    // Display green status if one member is not me
    var getStatus = function (ctx, chanId, cb) {
        var channel = ctx.channels[chanId];
        if (!channel) { return void cb('NO_SUCH_CHANNEL'); }
        if (channel.onUserlistUpdate) {
            channel.onUserlistUpdate();
        }
        var proxy = ctx.store.proxy || {};
        var online = channel.wc.members.some(function (nId) {
            if (nId === ctx.store.network.historyKeeper) { return; }
            var data = channel.mapId[nId] || undefined;
            if (!data) { return false; }
            return data.curvePublic !== proxy.curvePublic;
        });
        cb(online);
    };

    var getMyInfo = function (ctx, cb) {
        var proxy = ctx.store.proxy || {};
        cb({
            curvePublic: proxy.curvePublic,
            displayName: proxy[Constants.displayNameKey]
        });
    };

    var loadFriend = function (ctx, clientId, friend, _cb) {
        var cb = Util.once(Util.mkAsync(_cb));

        var chanId = friend.channel;
        var channel = ctx.channels[chanId];
        if (channel) {
            // Fired instantly if already ready
            return void channel.onReady.reg(function () {
                if (channel.clients.indexOf(clientId) === -1) {
                    channel.clients.push(clientId);
                }
                cb();
            });
        }

        var proxy = ctx.store.proxy;
        var keys = Curve.deriveKeys(friend.curvePublic, proxy.curvePrivate);
        var data = {
            keys: keys,
            channel: friend.channel,
            lastKnownHash: friend.lastKnownHash,
            owners: [proxy.edPublic, friend.edPublic],
            isFriendChat: true,
            clients: clientId ? [clientId] : ctx.friendsClients,
            onReady: cb
        };
        openChannel(ctx, data);
    };

    var initFriends = function (ctx, clientId, cb) {
        var friends = getFriendList(ctx.store.proxy);

        nThen(function (waitFor) {
            // Load or get all friends channels
            Object.keys(friends).forEach(function (key) {
                if (key === 'me') {
                    // At some point a bug inserted a friend's channel into our "me" data.
                    // This led to displaying our name instead of our friend's name in the
                    // contacts app. The following line is here to prevent this issue to happen
                    // again.
                    delete friends.me.channel;
                    return;
                }
                var friend = clone(friends[key]);
                if (typeof(friend) !== 'object') { return; }
                if (!friend.channel) { return; }
                loadFriend(ctx, clientId, friend, waitFor());
            });
        }).nThen(function () {
            if (ctx.friendsClients.indexOf(clientId) === -1) {
                ctx.friendsClients.push(clientId);
            }
            cb();
        });
    };

    var getRooms = function (ctx, data, cb) {
        var proxy = ctx.store.proxy;

        // Get a single friend's room (on friend added)
        if (data && data.curvePublic) {
            var curvePublic = data.curvePublic;
            // We need to get data about a new friend's room
            var friend = getFriend(proxy, curvePublic);
            if (!friend) { return void cb({error: 'NO_SUCH_FRIEND'}); }
            var channel = ctx.channels[friend.channel];
            if (!channel) { return void cb({error: 'NO_SUCH_CHANNEL'}); }
            return void cb([{
                id: channel.id,
                isFriendChat: true,
                name: friend.displayName,
                lastKnownHash: friend.lastKnownHash,
                curvePublic: friend.curvePublic,
                messages: channel.messages
            }]);
        }

        // Pad chat room
        if (data && data.padChat) {
            var pCChannel = ctx.channels[data.padChat];
            if (!pCChannel) { return void cb({error: 'NO_SUCH_CHANNEL'}); }
            return void cb([{
                id: pCChannel.id,
                isPadChat: true,
                messages: pCChannel.messages
            }]);
        }

        // Team chat room
        if (data && data.teamChat) {
            var tCChannel = ctx.channels[data.teamChat];
            if (!tCChannel) { return void cb({error: 'NO_SUCH_CHANNEL'}); }
            return void cb([{
                id: tCChannel.id,
                isTeamChat: true,
                messages: tCChannel.messages
            }]);
        }

        // Existing friends...
        var rooms = Object.keys(ctx.channels).map(function (id) {
            var r = ctx.channels[id];
            var name, lastKnownHash, curvePublic;
            if (r.isFriendChat) {
                var friend = getFriendFromChannel(ctx, id);
                if (!friend) { return null; }
                name = friend.displayName;
                lastKnownHash = friend.lastKnownHash;
                curvePublic = friend.curvePublic;
            } else if (r.isPadChat) {
                return;
            } else if (r.isTeamChat) {
                return;
            } else {
                // TODO room get metadata (name) && lastKnownHash
            }
            return {
                id: r.id,
                isFriendChat: r.isFriendChat,
                name: name,
                lastKnownHash: lastKnownHash,
                curvePublic: curvePublic,
                messages: r.messages
            };
        }).filter(function (x) { return x; });
        cb(rooms);
    };

    // Gte the static userlist of a room (eveyrone who has accessed to the room)
    var getUserList = function (ctx, data, cb) {
        var room = ctx.channels[data.id];
        if (!room) { return void cb({error: 'NO_SUCH_CHANNEL'}); }
        if (room.isFriendChat) {
            var friend = getFriendFromChannel(ctx, data.id);
            if (!friend) { return void cb({error: 'NO_SUCH_FRIEND'}); }
            cb([friend]);
        } else {
            // TODO room userlist in rooms...
            // (this is the static userlist, not the netflux one)
            cb([]);
        }
    };

    var openPadChat = function (ctx, clientId, data, _cb) {
        var chanId = data.channel;

        var cb = Util.once(Util.mkAsync(function () {
            ctx.emit('PADCHAT_READY', chanId, [clientId]);
            _cb();
        }));

        var channel = ctx.channels[chanId];
        if (channel) {
            return void channel.onReady.reg(function () {
                if (channel.clients.indexOf(clientId) === -1) {
                    channel.clients.push(clientId);
                }
                cb();
            });
        }

        var secret = data.secret;
        if (secret.keys.cryptKey) {
            secret.keys.cryptKey = convertToUint8(secret.keys.cryptKey);
        }
        var encryptor = Crypto.createEncryptor(secret.keys);
        var vKey = (secret.keys && secret.keys.validateKey) || ctx.validateKeys[secret.channel];
        var chanData = {
            padChan: data.secret && data.secret.channel,
            readOnly: typeof(secret.keys) === "object" && !secret.keys.validateKey,
            encryptor: encryptor,
            channel: data.channel,
            isPadChat: true,
            decrypt: function (msg) {
                return encryptor.decrypt(msg, vKey);
            },
            clients: [clientId],
            onReady: cb
        };
        openChannel(ctx, chanData);
    };

    var openTeamChat = function (ctx, clientId, data, onUpdate, _cb) {
        var chatData = data;
        var chanId = chatData.channel;
        var secret = chatData.secret;

        if (!chanId || !secret) { return void _cb({error: 'EINVAL'}); }

        var cb = Util.once(Util.mkAsync(function () {
            ctx.emit('TEAMCHAT_READY', chanId, [clientId]);
            _cb({
                readOnly: typeof(secret.keys) === "object" && !secret.keys.validateKey,
                channel: chanId
            });
        }));

        var channel = ctx.channels[chanId];
        if (channel) {
            return void channel.onReady.reg(function () {
                if (channel.clients.indexOf(clientId) === -1) {
                    channel.clients.push(clientId);
                }
                cb();
            });
        }

        if (secret.keys.cryptKey) {
            secret.keys.cryptKey = convertToUint8(secret.keys.cryptKey);
        }
        var encryptor = Crypto.createEncryptor(secret.keys);
        var vKey = (secret.keys && secret.keys.validateKey) || chatData.validateKey;
        var chanData = {
            teamId: data.teamId,
            readOnly: typeof(secret.keys) === "object" && !secret.keys.validateKey,
            encryptor: encryptor,
            channel: chanId,
            isTeamChat: true,
            decrypt: function (msg) {
                return encryptor.decrypt(msg, vKey);
            },
            clients: [clientId],
            onUserlistUpdate: onUpdate,
            onReady: cb
        };
        openChannel(ctx, chanData);
    };

    var clearOwnedChannel = function (ctx, id, cb) {
        var channel = ctx.channels[id];
        if (!channel) { return void cb({error: 'NO_CHANNEL'}); }
        if (!ctx.store.rpc) { return void cb({error: 'RPC_NOT_READY'}); }
        ctx.store.rpc.clearOwnedChannel(id, function (err) {
            cb({error:err});
            if (!err) {
                channel.messages = [];
                ctx.emit('CLEAR_CHANNEL', id, channel.clients);
            }
        });
    };

    // Remove a client from all the team they're subscribed to
    var removeClient = function (ctx, cId) {
        var friendsIdx = ctx.friendsClients.indexOf(cId);
        if (friendsIdx !== -1) {
            ctx.friendsClients.splice(friendsIdx, 1);
        }
        Object.keys(ctx.channels).forEach(function (id) {
            var channel = ctx.channels[id];
            var clients = channel.clients;
            var idx = clients.indexOf(cId);
            if (idx !== -1) { clients.splice(idx, 1); }

            if (clients.length === 0) {
                if (channel.wc) { channel.wc.leave(); }
                var network = ctx.store.network;
                if (channel.onReconnect) { network.off('reconnect', channel.onReconnect); }
                channel.stopped = true;
                delete ctx.channels[id];
                return true;
            }

        });
    };

    Msg.init = function (cfg, waitFor, emit) {
        var messenger = {};
        var store = cfg.store;

        // Already initialized by a "noDrive" tab
        // If this one is a normal tab, add the missing listener if we can
        if (store.messenger) {
            store.messenger.addListener();
            return store.messenger;
        }

        if (AppConfig.availablePadTypes.indexOf('contacts') === -1) { return; }
        var ctx = {
            store: store,
            Store: cfg.Store,
            updateMetadata: cfg.updateMetadata,
            pinPads: cfg.pinPads,
            emit: emit,
            friendsClients: [],
            channels: {},
            validateKeys: {},
            range_requests: {}
        };

        messenger.addListener = function () {
            if (store.proxy) {
                store.proxy.on('change', ['mutedUsers'], function () {
                    ctx.emit('UPDATE_MUTED', null, getAllClients(ctx));
                });
            }
        };
        messenger.addListener();

        ctx.store.network.on('message', function(msg, sender) {
            onDirectMessage(ctx, msg, sender);
        });
        ctx.store.network.on('disconnect', function () {
            ctx.emit('DISCONNECT', null, getAllClients(ctx));
        });
        ctx.store.network.on('reconnect', function () {
            ctx.emit('RECONNECT', null, getAllClients(ctx));
        });

        messenger.onFriendUpdate = function (curve) {
            var friend = getFriend(store.proxy, curve);
            if (!friend || !friend.channel) { return; }
            var chan = ctx.channels[friend.channel];
            if (chan) {
                ctx.emit('UPDATE_DATA', {
                    info: clone(friend),
                    channel: friend.channel
                }, chan.clients);
            }
        };
        // Friend added in our contacts in the current worker
        messenger.onFriendAdded = function (friendData) {
            if (!ctx.friendsClients.length) { return; }

            var friend = getFriend(ctx.store.proxy, friendData.curvePublic);
            if (typeof(friend) !== 'object') { return; }
            var channel = friend.channel;
            if (!channel) { return; }

            // Already friend? don't load the channel a second time
            var chanId = friend.channel;
            var chan = ctx.channels[chanId];
            if (chan) { return; }

            // Load the channel and add the friend to the contacts app
            loadFriend(ctx, null, friend, function () {
                emit('FRIEND', {
                    curvePublic: friend.curvePublic,
                }, ctx.friendsClients);
            });
        };
        messenger.onFriendRemoved = function (curvePublic, chanId) {
            onFriendRemoved(ctx, curvePublic, chanId);
        };

        messenger.getOnlineList = function (chanId) {
            return getOnlineList(ctx, chanId);
        };

        messenger.storeValidateKey = function (chan, key) {
            ctx.validateKeys[chan] = key;
        };
        messenger.leavePad = function (padChan) {
            // Leave chat and prevent reconnect when we leave a pad
            delete ctx.validateKeys[padChan];
            Object.keys(ctx.channels).some(function (chatChan) {
                var channel = ctx.channels[chatChan];
                if (channel.padChan !== padChan) { return; }
                if (channel.wc) { channel.wc.leave(); }
                var network = ctx.store.network;
                if (channel.onReconnect) { network.off('reconnect', channel.onReconnect); }
                channel.stopped = true;
                delete ctx.channels[chatChan];
                return true;
            });
        };

        messenger.openTeamChat = function (data, onUpdate, cId, cb) {
            openTeamChat(ctx, cId, data, onUpdate, cb);
        };

        messenger.removeClient = function (clientId) {
            removeClient(ctx, clientId);
        };
        messenger.execCommand = function (clientId, obj, cb) {
            var cmd = obj.cmd;
            var data = obj.data;
            if (cmd === 'INIT_FRIENDS') {
                return void initFriends(ctx, clientId, cb);
            }
            if (cmd === 'GET_ROOMS') {
                return void getRooms(ctx, data, cb);
            }
            if (cmd === 'GET_MUTED_USERS') {
                return void getMutedUsers(ctx, cb);
            }
            if (cmd === 'GET_USERLIST') {
                return void getUserList(ctx, data, cb);
            }
            if (cmd === 'OPEN_PAD_CHAT') {
                return void openPadChat(ctx, clientId, data, cb);
            }
            if (cmd === 'GET_MY_INFO') {
                return void getMyInfo(ctx, cb);
            }
            if (cmd === 'REMOVE_FRIEND') {
                return void removeFriend(ctx, data, cb);
            }
            if (cmd === 'CANCEL_FRIEND') {
                return void cancelFriend(ctx, data, cb);
            }
            if (cmd === 'MUTE_USER') {
                return void muteUser(ctx, data, cb);
            }
            if (cmd === 'UNMUTE_USER') {
                return void unmuteUser(ctx, data, cb);
            }
            if (cmd === 'GET_STATUS') {
                return void getStatus(ctx, data, cb);
            }
            if (cmd === 'GET_MORE_HISTORY') {
                return void getMoreHistory(ctx, data.id, data.sig, data.count, cb);
            }
            if (cmd === 'SEND_MESSAGE') {
                return void sendMessage(ctx, data.id, data.content, cb);
            }
            if (cmd === 'SET_CHANNEL_HEAD') {
                return void setChannelHead(ctx, data.id, data.sig, cb);
            }
            if (cmd === 'CLEAR_OWNED_CHANNEL') {
                return void clearOwnedChannel(ctx, data, cb);
            }
        };

        return messenger;
    };

    return Msg;
});<|MERGE_RESOLUTION|>--- conflicted
+++ resolved
@@ -537,8 +537,6 @@
             if (peer === hk) { return; }
             if (channel.readOnly) { return; }
 
-<<<<<<< HEAD
-=======
             // XXX review
             // Sending myData is used to build a "mapId" object which links
             // netflux IDs to a curvePublic/uid. We use this map in friend chat
@@ -546,7 +544,6 @@
             // to show if other team members are online (in the roster section).
             // It is not needed in the pad chat for now and only causes useless
             // network usage.
->>>>>>> 0aff693e
             if (channel.isPadChat) { return; }
 
             // Join event will be sent once we are able to ID this peer
