define([
    '/common/common-messaging.js',
    '/common/common-hash.js',
], function (Messaging, Hash) {

    var getRandomTimeout = function (ctx) {
        var lag = ctx.store.realtime.getLag().lag || 0;
        return (Math.max(0, lag) + 300) * 20 * (0.5 +  Math.random());
    };

    var handlers = {};
    var removeHandlers = {};

    // Store the friend request displayed to avoid duplicates
    var friendRequest = {};
    handlers['FRIEND_REQUEST'] = function (ctx, box, data, cb) {

        // Check if the request is valid (send by the correct user)
        if (data.msg.author !== data.msg.content.curvePublic) {
            return void cb(true);
        }

        // Don't show duplicate friend request: if we already have a friend request
        // in memory from the same user, dismiss the new one
        if (friendRequest[data.msg.author]) { return void cb(true); }

        friendRequest[data.msg.author] = true;

        // If the user is already in our friend list, automatically accept the request
        if (Messaging.getFriend(ctx.store.proxy, data.msg.author) ||
            ctx.store.proxy.friends_pending[data.msg.author]) {
            Messaging.acceptFriendRequest(ctx.store, data.msg.content, function (obj) {
                if (obj && obj.error) {
                    return void cb();
                }
                cb(true);
            });
            return;
        }

        cb();
    };
    removeHandlers['FRIEND_REQUEST'] = function (ctx, box, data) {
        if (friendRequest[data.content.curvePublic]) {
            delete friendRequest[data.content.curvePublic];
        }
    };

    var friendRequestDeclined = {};
    handlers['DECLINE_FRIEND_REQUEST'] = function (ctx, box, data, cb) {
        setTimeout(function () {
            // Our friend request was declined.
            if (!ctx.store.proxy.friends_pending[data.msg.author]) { return; }

            // Remove the pending message and display the "declined" state in the UI
            delete ctx.store.proxy.friends_pending[data.msg.author];
            ctx.updateMetadata();
            if (friendRequestDeclined[data.msg.author]) { return; }
            box.sendMessage({
                type: 'FRIEND_REQUEST_DECLINED',
                content: {
                    user: data.msg.author,
                    name: data.msg.content.displayName
                }
            }, function () {
                if (friendRequestDeclined[data.msg.author]) {
                    // TODO remove our message because another one was sent first?
                }
                friendRequestDeclined[data.msg.author] = true;
            });
        }, getRandomTimeout(ctx));
        cb(true);
    };
    handlers['FRIEND_REQUEST_DECLINED'] = function (ctx, box, data, cb) {
        ctx.updateMetadata();
        if (friendRequestDeclined[data.msg.content.user]) { return void cb(true); }
        friendRequestDeclined[data.msg.content.user] = true;
        cb();
    };
    removeHandlers['FRIEND_REQUEST_DECLINED'] = function (ctx, box, data) {
        if (friendRequestDeclined[data.content.user]) {
            delete friendRequestDeclined[data.content.user];
        }
    };

    var friendRequestAccepted = {};
    handlers['ACCEPT_FRIEND_REQUEST'] = function (ctx, box, data, cb) {
        // Our friend request was accepted.
        setTimeout(function () {
            // Make sure we really sent it
            if (!ctx.store.proxy.friends_pending[data.msg.author]) { return; }
            // And add the friend
            Messaging.addToFriendList({
                proxy: ctx.store.proxy,
                realtime: ctx.store.realtime,
                pinPads: ctx.pinPads
            }, data.msg.content, function (err) {
                if (err) { console.error(err); }
                delete ctx.store.proxy.friends_pending[data.msg.author];
                if (ctx.store.messenger) {
                    ctx.store.messenger.onFriendAdded(data.msg.content);
                }
                ctx.updateMetadata();
                // If you have a profile page open, update it
                if (ctx.store.modules['profile']) { ctx.store.modules['profile'].update(); }
                if (friendRequestAccepted[data.msg.author]) { return; }
                // Display the "accepted" state in the UI
                box.sendMessage({
                    type: 'FRIEND_REQUEST_ACCEPTED',
                    content: {
                        user: data.msg.author,
                        name: data.msg.content.displayName
                    }
                }, function () {
                    if (friendRequestAccepted[data.msg.author]) {
                        // TODO remove our message because another one was sent first?
                    }
                    friendRequestAccepted[data.msg.author] = true;
                });
            });
        }, getRandomTimeout(ctx));
        cb(true);
    };
    handlers['FRIEND_REQUEST_ACCEPTED'] = function (ctx, box, data, cb) {
        ctx.updateMetadata();
        if (friendRequestAccepted[data.msg.content.user]) { return void cb(true); }
        friendRequestAccepted[data.msg.content.user] = true;
        cb();
    };
    removeHandlers['FRIEND_REQUEST_ACCEPTED'] = function (ctx, box, data) {
        if (friendRequestAccepted[data.content.user]) {
            delete friendRequestAccepted[data.content.user];
        }
    };

    handlers['UNFRIEND'] = function (ctx, box, data, cb) {
        var curve = data.msg.content.curvePublic;
        var friend = Messaging.getFriend(ctx.store.proxy, curve);
        if (!friend) { return void cb(true); }
        delete ctx.store.proxy.friends[curve];
        if (ctx.store.messenger) {
            ctx.store.messenger.onFriendRemoved(curve, friend.channel);
        }
        ctx.updateMetadata();
        cb(true);
    };

    handlers['UPDATE_DATA'] = function (ctx, box, data, cb) {
        var msg = data.msg;
        var curve = msg.author;
        var friend = ctx.store.proxy.friends && ctx.store.proxy.friends[curve];
        if (!friend || typeof msg.content !== "object") { return void cb(true); }
        Object.keys(msg.content).forEach(function (key) {
            friend[key] = msg.content[key];
        });
        ctx.updateMetadata();
        cb(true);
    };

    // Hide duplicates when receiving a SHARE_PAD notification:
    // Keep only one notification per channel: the stronger and more recent one
    var channels = {};
    handlers['SHARE_PAD'] = function (ctx, box, data, cb) {
        var msg = data.msg;
        var hash = data.hash;
        var content = msg.content;
        // content.name, content.title, content.href, content.password

        var channel = Hash.hrefToHexChannelId(content.href, content.password);
        var parsed = Hash.parsePadUrl(content.href);
        var mode = parsed.hashData && parsed.hashData.mode || 'n/a';

        var old = channels[channel];
        var toRemove;
        if (old) {
            // New hash is weaker, ignore
            if (old.mode === 'edit' && mode === 'view') {
                return void cb(true);
            }
            // New hash is not weaker, clear the old one
            toRemove = old.data;
        }

        // Update the data
        channels[channel] = {
            mode: mode,
            data: {
                type: box.type,
                hash: hash
            }
        };

        cb(false, toRemove);
    };
    removeHandlers['SHARE_PAD'] = function (ctx, box, data, hash) {
        var content = data.content;
        var channel = Hash.hrefToHexChannelId(content.href, content.password);
        var old = channels[channel];
        if (old && old.data && old.data.hash === hash) {
            delete channels[channel];
        }
    };

<<<<<<< HEAD
    // Hide duplicates when receiving a SUPPORT_MESSAGE notification
    var supportMessage = false;
    handlers['SUPPORT_MESSAGE'] = function (ctx, box, data, cb) {
        if (supportMessage) { return void cb(true); }
        supportMessage = true;
        cb();
=======
    // Incoming edit rights request: add data before sending it to inner
    handlers['REQUEST_PAD_ACCESS'] = function (ctx, box, data, cb) {
        var msg = data.msg;
        var content = msg.content;

        if (msg.author !== content.user.curvePublic) { return void cb(true); }

        var channel = content.channel;
        var res = ctx.store.manager.findChannel(channel);

        if (!res.length) { return void cb(true); }

        var edPublic = ctx.store.proxy.edPublic;
        var title;
        if (!res.some(function (obj) {
            if (obj.data &&
                Array.isArray(obj.data.owners) && obj.data.owners.indexOf(edPublic) !== -1 &&
                obj.data.href) {
                    title = obj.data.filename || obj.data.title;
                    return true;
            }
        })) { return void cb(true); }

        content.title = title;
        cb(false);
    };

    handlers['GIVE_PAD_ACCESS'] = function (ctx, box, data, cb) {
        var msg = data.msg;
        var content = msg.content;

        if (msg.author !== content.user.curvePublic) { return void cb(true); }

        var channel = content.channel;
        var res = ctx.store.manager.findChannel(channel);

        var title;
        res.forEach(function (obj) {
            if (obj.data && !obj.data.href) {
                if (!title) { title = obj.data.filename || obj.data.title; }
                obj.data.href = content.href;
            }
        });

        content.title = title || content.title;
        cb(false);
>>>>>>> 60bea6b3
    };

    return {
        add: function (ctx, box, data, cb) {
            /**
             *  data = {
                    msg: {
                        type: 'STRING',
                        author: 'curvePublicString',
                        content: {} (depend on the "type")
                    },
                    hash: 'string'
                }
             */
            if (!data.msg) { return void cb(true); }
            var type = data.msg.type;

            if (handlers[type]) {
                try {
                    handlers[type](ctx, box, data, cb);
                } catch (e) {
                    console.error(e);
                    cb();
                }
            } else {
                cb();
            }
        },
        remove: function (ctx, box, data, h) {
            // We sometimes try to delete non-existant data (with "delete box.content[h]")
            // In this case, we don't have the data in memory so we don't need to call
            // any "remove" handler
            if (!data) { return; }
            var type = data.type;

            if (removeHandlers[type]) {
                try {
                    removeHandlers[type](ctx, box, data, h);
                } catch (e) {
                    console.error(e);
                }
            }
        }
    };
});
<|MERGE_RESOLUTION|>--- conflicted
+++ resolved
@@ -201,14 +201,14 @@
         }
     };
 
-<<<<<<< HEAD
     // Hide duplicates when receiving a SUPPORT_MESSAGE notification
     var supportMessage = false;
     handlers['SUPPORT_MESSAGE'] = function (ctx, box, data, cb) {
         if (supportMessage) { return void cb(true); }
         supportMessage = true;
         cb();
-=======
+    };
+
     // Incoming edit rights request: add data before sending it to inner
     handlers['REQUEST_PAD_ACCESS'] = function (ctx, box, data, cb) {
         var msg = data.msg;
@@ -255,7 +255,6 @@
 
         content.title = title || content.title;
         cb(false);
->>>>>>> 60bea6b3
     };
 
     return {
