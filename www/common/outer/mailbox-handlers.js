define([
    '/common/common-messaging.js',
    '/common/common-hash.js',
], function (Messaging, Hash) {

    var getRandomTimeout = function (ctx) {
        var lag = ctx.store.realtime.getLag().lag || 0;
        return (Math.max(0, lag) + 300) * 20 * (0.5 +  Math.random());
    };

    var handlers = {};
    var removeHandlers = {};

    // Store the friend request displayed to avoid duplicates
    var friendRequest = {};
    handlers['FRIEND_REQUEST'] = function (ctx, box, data, cb) {

        // Check if the request is valid (send by the correct user)
        if (data.msg.author !== data.msg.content.curvePublic) {
            return void cb(true);
        }

        // Don't show duplicate friend request: if we already have a friend request
        // in memory from the same user, dismiss the new one
        if (friendRequest[data.msg.author]) { return void cb(true); }

        friendRequest[data.msg.author] = true;

        // If the user is already in our friend list, automatically accept the request
        if (Messaging.getFriend(ctx.store.proxy, data.msg.author) ||
            ctx.store.proxy.friends_pending[data.msg.author]) {
            Messaging.acceptFriendRequest(ctx.store, data.msg.content, function (obj) {
                if (obj && obj.error) {
                    return void cb();
                }
                cb(true);
            });
            return;
        }

        cb();
    };
    removeHandlers['FRIEND_REQUEST'] = function (ctx, box, data) {
        if (friendRequest[data.content.curvePublic]) {
            delete friendRequest[data.content.curvePublic];
        }
    };

    var friendRequestDeclined = {};
    handlers['DECLINE_FRIEND_REQUEST'] = function (ctx, box, data, cb) {
        setTimeout(function () {
            // Our friend request was declined.
            if (!ctx.store.proxy.friends_pending[data.msg.author]) { return; }

            // Remove the pending message and display the "declined" state in the UI
            delete ctx.store.proxy.friends_pending[data.msg.author];
            ctx.updateMetadata();
            if (friendRequestDeclined[data.msg.author]) { return; }
            box.sendMessage({
                type: 'FRIEND_REQUEST_DECLINED',
                content: {
                    user: data.msg.author,
                    name: data.msg.content.displayName
                }
            }, function () {
                if (friendRequestDeclined[data.msg.author]) {
                    // TODO remove our message because another one was sent first?
                }
                friendRequestDeclined[data.msg.author] = true;
            });
        }, getRandomTimeout(ctx));
        cb(true);
    };
    handlers['FRIEND_REQUEST_DECLINED'] = function (ctx, box, data, cb) {
        ctx.updateMetadata();
        if (friendRequestDeclined[data.msg.content.user]) { return void cb(true); }
        friendRequestDeclined[data.msg.content.user] = true;
        cb();
    };
    removeHandlers['FRIEND_REQUEST_DECLINED'] = function (ctx, box, data) {
        if (friendRequestDeclined[data.content.user]) {
            delete friendRequestDeclined[data.content.user];
        }
    };

    var friendRequestAccepted = {};
    handlers['ACCEPT_FRIEND_REQUEST'] = function (ctx, box, data, cb) {
        // Our friend request was accepted.
        setTimeout(function () {
            // Make sure we really sent it
            if (!ctx.store.proxy.friends_pending[data.msg.author]) { return; }
            // And add the friend
            Messaging.addToFriendList({
                proxy: ctx.store.proxy,
                realtime: ctx.store.realtime,
                pinPads: ctx.pinPads
            }, data.msg.content, function (err) {
                if (err) { console.error(err); }
                delete ctx.store.proxy.friends_pending[data.msg.author];
                if (ctx.store.messenger) {
                    ctx.store.messenger.onFriendAdded(data.msg.content);
                }
                ctx.updateMetadata();
                // If you have a profile page open, update it
                if (ctx.store.modules['profile']) { ctx.store.modules['profile'].update(); }
                if (friendRequestAccepted[data.msg.author]) { return; }
                // Display the "accepted" state in the UI
                box.sendMessage({
                    type: 'FRIEND_REQUEST_ACCEPTED',
                    content: {
                        user: data.msg.author,
                        name: data.msg.content.displayName
                    }
                }, function () {
                    if (friendRequestAccepted[data.msg.author]) {
                        // TODO remove our message because another one was sent first?
                    }
                    friendRequestAccepted[data.msg.author] = true;
                });
            });
        }, getRandomTimeout(ctx));
        cb(true);
    };
    handlers['FRIEND_REQUEST_ACCEPTED'] = function (ctx, box, data, cb) {
        ctx.updateMetadata();
        if (friendRequestAccepted[data.msg.content.user]) { return void cb(true); }
        friendRequestAccepted[data.msg.content.user] = true;
        cb();
    };
    removeHandlers['FRIEND_REQUEST_ACCEPTED'] = function (ctx, box, data) {
        if (friendRequestAccepted[data.content.user]) {
            delete friendRequestAccepted[data.content.user];
        }
    };

    handlers['UNFRIEND'] = function (ctx, box, data, cb) {
        var curve = data.msg.content.curvePublic;
        var friend = Messaging.getFriend(ctx.store.proxy, curve);
        if (!friend) { return void cb(true); }
        delete ctx.store.proxy.friends[curve];
        if (ctx.store.messenger) {
            ctx.store.messenger.onFriendRemoved(curve, friend.channel);
        }
        ctx.updateMetadata();
        cb(true);
    };

    handlers['UPDATE_DATA'] = function (ctx, box, data, cb) {
        var msg = data.msg;
        var curve = msg.author;
        var friend = ctx.store.proxy.friends && ctx.store.proxy.friends[curve];
        if (!friend || typeof msg.content !== "object") { return void cb(true); }
        Object.keys(msg.content).forEach(function (key) {
            friend[key] = msg.content[key];
        });
        if (ctx.store.messenger) {
            ctx.store.messenger.onFriendUpdate(curve, friend);
        }
        ctx.updateMetadata();
        cb(true);
    };

    // Hide duplicates when receiving a SHARE_PAD notification:
    // Keep only one notification per channel: the stronger and more recent one
    var channels = {};
    handlers['SHARE_PAD'] = function (ctx, box, data, cb) {
        var msg = data.msg;
        var hash = data.hash;
        var content = msg.content;
        // content.name, content.title, content.href, content.password

        var channel = Hash.hrefToHexChannelId(content.href, content.password);
        var parsed = Hash.parsePadUrl(content.href);
        var mode = parsed.hashData && parsed.hashData.mode || 'n/a';

        var old = channels[channel];
        var toRemove;
        if (old) {
            // New hash is weaker, ignore
            if (old.mode === 'edit' && mode === 'view') {
                return void cb(true);
            }
            // New hash is not weaker, clear the old one
            toRemove = old.data;
        }

        // Update the data
        channels[channel] = {
            mode: mode,
            data: {
                type: box.type,
                hash: hash
            }
        };

        cb(false, toRemove);
    };
    removeHandlers['SHARE_PAD'] = function (ctx, box, data, hash) {
        var content = data.content;
        var channel = Hash.hrefToHexChannelId(content.href, content.password);
        var old = channels[channel];
        if (old && old.data && old.data.hash === hash) {
            delete channels[channel];
        }
    };

    // Hide duplicates when receiving a SUPPORT_MESSAGE notification
    var supportMessage = false;
    handlers['SUPPORT_MESSAGE'] = function (ctx, box, data, cb) {
        if (supportMessage) { return void cb(true); }
        supportMessage = true;
        cb();
    };

    // Incoming edit rights request: add data before sending it to inner
    handlers['REQUEST_PAD_ACCESS'] = function (ctx, box, data, cb) {
        var msg = data.msg;
        var content = msg.content;

        if (msg.author !== content.user.curvePublic) { return void cb(true); }

        var channel = content.channel;
        var res = ctx.store.manager.findChannel(channel);

        if (!res.length) { return void cb(true); }

        var edPublic = ctx.store.proxy.edPublic;
        var title, href;
        if (!res.some(function (obj) {
            if (obj.data &&
                Array.isArray(obj.data.owners) && obj.data.owners.indexOf(edPublic) !== -1 &&
                obj.data.href) {
                    href = obj.data.href;
                    title = obj.data.filename || obj.data.title;
                    return true;
            }
        })) { return void cb(true); }

        content.title = title;
        content.href = href;
        cb(false);
    };

    handlers['GIVE_PAD_ACCESS'] = function (ctx, box, data, cb) {
        var msg = data.msg;
        var content = msg.content;

        if (msg.author !== content.user.curvePublic) { return void cb(true); }

        var channel = content.channel;
        var res = ctx.store.manager.findChannel(channel);

        var title;
        res.forEach(function (obj) {
            if (obj.data && !obj.data.href) {
                if (!title) { title = obj.data.filename || obj.data.title; }
                obj.data.href = content.href;
            }
        });

        content.title = title || content.title;
        cb(false);
    };

    // Hide duplicates when receiving an ADD_OWNER notification:
    var addOwners = {};
    handlers['ADD_OWNER'] = function (ctx, box, data, cb) {
        var msg = data.msg;
        var content = msg.content;
<<<<<<< HEAD
console.log(msg);
=======
>>>>>>> 2b4c615c

        if (msg.author !== content.user.curvePublic) { return void cb(true); }
        if (!content.href || !content.title || !content.channel) {
            console.log('Remove invalid notification');
            return void cb(true);
        }

        var channel = content.channel;

        if (addOwners[channel]) { return void cb(true); }
<<<<<<< HEAD
        addOwners[channel] = true;
=======
        addOwners[channel] = {
            type: box.type,
            hash: data.hash
        };
>>>>>>> 2b4c615c

        cb(false);
    };
    removeHandlers['ADD_OWNER'] = function (ctx, box, data) {
        var channel = data.content.channel;
        if (addOwners[channel]) {
            delete addOwners[channel];
        }
    };

<<<<<<< HEAD
=======
    handlers['RM_OWNER'] = function (ctx, box, data, cb) {
        var msg = data.msg;
        var content = msg.content;

        if (msg.author !== content.user.curvePublic) { return void cb(true); }
        if (!content.channel) {
            console.log('Remove invalid notification');
            return void cb(true);
        }

        var channel = content.channel;

        if (addOwners[channel] && content.pending) {
            return void cb(false, addOwners[channel]);
        }
        cb(false);
    };

>>>>>>> 2b4c615c
    return {
        add: function (ctx, box, data, cb) {
            /**
             *  data = {
                    msg: {
                        type: 'STRING',
                        author: 'curvePublicString',
                        content: {} (depend on the "type")
                    },
                    hash: 'string'
                }
             */
            if (!data.msg) { return void cb(true); }
            var type = data.msg.type;

            if (handlers[type]) {
                try {
                    handlers[type](ctx, box, data, cb);
                } catch (e) {
                    console.error(e);
                    cb();
                }
            } else {
                cb();
            }
        },
        remove: function (ctx, box, data, h) {
            // We sometimes try to delete non-existant data (with "delete box.content[h]")
            // In this case, we don't have the data in memory so we don't need to call
            // any "remove" handler
            if (!data) { return; }
            var type = data.type;

            if (removeHandlers[type]) {
                try {
                    removeHandlers[type](ctx, box, data, h);
                } catch (e) {
                    console.error(e);
                }
            }
        }
    };
});
<|MERGE_RESOLUTION|>--- conflicted
+++ resolved
@@ -267,10 +267,6 @@
     handlers['ADD_OWNER'] = function (ctx, box, data, cb) {
         var msg = data.msg;
         var content = msg.content;
-<<<<<<< HEAD
-console.log(msg);
-=======
->>>>>>> 2b4c615c
 
         if (msg.author !== content.user.curvePublic) { return void cb(true); }
         if (!content.href || !content.title || !content.channel) {
@@ -281,14 +277,10 @@
         var channel = content.channel;
 
         if (addOwners[channel]) { return void cb(true); }
-<<<<<<< HEAD
-        addOwners[channel] = true;
-=======
         addOwners[channel] = {
             type: box.type,
             hash: data.hash
         };
->>>>>>> 2b4c615c
 
         cb(false);
     };
@@ -299,8 +291,6 @@
         }
     };
 
-<<<<<<< HEAD
-=======
     handlers['RM_OWNER'] = function (ctx, box, data, cb) {
         var msg = data.msg;
         var content = msg.content;
@@ -319,7 +309,6 @@
         cb(false);
     };
 
->>>>>>> 2b4c615c
     return {
         add: function (ctx, box, data, cb) {
             /**
