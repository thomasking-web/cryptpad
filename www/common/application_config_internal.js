--- conflicted
+++ resolved
@@ -9,13 +9,9 @@
     /* Select the buttons displayed on the main page to create new collaborative sessions
      * Existing types : pad, code, poll, slide
      */
-<<<<<<< HEAD
-    config.availablePadTypes = ['drive', 'pad', 'code', 'slide', 'poll', 'whiteboard',
+    config.availablePadTypes = ['drive', 'pad', 'code', 'slide', 'poll', 'kanban', 'whiteboard',
                                 'oodoc', 'ooslide', 'oocell', 'file', 'todo', 'contacts'];
-=======
-    config.availablePadTypes = ['drive', 'pad', 'code', 'slide', 'poll', 'kanban', 'whiteboard', 'file', 'todo', 'contacts'];
->>>>>>> ee1027ce
-    config.registeredOnlyTypes = ['file', 'contacts'];
+    config.registeredOnlyTypes = ['file', 'contacts', 'oodoc', 'ooslide', 'oocell'];
 
     /*  Cryptpad apps use a common API to display notifications to users
      *  by default, notifications are hidden after 5 seconds
@@ -86,14 +82,11 @@
         whiteboard: 'fa-paint-brush',
         todo: 'fa-tasks',
         contacts: 'fa-users',
-<<<<<<< HEAD
         oodoc: 'fa-file-word-o',
         ooslide: 'fa-file-powerpoint-o',
         oocell: 'fa-file-excel-o',
-=======
         kanban: 'fa-columns',
         drive: 'fa-hdd-o',
->>>>>>> ee1027ce
     };
 
     // Ability to create owned pads and expiring pads through a new pad creation screen.
