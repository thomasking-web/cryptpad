define([
    '/api/config?cb=' + Math.random().toString(16).slice(2),
    '/customize/messages.js',
    '/customize/store.js',
    '/bower_components/chainpad-crypto/crypto.js',
    '/bower_components/alertifyjs/dist/js/alertify.js',
    '/bower_components/spin.js/spin.min.js',
    '/common/clipboard.js',

    '/customize/fsStore.js',
    '/customize/user.js',

    '/bower_components/jquery/dist/jquery.min.js',
], function (Config, Messages, Store, Crypto, Alertify, Spinner, Clipboard, FS, User) {
/*  This file exposes functionality which is specific to Cryptpad, but not to
    any particular pad type. This includes functions for committing metadata
    about pads to your local storage for future use and improved usability.

    Additionally, there is some basic functionality for import/export.
*/
    var $ = window.jQuery;

    // When set to true, USE_FS_STORE becomes the default store, but the localStorage store is
    // still loaded for migration purpose. When false, the localStorage is used.
    var USE_FS_STORE = true;

    var storeToUse = USE_FS_STORE ? FS : Store;

    var common = {
        User: User,
        Messages: Messages,
    };
    var store;
    var fsStore;
    var userProxy;
    var userStore;

    var find = common.find = function (map, path) {
        return (map && path.reduce(function (p, n) {
            return typeof(p[n]) !== 'undefined' && p[n];
        }, map));
    };

    var getStore = common.getStore = function (legacy) {
        if (!legacy && userStore) { return userStore; }
        if ((!USE_FS_STORE || legacy) && store) { return store; }
        if (USE_FS_STORE && !legacy && fsStore) { return fsStore; }
        throw new Error("Store is not ready!");
    };

    var getWebsocketURL = common.getWebsocketURL = function () {
        if (!Config.websocketPath) { return Config.websocketURL; }
        var path = Config.websocketPath;
        if (/^ws{1,2}:\/\//.test(path)) { return path; }

        var protocol = window.location.protocol.replace(/http/, 'ws');
        var host = window.location.host;
        var url = protocol + '//' + host + path;

        return url;
    };

    /*
     *  cb(err, proxy);
     */
    var authorize = common.authorize = function (cb) {
        console.log("Authorizing");

        User.session(void 0, function (err, secret) {
            if (!secret) {
                // user is not authenticated
                cb('user is not authenticated', void 0);
            }

            // for now we assume that things always work
            User.connect(secret, function (err, proxy) {
                cb(void 0, proxy);
            });
        });
    };

    // HERE
    var deauthorize = common.deauthorize = function (cb) {
        console.log("Deauthorizing");

        // erase session data from storage
        User.session(null, function (err) {
            if (err) {
                console.error(err);
            }
            /*
                TODO better abort for this stuff...
            */
            userStore = undefined;
            userProxy = undefined;
        });
    };

    Store.ready(function (err, Store) {
        if (err) {
            console.error(err);
            return;
        }
        store = Store;
    });

    // var isArray = function (o) { return Object.prototype.toString.call(o) === '[object Array]'; };
    var isArray = $.isArray;

    var fixHTML = common.fixHTML = function (html) {
        return html.replace(/</g, '&lt;');
    };

    var truncate = common.truncate = function (text, len) {
        if (typeof(text) === 'string' && text.length > len) {
            return text.slice(0, len) + '…';
        }
        return text;
    };

    var hexToBase64 = common.hexToBase64 = function (hex) {
        var hexArray = hex
            .replace(/\r|\n/g, "")
            .replace(/([\da-fA-F]{2}) ?/g, "0x$1 ")
            .replace(/ +$/, "")
            .split(" ");
        var byteString = String.fromCharCode.apply(null, hexArray);
        return window.btoa(byteString).replace(/\//g, '-').slice(0,-2);
    };

    var base64ToHex = common.base64ToHex = function (b64String) {
        var hexArray = [];
        atob(b64String.replace(/-/g, '/')).split("").forEach(function(e){
            var h = e.charCodeAt(0).toString(16);
            if (h.length === 1) { h = "0"+h; }
            hexArray.push(h);
        });
        return hexArray.join("");
    };


    var parseHash = common.parseHash = function (hash) {
        var parsed = {};
        if (hash.slice(0,1) !== '/' && hash.length >= 56) {
            // Old hash
            parsed.channel = hash.slice(0, 32);
            parsed.key = hash.slice(32);
            parsed.version = 0;
            return parsed;
        }
        var hashArr = hash.split('/');
        if (hashArr[1] && hashArr[1] === '1') {
            parsed.version = 1;
            parsed.mode = hashArr[2];
            parsed.channel = hashArr[3];
            parsed.key = hashArr[4];
            parsed.present = hashArr[5] && hashArr[5] === 'present';
            return parsed;
        }
        return;
    };
    var getEditHashFromKeys = common.getEditHashFromKeys = function (chanKey, keys) {
        if (typeof keys === 'string') {
            return chanKey + keys;
        }
        return '/1/edit/' + hexToBase64(chanKey) + '/' + Crypto.b64RemoveSlashes(keys.editKeyStr);
    };
    var getViewHashFromKeys = common.getViewHashFromKeys = function (chanKey, keys) {
        if (typeof keys === 'string') {
            return;
        }
        return '/1/view/' + hexToBase64(chanKey) + '/' + Crypto.b64RemoveSlashes(keys.viewKeyStr);
    };
    var getHashFromKeys = common.getHashFromKeys = getEditHashFromKeys;

    var getSecrets = common.getSecrets = function (secretHash) {
        var secret = {};
        if (/#\?path=/.test(window.location.href)) {
            var arr = window.location.hash.match(/\?path=(.+)/);
            common.initialPath = arr[1] || undefined;
            window.location.hash = '';
        }
        if (!secretHash && !/#/.test(window.location.href)) {
            secret.keys = Crypto.createEditCryptor();
            secret.key = Crypto.createEditCryptor().editKeyStr;
        } else {
            var hash = secretHash || window.location.hash.slice(1);
            if (hash.length === 0) {
                secret.keys = Crypto.createEditCryptor();
                secret.key = Crypto.createEditCryptor().editKeyStr;
                return secret;
            }
            // old hash system : #{hexChanKey}{cryptKey}
            // new hash system : #/{hashVersion}/{b64ChanKey}/{cryptKey}
            if (hash.slice(0,1) !== '/' && hash.length >= 56) {
                // Old hash
                secret.channel = hash.slice(0, 32);
                secret.key = hash.slice(32);
            }
            else {
                // New hash
                var hashArray = hash.split('/');
                if (hashArray.length < 4) {
                    common.alert("Unable to parse the key");
                    throw new Error("Unable to parse the key");
                }
                var version = hashArray[1];
                /*if (version === "1") {
                    secret.channel = base64ToHex(hashArray[2]);
                    secret.key = hashArray[3].replace(/-/g, '/');
                    if (secret.channel.length !== 32 || secret.key.length !== 24) {
                        common.alert("The channel key and/or the encryption key is invalid");
                        throw new Error("The channel key and/or the encryption key is invalid");
                    }
                }*/
                if (version === "1") {
                    var mode = hashArray[2];
                    if (mode === 'edit') {
                        secret.channel = base64ToHex(hashArray[3]);
                        var keys = Crypto.createEditCryptor(hashArray[4].replace(/-/g, '/'));
                        secret.keys = keys;
                        secret.key = keys.editKeyStr;
                        if (secret.channel.length !== 32 || secret.key.length !== 24) {
                            common.alert("The channel key and/or the encryption key is invalid");
                            throw new Error("The channel key and/or the encryption key is invalid");
                        }
                    }
                    else if (mode === 'view') {
                        secret.channel = base64ToHex(hashArray[3]);
                        secret.keys = Crypto.createViewCryptor(hashArray[4].replace(/-/g, '/'));
                        if (secret.channel.length !== 32) {
                            common.alert("The channel key is invalid");
                            throw new Error("The channel key is invalid");
                        }
                    }
                }
            }
        }
        return secret;
    };

    var replaceHash = common.replaceHash = function (hash) {
        if (window.history && window.history.replaceState) {
            if (!/^#/.test(hash)) { hash = '#' + hash; }
            return void window.history.replaceState({}, window.document.title, hash);
        }
        window.location.hash = hash;
    };

    var storageKey = common.storageKey = 'CryptPad_RECENTPADS';

    /*
     *  localStorage formatting
     */
    /*
        the first time this gets called, your local storage will migrate to a
        new format. No more indices for values, everything is named now.

        * href
        * atime (access time)
        * title
        * ??? // what else can we put in here?
    */
    var migrateRecentPads = common.migrateRecentPads = function (pads) {
        return pads.map(function (pad) {
            if (isArray(pad)) {
                var href = pad[0];
                var hash;
                href.replace(/\#(.*)$/, function (a, h) {
                    hash = h;
                });

                return {
                    href: pad[0],
                    atime: pad[1],
                    title: pad[2] || hash && hash.slice(0,8),
                    ctime: pad[1],
                };
            } else if (typeof(pad) === 'object') {
                if (!pad.ctime) { pad.ctime = pad.atime; }
                if (!pad.title) {
                    pad.href.replace(/#(.*)$/, function (x, hash) {
                        pad.title = hash.slice(0,8);
                    });
                }
                pad.href = pad.href.replace(/^https:\/\/beta\.cryptpad\.fr/,
                    'https://cryptpad.fr');
                return pad;
            } else {
                console.error("[Cryptpad.migrateRecentPads] pad had unexpected value");
                console.log(pad);
                return {};
            }
        });
    };

    var getHash = common.getHash = function () {
        return window.location.hash.slice(1);
    };

    var parsePadUrl = common.parsePadUrl = function (href) {
        var patt = /^https*:\/\/([^\/]*)\/(.*?)\//i;

        var ret = {};
        var hash = href.replace(patt, function (a, domain, type, hash) {
            ret.domain = domain;
            ret.type = type;
            return '';
        });
        ret.hash = hash.replace(/#/g, '');
        return ret;
    };

    var isNameAvailable = function (title, parsed, pads) {
        return !pads.some(function (pad) {
            // another pad is already using that title
            if (pad.title === title) {
                return true;
            }
        });
    };

    // Create untitled documents when no name is given
    var getDefaultName = common.getDefaultName = function (parsed, recentPads) {
        var type = parsed.type;
        var untitledIndex = 1;
        var name = (Messages.type)[type] + ' - ' + new Date().toString().split(' ').slice(0,4).join(' ');
        return name;
        /*
         * Pad titles are shared in the document so it does not make sense anymore to avoid duplicates
          if (isNameAvailable(name, parsed, recentPads)) { return name; }
          while (!isNameAvailable(name + ' - ' + untitledIndex, parsed, recentPads)) { untitledIndex++; }
          return name + ' - ' + untitledIndex;
        */
    };
    var isDefaultName = common.isDefaultName = function (parsed, title) {
        var name = getDefaultName(parsed, []);
        return title === name;
    };

    var makePad = function (href, title) {
        var now = ''+new Date();
        return {
            href: href,
            atime: now,
            ctime: now,
            title: title || window.location.hash.slice(1, 9),
        };
    };

    /* Sort pads according to how recently they were accessed */
    var mostRecent = common.mostRecent = function (a, b) {
        return new Date(b.atime).getTime() - new Date(a.atime).getTime();
    };

    // STORAGE
    var setPadAttribute = common.setPadAttribute = function (attr, value, cb, legacy) {
        getStore(legacy).set([getHash(), attr].join('.'), value, function (err, data) {
            cb(err, data);
        });
    };
    var setAttribute = common.setAttribute = function (attr, value, cb, legacy) {
        getStore(legacy).set(["cryptpad", attr].join('.'), value, function (err, data) {
            cb(err, data);
        });
    };


    // STORAGE
    var getPadAttribute = common.getPadAttribute = function (attr, cb, legacy) {
        getStore(legacy).get([getHash(), attr].join('.'), function (err, data) {
            cb(err, data);
        });
    };
    var getAttribute = common.getAttribute = function (attr, cb, legacy) {
        getStore(legacy).get(["cryptpad", attr].join('.'), function (err, data) {
            cb(err, data);
        });
    };


    // STORAGE
    /* fetch and migrate your pad history from localStorage */
    var getRecentPads = common.getRecentPads = function (cb, legacy) {
        getStore(legacy).get(storageKey, function (err, recentPads) {
            if (isArray(recentPads)) {
                cb(void 0, migrateRecentPads(recentPads));
                return;
            }
            cb(void 0, []);
        });
    };

    // STORAGE
    /* commit a list of pads to localStorage */
    var setRecentPads = common.setRecentPads = function (pads, cb, legacy) {
        getStore(legacy).set(storageKey, pads, function (err, data) {
            cb(err, data);
        });
    };

    // STORAGE
    var forgetFSPad = function (href, cb) {
        getStore().forgetPad(href, cb);
    };
    var forgetPad = common.forgetPad = function (href, cb, legacy) {
        var parsed = parsePadUrl(href);

        var callback = function (err, data) {
            if (err) {
                cb(err);
                return;
            }

            getStore(legacy).keys(function (err, keys) {
                if (err) {
                    cb(err);
                    return;
                }
                var toRemove = keys.filter(function (k) {
                    return k.indexOf(parsed.hash) === 0;
                });

                if (!toRemove.length) {
                    cb();
                    return;
                }
                getStore(legacy).removeBatch(toRemove, function (err, data) {
                    cb(err, data);
                });
            });
        };

        if (USE_FS_STORE && !legacy) {
            // TODO implement forgetPad in store.js
            forgetFSPad(href, callback);
            return;
        }

        getRecentPads(function (err, recentPads) {
            setRecentPads(recentPads.filter(function (pad) {
                var p = parsePadUrl(pad.href);
                // find duplicates
                if (parsed.hash === p.hash && parsed.type === p.type) {
                    console.log("Found a duplicate");
                    return;
                }
                return true;
            }), callback, legacy);
        }, legacy);



        if (typeof(getStore(legacy).forgetPad) === "function") {
            // TODO implement forgetPad in store.js
            getStore(legacy).forgetPad(href, callback);
        }
    };

    // STORAGE
    var setPadTitle = common.setPadTitle = function (name, cb) {
        var href = window.location.href;
        var parsed = parsePadUrl(href);
        getRecentPads(function (err, recent) {
            if (err) {
                cb(err);
                return;
            }

            var contains;
            var renamed = recent.map(function (pad) {
                var p = parsePadUrl(pad.href);

                if (p.type !== parsed.type) { return pad; }

                var shouldUpdate = p.hash === parsed.hash;

                // Version 1 : we have up to 4 differents hash for 1 pad, keep the strongest :
                // Edit > Edit (present) > View > View (present)
                var pHash = parseHash(p.hash);
                var parsedHash = parseHash(parsed.hash);
                if (!shouldUpdate && pHash.version === 1 && parsedHash.version === 1 && pHash.channel === parsedHash.channel) {
                    if (pHash.mode === 'view' && parsedHash.mode === 'edit') { shouldUpdate = true; }
                    else if (pHash.mode === parsedHash.mode && pHash.present) { shouldUpdate = true; }
                    else {
                        // Editing a "weaker" version of a stored hash : update the date and do not push the current hash
                        pad.atime = new Date().toISOString();
                        contains = true;
                        return pad;
                    }
                }

                if (shouldUpdate) {
                    contains = true;
                    // update the atime
                    pad.atime = new Date().toISOString();

                    // set the name
                    pad.title = name;
                    pad.href = href;
                }
                return pad;
            });

            if (!contains) {
                var data = makePad(href, name);
                renamed.push(data);
                if (USE_FS_STORE && typeof(getStore().addPad) === "function") {
                    getStore().addPad(href, common.initialPath, name);
                }
            }

            setRecentPads(renamed, function (err, data) {
                cb(err, data);
            });
        });
    };

    // STORAGE
    var getPadTitle = common.getPadTitle = function (cb) {
        var href = window.location.href;
        var parsed = parsePadUrl(window.location.href);
        var hashSlice = window.location.hash.slice(1,9);
        var title = '';

        getRecentPads(function (err, pads) {
            if (err) {
                cb(err);
                return;
            }
            pads.some(function (pad) {
                var p = parsePadUrl(pad.href);
                if (p.hash === parsed.hash && p.type === parsed.type) {
                    title = pad.title || hashSlice;
                    return true;
                }
            });

            if (title === '') { title = getDefaultName(parsed, pads); }

            cb(void 0, title);
        });
    };

    // STORAGE
    var causesNamingConflict = common.causesNamingConflict = function (title, cb) {
        var href = window.location.href;

        var parsed = parsePadUrl(href);
        getRecentPads(function (err, pads) {
            if (err) {
                cb(err);
                return;
            }
            var conflicts = pads.some(function (pad) {
                // another pad is already using that title
                if (pad.title === title) {
                    var p = parsePadUrl(pad.href);

                    if (p.type === parsed.type && p.hash === parsed.hash) {
                        // the duplicate pad has the same type and hash
                        // allow renames
                    } else {
                        // it's an entirely different pad... it conflicts
                        return true;
                    }
                }
            });
            cb(void 0, conflicts);
        });
    };

    // local name?
    common.ready = function (f) {
        var state = 0;

        var env = {};

        var cb = function () {
            f(void 0, env);
        };

        storeToUse.ready(function (err, store) {
            common.store = env.store = store;
            if (USE_FS_STORE) {
                fsStore = store;
            }

            $(function() {
                // Race condition : if document.body is undefined when alertify.js is loaded, Alertify
                // won't work. We have to reset it now to make sure it uses a correct "body"

                Alertify.reset();
                if($('#pad-iframe').length) {
                    var $iframe = $('#pad-iframe');
                    var iframe = $iframe[0];
                    var iframeDoc = iframe.contentDocument || iframe.contentWindow.document;
                    if (iframeDoc.readyState === 'complete') {
                        cb();
                        return;
                    }
                    $iframe.load(cb);
                    return;
                }
                cb();
            });
            return;
/*
            authorize(function (err, proxy) {
            /*
                TODO
                listen for log(in|out) events
                update information accordingly
            * /

                store.change(function (data) {
                    if (data.key === User.localKey) {
                        // HERE
                        if (!data.newValue) {
                            deauthorize(function (err) {
                                console.log("Deauthorized!!");
                            });
                        } else {
                            authorize(function (err, proxy) {
                                if (err) {
                                    // not logged in
                                }
                                if (!proxy) {
                                    userProxy = proxy;
                                    userStore =  User.prepareStore(proxy);
                                }
                            });
                        }
                    }
                });

                if (err) {
                    // not logged in
                }
                if (!proxy) {
                    cb();
                    return;
                }
                userProxy = env.proxy = proxy;
                userStore = env.userStore = User.prepareStore(proxy);
                cb();

            }); */
        }, common);
<<<<<<< HEAD
=======
    };

    var errorHandlers = [];
    common.onError = function (h) {
        if (typeof h !== "function") { return; }
        errorHandlers.push(h);
    };
    common.storeError = function () {
        errorHandlers.forEach(function (h) {
            if (typeof h === "function") {
                h({type: "store"});
            }
        });
>>>>>>> fdb5c2dd
    };

    /*
     *  Saving files
     */
    var fixFileName = common.fixFileName = function (filename) {
        return filename.replace(/ /g, '-').replace(/[\/\?]/g, '_')
            .replace(/_+/g, '_');
    };

    var importContent = common.importContent = function (type, f) {
        return function () {
            var $files = $('<input type="file">').click();
            $files.on('change', function (e) {
                var file = e.target.files[0];
                var reader = new FileReader();
                reader.onload = function (e) { f(e.target.result, file); };
                reader.readAsText(file, type);
            });
        };
    };

    /*
     * Buttons
     */
    var renamePad = common.renamePad = function (title, callback) {
        if (title === null) { return; }

        if (title.trim() === "") {
            var parsed = parsePadUrl(window.location.href);
            title = getDefaultName(parsed);
        }

        common.setPadTitle(title, function (err, data) {
            if (err) {
                console.log("unable to set pad title");
                console.log(err);
                return;
            }
            callback(null, title);
        });
        /* Pad titles are shared in the document. We don't check for duplicates anymore.
         common.causesNamingConflict(title, function (err, conflicts) {
            if (err) {
                console.log("Unable to determine if name caused a conflict");
                console.error(err);
                callback(err, title);
                return;
            }

            if (conflicts) {
                common.alert(Messages.renameConflict);
                return;
            }

            common.setPadTitle(title, function (err, data) {
                if (err) {
                    console.log("unable to set pad title");
                    console.log(err);
                    return;
                }
                callback(null, title);
            });
        });
        */
    };
    var createButton = common.createButton = function (type, rightside, data, callback) {
        var button;
        var size = "17px";
        switch (type) {
            case 'export':
                button = $('<button>', {
                    title: Messages.exportButton + '\n' + Messages.exportButtonTitle,
                    'class': "fa fa-download",
                    style: 'font:'+size+' FontAwesome'
                });
                if (callback) {
                    button.click(callback);
                }
                break;
            case 'import':
                button = $('<button>', {
                    title: Messages.importButton + '\n' + Messages.importButtonTitle,
                    'class': "fa fa-upload",
                    style: 'font:'+size+' FontAwesome'
                });
                if (callback) {
                    button.click(common.importContent('text/plain', function (content, file) {
                        callback(content, file);
                    }));
                }
                break;
            case 'rename':
                button = $('<button>', {
                    id: 'name-pad',
                    title: Messages.renameButton + '\n' + Messages.renameButtonTitle,
                    'class': "fa fa-bookmark cryptpad-rename",
                    style: 'font:'+size+' FontAwesome'
                });
                if (data && data.suggestName && callback) {
                    var suggestName = data.suggestName;
                    button.click(function() {
                        var suggestion = suggestName();

                        common.prompt(Messages.renamePrompt, suggestion, function (title, ev) {
                            renamePad(title, callback);
                        });
                    });
                }
                break;
            case 'forget':
                button = $('<button>', {
                    id: 'cryptpad-forget',
                    title: Messages.forgetButton + '\n' + Messages.forgetButtonTitle,
                    'class': "fa fa-trash cryptpad-forget",
                    style: 'font:'+size+' FontAwesome'
                });
                if (callback) {
                    button.click(function() {
                        var href = window.location.href;
                        common.confirm(Messages.forgetPrompt, function (yes) {
                            if (!yes) { return; }
                            common.forgetPad(href, function (err, data) {
                                if (err) {
                                    console.log("unable to forget pad");
                                    console.error(err);
                                    callback(err, null);
                                    return;
                                }
                                var parsed = common.parsePadUrl(href);
                                callback(null, common.getDefaultName(parsed, []));
                            });
                        });

                    });
                }
                break;
            case 'username':
                button = $('<button>', {
                    title: Messages.userButton + '\n' + Messages.userButtonTitle
                }).html('<span class="fa fa-user" style="font-family:FontAwesome;"></span>');
                if (data && typeof data.lastName !== "undefined" && callback) {
                    button.click(function() {
                        common.prompt(Messages.changeNamePrompt, data.lastName, function (newName) {
                            callback(newName);
                        });
                    });
                }
                break;
            case 'editshare':
                button = $('<button>', {
                    title: Messages.editShareTitle,
                }).text(Messages.editShare);
                if (data && data.editHash) {
                    var editHash = data.editHash;
                    button.click(function () {
                        var baseUrl = window.location.origin + window.location.pathname + '#';
                        var url = baseUrl + editHash;
                        var success = Clipboard.copy(url);
                        if (success) {
                            common.log(Messages.shareSuccess);
                            common.findOKButton().click();
                            return;
                        }
                    });
                }
                break;
            case 'viewshare':
                button = $('<button>', {
                    title: Messages.viewShareTitle,
                }).text(Messages.viewShare);
                if (data && data.viewHash) {
                    button.click(function () {
                        var baseUrl = window.location.origin + window.location.pathname + '#';
                        var url = baseUrl + data.viewHash;
                        var success = Clipboard.copy(url);
                        if (success) {
                            common.log(Messages.shareSuccess);
                            common.findOKButton().click();
                            return;
                        }
                    });
                }
                break;
            case 'viewopen':
                button = $('<button>', {
                    title: Messages.viewOpenTitle,
                }).text(Messages.viewOpen);
                if (data && data.viewHash) {
                    button.click(function () {
                        var baseUrl = window.location.origin + window.location.pathname + '#';
                        var url = baseUrl + data.viewHash;
                        common.findOKButton().click();
                        window.open(url);
                    });
                }
                break;
            case 'present':
                button = $('<button>', {
                    title: Messages.presentButton + '\n' + Messages.presentButtonTitle,
                    'class': "fa fa-play-circle cryptpad-present-button", // class used in slide.js
                    style: 'font:'+size+' FontAwesome'
                });
                break;
            case 'source':
                button = $('<button>', {
                    title: Messages.sourceButton + '\n' + Messages.sourceButtonTitle,
                    'class': "fa fa-stop-circle cryptpad-source-button", // class used in slide.js
                    style: 'font:'+size+' FontAwesome'
                });
                break;
             default:
                button = $('<button>', {
                    'class': "fa fa-question",
                    style: 'font:'+size+' FontAwesome'
                });
        }
        if (rightside) {
            button.addClass('rightside-button');
        }
        return button;
    };

    /*
     *  Alertifyjs
     */
    var styleAlerts = common.styleAlerts = function (href) {
        var $link = $('link[href="/customize/alertify.css"]');
        if ($link.length) {
            return;
            /*$link.attr('href', '');
            $link.attr('href', '/customize/alertify.css');
            return;*/
        }

        href = href || '/customize/alertify.css';
        $('head').append($('<link>', {
            rel: 'stylesheet',
            id: 'alertifyCSS',
            href: href,
        }));
    };

    var findCancelButton = common.findCancelButton = function () {
        return $('button.cancel');
    };

    var findOKButton = common.findOKButton = function () {
        return $('button.ok');
    };

    var listenForKeys = function (yes, no) {
        var handler = function (e) {
            switch (e.which) {
                case 27: // cancel
                    if (typeof(no) === 'function') { no(e); }
                    no();
                    break;
                case 13: // enter
                    if (typeof(yes) === 'function') { yes(e); }
                    break;
            }
        };

        $(window).keyup(handler);
        return handler;
    };

    var stopListening = function (handler) {
        $(window).off('keyup', handler);
    };

    common.alert = function (msg, cb) {
        common.styleAlerts();
        cb = cb || function () {};
        var keyHandler = listenForKeys(function (e) { // yes
            findOKButton().click();
        });
        Alertify.alert(msg, function (ev) {
            cb(ev);
            stopListening(keyHandler);
        });
    };

    common.prompt = function (msg, def, cb, opt) {
        common.styleAlerts();
        opt = opt || {};
        cb = cb || function () {};

        var keyHandler = listenForKeys(function (e) { // yes
            findOKButton().click();
        }, function (e) { // no
            findCancelButton().click();
        });

        Alertify
            .defaultValue(def || '')
            .okBtn(opt.ok || Messages.okButton || 'OK')
            .cancelBtn(opt.cancel || Messages.cancelButton || 'Cancel')
            .prompt(msg, function (val, ev) {
                cb(val, ev);
                stopListening(keyHandler);
            }, function (ev) {
                cb(null, ev);
                stopListening(keyHandler);
            });
    };

    common.confirm = function (msg, cb, opt) {
        common.styleAlerts();
        opt = opt || {};
        cb = cb || function () {};
        var keyHandler = listenForKeys(function (e) {
            findOKButton().click();
        }, function (e) {
            findCancelButton().click();
        });

        Alertify
            .okBtn(opt.ok || Messages.okButton || 'OK')
            .cancelBtn(opt.cancel || Messages.cancelButton || 'Cancel')
            .confirm(msg, function () {
                cb(true);
                stopListening(keyHandler);
            }, function () {
                cb(false);
                stopListening(keyHandler);
            });
    };

    common.log = function (msg) {
        Alertify.success(msg);
    };

    common.warn = function (msg) {
        Alertify.error(msg);
    };

    /*
     *  spinner
     */
    common.spinner = function (parent) {
        var $target = $('<div>', {
            //
        }).hide();

        $(parent).append($target);

        var opts = {
            lines: 9, // The number of lines to draw
            length: 12, // The length of each line
            width: 11, // The line thickness
            radius: 20, // The radius of the inner circle
            scale: 2, // Scales overall size of the spinner
            corners: 1, // Corner roundness (0..1)
            color: '#777', // #rgb or #rrggbb or array of colors
            opacity: 0.3, // Opacity of the lines
            rotate: 31, // The rotation offset
            direction: 1, // 1: clockwise, -1: counterclockwise
            speed: 0.9, // Rounds per second
            trail: 49, // Afterglow percentage
            fps: 20, // Frames per second when using setTimeout() as a fallback for CSS
            zIndex: 2e9, // The z-index (defaults to 2000000000)
            className: 'spinner', // The CSS class to assign to the spinner
            top: '50%', // Top position relative to parent
            left: '50%', // Left position relative to parent
            shadow: false, // Whether to render a shadow
            hwaccel: false, // Whether to use hardware acceleration
            position: 'absolute', // Element positioning
        };
        var spinner = new Spinner(opts).spin($target[0]);

        return {
            show: function () {
                $target.show();
                return this;
            },
            hide: function () {
                $target.hide();
                return this;
            },
            get: function () {
                return spinner;
            },
        };
    };

    Messages._applyTranslation();

    return common;
});<|MERGE_RESOLUTION|>--- conflicted
+++ resolved
@@ -647,8 +647,6 @@
 
             }); */
         }, common);
-<<<<<<< HEAD
-=======
     };
 
     var errorHandlers = [];
@@ -662,7 +660,6 @@
                 h({type: "store"});
             }
         });
->>>>>>> fdb5c2dd
     };
 
     /*
