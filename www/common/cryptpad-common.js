define([
    '/api/config',
    '/customize/messages.js',
    '/common/common-util.js',
    '/common/common-hash.js',
    '/common/common-messaging.js',
    '/common/common-constants.js',
    '/common/common-feedback.js',
    '/common/outer/local-store.js',
    '/common/outer/worker-channel.js',

    '/customize/application_config.js',
    '/bower_components/nthen/index.js',
], function (Config, Messages, Util, Hash,
            Messaging, Constants, Feedback, LocalStore, Channel,
            AppConfig, Nthen) {

/*  This file exposes functionality which is specific to Cryptpad, but not to
    any particular pad type. This includes functions for committing metadata
    about pads to your local storage for future use and improved usability.

    Additionally, there is some basic functionality for import/export.
*/
    var urlArgs = Util.find(Config, ['requireConf', 'urlArgs']) || '';

    var postMessage = function (/*cmd, data, cb*/) {
        /*setTimeout(function () {
            AStore.query(cmd, data, cb);
        });*/
        console.error('NOT_READY');
    };
    var tryParsing = function (x) {
        try { return JSON.parse(x); }
        catch (e) {
            console.error(e);
            return null;
        }
    };

    var origin = encodeURIComponent(window.location.hostname);
    var common = window.Cryptpad = {
        Messages: Messages,
        donateURL: 'https://accounts.cryptpad.fr/#/donate?on=' + origin,
        upgradeURL: 'https://accounts.cryptpad.fr/#/?on=' + origin,
        account: {},
    };

    var PINNING_ENABLED = AppConfig.enablePinning;

    // COMMON
    common.getLanguage = function () {
        return Messages._languageUsed;
    };
    common.setLanguage = function (l, cb) {
        var LS_LANG = "CRYPTPAD_LANG";
        localStorage.setItem(LS_LANG, l);
        cb();
    };


    // RESTRICTED
    // Settings only
    common.resetDrive = function (cb) {
        postMessage("RESET_DRIVE", null, function (obj) {
            if (obj.error) { return void cb(obj.error); }
            cb();
        });
    };
    common.logoutFromAll = function (cb) {
        var token = Math.floor(Math.random()*Number.MAX_SAFE_INTEGER);
        localStorage.setItem(Constants.tokenKey, token);
        postMessage("SET", {
            key: [Constants.tokenKey],
            value: token
        }, function (obj) {
            if (obj && obj.error) { return void cb(obj.error); }
            cb();
        });
    };
    // Settings and drive and auth
    common.getUserObject = function (cb) {
        postMessage("GET", [], function (obj) {
            cb(obj);
        });
    };
    // Settings and ready
    common.mergeAnonDrive = function (cb) {
        var data = {
            anonHash: LocalStore.getFSHash()
        };
        postMessage("MIGRATE_ANON_DRIVE", data, cb);
    };
    // Settings
    common.deleteAccount = function (cb) {
        postMessage("DELETE_ACCOUNT", null, cb);
    };
    // Drive
    common.userObjectCommand = function (data, cb) {
        postMessage("DRIVE_USEROBJECT", data, cb);
    };
    common.drive = {};
    common.drive.onLog = Util.mkEvent();
    common.drive.onChange = Util.mkEvent();
    common.drive.onRemove = Util.mkEvent();
    // Profile
    common.getProfileEditUrl = function (cb) {
        postMessage("GET", ['profile', 'edit'], function (obj) {
            cb(obj);
        });
    };
    common.setNewProfile = function (profile) {
        postMessage("SET", {
            key: ['profile'],
            value: profile
        }, function () {});
    };
    common.setAvatar = function (data, cb) {
        var postData = {
            key: ['profile', 'avatar']
        };
        // If we don't have "data", it means we want to remove the avatar and we should not have a
        // "postData.value", even set to undefined (JSON.stringify transforms undefined to null)
        if (data) { postData.value = data; }
        postMessage("SET", postData, cb);
    };
    // Todo
    common.getTodoHash = function (cb) {
        postMessage("GET", ['todo'], function (obj) {
            cb(obj);
        });
    };
    common.setTodoHash = function (hash) {
        postMessage("SET", {
            key: ['todo'],
            value: hash
        }, function () {});
    };


    // RPC
    common.pinPads = function (pads, cb) {
        postMessage("PIN_PADS", pads, function (obj) {
            if (obj && obj.error) { return void cb(obj.error); }
            cb(null, obj.hash);
        });
    };

    common.unpinPads = function (pads, cb) {
        postMessage("UNPIN_PADS", pads, function (obj) {
            if (obj && obj.error) { return void cb(obj.error); }
            cb(null, obj.hash);
        });
    };

    common.getPinnedUsage = function (cb) {
        postMessage("GET_PINNED_USAGE", null, function (obj) {
            if (obj.error) { return void cb(obj.error); }
            cb(null, obj.bytes);
        });
    };

    common.updatePinLimit = function (cb) {
        postMessage("UPDATE_PIN_LIMIT", null, function (obj) {
            if (obj.error) { return void cb(obj.error); }
            cb(undefined, obj.limit, obj.plan, obj.note);
        });
    };

    common.getPinLimit = function (cb) {
        postMessage("GET_PIN_LIMIT", null, function (obj) {
            if (obj.error) { return void cb(obj.error); }
            cb(undefined, obj.limit, obj.plan, obj.note);
        });
    };

    common.isOverPinLimit = function (cb) {
        if (!LocalStore.isLoggedIn()) { return void cb(null, false); }
        var usage;
        var andThen = function (e, limit, plan) {
            if (e) { return void cb(e); }
            var data = {usage: usage, limit: limit, plan: plan};
            if (usage > limit) {
                return void cb (null, true, data);
            }
            return void cb (null, false, data);
        };
        var todo = function (e, used) {
            if (e) { return void cb(e); }
            usage = used;
            common.getPinLimit(andThen);
        };
        common.getPinnedUsage(todo);
    };

    common.clearOwnedChannel = function (channel, cb) {
        postMessage("CLEAR_OWNED_CHANNEL", channel, cb);
    };
    common.removeOwnedChannel = function (channel, cb) {
        postMessage("REMOVE_OWNED_CHANNEL", channel, cb);
    };

    common.getDeletedPads = function (cb) {
        postMessage("GET_DELETED_PADS", null, function (obj) {
            if (obj && obj.error) { return void cb(obj.error); }
            cb(null, obj);
        });
    };

    common.uploadComplete = function (id, owned, cb) {
        postMessage("UPLOAD_COMPLETE", {id: id, owned: owned}, function (obj) {
            if (obj && obj.error) { return void cb(obj.error); }
            cb(null, obj);
        });
    };

    common.uploadStatus = function (size, cb) {
        postMessage("UPLOAD_STATUS", {size: size}, function (obj) {
            if (obj && obj.error) { return void cb(obj.error); }
            cb(null, obj);
        });
    };

    common.uploadCancel = function (size, cb) {
        postMessage("UPLOAD_CANCEL", {size: size}, function (obj) {
            if (obj && obj.error) { return void cb(obj.error); }
            cb(null, obj);
        });
    };

    common.uploadChunk = function (data, cb) {
        postMessage("UPLOAD_CHUNK", {chunk: data}, function (obj) {
            if (obj && obj.error) { return void cb(obj.error); }
            cb(null, obj);
        });
    };

    // ANON RPC

    // SFRAME: talk to anon_rpc from the iframe
    common.anonRpcMsg = function (msg, data, cb) {
        if (!msg) { return; }
        postMessage("ANON_RPC_MESSAGE", {
            msg: msg,
            data: data
        }, function (obj) {
            if (obj && obj.error) { return void cb(obj.error); }
            cb(null, obj);
        });
    };

    common.getFileSize = function (href, password, cb) {
        postMessage("GET_FILE_SIZE", {href: href, password: password}, function (obj) {
            if (obj && obj.error) { return void cb(obj.error); }
            cb(undefined, obj.size);
        });
    };

    common.getMultipleFileSize = function (files, cb) {
        postMessage("GET_MULTIPLE_FILE_SIZE", {files:files}, function (obj) {
            if (obj.error) { return void cb(obj.error); }
            cb(undefined, obj.size);
        });
    };

    common.isNewChannel = function (href, password, cb) {
        postMessage('IS_NEW_CHANNEL', {href: href, password: password}, function (obj) {
            if (obj.error) { return void cb(obj.error); }
            if (!obj) { return void cb('INVALID_RESPONSE'); }
            cb(undefined, obj.isNew);
        });
    };

    // Store



    common.getMetadata = function (cb) {
        postMessage("GET_METADATA", null, function (obj) {
            if (obj && obj.error) { return void cb(obj.error); }
            cb(null, obj);
        });
    };

    common.setDisplayName = function (value, cb) {
        postMessage("SET_DISPLAY_NAME", value, cb);
    };

    common.setPadAttribute = function (attr, value, cb, href) {
        cb = cb || function () {};
        href = Hash.getRelativeHref(href || window.location.href);
        postMessage("SET_PAD_ATTRIBUTE", {
            href: href,
            attr: attr,
            value: value
        }, function (obj) {
            if (obj && obj.error) { return void cb(obj.error); }
            cb();
        });
    };
    common.getPadAttribute = function (attr, cb, href) {
        href = Hash.getRelativeHref(href || window.location.href);
        postMessage("GET_PAD_ATTRIBUTE", {
            href: href,
            attr: attr,
        }, function (obj) {
            if (obj && obj.error) { return void cb(obj.error); }
            cb(null, obj);
        });
    };
    common.setAttribute = function (attr, value, cb) {
        cb = cb || function () {};
        postMessage("SET_ATTRIBUTE", {
            attr: attr,
            value: value
        }, function (obj) {
            if (obj && obj.error) { return void cb(obj.error); }
            cb();
        });
    };
    common.getAttribute = function (attr, cb) {
        postMessage("GET_ATTRIBUTE", {
            attr: attr
        }, function (obj) {
            if (obj && obj.error) { return void cb(obj.error); }
            cb(null, obj);
        });
    };

    // Tags
    common.resetTags = function (href, tags, cb) {
        // set pad attribute
        cb = cb || function () {};
        if (!Array.isArray(tags)) { return void cb('INVALID_TAGS'); }
        common.setPadAttribute('tags', tags.slice(), cb, href);
    };
    common.tagPad = function (href, tag, cb) {
        if (typeof(cb) !== 'function') {
            return void console.error('EXPECTED_CALLBACK');
        }
        if (typeof(tag) !== 'string') { return void cb('INVALID_TAG'); }
        common.getPadAttribute('tags', function (e, tags) {
            if (e) { return void cb(e); }
            var newTags;
            if (!tags) {
                newTags = [tag];
            } else if (tags.indexOf(tag) === -1) {
                newTags = tags.slice();
                newTags.push(tag);
            }
            common.setPadAttribute('tags', newTags, cb, href);
        }, href);
    };
    common.untagPad = function (href, tag, cb) {
        if (typeof(cb) !== 'function') {
            return void console.error('EXPECTED_CALLBACK');
        }
        if (typeof(tag) !== 'string') { return void cb('INVALID_TAG'); }
        common.getPadAttribute('tags', function (e, tags) {
            if (e) { return void cb(e); }
            if (!tags) { return void cb(); }
            var idx = tags.indexOf(tag);
            if (idx === -1) { return void cb(); }
            var newTags = tags.slice();
            newTags.splice(idx, 1);
            common.setPadAttribute('tags', newTags, cb, href);
        }, href);
    };
    common.getPadTags = function (href, cb) {
        if (typeof(cb) !== 'function') { return; }
        common.getPadAttribute('tags', function (e, tags) {
            if (e) { return void cb(e); }
            cb(void 0, tags ? tags.slice() : []);
        }, href);
    };
    common.listAllTags = function (cb) {
        postMessage("LIST_ALL_TAGS", null, function (obj) {
            if (obj && obj.error) { return void cb(obj.error); }
            cb(void 0, obj);
        });
    };

    // STORAGE - TEMPLATES
    common.listTemplates = function (type, cb) {
        postMessage("GET_TEMPLATES", null, function (obj) {
            if (obj && obj.error) { return void cb(obj.error); }
            if (!Array.isArray(obj)) { return void cb ('NOT_AN_ARRAY'); }
            if (!type) { return void cb(null, obj); }

            var templates = obj.filter(function (f) {
                var parsed = Hash.parsePadUrl(f.href);
                return parsed.type === type;
            });
            cb(null, templates);
        });
    };

    common.saveAsTemplate = function (Cryptput, data, cb) {
        var p = Hash.parsePadUrl(window.location.href);
        if (!p.type) { return; }
        // PPP: password for the new template?
        var hash = Hash.createRandomHash(p.type);
        var href = '/' + p.type + '/#' + hash;
        // PPP: add password as cryptput option
        Cryptput(hash, data.toSave, function (e) {
            if (e) { throw new Error(e); }
            postMessage("ADD_PAD", {
                href: href,
                title: data.title,
                path: ['template']
            }, function (obj) {
                if (obj && obj.error) { return void cb(obj.error); }
                cb();
            });
        });
    };

    common.isTemplate = function (href, cb) {
        var rhref = Hash.getRelativeHref(href);
        common.listTemplates(null, function (err, templates) {
            cb(void 0, templates.some(function (t) {
                return t.href === rhref;
            }));
        });
    };

    common.useTemplate = function (href, Crypt, cb, optsPut) {
        // opts is used to overrides options for chainpad-netflux in cryptput
        // it allows us to add owners and expiration time if it is a new file

        var parsed = Hash.parsePadUrl(href);
        var parsed2 = Hash.parsePadUrl(window.location.href);
        if(!parsed) { throw new Error("Cannot get template hash"); }
        postMessage("INCREMENT_TEMPLATE_USE", href);

        optsPut = optsPut || {};
        var optsGet = {};
        Nthen(function (waitFor) {
            if (parsed.hashData && parsed.hashData.password) {
                common.getPadAttribute('password', waitFor(function (err, password) {
                    optsGet.password = password;
                }), href);
            }
            if (parsed2.hashData && parsed2.hashData.password && !optsPut.password) {
                common.getPadAttribute('password', waitFor(function (err, password) {
                    optsPut.password = password;
                }));
            }
        }).nThen(function () {
            Crypt.get(parsed.hash, function (err, val) {
                if (err) { throw new Error(err); }
                try {
                    // Try to fix the title before importing the template
                    var parsed = JSON.parse(val);
                    var meta;
                    if (Array.isArray(parsed) && typeof(parsed[3]) === "object") {
                        meta = parsed[3].metadata; // pad
                    } else if (parsed.info) {
                        meta = parsed.info; // poll
                    } else {
                        meta = parsed.metadata;
                    }
                    if (typeof(meta) === "object") {
                        meta.defaultTitle = meta.title || meta.defaultTitle;
                        delete meta.users;
                        delete meta.title;
                    }
                    val = JSON.stringify(parsed);
                } catch (e) {
                    console.log("Can't fix template title", e);
                }
                Crypt.put(parsed2.hash, val, cb, optsPut);
            }, optsGet);
        });
    };

    // Forget button
    common.moveToTrash = function (cb, href) {
        href = href || window.location.href;
        postMessage("MOVE_TO_TRASH", { href: href }, cb);
    };

    // When opening a new pad or renaming it, store the new title
    common.setPadTitle = function (data, cb) {
        if (!data || typeof (data) !== "object") { return cb ('Data is not an object'); }

        var href = data.href || window.location.href;
        var parsed = Hash.parsePadUrl(href);
        if (!parsed.hash) { return cb ('Invalid hash'); }
        data.href = parsed.getUrl({present: parsed.present});

        if (typeof (data.title) !== "string") { return cb('Missing title'); }
        if (data.title.trim() === "") { data.title = Hash.getDefaultName(parsed); }

        postMessage("SET_PAD_TITLE", data, function (obj) {
            if (obj && obj.error) {
                console.log("unable to set pad title");
                return void cb(obj.error);
            }
            cb();
        });
    };

    // Needed for the secure filepicker app
    common.getSecureFilesList = function (query, cb) {
        postMessage("GET_SECURE_FILES_LIST", query, function (list) {
            cb(void 0, list);
        });
    };
    // Get a template href from its id
    common.getPadData = function (id, cb) {
        postMessage("GET_PAD_DATA", id, function (data) {
            cb(void 0, data);
        });
    };

    // Messaging (manage friends from the userlist)
    common.inviteFromUserlist = function (netfluxId, cb) {
        postMessage("INVITE_FROM_USERLIST", {
            netfluxId: netfluxId,
            href: window.location.href
        }, function (obj) {
            if (obj && obj.error) { return void cb(obj.error); }
            cb();
        });
    };

    // Network
    common.onNetworkDisconnect = Util.mkEvent();
    common.onNetworkReconnect = Util.mkEvent();
    common.onNewVersionReconnect = Util.mkEvent();

    // Messaging
    var messaging = common.messaging = {};
    messaging.onFriendRequest = Util.mkEvent();
    messaging.onFriendComplete = Util.mkEvent();
    messaging.addHandlers = function (href) {
        postMessage("ADD_DIRECT_MESSAGE_HANDLERS", {
            href: href
        });
    };

    // Messenger
    var messenger = common.messenger = {};
    messenger.getFriendList = function (cb) {
        postMessage("CONTACTS_GET_FRIEND_LIST", null, cb);
    };
    messenger.getMyInfo = function (cb) {
        postMessage("CONTACTS_GET_MY_INFO", null, cb);
    };
    messenger.getFriendInfo = function (curvePublic, cb) {
        postMessage("CONTACTS_GET_FRIEND_INFO", curvePublic, cb);
    };
    messenger.removeFriend = function (curvePublic, cb) {
        postMessage("CONTACTS_REMOVE_FRIEND", curvePublic, cb);
    };
    messenger.openFriendChannel = function (curvePublic, cb) {
        postMessage("CONTACTS_OPEN_FRIEND_CHANNEL", curvePublic, cb);
    };
    messenger.getFriendStatus = function (curvePublic, cb) {
        postMessage("CONTACTS_GET_FRIEND_STATUS", curvePublic, cb);
    };
    messenger.getMoreHistory = function (data, cb) {
        postMessage("CONTACTS_GET_MORE_HISTORY", data, cb);
    };
    messenger.sendMessage = function (data, cb) {
        postMessage("CONTACTS_SEND_MESSAGE", data, cb);
    };
    messenger.setChannelHead = function (data, cb) {
        postMessage("CONTACTS_SET_CHANNEL_HEAD", data, cb);
    };
    messenger.onMessageEvent = Util.mkEvent();
    messenger.onJoinEvent = Util.mkEvent();
    messenger.onLeaveEvent = Util.mkEvent();
    messenger.onUpdateEvent = Util.mkEvent();
    messenger.onFriendEvent = Util.mkEvent();
    messenger.onUnfriendEvent = Util.mkEvent();

    // Pad RPC
    var pad = common.padRpc = {};
    pad.joinPad = function (data) {
        postMessage("JOIN_PAD", data);
    };
    pad.sendPadMsg = function (data, cb) {
        postMessage("SEND_PAD_MSG", data, cb);
    };
    pad.onReadyEvent = Util.mkEvent();
    pad.onMessageEvent = Util.mkEvent();
    pad.onJoinEvent = Util.mkEvent();
    pad.onLeaveEvent = Util.mkEvent();
    pad.onDisconnectEvent = Util.mkEvent();
    pad.onConnectEvent = Util.mkEvent();
    pad.onErrorEvent = Util.mkEvent();

    // Loading events
    common.loading = {};
    common.loading.onDriveEvent = Util.mkEvent();

    common.getFullHistory = function (data, cb) {
        postMessage("GET_FULL_HISTORY", data, cb);
    };

    common.getShareHashes = function (secret, cb) {
        var hashes;
        if (!window.location.hash) {
            hashes = Hash.getHashes(secret);
            return void cb(null, hashes);
        }
        var parsed = Hash.parsePadUrl(window.location.href);
        if (!parsed.type || !parsed.hashData) { return void cb('E_INVALID_HREF'); }
        hashes = Hash.getHashes(secret);

        if (secret.version === 0) {
            // It means we're using an old hash
            hashes.editHash = window.location.hash.slice(1);
            return void cb(null, hashes);
        }

        if (hashes.editHash) {
            // no need to find stronger if we already have edit hash
            return void cb(null, hashes);
        }

        postMessage("GET_STRONGER_HASH", {
            href: window.location.href,
            channel: secret.channel,
            password: secret.password
        }, function (hash) {
            if (hash) { hashes.editHash = hash; }
            cb(null, hashes);
        });
    };

    var CRYPTPAD_VERSION = 'cryptpad-version';
    var currentVersion = localStorage[CRYPTPAD_VERSION];
    var updateLocalVersion = function (newUrlArgs) {
        // Check for CryptPad updates
        var urlArgs = newUrlArgs || (Config.requireConf ? Config.requireConf.urlArgs : null);
        if (!urlArgs) { return; }
        var arr = /ver=([0-9.]+)(-[0-9]*)?/.exec(urlArgs);
        var ver = arr[1];
        if (!ver) { return; }
        var verArr = ver.split('.');
        verArr[2] = 0;
        if (verArr.length !== 3) { return; }
        var stored = currentVersion || '0.0.0';
        var storedArr = stored.split('.');
        storedArr[2] = 0;
        var shouldUpdate = parseInt(verArr[0]) > parseInt(storedArr[0]) ||
                           (parseInt(verArr[0]) === parseInt(storedArr[0]) &&
                            parseInt(verArr[1]) > parseInt(storedArr[1]));
        if (!shouldUpdate) { return; }
        currentVersion = ver;
        localStorage[CRYPTPAD_VERSION] = ver;
        if (newUrlArgs) {
            // It's a reconnect
            common.onNewVersionReconnect.fire();
        }
        return true;
    };

    var _onMetadataChanged = [];
    common.onMetadataChanged = function (h) {
        if (typeof(h) !== "function") { return; }
        if (_onMetadataChanged.indexOf(h) !== -1) { return; }
        _onMetadataChanged.push(h);
    };
    common.changeMetadata = function () {
        _onMetadataChanged.forEach(function (h) { h(); });
    };

    var requestLogin = function () {
        // log out so that you don't go into an endless loop...
        LocalStore.logout();

        // redirect them to log in, and come back when they're done.
        sessionStorage.redirectTo = window.location.href;
        window.location.href = '/login/';
    };

    common.startAccountDeletion = function (data, cb) {
        // Logout other tabs
        LocalStore.logout(null, true);
        cb();
    };

<<<<<<< HEAD
    var onMessage = function (cmd, data, cb) {
        cb = cb || function () {};
        switch (cmd) {
            case 'REQUEST_LOGIN': {
                requestLogin();
                break;
            }
            case 'UPDATE_METADATA': {
                common.changeMetadata();
                break;
            }
            case 'UPDATE_TOKEN': {
                var localToken = tryParsing(localStorage.getItem(Constants.tokenKey));
                if (localToken !== data.token) { requestLogin(); }
                break;
            }
            case 'Q_FRIEND_REQUEST': {
                common.messaging.onFriendRequest.fire(data, cb);
                break;
            }
            case 'EV_FRIEND_COMPLETE': {
                common.messaging.onFriendComplete.fire(data);
                break;
            }
            // Network
            case 'NETWORK_DISCONNECT': {
                common.onNetworkDisconnect.fire(); break;
            }
            case 'NETWORK_RECONNECT': {
                require(['/api/config?' + (+new Date())], function (NewConfig) {
                    var update = updateLocalVersion(NewConfig.requireConf && NewConfig.requireConf.urlArgs);
                    if (update) {
                        postMessage('DISCONNECT');
                        return;
                    }
                    common.onNetworkReconnect.fire(data);
                });
                break;
            }
            // Messenger
            case 'CONTACTS_MESSAGE': {
                common.messenger.onMessageEvent.fire(data); break;
            }
            case 'CONTACTS_JOIN': {
                common.messenger.onJoinEvent.fire(data); break;
            }
            case 'CONTACTS_LEAVE': {
                common.messenger.onLeaveEvent.fire(data); break;
            }
            case 'CONTACTS_UPDATE': {
                common.messenger.onUpdateEvent.fire(data); break;
            }
            case 'CONTACTS_FRIEND': {
                common.messenger.onFriendEvent.fire(data); break;
            }
            case 'CONTACTS_UNFRIEND': {
                common.messenger.onUnfriendEvent.fire(data); break;
            }
            // Pad
            case 'PAD_READY': {
                common.padRpc.onReadyEvent.fire(); break;
            }
            case 'PAD_MESSAGE': {
                common.padRpc.onMessageEvent.fire(data); break;
            }
            case 'PAD_JOIN': {
                common.padRpc.onJoinEvent.fire(data); break;
            }
            case 'PAD_LEAVE': {
                common.padRpc.onLeaveEvent.fire(data); break;
            }
            case 'PAD_DISCONNECT': {
                common.padRpc.onDisconnectEvent.fire(data); break;
            }
            case 'PAD_ERROR': {
                common.padRpc.onErrorEvent.fire(data); break;
            }
            // Drive
            case 'DRIVE_LOG': {
                common.drive.onLog.fire(data); break;
            }
            case 'DRIVE_CHANGE': {
                common.drive.onChange.fire(data); break;
            }
            case 'DRIVE_REMOVE': {
                common.drive.onRemove.fire(data); break;
            }
            // Account deletion
            case 'DELETE_ACCOUNT': {
                common.startAccountDeletion(cb); break;
            }
            // Loading
            case 'LOADING_DRIVE': {
                common.loading.onDriveEvent.fire(data); break;
            }
        }
=======
    var queries = {
        REQUEST_LOGIN: requestLogin,
        UPDATE_METADATA: common.changeMetadata,
        UPDATE_TOKEN: function (data) {
            var localToken = tryParsing(localStorage.getItem(Constants.tokenKey));
            if (localToken !== data.token) { requestLogin(); }
        },
        // Messaging
        Q_FRIEND_REQUEST: common.messaging.onFriendRequest.fire,
        EV_FIREND_COMPLETE: common.messaging.onFriendComplete.fire,
        // Network
        NETWORK_DISCONNECT: common.onNetworkDisconnect.fire,
        NETWORK_RECONNECT: common.onNetworkReconnect.fire,
        // Messenger
        CONTACTS_MESSAGE: common.messenger.onMessageEvent.fire,
        CONTACTS_JOIN: common.messenger.onJoinEvent.fire,
        CONTACTS_LEAVE: common.messenger.onLeaveEvent.fire,
        CONTACTS_UPDATE: common.messenger.onUpdateEvent.fire,
        CONTACTS_FRIEND: common.messenger.onFriendEvent.fire,
        CONTACTS_UNFRIEND: common.messenger.onUnfriendEvent.fire,
        // Pad
        PAD_READY: common.padRpc.onReadyEvent.fire,
        PAD_MESSAGE: common.padRpc.onMessageEvent.fire,
        PAD_JOIN: common.padRpc.onJoinEvent.fire,
        PAD_LEAVE: common.padRpc.onLeaveEvent.fire,
        PAD_DISCONNECT: common.padRpc.onDisconnectEvent.fire,
        PAD_CONNECT: common.padRpc.onConnectEvent.fire,
        PAD_ERROR: common.padRpc.onErrorEvent.fire,
        // Drive
        DRIVE_LOG: common.drive.onLog.fire,
        DRIVE_CHANGE: common.drive.onChange.fire,
        DRIVE_REMOVE: common.drive.onRemove.fire,
        // Account deletion
        DELETE_ACCOUNT: common.startAccountDeletion,
        // Loading
        LOADING_DRIVE: common.loading.onDriveEvent.fire
>>>>>>> 1b490207
    };

    common.ready = (function () {
        var env = {};
        var initialized = false;

    return function (f, rdyCfg) {
        rdyCfg = rdyCfg || {};
        if (initialized) {
            return void setTimeout(function () { f(void 0, env); });
        }

        var provideFeedback = function () {
            if (typeof(window.Proxy) === 'undefined') {
                Feedback.send("NO_PROXIES");
            }

            var shimPattern = /CRYPTPAD_SHIM/;
            if (shimPattern.test(Array.isArray.toString())) {
                Feedback.send("NO_ISARRAY");
            }

            if (shimPattern.test(Array.prototype.fill.toString())) {
                Feedback.send("NO_ARRAYFILL");
            }

            if (typeof(Symbol) === 'undefined') {
                Feedback.send('NO_SYMBOL');
            }

            if (typeof(SharedWorker) === "undefined") {
                Feedback.send('NO_SHAREDWORKER');
            } else {
                Feedback.send('SHAREDWORKER');
            }
            if (typeof(Worker) === "undefined") {
                Feedback.send('NO_WEBWORKER');
            }
            if (typeof(ServiceWorker) === "undefined") {
                Feedback.send('NO_SERVICEWORKER');
            }

            Feedback.reportScreenDimensions();
            Feedback.reportLanguage();
        };
        var initFeedback = function (feedback) {
            // Initialize feedback
            Feedback.init(feedback);
            provideFeedback();
        };

        Nthen(function (waitFor) {
            if (AppConfig.beforeLogin) {
                AppConfig.beforeLogin(LocalStore.isLoggedIn(), waitFor());
            }
        }).nThen(function (waitFor) {
            var cfg = {
                init: true,
                //query: onMessage, // TODO temporary, will be replaced by a webworker channel
                userHash: LocalStore.getUserHash(),
                anonHash: LocalStore.getFSHash(),
                localToken: tryParsing(localStorage.getItem(Constants.tokenKey)),
                language: common.getLanguage(),
                messenger: rdyCfg.messenger, // Boolean
                driveEvents: rdyCfg.driveEvents // Boolean
            };
            if (sessionStorage[Constants.newPadPathKey]) {
                cfg.initialPath = sessionStorage[Constants.newPadPathKey];
                delete sessionStorage[Constants.newPadPathKey];
            }

            var channelIsReady = waitFor();

            var msgEv = Util.mkEvent();
            var postMsg, worker;
            Nthen(function (waitFor2) {
                if (typeof(SharedWorker) !== "undefined") {
                    worker = new SharedWorker('/common/outer/sharedworker.js?' + urlArgs);
                    worker.onerror = function (e) {
                        console.error(e);
                    };
                    worker.port.onmessage = function (ev) {
                        if (ev.data === "SW_READY") {
                            return;
                        }
                        msgEv.fire(ev);
                    };
                    postMsg = function (data) {
                        worker.port.postMessage(data);
                    };
                    postMsg('INIT');

                    window.addEventListener('beforeunload', function () {
                        postMsg('CLOSE');
                    });
                } else if (false && 'serviceWorker' in navigator) {
                    var initializing = true;
                    var stopWaiting = waitFor2(); // Call this function when we're ready

                    postMsg = function (data) {
                        if (worker) { return void worker.postMessage(data); }
                    };

                    navigator.serviceWorker.register('/common/outer/serviceworker.js?' + urlArgs, {scope: '/'})
                        .then(function(reg) {
                            // Add handler for receiving messages from the service worker
                            navigator.serviceWorker.addEventListener('message', function (ev) {
                                if (initializing && ev.data === "SW_READY") {
                                    initializing = false;
                                } else {
                                    msgEv.fire(ev);
                                }
                            });

                            // Initialize the worker
                            // If it is active (probably running in another tab), just post INIT
                            if (reg.active) {
                                worker = reg.active;
                                postMsg("INIT");
                            }
                            // If it was not active, wait for the "activated" state and post INIT
                            reg.onupdatefound = function () {
                                if (initializing) {
                                    var w = reg.installing;
                                    var onStateChange = function () {
                                        if (w.state === "activated") {
                                            worker = w;
                                            postMsg("INIT");
                                            w.removeEventListener("statechange", onStateChange);
                                        }
                                    };
                                    w.addEventListener('statechange', onStateChange);
                                    return;
                                }
                                // XXX
                                // New version detected (from another tab): kill?
                                console.error('New version detected: ABORT?');
                            };
                            return void stopWaiting();
                        }).catch(function(error) {
                            /**/console.log('Registration failed with ' + error);
                        });

                    window.addEventListener('beforeunload', function () {
                        postMsg('CLOSE');
                    });
                } else if (Worker) {
                    worker = new Worker('/common/outer/webworker.js?' + urlArgs);
                    worker.onmessage = function (ev) {
                        msgEv.fire(ev);
                    };
                    postMsg = function (data) {
                        worker.postMessage(data);
                    };
                } else {
                    require(['/common/outer/noworker.js'], waitFor2(function (NoWorker) {
                        NoWorker.onMessage(function (data) {
                            msgEv.fire({data: data});
                        });
                        postMsg = function (d) { setTimeout(function () { NoWorker.query(d); }); };
                        NoWorker.create();
                    }));
                }
            }).nThen(function () {
                Channel.create(msgEv, postMsg, function (chan) {
                    console.log('Outer ready');
                    Object.keys(queries).forEach(function (q) {
                        chan.on(q, function (data, cb) {
                            try {
                                queries[q](data, cb);
                            } catch (e) {
                                console.error("Error in outer when executing query " + q);
                                console.error(e);
                                console.log(data);
                            }
                        });
                    });

                    postMessage = function (cmd, data, cb) {
                        cb = cb || function () {};
                        chan.query(cmd, data, function (err, data) {
                            if (err) { return void cb ({error: err}); }
                            cb(data);
                        });
                    };

                    console.log('Posting CONNECT');
                    postMessage('CONNECT', cfg, function (data) {
                        if (data.error) { throw new Error(data.error); }
                        if (data.state === 'ALREADY_INIT') {
                            data = data.returned;
                        }

                        if (data.anonHash && !cfg.userHash) { LocalStore.setFSHash(data.anonHash); }

                        /*if (cfg.userHash && sessionStorage) {
                            // copy User_hash into sessionStorage because cross-domain iframes
                            // on safari replaces localStorage with sessionStorage or something
                            sessionStorage.setItem(Constants.userHashKey, cfg.userHash);
                        }*/

                        if (cfg.userHash) {
                            var localToken = tryParsing(localStorage.getItem(Constants.tokenKey));
                            if (localToken === null) {
                                // if that number hasn't been set to localStorage, do so.
                                localStorage.setItem(Constants.tokenKey, data[Constants.tokenKey]);
                            }
                        }

                        initFeedback(data.feedback);
                        initialized = true;
                        channelIsReady();
                    });

                }, false);
            });

        }).nThen(function (waitFor) {
            // Load the new pad when the hash has changed
            var oldHref  = document.location.href;
            window.onhashchange = function (ev) {
                if (ev && ev.reset) { oldHref = document.location.href; return; }
                var newHref = document.location.href;

                // Compare the URLs without /embed and /present
                var parsedOld = Hash.parsePadUrl(oldHref);
                var parsedNew = Hash.parsePadUrl(newHref);
                if (parsedOld.hashData && parsedNew.hashData &&
                    parsedOld.getUrl() !== parsedNew.getUrl()) {
                    if (!parsedOld.hashData.key) { oldHref = newHref; return; }
                    // If different, reload
                    document.location.reload();
                    return;
                }
                if (parsedNew.hashData) { oldHref = newHref; }
            };
            // Listen for login/logout in other tabs
            window.addEventListener('storage', function (e) {
                if (e.key !== Constants.userHashKey) { return; }
                var o = e.oldValue;
                var n = e.newValue;
                if (!o && n) {
                    document.location.reload();
                } else if (o && !n) {
                    LocalStore.logout();
                }
            });
            LocalStore.onLogout(function () {
                console.log('onLogout: disconnect');
                postMessage("DISCONNECT");
            });

            if (PINNING_ENABLED && LocalStore.isLoggedIn()) {
                console.log("logged in. pads will be pinned");
                postMessage("INIT_RPC", null, waitFor(function (obj) {
                    console.log('RPC handshake complete');
                    if (obj.error) { return; }
                    localStorage.plan = obj.plan;
                }));
            } else if (PINNING_ENABLED) {
                console.log('not logged in. pads will not be pinned');
            } else {
                console.log('pinning disabled');
            }

            postMessage("INIT_ANON_RPC", null, waitFor(function () {
                console.log('Anonymous RPC ready');
            }));
        }).nThen(function (waitFor) {
            if (sessionStorage.createReadme) {
                var data = {
                    driveReadme: Messages.driveReadme,
                    driveReadmeTitle: Messages.driveReadmeTitle,
                };
                postMessage("CREATE_README", data, waitFor(function (e) {
                    if (e && e.error) { return void console.error(e.error); }
                    delete sessionStorage.createReadme;
                }));
            }
        }).nThen(function (waitFor) {
            if (sessionStorage.migrateAnonDrive) {
                common.mergeAnonDrive(waitFor(function() {
                    delete sessionStorage.migrateAnonDrive;
                }));
            }
        }).nThen(function (waitFor) {
            if (AppConfig.afterLogin) {
                AppConfig.afterLogin(common, waitFor());
            }
        }).nThen(function () {
            updateLocalVersion();
            f(void 0, env);
            if (typeof(window.onhashchange) === 'function') { window.onhashchange(); }
        });
    };

    }());

    return common;
});<|MERGE_RESOLUTION|>--- conflicted
+++ resolved
@@ -683,104 +683,6 @@
         cb();
     };
 
-<<<<<<< HEAD
-    var onMessage = function (cmd, data, cb) {
-        cb = cb || function () {};
-        switch (cmd) {
-            case 'REQUEST_LOGIN': {
-                requestLogin();
-                break;
-            }
-            case 'UPDATE_METADATA': {
-                common.changeMetadata();
-                break;
-            }
-            case 'UPDATE_TOKEN': {
-                var localToken = tryParsing(localStorage.getItem(Constants.tokenKey));
-                if (localToken !== data.token) { requestLogin(); }
-                break;
-            }
-            case 'Q_FRIEND_REQUEST': {
-                common.messaging.onFriendRequest.fire(data, cb);
-                break;
-            }
-            case 'EV_FRIEND_COMPLETE': {
-                common.messaging.onFriendComplete.fire(data);
-                break;
-            }
-            // Network
-            case 'NETWORK_DISCONNECT': {
-                common.onNetworkDisconnect.fire(); break;
-            }
-            case 'NETWORK_RECONNECT': {
-                require(['/api/config?' + (+new Date())], function (NewConfig) {
-                    var update = updateLocalVersion(NewConfig.requireConf && NewConfig.requireConf.urlArgs);
-                    if (update) {
-                        postMessage('DISCONNECT');
-                        return;
-                    }
-                    common.onNetworkReconnect.fire(data);
-                });
-                break;
-            }
-            // Messenger
-            case 'CONTACTS_MESSAGE': {
-                common.messenger.onMessageEvent.fire(data); break;
-            }
-            case 'CONTACTS_JOIN': {
-                common.messenger.onJoinEvent.fire(data); break;
-            }
-            case 'CONTACTS_LEAVE': {
-                common.messenger.onLeaveEvent.fire(data); break;
-            }
-            case 'CONTACTS_UPDATE': {
-                common.messenger.onUpdateEvent.fire(data); break;
-            }
-            case 'CONTACTS_FRIEND': {
-                common.messenger.onFriendEvent.fire(data); break;
-            }
-            case 'CONTACTS_UNFRIEND': {
-                common.messenger.onUnfriendEvent.fire(data); break;
-            }
-            // Pad
-            case 'PAD_READY': {
-                common.padRpc.onReadyEvent.fire(); break;
-            }
-            case 'PAD_MESSAGE': {
-                common.padRpc.onMessageEvent.fire(data); break;
-            }
-            case 'PAD_JOIN': {
-                common.padRpc.onJoinEvent.fire(data); break;
-            }
-            case 'PAD_LEAVE': {
-                common.padRpc.onLeaveEvent.fire(data); break;
-            }
-            case 'PAD_DISCONNECT': {
-                common.padRpc.onDisconnectEvent.fire(data); break;
-            }
-            case 'PAD_ERROR': {
-                common.padRpc.onErrorEvent.fire(data); break;
-            }
-            // Drive
-            case 'DRIVE_LOG': {
-                common.drive.onLog.fire(data); break;
-            }
-            case 'DRIVE_CHANGE': {
-                common.drive.onChange.fire(data); break;
-            }
-            case 'DRIVE_REMOVE': {
-                common.drive.onRemove.fire(data); break;
-            }
-            // Account deletion
-            case 'DELETE_ACCOUNT': {
-                common.startAccountDeletion(cb); break;
-            }
-            // Loading
-            case 'LOADING_DRIVE': {
-                common.loading.onDriveEvent.fire(data); break;
-            }
-        }
-=======
     var queries = {
         REQUEST_LOGIN: requestLogin,
         UPDATE_METADATA: common.changeMetadata,
@@ -793,7 +695,16 @@
         EV_FIREND_COMPLETE: common.messaging.onFriendComplete.fire,
         // Network
         NETWORK_DISCONNECT: common.onNetworkDisconnect.fire,
-        NETWORK_RECONNECT: common.onNetworkReconnect.fire,
+        NETWORK_RECONNECT: function (data) {
+            require(['/api/config?' + (+new Date())], function (NewConfig) {
+                var update = updateLocalVersion(NewConfig.requireConf && NewConfig.requireConf.urlArgs);
+                if (update) {
+                    postMessage('DISCONNECT');
+                    return;
+                }
+                common.onNetworkReconnect.fire(data);
+            });
+        },
         // Messenger
         CONTACTS_MESSAGE: common.messenger.onMessageEvent.fire,
         CONTACTS_JOIN: common.messenger.onJoinEvent.fire,
@@ -817,7 +728,6 @@
         DELETE_ACCOUNT: common.startAccountDeletion,
         // Loading
         LOADING_DRIVE: common.loading.onDriveEvent.fire
->>>>>>> 1b490207
     };
 
     common.ready = (function () {
