define([
    '/api/config?cb=' + Math.random().toString(16).slice(2),
    '/customize/messages.js',
    '/customize/store.js',
    '/bower_components/chainpad-crypto/crypto.js',
    '/bower_components/alertifyjs/dist/js/alertify.js',
    '/bower_components/spin.js/spin.min.js',
    '/common/clipboard.js',
    '/customize/fsStore.js',
    '/customize/application_config.js',

    '/bower_components/jquery/dist/jquery.min.js',
], function (Config, Messages, Store, Crypto, Alertify, Spinner, Clipboard, FS, AppConfig) {
/*  This file exposes functionality which is specific to Cryptpad, but not to
    any particular pad type. This includes functions for committing metadata
    about pads to your local storage for future use and improved usability.

    Additionally, there is some basic functionality for import/export.
*/
    var $ = window.jQuery;

    // When set to true, USE_FS_STORE becomes the default store, but the localStorage store is
    // still loaded for migration purpose. When false, the localStorage is used.
    var USE_FS_STORE = AppConfig.USE_FS_STORE;

    var storeToUse = USE_FS_STORE ? FS : Store;

    var common = window.Cryptpad = {
        Messages: Messages,
        Alertify: Alertify,
    };
    var store;
    var fsStore;

    var find = common.find = function (map, path) {
        return (map && path.reduce(function (p, n) {
            return typeof(p[n]) !== 'undefined' && p[n];
        }, map));
    };

    var getStore = common.getStore = function (legacy) {
        if ((!USE_FS_STORE || legacy) && store) { return store; }
        if (USE_FS_STORE && !legacy && fsStore) { return fsStore; }
        throw new Error("Store is not ready!");
    };
    var getNetwork = common.getNetwork = function () {
        if (USE_FS_STORE && fsStore) {
            if (fsStore.getProxy() && fsStore.getProxy().info) {
                return fsStore.getProxy().info.network;
            }
        }
        return;
    };

    var getWebsocketURL = common.getWebsocketURL = function () {
        if (!Config.websocketPath) { return Config.websocketURL; }
        var path = Config.websocketPath;
        if (/^ws{1,2}:\/\//.test(path)) { return path; }

        var protocol = window.location.protocol.replace(/http/, 'ws');
        var host = window.location.host;
        var url = protocol + '//' + host + path;

        return url;
    };

    var userHashKey = common.userHashKey = 'User_hash';
    var fileHashKey = common.fileHashKey = 'FS_hash';

    var login = common.login = function (hash, remember, cb) {
        if (!hash) { throw new Error('expected a user hash'); }
        if (!remember) {
            sessionStorage.setItem(userHashKey, hash);
        }
        else {
            localStorage.setItem(userHashKey, hash);
        }
        if (cb) { cb(); }
    };

    var logout = common.logout = function (cb) {
        [
//            fileHashKey,
            userHashKey,
        ].forEach(function (k) {
            sessionStorage.removeItem(k);
            localStorage.removeItem(k);
            delete localStorage[k];
            delete sessionStorage[k];
        });
<<<<<<< HEAD
=======
        // Make sure we have an FS_hash in localStorage before reloading all the tabs
        // so that we don't end up with tabs using different anon hashes
>>>>>>> 373b07ed
        if (!localStorage[fileHashKey]) {
            localStorage[fileHashKey] = common.createRandomHash();
        }
        if (cb) { cb(); }
    };

    var getUserHash = common.getUserHash = function () {
        var hash;
        [sessionStorage, localStorage].some(function (s) {
            var h = s[userHashKey];
            if (h) { return (hash = h); }
        });

        return hash;
    };

    var isLoggedIn = common.isLoggedIn = function () {
        //return typeof getStore().getLoginName() === "string";
        return typeof getUserHash() === "string";
    };

    // var isArray = function (o) { return Object.prototype.toString.call(o) === '[object Array]'; };
    var isArray = common.isArray = $.isArray;

    var fixHTML = common.fixHTML = function (html) {
        return html.replace(/</g, '&lt;');
    };

    var truncate = common.truncate = function (text, len) {
        if (typeof(text) === 'string' && text.length > len) {
            return text.slice(0, len) + '…';
        }
        return text;
    };

    var hexToBase64 = common.hexToBase64 = function (hex) {
        var hexArray = hex
            .replace(/\r|\n/g, "")
            .replace(/([\da-fA-F]{2}) ?/g, "0x$1 ")
            .replace(/ +$/, "")
            .split(" ");
        var byteString = String.fromCharCode.apply(null, hexArray);
        return window.btoa(byteString).replace(/\//g, '-').slice(0,-2);
    };

    var base64ToHex = common.base64ToHex = function (b64String) {
        var hexArray = [];
        atob(b64String.replace(/-/g, '/')).split("").forEach(function(e){
            var h = e.charCodeAt(0).toString(16);
            if (h.length === 1) { h = "0"+h; }
            hexArray.push(h);
        });
        return hexArray.join("");
    };


    var parseHash = common.parseHash = function (hash) {
        var parsed = {};
        if (hash.slice(0,1) !== '/' && hash.length >= 56) {
            // Old hash
            parsed.channel = hash.slice(0, 32);
            parsed.key = hash.slice(32);
            parsed.version = 0;
            return parsed;
        }
        var hashArr = hash.split('/');
        if (hashArr[1] && hashArr[1] === '1') {
            parsed.version = 1;
            parsed.mode = hashArr[2];
            parsed.channel = hashArr[3];
            parsed.key = hashArr[4];
            parsed.present = hashArr[5] && hashArr[5] === 'present';
            return parsed;
        }
        return;
    };
    var getEditHashFromKeys = common.getEditHashFromKeys = function (chanKey, keys) {
        if (typeof keys === 'string') {
            return chanKey + keys;
        }
        return '/1/edit/' + hexToBase64(chanKey) + '/' + Crypto.b64RemoveSlashes(keys.editKeyStr);
    };
    var getViewHashFromKeys = common.getViewHashFromKeys = function (chanKey, keys) {
        if (typeof keys === 'string') {
            return;
        }
        return '/1/view/' + hexToBase64(chanKey) + '/' + Crypto.b64RemoveSlashes(keys.viewKeyStr);
    };
    var getHashFromKeys = common.getHashFromKeys = getEditHashFromKeys;

    var specialHashes = common.specialHashes = ['iframe'];

    /*
     * Returns all needed keys for a realtime channel
     * - no argument: use the URL hash or create one if it doesn't exist
     * - secretHash provided: use secretHash to find the keys
     */
    var getSecrets = common.getSecrets = function (secretHash) {
        var secret = {};
        var generate = function () {
            secret.keys = Crypto.createEditCryptor();
            secret.key = Crypto.createEditCryptor().editKeyStr;
        };
        // If we have a hash in the URL specifying a path, it means the document was created from
        // the drive and should be stored at the selected path.
        if (/#\?path=/.test(window.location.href)) {
            var arr = window.location.hash.match(/\?path=(.+)/);
            common.initialPath = arr[1] || undefined;
            window.location.hash = '';
        }
        if (!secretHash && !/#/.test(window.location.href)) {
            generate();
            return secret;
        } else {
            var hash = secretHash || window.location.hash.slice(1);
            if (hash.length === 0 || specialHashes.indexOf(hash) !== -1) {
                generate();
                return secret;
            }
            // old hash system : #{hexChanKey}{cryptKey}
            // new hash system : #/{hashVersion}/{b64ChanKey}/{cryptKey}
            if (hash.slice(0,1) !== '/' && hash.length >= 56) {
                // Old hash
                secret.channel = hash.slice(0, 32);
                secret.key = hash.slice(32);
            }
            else {
                // New hash
                var hashArray = hash.split('/');
                if (hashArray.length < 4) {
                    common.alert("Unable to parse the key");
                    throw new Error("Unable to parse the key");
                }
                var version = hashArray[1];
                /*if (version === "1") {
                    secret.channel = base64ToHex(hashArray[2]);
                    secret.key = hashArray[3].replace(/-/g, '/');
                    if (secret.channel.length !== 32 || secret.key.length !== 24) {
                        common.alert("The channel key and/or the encryption key is invalid");
                        throw new Error("The channel key and/or the encryption key is invalid");
                    }
                }*/
                if (version === "1") {
                    var mode = hashArray[2];
                    if (mode === 'edit') {
                        secret.channel = base64ToHex(hashArray[3]);
                        var keys = Crypto.createEditCryptor(hashArray[4].replace(/-/g, '/'));
                        secret.keys = keys;
                        secret.key = keys.editKeyStr;
                        if (secret.channel.length !== 32 || secret.key.length !== 24) {
                            common.alert("The channel key and/or the encryption key is invalid");
                            throw new Error("The channel key and/or the encryption key is invalid");
                        }
                    }
                    else if (mode === 'view') {
                        secret.channel = base64ToHex(hashArray[3]);
                        secret.keys = Crypto.createViewCryptor(hashArray[4].replace(/-/g, '/'));
                        if (secret.channel.length !== 32) {
                            common.alert("The channel key is invalid");
                            throw new Error("The channel key is invalid");
                        }
                    }
                }
            }
        }
        return secret;
    };

    var uint8ArrayToHex = common.uint8ArrayToHex = function (a) {
        // call slice so Uint8Arrays work as expected
        return Array.prototype.slice.call(a).map(function (e, i) {
            var n = Number(e & 0xff).toString(16);
            if (n === 'NaN') {
                throw new Error('invalid input resulted in NaN');
            }

            switch (n.length) {
                case 0: return '00'; // just being careful, shouldn't happen
                case 1: return '0' + n;
                case 2: return n;
                default: throw new Error('unexpected value');
            }
        }).join('');
    };

    var createChannelId = common.createChannelId = function () {
        var id = uint8ArrayToHex(Crypto.Nacl.randomBytes(16));
        if (id.length !== 32 || /[^a-f0-9]/.test(id)) {
            throw new Error('channel ids must consist of 32 hex characters');
        }
        return id;
    };

    var createRandomHash = common.createRandomHash = function () {
        // 16 byte channel Id
        var channelId = hexToBase64(createChannelId());
        // 18 byte encryption key
        var key = Crypto.b64RemoveSlashes(Crypto.rand64(18));
        return '/1/edit/' + [channelId, key].join('/');
    };

    var replaceHash = common.replaceHash = function (hash) {
        if (window.history && window.history.replaceState) {
            if (!/^#/.test(hash)) { hash = '#' + hash; }
            return void window.history.replaceState({}, window.document.title, hash);
        }
        window.location.hash = hash;
    };

    var storageKey = common.storageKey = 'CryptPad_RECENTPADS';

    /*
     *  localStorage formatting
     */
    /*
        the first time this gets called, your local storage will migrate to a
        new format. No more indices for values, everything is named now.

        * href
        * atime (access time)
        * title
        * ??? // what else can we put in here?
    */
    var migrateRecentPads = common.migrateRecentPads = function (pads) {
        return pads.map(function (pad) {
            if (isArray(pad)) {
                var href = pad[0];
                var hash;
                href.replace(/\#(.*)$/, function (a, h) {
                    hash = h;
                });

                return {
                    href: pad[0],
                    atime: pad[1],
                    title: pad[2] || hash && hash.slice(0,8),
                    ctime: pad[1],
                };
            } else if (typeof(pad) === 'object') {
                if (!pad.ctime) { pad.ctime = pad.atime; }
                if (!pad.title) {
                    pad.href.replace(/#(.*)$/, function (x, hash) {
                        pad.title = hash.slice(0,8);
                    });
                }
                pad.href = pad.href.replace(/^https:\/\/beta\.cryptpad\.fr/,
                    'https://cryptpad.fr');
                return pad;
            } else {
                console.error("[Cryptpad.migrateRecentPads] pad had unexpected value");
                console.log(pad);
                return {};
            }
        });
    };

    var getHash = common.getHash = function () {
        return window.location.hash.slice(1);
    };

    var parsePadUrl = common.parsePadUrl = function (href) {
        var patt = /^https*:\/\/([^\/]*)\/(.*?)\//i;

        var ret = {};
        var hash = href.replace(patt, function (a, domain, type, hash) {
            ret.domain = domain;
            ret.type = type;
            return '';
        });
        ret.hash = hash.replace(/#/g, '');
        return ret;
    };

    var isNameAvailable = function (title, parsed, pads) {
        return !pads.some(function (pad) {
            // another pad is already using that title
            if (pad.title === title) {
                return true;
            }
        });
    };

    // Create untitled documents when no name is given
    var getDefaultName = common.getDefaultName = function (parsed, recentPads) {
        var type = parsed.type;
        var untitledIndex = 1;
        var name = (Messages.type)[type] + ' - ' + new Date().toString().split(' ').slice(0,4).join(' ');
        return name;
        /*
         * Pad titles are shared in the document so it does not make sense anymore to avoid duplicates
          if (isNameAvailable(name, parsed, recentPads)) { return name; }
          while (!isNameAvailable(name + ' - ' + untitledIndex, parsed, recentPads)) { untitledIndex++; }
          return name + ' - ' + untitledIndex;
        */
    };
    var isDefaultName = common.isDefaultName = function (parsed, title) {
        var name = getDefaultName(parsed, []);
        return title === name;
    };

    var makePad = function (href, title) {
        var now = ''+new Date();
        return {
            href: href,
            atime: now,
            ctime: now,
            title: title || window.location.hash.slice(1, 9),
        };
    };

    /* Sort pads according to how recently they were accessed */
    var mostRecent = common.mostRecent = function (a, b) {
        return new Date(b.atime).getTime() - new Date(a.atime).getTime();
    };

    // STORAGE
    var setPadAttribute = common.setPadAttribute = function (attr, value, cb, legacy) {
        getStore(legacy).set([getHash(), attr].join('.'), value, function (err, data) {
            cb(err, data);
        });
    };
    var setAttribute = common.setAttribute = function (attr, value, cb, legacy) {
        getStore(legacy).set(["cryptpad", attr].join('.'), value, function (err, data) {
            cb(err, data);
        });
    };
    var setLSAttribute = common.setLSAttribute = function (attr, value) {
        localStorage[attr] = value;
    };

    // STORAGE
    var getPadAttribute = common.getPadAttribute = function (attr, cb, legacy) {
        getStore(legacy).get([getHash(), attr].join('.'), function (err, data) {
            cb(err, data);
        });
    };
    var getAttribute = common.getAttribute = function (attr, cb, legacy) {
        getStore(legacy).get(["cryptpad", attr].join('.'), function (err, data) {
            cb(err, data);
        });
    };
    var getLSAttribute = common.getLSAttribute = function (attr) {
        return localStorage[attr];
    };

    // STORAGE - TEMPLATES
    var listTemplates = common.listTemplates = function (type) {
        var allTemplates = getStore().listTemplates();
        if (!type) { return allTemplates; }

        var templates = allTemplates.filter(function (f) {
            var parsed = parsePadUrl(f.href);
            return parsed.type === type;
        });
        return templates;
    };
    var addTemplate = common.addTemplate = function (href) {
        getStore().addTemplate(href);
    };


    // STORAGE
    /* fetch and migrate your pad history from localStorage */
    var getRecentPads = common.getRecentPads = function (cb, legacy) {
        getStore(legacy).getDrive(storageKey, function (err, recentPads) {
            if (isArray(recentPads)) {
                cb(void 0, migrateRecentPads(recentPads));
                return;
            }
            cb(void 0, []);
        });
    };

    // STORAGE
    /* commit a list of pads to localStorage */
    var setRecentPads = common.setRecentPads = function (pads, cb, legacy) {
        getStore(legacy).setDrive(storageKey, pads, function (err, data) {
            cb(err, data);
        });
    };

    // STORAGE
    var forgetFSPad = function (href, cb) {
        getStore().forgetPad(href, cb);
    };
    var forgetPad = common.forgetPad = function (href, cb, legacy) {
        var parsed = parsePadUrl(href);

        var callback = function (err, data) {
            if (err) {
                cb(err);
                return;
            }

            getStore(legacy).keys(function (err, keys) {
                if (err) {
                    cb(err);
                    return;
                }
                var toRemove = keys.filter(function (k) {
                    return k.indexOf(parsed.hash) === 0;
                });

                if (!toRemove.length) {
                    cb();
                    return;
                }
                getStore(legacy).removeBatch(toRemove, function (err, data) {
                    cb(err, data);
                });
            });
        };

        if (USE_FS_STORE && !legacy) {
            // TODO implement forgetPad in store.js
            forgetFSPad(href, callback);
            return;
        }

        getRecentPads(function (err, recentPads) {
            setRecentPads(recentPads.filter(function (pad) {
                var p = parsePadUrl(pad.href);
                // find duplicates
                if (parsed.hash === p.hash && parsed.type === p.type) {
                    console.log("Found a duplicate");
                    return;
                }
                return true;
            }), callback, legacy);
        }, legacy);



        if (typeof(getStore(legacy).forgetPad) === "function") {
            // TODO implement forgetPad in store.js
            getStore(legacy).forgetPad(href, callback);
        }
    };

    // STORAGE
    var setPadTitle = common.setPadTitle = function (name, cb) {
        var href = window.location.href;
        var parsed = parsePadUrl(href);
        getRecentPads(function (err, recent) {
            if (err) {
                cb(err);
                return;
            }

            var contains;
            var renamed = recent.map(function (pad) {
                var p = parsePadUrl(pad.href);

                if (p.type !== parsed.type) { return pad; }

                var shouldUpdate = p.hash === parsed.hash;

                // Version 1 : we have up to 4 differents hash for 1 pad, keep the strongest :
                // Edit > Edit (present) > View > View (present)
                var pHash = parseHash(p.hash);
                var parsedHash = parseHash(parsed.hash);
                if (!shouldUpdate && pHash.version === 1 && parsedHash.version === 1 && pHash.channel === parsedHash.channel) {
                    if (pHash.mode === 'view' && parsedHash.mode === 'edit') { shouldUpdate = true; }
                    else if (pHash.mode === parsedHash.mode && pHash.present) { shouldUpdate = true; }
                    else {
                        // Editing a "weaker" version of a stored hash : update the date and do not push the current hash
                        pad.atime = new Date().toISOString();
                        contains = true;
                        return pad;
                    }
                }

                if (shouldUpdate) {
                    contains = true;
                    // update the atime
                    pad.atime = new Date().toISOString();

                    // set the name
                    pad.title = name;
                    pad.href = href;
                }
                return pad;
            });

            if (!contains) {
                var data = makePad(href, name);
                if (common.initialPath) {
                    data.owner = 1; // TODO use owner id here?
                }
                renamed.push(data);
                if (USE_FS_STORE && common.initialPath && typeof(getStore().addPad) === "function") {
                    getStore().addPad(href, common.initialPath, name);
                }
            }

            setRecentPads(renamed, function (err, data) {
                cb(err, data);
            });
        });
    };

    // STORAGE
    var getPadTitle = common.getPadTitle = function (cb) {
        var href = window.location.href;
        var parsed = parsePadUrl(window.location.href);
        var hashSlice = window.location.hash.slice(1,9);
        var title = '';

        getRecentPads(function (err, pads) {
            if (err) {
                cb(err);
                return;
            }
            pads.some(function (pad) {
                var p = parsePadUrl(pad.href);
                if (p.hash === parsed.hash && p.type === parsed.type) {
                    title = pad.title || hashSlice;
                    return true;
                }
            });

            if (title === '') { title = getDefaultName(parsed, pads); }

            cb(void 0, title);
        });
    };

    // STORAGE
    var causesNamingConflict = common.causesNamingConflict = function (title, cb) {
        var href = window.location.href;

        var parsed = parsePadUrl(href);
        getRecentPads(function (err, pads) {
            if (err) {
                cb(err);
                return;
            }
            var conflicts = pads.some(function (pad) {
                // another pad is already using that title
                if (pad.title === title) {
                    var p = parsePadUrl(pad.href);

                    if (p.type === parsed.type && p.hash === parsed.hash) {
                        // the duplicate pad has the same type and hash
                        // allow renames
                    } else {
                        // it's an entirely different pad... it conflicts
                        return true;
                    }
                }
            });
            cb(void 0, conflicts);
        });
    };

    // local name?
    common.ready = function (f) {
        var state = 0;

        var env = {};

        var cb = function () {
            f(void 0, env);
        };

        storeToUse.ready(function (err, store) {
            common.store = env.store = store;
            if (USE_FS_STORE) {
                fsStore = store;
            }

            $(function() {
                // Race condition : if document.body is undefined when alertify.js is loaded, Alertify
                // won't work. We have to reset it now to make sure it uses a correct "body"

                Alertify.reset();
                if($('#pad-iframe').length) {
                    var $iframe = $('#pad-iframe');
                    var iframe = $iframe[0];
                    var iframeDoc = iframe.contentDocument || iframe.contentWindow.document;
                    if (iframeDoc.readyState === 'complete') {
                        cb();
                        return;
                    }
                    $iframe.load(cb);
                    return;
                }
                cb();
            });
        }, common);
    };

    var errorHandlers = [];
    common.onError = function (h) {
        if (typeof h !== "function") { return; }
        errorHandlers.push(h);
    };
    common.storeError = function () {
        errorHandlers.forEach(function (h) {
            if (typeof h === "function") {
                h({type: "store"});
            }
        });
    };

    var LOADING = 'loading';
    common.addLoadingScreen = function () {
        var $loading = $('<div>', {id: LOADING});
        var $container = $('<div>', {'class': 'loadingContainer'});
        $container.append('<img class="cryptofist" src="/customize/cryptofist_small.png" />');
        var $spinner = $('<div>', {'class': 'spinnerContainer'});
        var loadingSpinner = common.spinner($spinner).show();
        var $text = $('<p>').text(Messages.loading);
        $container.append($spinner).append($text);
        $loading.append($container);
        $('body').append($loading);
    };
    common.removeLoadingScreen = function (cb) {
        $('#' + LOADING).fadeOut(750, cb);
    };
    common.errorLoadingScreen = function (error) {
        $('.spinnerContainer').hide();
        $('#' + LOADING).find('p').text(error || Messages.error);
    };

    /*
     *  Saving files
     */
    var fixFileName = common.fixFileName = function (filename) {
        return filename.replace(/ /g, '-').replace(/[\/\?]/g, '_')
            .replace(/_+/g, '_');
    };

    var importContent = common.importContent = function (type, f) {
        return function () {
            var $files = $('<input type="file">').click();
            $files.on('change', function (e) {
                var file = e.target.files[0];
                var reader = new FileReader();
                reader.onload = function (e) { f(e.target.result, file); };
                reader.readAsText(file, type);
            });
        };
    };

    /*
     * Buttons
     */
    var renamePad = common.renamePad = function (title, callback) {
        if (title === null) { return; }

        if (title.trim() === "") {
            var parsed = parsePadUrl(window.location.href);
            title = getDefaultName(parsed);
        }

        common.setPadTitle(title, function (err, data) {
            if (err) {
                console.log("unable to set pad title");
                console.log(err);
                return;
            }
            callback(null, title);
        });
        /* Pad titles are shared in the document. We don't check for duplicates anymore.
         common.causesNamingConflict(title, function (err, conflicts) {
            if (err) {
                console.log("Unable to determine if name caused a conflict");
                console.error(err);
                callback(err, title);
                return;
            }

            if (conflicts) {
                common.alert(Messages.renameConflict);
                return;
            }

            common.setPadTitle(title, function (err, data) {
                if (err) {
                    console.log("unable to set pad title");
                    console.log(err);
                    return;
                }
                callback(null, title);
            });
        });
        */
    };
    var createButton = common.createButton = function (type, rightside, data, callback) {
        var button;
        var size = "17px";
        switch (type) {
            case 'export':
                button = $('<button>', {
                    title: Messages.exportButton + '\n' + Messages.exportButtonTitle,
                    'class': "fa fa-download",
                    style: 'font:'+size+' FontAwesome'
                });
                if (callback) {
                    button.click(callback);
                }
                break;
            case 'import':
                button = $('<button>', {
                    title: Messages.importButton + '\n' + Messages.importButtonTitle,
                    'class': "fa fa-upload",
                    style: 'font:'+size+' FontAwesome'
                });
                if (callback) {
                    button.click(common.importContent('text/plain', function (content, file) {
                        callback(content, file);
                    }));
                }
                break;
            case 'rename':
                button = $('<button>', {
                    id: 'name-pad',
                    title: Messages.renameButton + '\n' + Messages.renameButtonTitle,
                    'class': "fa fa-bookmark cryptpad-rename",
                    style: 'font:'+size+' FontAwesome'
                });
                if (data && data.suggestName && callback) {
                    var suggestName = data.suggestName;
                    button.click(function() {
                        var suggestion = suggestName();

                        common.prompt(Messages.renamePrompt, suggestion, function (title, ev) {
                            renamePad(title, callback);
                        });
                    });
                }
                break;
            case 'forget':
                button = $('<button>', {
                    id: 'cryptpad-forget',
                    title: Messages.forgetButton + '\n' + Messages.forgetButtonTitle,
                    'class': "fa fa-trash cryptpad-forget",
                    style: 'font:'+size+' FontAwesome'
                });
                if (callback) {
                    button.click(function() {
                        var href = window.location.href;
                        common.confirm(Messages.forgetPrompt, function (yes) {
                            if (!yes) { return; }
                            common.forgetPad(href, function (err, data) {
                                if (err) {
                                    console.log("unable to forget pad");
                                    console.error(err);
                                    callback(err, null);
                                    return;
                                }
                                var parsed = common.parsePadUrl(href);
                                callback(null, common.getDefaultName(parsed, []));
                            });
                        });

                    });
                }
                break;
            case 'username':
                button = $('<button>', {
                    title: Messages.userButton + '\n' + Messages.userButtonTitle
                }).html('<span class="fa fa-user" style="font-family:FontAwesome;"></span>');
                if (data && typeof data.lastName !== "undefined" && callback) {
                    button.click(function() {
                        common.prompt(Messages.changeNamePrompt, data.lastName, function (newName) {
                            callback(newName);
                        });
                    });
                }
                break;
            case 'editshare':
                button = $('<a>', {
                    title: Messages.editShareTitle,
                }).html('<span class="fa fa-users" style="font-family:FontAwesome;"></span>').append(' ' + Messages.editShare);
                if (data && data.editHash) {
                    var editHash = data.editHash;
                    button.click(function () {
                        var baseUrl = window.location.origin + window.location.pathname + '#';
                        var url = baseUrl + editHash;
                        var success = Clipboard.copy(url);
                        if (success) {
                            common.log(Messages.shareSuccess);
                            common.findOKButton().click();
                            return;
                        }
                    });
                }
                break;
            case 'viewshare':
                button = $('<a>', {
                    title: Messages.viewShareTitle,
                }).html('<span class="fa fa-eye" style="font-family:FontAwesome;"></span>').append(' ' + Messages.viewShare);
                if (data && data.viewHash) {
                    button.click(function () {
                        var baseUrl = window.location.origin + window.location.pathname + '#';
                        var url = baseUrl + data.viewHash;
                        var success = Clipboard.copy(url);
                        if (success) {
                            common.log(Messages.shareSuccess);
                            common.findOKButton().click();
                            return;
                        }
                    });
                }
                break;
            case 'viewopen':
                button = $('<a>', {
                    title: Messages.viewOpenTitle,
                }).html('<span class="fa fa-eye" style="font-family:FontAwesome;"></span>').append(' ' + Messages.viewOpen);
                if (data && data.viewHash) {
                    button.click(function () {
                        var baseUrl = window.location.origin + window.location.pathname + '#';
                        var url = baseUrl + data.viewHash;
                        common.findOKButton().click();
                        window.open(url);
                    });
                }
                break;
            case 'present':
                button = $('<button>', {
                    title: Messages.presentButton + '\n' + Messages.presentButtonTitle,
                    'class': "fa fa-play-circle cryptpad-present-button", // class used in slide.js
                    style: 'font:'+size+' FontAwesome'
                });
                break;
            case 'source':
                button = $('<button>', {
                    title: Messages.sourceButton + '\n' + Messages.sourceButtonTitle,
                    'class': "fa fa-stop-circle cryptpad-source-button", // class used in slide.js
                    style: 'font:'+size+' FontAwesome'
                });
                break;
             default:
                button = $('<button>', {
                    'class': "fa fa-question",
                    style: 'font:'+size+' FontAwesome'
                });
        }
        if (rightside) {
            button.addClass('rightside-button');
        }
        return button;
    };

    // Create a button with a dropdown menu
    // input is a config object with parameters:
    //  - container (optional): the dropdown container (span)
    //  - text (optional): the button text value
    //  - options: array of {tag: "", attributes: {}, content: "string"}
    //
    // allowed options tags: ['a', 'hr', 'p']
    var createDropdown = common.createDropdown = function (config) {
        if (typeof config !== "object" || !isArray(config.options)) { return; }

        var allowedTags = ['a', 'p', 'hr'];
        var isValidOption = function (o) {
            if (typeof o !== "object") { return false; }
            if (!o.tag || allowedTags.indexOf(o.tag) === -1) { return false; }
            return true;
        };

        // Container
        var $container = $(config.container);
        if (!config.container) {
            $container = $('<span>', {
                'class': 'dropdown-bar'
            });
        }

        // Button
        var $button = $('<button>', {
            'class': ''
        }).append($('<span>', {'class': 'buttonTitle'}).html(config.text || ""));
        $('<span>', {
            'class': 'fa fa-caret-down',
        }).appendTo($button);

        // Menu
        var $innerblock = $('<div>', {'class': 'cryptpad-dropdown dropdown-bar-content'});
        if (config.left) { $innerblock.addClass('left'); }

        config.options.forEach(function (o) {
            if (!isValidOption(o)) { return; }
            $('<' + o.tag + '>', o.attributes || {}).html(o.content || '').appendTo($innerblock);
        });

        $container.append($button).append($innerblock);

        $button.click(function (e) {
            e.stopPropagation();
            var state = $innerblock.is(':visible');
            $('.dropdown-bar-content').hide();
            $('iframe').each(function (idx, ifrw) {
                $(ifrw).contents().find('.dropdown-bar-content').hide();
            });
            if (state) {
                $innerblock.hide();
                return;
            }
            $innerblock.show();
        });

        return $container;
    };

    // Provide $container if you want to put the generated block in another element
    // Provide $initBlock if you already have the menu block and you want the content inserted in it
    var createLanguageSelector = common.createLanguageSelector = function ($container, $initBlock) {
        var options = [];
        var languages = Messages._languages;
        for (var l in languages) {
            options.push({
                tag: 'a',
                attributes: {
                    'class': 'languageValue',
                    'data-value': l,
                    'href': '#',
                },
                content: languages[l] // Pretty name of the language value
            });
        }
        var dropdownConfig = {
            text: Messages.language, // Button initial text
            options: options, // Entries displayed in the menu
            left: true, // Open to the left of the button
            container: $initBlock // optional
        };
        var $block = createDropdown(dropdownConfig);
        $block.attr('id', 'language-selector');

        if ($container) {
            $block.appendTo($container);
        }

        Messages._initSelector($block);
    };

    /*
     *  Alertifyjs
     */

    // TODO: remove styleAlerts in all the apps
    var styleAlerts = common.styleAlerts = function () {};

    var findCancelButton = common.findCancelButton = function () {
        return $('button.cancel');
    };

    var findOKButton = common.findOKButton = function () {
        return $('button.ok');
    };

    var listenForKeys = function (yes, no) {
        var handler = function (e) {
            switch (e.which) {
                case 27: // cancel
                    if (typeof(no) === 'function') { no(e); }
                    no();
                    break;
                case 13: // enter
                    if (typeof(yes) === 'function') { yes(e); }
                    break;
            }
        };

        $(window).keyup(handler);
        return handler;
    };

    var stopListening = function (handler) {
        $(window).off('keyup', handler);
    };

    common.alert = function (msg, cb) {
        cb = cb || function () {};
        var keyHandler = listenForKeys(function (e) { // yes
            findOKButton().click();
        });
        Alertify.alert(msg, function (ev) {
            cb(ev);
            stopListening(keyHandler);
        });
        window.setTimeout(function () {
            findOKButton().focus();
        });
    };

    common.prompt = function (msg, def, cb, opt) {
        opt = opt || {};
        cb = cb || function () {};

        var keyHandler = listenForKeys(function (e) { // yes
            findOKButton().click();
        }, function (e) { // no
            findCancelButton().click();
        });

        Alertify
            .defaultValue(def || '')
            .okBtn(opt.ok || Messages.okButton || 'OK')
            .cancelBtn(opt.cancel || Messages.cancelButton || 'Cancel')
            .prompt(msg, function (val, ev) {
                cb(val, ev);
                stopListening(keyHandler);
            }, function (ev) {
                cb(null, ev);
                stopListening(keyHandler);
            });
    };

    common.confirm = function (msg, cb, opt) {
        opt = opt || {};
        cb = cb || function () {};
        var keyHandler = listenForKeys(function (e) {
            findOKButton().click();
        }, function (e) {
            findCancelButton().click();
        });

        Alertify
            .okBtn(opt.ok || Messages.okButton || 'OK')
            .cancelBtn(opt.cancel || Messages.cancelButton || 'Cancel')
            .confirm(msg, function () {
                cb(true);
                stopListening(keyHandler);
            }, function () {
                cb(false);
                stopListening(keyHandler);
            });
    };

    common.log = function (msg) {
        Alertify.success(msg);
    };

    common.warn = function (msg) {
        Alertify.error(msg);
    };

    /*
     *  spinner
     */
    common.spinner = function (parent) {
        var $target = $('<div>', {
            //
        }).hide();

        $(parent).append($target);

        var opts = {
            lines: 20, // The number of lines to draw
            length: 5, // The length of each line
            width: 2, // The line thickness
            radius: 15, // The radius of the inner circle
            scale: 2, // Scales overall size of the spinner
            corners: 1, // Corner roundness (0..1)
            color: '#ddd', // #rgb or #rrggbb or array of colors
            opacity: 0.3, // Opacity of the lines
            rotate: 31, // The rotation offset
            direction: 1, // 1: clockwise, -1: counterclockwise
            speed: 1, // Rounds per second
            trail: 49, // Afterglow percentage
            fps: 20, // Frames per second when using setTimeout() as a fallback for CSS
            zIndex: 2e9, // The z-index (defaults to 2000000000)
            className: 'spinner', // The CSS class to assign to the spinner
            top: '50%', // Top position relative to parent
            left: '50%', // Left position relative to parent
            shadow: false, // Whether to render a shadow
            hwaccel: false, // Whether to use hardware acceleration
            position: 'relative', // Element positioning
            height: '100px'
        };
        var spinner = new Spinner(opts).spin($target[0]);

        return {
            show: function () {
                $target.show();
                return this;
            },
            hide: function () {
                $target.hide();
                return this;
            },
            get: function () {
                return spinner;
            },
        };
    };

    // All code which is called implicitly is found below
    Store.ready(function (err, Store) {
        if (err) {
            console.error(err);
            return;
        }
        store = Store;
    });

    Messages._applyTranslation();

    Alertify._$$alertify.delay = AppConfig.notificationTimeout || 5000;

    return common;
});<|MERGE_RESOLUTION|>--- conflicted
+++ resolved
@@ -88,11 +88,8 @@
             delete localStorage[k];
             delete sessionStorage[k];
         });
-<<<<<<< HEAD
-=======
         // Make sure we have an FS_hash in localStorage before reloading all the tabs
         // so that we don't end up with tabs using different anon hashes
->>>>>>> 373b07ed
         if (!localStorage[fileHashKey]) {
             localStorage[fileHashKey] = common.createRandomHash();
         }
