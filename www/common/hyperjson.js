define([], function () {

    // this makes recursing a lot simpler
    var isArray = function (A) {
        return Object.prototype.toString.call(A)==='[object Array]';
    };

    var parseStyle = function(el){
      var style = el.style;
      var output = {};
      for (var i = 0; i < style.length; ++i) {
        var item = style.item(i);
        output[item] = style[item];
      }
      return output;
    };

    var callOnHyperJSON = function (hj, cb) {
        var children;

        if (hj && hj[2]) {
            children = hj[2].map(function (child) {
                if (isArray(child)) {
                    // if the child is an array, recurse
                    return callOnHyperJSON(child, cb);
                } else if (typeof (child) === 'string') {
                    // string nodes have leading and trailing quotes
                    return child.replace(/(^"|"$)/g,"");
                } else {
                    // the above branches should cover all methods
                    // if we hit this, there is a problem
                    throw new Error();
                }
            });
        } else {
            children = [];
        }
        // this should return the top level element of your new DOM
        return cb(hj[0], hj[1], children);
    };

    var prependDot = function (token) {
        return '.' + token;
    };

    var isTruthy = function (x) {
        return x;
    };

<<<<<<< HEAD
    /* DOM2HyperJSON accepts a DOM element/node
        and converts it into Hyperjson. It optionally accepts a predicate
        which is used for filtering out subtrees of the DOM from the result.

        The function, if provided, must return true for elements which
        should be preserved, and 'false' for elements which should be removed.
    */
    var DOM2HyperJSON = function(el, predicate){
=======
    var DOM2HyperJSON = function(el, predicate, filter){
>>>>>>> 96e03fcf
        if(!el.tagName && el.nodeType === Node.TEXT_NODE){
            return el.textContent;
        }
        if(!el.attributes){
          return;
        }

        if (predicate) {
            if (!predicate(el)) {
                // shortcircuit
                return;
            }
        }
        var attributes = {};

        var i = 0;
        for(;i < el.attributes.length; i++){
          var attr = el.attributes[i];
          if(attr.name && attr.value){
            if(attr.name === "style"){
              attributes.style = parseStyle(el);
            }
            else{
              attributes[attr.name] = attr.value;
            }
          }
        }

        // this should never be longer than three elements
        var result = [];

        // get the element type, id, and classes of the element
        // and push them to the result array
        var sel = el.tagName;

        if(attributes.id){
          sel = sel +'#'+ attributes.id;
          delete attributes.id;
        }
        if(attributes.class){
            /* TODO this can be done with RegExps alone, and it will be faster
                but this works and is a little less error prone, albeit slower
                come back and speed it up when it comes time to optimize */

          sel = sel + attributes.class
            .split(/\s+/)
            .filter(isTruthy)
            .map(prependDot)
            .join('');
          delete attributes.class;
        }
        result.push(sel);

        // second element of the array is the element attributes
        result.push(attributes);

        // third element of the array is an array of child nodes
        var children = [];

        // js hint complains if we use 'var' here
        i = 0;

        for(; i < el.childNodes.length; i++){
<<<<<<< HEAD
            children.push(DOM2HyperJSON(el.childNodes[i], predicate));
        }

        result.push(children.filter(isTruthy));
=======
            children.push(DOM2HyperJSON(el.childNodes[i], predicate, filter));
        }
>>>>>>> 96e03fcf

        result.push(children.filter(isTruthy));

        if (filter) {
            return filter(result);
        } else {
            return result;
        }
    };

    return {
        fromDOM: DOM2HyperJSON,
        callOn: callOnHyperJSON
    };
});<|MERGE_RESOLUTION|>--- conflicted
+++ resolved
@@ -47,7 +47,6 @@
         return x;
     };
 
-<<<<<<< HEAD
     /* DOM2HyperJSON accepts a DOM element/node
         and converts it into Hyperjson. It optionally accepts a predicate
         which is used for filtering out subtrees of the DOM from the result.
@@ -55,10 +54,7 @@
         The function, if provided, must return true for elements which
         should be preserved, and 'false' for elements which should be removed.
     */
-    var DOM2HyperJSON = function(el, predicate){
-=======
     var DOM2HyperJSON = function(el, predicate, filter){
->>>>>>> 96e03fcf
         if(!el.tagName && el.nodeType === Node.TEXT_NODE){
             return el.textContent;
         }
@@ -122,15 +118,8 @@
         i = 0;
 
         for(; i < el.childNodes.length; i++){
-<<<<<<< HEAD
-            children.push(DOM2HyperJSON(el.childNodes[i], predicate));
-        }
-
-        result.push(children.filter(isTruthy));
-=======
             children.push(DOM2HyperJSON(el.childNodes[i], predicate, filter));
         }
->>>>>>> 96e03fcf
 
         result.push(children.filter(isTruthy));
 
