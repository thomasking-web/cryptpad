define([
    'jquery',
    '/common/modes.js',
    '/common/themes.js',
<<<<<<< HEAD
    '/common/cryptpad-common.js',
    '/common/text-cursor.js',
    '/bower_components/chainpad/chainpad.dist.js'
], function ($, Modes, Themes, Cryptpad, TextCursor, ChainPad) {
=======
    '/customize/messages.js',
    '/common/common-ui-elements.js',
    '/common/common-hash.js',
    '/common/common-util.js',
    '/bower_components/textpatcher/TextPatcher.js',
], function ($, Modes, Themes, Messages, UIElements, Hash, Util, TextPatcher) {
>>>>>>> 1e985664
    var module = {};

    var cursorToPos = function(cursor, oldText) {
        var cLine = cursor.line;
        var cCh = cursor.ch;
        var pos = 0;
        var textLines = oldText.split("\n");
        for (var line = 0; line <= cLine; line++) {
            if(line < cLine) {
                pos += textLines[line].length+1;
            }
            else if(line === cLine) {
                pos += cCh;
            }
        }
        return pos;
    };

    var posToCursor = function(position, newText) {
        var cursor = {
            line: 0,
            ch: 0
        };
        var textLines = newText.substr(0, position).split("\n");
        cursor.line = textLines.length - 1;
        cursor.ch = textLines[cursor.line].length;
        return cursor;
    };

    module.setValueAndCursor = function (editor, oldDoc, remoteDoc) {
        var scroll = editor.getScrollInfo();
        //get old cursor here
        var oldCursor = {};
        oldCursor.selectionStart = cursorToPos(editor.getCursor('from'), oldDoc);
        oldCursor.selectionEnd = cursorToPos(editor.getCursor('to'), oldDoc);

        editor.setValue(remoteDoc);
        editor.save();

        var ops = ChainPad.Diff.diff(oldDoc, remoteDoc);
        var selects = ['selectionStart', 'selectionEnd'].map(function (attr) {
            return TextCursor.transformCursor(oldCursor[attr], ops);
        });

        if(selects[0] === selects[1]) {
            editor.setCursor(posToCursor(selects[0], remoteDoc));
        }
        else {
            editor.setSelection(posToCursor(selects[0], remoteDoc), posToCursor(selects[1], remoteDoc));
        }

        editor.scrollTo(scroll.left, scroll.top);
    };

    module.getHeadingText = function (editor) {
        var lines = editor.getValue().split(/\n/);

        var text = '';
        lines.some(function (line) {
            // lines including a c-style comment are also valuable
            var clike = /^\s*(\/\*|\/\/)(.*)?(\*\/)*$/;
            if (clike.test(line)) {
                line.replace(clike, function (a, one, two) {
                    if (!(two && two.replace)) { return; }
                    text = two.replace(/\*\/\s*$/, '').trim();
                });
                return true;
            }

            // lisps?
            var lispy = /^\s*(;|#\|)+(.*?)$/;
            if (lispy.test(line)) {
                line.replace(lispy, function (a, one, two) {
                    text = two;
                });
                return true;
            }

            // lines beginning with a hash are potentially valuable
            // works for markdown, python, bash, etc.
            var hash = /^#+(.*?)$/;
            if (hash.test(line)) {
                line.replace(hash, function (a, one) {
                    text = one;
                });
                return true;
            }

            // TODO make one more pass for multiline comments
        });

        return text.trim();
    };

    module.create = function (Common, defaultMode, CMeditor) {
        var exp = {};

        var CodeMirror = exp.CodeMirror = CMeditor;
        CodeMirror.modeURL = "cm/mode/%N/%N";

        var $pad = $('#pad-iframe');
        var $textarea = exp.$textarea = $('#editor1');
        if (!$textarea.length) { $textarea = exp.$textarea = $pad.contents().find('#editor1'); }

        var Title;
        var onLocal = function () {};
        var $rightside;
        var $drawer;
        exp.init = function (local, title, toolbar) {
            if (typeof local === "function") {
                onLocal = local;
            }
            Title = title;
            $rightside = toolbar.$rightside;
            $drawer = toolbar.$drawer;
        };

        var editor = exp.editor = CMeditor.fromTextArea($textarea[0], {
            lineNumbers: true,
            lineWrapping: true,
            autoCloseBrackets: true,
            matchBrackets : true,
            showTrailingSpace : true,
            styleActiveLine : true,
            search: true,
            highlightSelectionMatches: {showToken: /\w+/},
            extraKeys: {"Shift-Ctrl-R": undefined},
            foldGutter: true,
            gutters: ["CodeMirror-linenumbers", "CodeMirror-foldgutter"],
            mode: defaultMode || "javascript",
            readOnly: true
        });
        editor.setValue(Messages.codeInitialState);
        editor.focus();

        var setMode = exp.setMode = function (mode, cb) {
            exp.highlightMode = mode;
            if (mode !== "text") {
                CMeditor.autoLoadMode(editor, mode);
            }
            editor.setOption('mode', mode);
            if (exp.$language) {
                var name = exp.$language.find('a[data-value="' + mode + '"]').text() || undefined;
                name = name ? Messages.languageButton + ' ('+name+')' : Messages.languageButton;
                exp.$language.setValue(mode, name);
            }
            if(cb) { cb(mode); }
        };

        var setTheme = exp.setTheme = (function () {
            var path = '/common/theme/';

            var $head = $(window.document.head);

            var themeLoaded = exp.themeLoaded = function (theme) {
                return $head.find('link[href*="'+theme+'"]').length;
            };

            var loadTheme = exp.loadTheme = function (theme) {
                $head.append($('<link />', {
                    rel: 'stylesheet',
                    href: path + theme + '.css',
                }));
            };

            return function (theme, $select) {
                if (!theme) {
                    editor.setOption('theme', 'default');
                } else {
                    if (!themeLoaded(theme)) {
                        loadTheme(theme);
                    }
                    editor.setOption('theme', theme);
                }
                if ($select) {
                    var name = theme || undefined;
                    name = name ? Messages.themeButton + ' ('+theme+')' : Messages.themeButton;
                    $select.setValue(theme, name);
                }
            };
        }());

        exp.getHeadingText = function () {
            return module.getHeadingText(editor);
        };

        exp.configureLanguage = function (cb, onModeChanged) {
            var options = [];
            Modes.list.forEach(function (l) {
                options.push({
                    tag: 'a',
                    attributes: {
                        'data-value': l.mode,
                        'href': '#',
                    },
                    content: l.language // Pretty name of the language value
                });
            });
            var dropdownConfig = {
                text: Messages.languageButton, // Button initial text
                options: options, // Entries displayed in the menu
                left: true, // Open to the left of the button
                isSelect: true,
                feedback: 'CODE_LANGUAGE',
            };
            var $block = exp.$language = UIElements.createDropdown(dropdownConfig);
            $block.find('button').attr('title', Messages.languageButtonTitle);
            $block.find('a').click(function () {
                setMode($(this).attr('data-value'), onModeChanged);
                onLocal();
            });

            if ($drawer) { $drawer.append($block); }
            if (exp.highlightMode) { exp.setMode(exp.highlightMode); }
            if (cb) { cb(); }
        };

        exp.configureTheme = function (cb) {
            /*  Remember the user's last choice of theme using localStorage */
            var themeKey = ['codemirror', 'theme'];

            var todo = function (err, lastTheme) {
                lastTheme = lastTheme || 'default';
                var options = [];
                Themes.forEach(function (l) {
                    options.push({
                        tag: 'a',
                        attributes: {
                            'data-value': l.name,
                            'href': '#',
                        },
                        content: l.name // Pretty name of the language value
                    });
                });
                var dropdownConfig = {
                    text: 'Theme', // Button initial text
                    options: options, // Entries displayed in the menu
                    left: true, // Open to the left of the button
                    isSelect: true,
                    initialValue: lastTheme,
                    feedback: 'CODE_THEME',
                };
                var $block = exp.$theme = UIElements.createDropdown(dropdownConfig);
                $block.find('button').attr('title', Messages.themeButtonTitle);

                setTheme(lastTheme, $block);

                $block.find('a').click(function () {
                    var theme = $(this).attr('data-value');
                    setTheme(theme, $block);
                    Common.setAttribute(themeKey, theme);
                });

                if ($drawer) { $drawer.append($block); }
                if (cb) { cb(); }
            };
            Common.getAttribute(themeKey, todo);
        };

        exp.getContentExtension = function () {
            return (Modes.extensionOf(exp.highlightMode) || '.txt').slice(1);
        };
        exp.fileExporter = function () {
            return new Blob([ editor.getValue() ], { type: 'text/plain;charset=utf-8' });
        };
        exp.fileImporter = function (content, file) {
            var $toolbarContainer = $('#cme_toolbox');
            var mime = CodeMirror.findModeByMIME(file.type);
            var mode;
            if (!mime) {
                var ext = /.+\.([^.]+)$/.exec(file.name);
                if (ext[1]) {
                    mode = CMeditor.findModeByExtension(ext[1]);
                    mode = mode && mode.mode || null;
                }
            } else {
                mode = mime && mime.mode || null;
            }
            if (mode && Modes.list.some(function (o) { return o.mode === mode; })) {
                exp.setMode(mode);
                $toolbarContainer.find('#language-mode').val(mode);
            } else {
                console.log("Couldn't find a suitable highlighting mode: %s", mode);
                exp.setMode('text');
                $toolbarContainer.find('#language-mode').val('text');
            }
            return { content: content };
        };

        exp.setValueAndCursor = function (oldDoc, remoteDoc) {
            return module.setValueAndCursor(editor, oldDoc, remoteDoc);
        };

        /////

        var canonicalize = function (t) { return t.replace(/\r\n/g, '\n'); };



        exp.contentUpdate = function (newContent) {
            var oldDoc = canonicalize($textarea.val());
            var remoteDoc = newContent.content;
            exp.setValueAndCursor(oldDoc, remoteDoc);
        };

        exp.getContent = function () {
            editor.save();
            return { content: canonicalize($textarea.val()) };
        };

        exp.mkFileManager = function (framework) {
            var fmConfig = {
                dropArea: $('.CodeMirror'),
                body: $('body'),
                onUploaded: function (ev, data) {
                    //var cursor = editor.getCursor();
                    //var cleanName = data.name.replace(/[\[\]]/g, '');
                    //var text = '!['+cleanName+']('+data.url+')';
                    var parsed = Hash.parsePadUrl(data.url);
                    var hexFileName = Util.base64ToHex(parsed.hashData.channel);
                    var src = '/blob/' + hexFileName.slice(0,2) + '/' + hexFileName;
                    var mt = '<media-tag src="' + src + '" data-crypto-key="cryptpad:' +
                        parsed.hashData.key + '"></media-tag>';
                    editor.replaceSelection(mt);
                }
            };
            framework._.sfCommon.createFileManager(fmConfig);
        };

        return exp;
    };

    return module;
});
<|MERGE_RESOLUTION|>--- conflicted
+++ resolved
@@ -2,19 +2,13 @@
     'jquery',
     '/common/modes.js',
     '/common/themes.js',
-<<<<<<< HEAD
-    '/common/cryptpad-common.js',
-    '/common/text-cursor.js',
-    '/bower_components/chainpad/chainpad.dist.js'
-], function ($, Modes, Themes, Cryptpad, TextCursor, ChainPad) {
-=======
     '/customize/messages.js',
     '/common/common-ui-elements.js',
     '/common/common-hash.js',
     '/common/common-util.js',
-    '/bower_components/textpatcher/TextPatcher.js',
-], function ($, Modes, Themes, Messages, UIElements, Hash, Util, TextPatcher) {
->>>>>>> 1e985664
+    '/common/text-cursor.js',
+    '/bower_components/chainpad/chainpad.dist.js',
+], function ($, Modes, Themes, Messages, UIElements, Hash, Util, TextCursor, ChainPad) {
     var module = {};
 
     var cursorToPos = function(cursor, oldText) {
