--- conflicted
+++ resolved
@@ -361,9 +361,6 @@
                     common: Common
                 };
                 var $block = exp.$theme = UIElements.createDropdown(dropdownConfig);
-<<<<<<< HEAD
-                $block.find('button').attr('title', Messages.themeButtonTitle);
-=======
                 $block.find('button').attr('title', Messages.themeButtonTitle).click(function () {
                     var state = $block.find('.cp-dropdown-content').is(':visible');
                     var $c = $block.closest('.cp-toolbar-drawer-content');
@@ -372,7 +369,6 @@
                         $c.addClass('cp-dropdown-visible');
                     }
                 });
->>>>>>> 4a6921ee
 
                 setTheme(lastTheme, $block);
 
