--- conflicted
+++ resolved
@@ -63,7 +63,6 @@
         blocks.input = (attr) => {
             return h('input', attr);
         };
-<<<<<<< HEAD
         blocks.inputButton = (input, button, opts) => {
             if (opts.onEnterDelegate) {
                 $(input).on('keypress', e => {
@@ -74,13 +73,10 @@
             }
             return h('div.cp-sidebar-input-block', [input, button]);
         };
-        blocks.text = (value) => {
-=======
         blocks.code = val => {
             return h('code', val);
         };
         blocks.inline = (value) => {
->>>>>>> 58b3a806
             return h('span', value);
         };
         blocks.block = (content, className) => {
