// SPDX-FileCopyrightText: 2023 XWiki CryptPad Team <contact@cryptpad.org> and contributors
//
// SPDX-License-Identifier: AGPL-3.0-or-later

define([
    'jquery',
    '/components/nthen/index.js',
    '/common/common-interface.js',
    '/common/common-ui-elements.js',
    '/common/common-util.js',
    '/common/common-hash.js',
    '/customize/messages.js',
    '/common/hyperscript.js',
], function(
    $,
    nThen,
    UI,
    UIElements,
    Util,
    Hash,
    Messages,
    h
) {
    const Sidebar = {};


    Sidebar.create = function (common, app, $container) {
        const $leftside = $(h('div#cp-sidebarlayout-leftside')).appendTo($container);
        const $rightside = $(h('div#cp-sidebarlayout-rightside')).appendTo($container);
        const sidebar = {
            $leftside,
            $rightside
        };
        const items = {};

        let blocks = sidebar.blocks = {};
        blocks.labelledInput = (label, input, inputBlock) => {
            let uid = Util.uid();
            let id = `cp-${app}-item-${uid}`;
            input.setAttribute('id', id);
            return [
                h('label', { for: id }, label),
                inputBlock || input,
            ];
        };
        blocks.button = (type, icon, text) => {
            type = type || 'primary';
            if (icon && icon.indexOf('-') !== -1) {
                let prefix = icon.slice(0, icon.indexOf('-'));
                icon = `${prefix} ${icon}`;
            }
            return h(`button.btn.btn-${type}`, [
                icon ? h('i', { 'class': icon }) : undefined,
                h('span', text)
            ]);
        };
        blocks.nav = (buttons) => {
            return h('nav', buttons);
        };
        blocks.form = (content, nav) => {
            return h('div.cp-sidebar-form', [content, nav]);
        };
        blocks.input = (attr) => {
            return h('input', attr);
        };
        blocks.inputButton = (input, button, opts) => {
            if (opts.onEnterDelegate) {
                $(input).on('keypress', e => {
                    if (e.which === 13) {
                        $(button).click();
                    }
                });
            }
            return h('div.cp-sidebar-input-block', [input, button]);
        };
        blocks.code = val => {
            return h('code', val);
        };
        blocks.inline = (value) => {
            return h('span', value);
        };
        blocks.block = (content, className) => {
            return h('div', { class: className }, content);
        };
        blocks.paragraph = (content) => {
            return h('p', content);
        };

        blocks.alert = function (type, big, content) {
            var isBigClass = big ? '.cp-sidebar-bigger-alert' : ''; // Add the class if we want a bigger font-size
            return h('div.alert.alert-' + type + isBigClass, content);
        };

        blocks.alertHTML = function (message, element) {
            return h('span', [
                UIElements.setHTML(h('p'), message),
                element
        ]);
        };
        blocks.pre = (value) => {
            return h('pre', value);
        };

        blocks.textarea = function (attributes, value) {
            return h('textarea', attributes, value || '');
        };

        blocks.unorderedList = function (entries) {
            const ul = h('ul');
            entries.forEach(entry => {
                const li = h('li', [h('strong',  entry)]);
                ul.appendChild(li);
            });
            return ul;
        };

        blocks.checkbox = (key, label, state, opts, onChange) => {
            var box = UI.createCheckbox(`cp-${app}-${key}`, label, state, { label: { class: 'noTitle' } });
            if (opts && opts.spinner) {
                box.spinner = UI.makeSpinner($(box));
            }
            if (typeof(onChange) === "function"){
                $(box).find('input').on('change', function() {
                    onChange(this.checked);
                });
            }
            return box;
        };

        blocks.table = function (header, entries) {
            const table = h('table.cp-sidebar-list');
            if (header) {
                const headerValues = header.map(value => {
                    const lastWord = value.split(' ').pop(); // Extracting the last word
                    return h('th', { class: lastWord.toLowerCase() }, value); // Modified to use the last word
                });
                const headerRow = h('thead', h('tr', headerValues));
                table.appendChild(headerRow);
            }

            let getRow = line => {
                return h('tr', line.map(value => {
                    if (typeof(value) === "object" && value.content) {
                        return h('td', value.attr || {}, value.content);
                    }
                    return h('td', value);
                }));
            };
            table.updateContent = (newEntries) => {
                $(table).find('tbody').remove();
                let bodyContent = [];
                newEntries.forEach(line => {
                    const row = getRow(line);
                    bodyContent.push(row);
                });
                table.appendChild(h('tbody', bodyContent));
            };
            table.updateContent(entries);
            table.addLine = (line) => {
                const row = getRow(line);
                $(table).find('tbody').append(row);
            };

            return table;
        };

        blocks.link = function (text, url, isSafe) {
            var link = h('a', { href: url }, text);
            $(link).click(function (ev) {
                ev.preventDefault();
                ev.stopPropagation();
                if (isSafe) {
                    common.openURL(url);
                } else {
                    common.openUnsafeURL(url);
                }
            });
            return link;
        };

        blocks.activeButton = function (type, icon, text, callback, keepEnabled) {
            var button = blocks.button(type, icon, text);
            var $button = $(button);
            button.spinner = h('span');
            var spinner = UI.makeSpinner($(button.spinner));

            Util.onClickEnter($button, function () {
                spinner.spin();
                if (!keepEnabled) { $button.attr('disabled', 'disabled'); }
                let done = success => {
                    $button.removeAttr('disabled');
                    if (success) { return void spinner.done(); }
                    spinner.hide();
                };
                // The callback can be synchrnous or async, handle "done" in both ways
                let success = callback(done); // Async
                if (typeof(success) === "boolean") { done(success); } // Sync
            });
            return button;
        };

        const keyToCamlCase = (key) => {
            return key.replace(/-([a-z])/g, function (g) { return g[1].toUpperCase(); });
        };
        blocks.activeCheckbox = (data) => {
            const state = data.getState();
            const key = data.key;
            const safeKey = keyToCamlCase(key);
            var labelKey = `${app}_${safeKey}Label`;
            var titleKey = `${app}_${safeKey}Title`;
            var label = Messages[labelKey] || Messages[titleKey];
            var box = blocks.checkbox(key, label, state, { spinner: true }, checked => {
                var $cbox = $(box);
                var $checkbox = $cbox.find('input');
                let spinner = box.spinner;
                spinner.spin();
                $checkbox.attr('disabled', 'disabled');
                var val = !!checked;
                data.query(val, function (state) {
                    spinner.done();
                    $checkbox[0].checked = state;
                    $checkbox.removeAttr('disabled');
                });
            });
            return box;
        };

        sidebar.addItem = (key, get, options) => {
            const safeKey = keyToCamlCase(key);
<<<<<<< HEAD
            get((content, config) => {
                if (content === false) { return; }
                config = config || {};
=======
            get((content) => {
>>>>>>> 71fa7868
                options = options || {};
                const title = options.noTitle ? undefined : h('label.cp-item-label', {
                    id: `cp-${app}-${key}`
                }, Messages[`${app}_${safeKey}Title`] || key);
                const hint = options.noHint ? undefined : h('span.cp-sidebarlayout-description',
                    Messages[`${app}_${safeKey}Hint`] || 'Coming soon...');
                if (hint && options.htmlHint) {
                    hint.innerHTML = Messages[`${app}_${safeKey}Hint`];
                }
                const div = h(`div.cp-sidebarlayout-element`, {
                    'data-item': key,
                    style: 'display:none;'
                }, [
                    title,
                    hint,
                    content
                ]);
                items[key] = div;
                $rightside.append(div);
            });
        };

        sidebar.addCheckboxItem = (data) => {
            const key = data.key;
            let box = blocks.activeCheckbox(data);
            sidebar.addItem(key, function (cb) {
                cb(box);
            }, data.options);
        };

        var hideCategories = function () {
            Object.keys(items).forEach(key => { $(items[key]).hide(); });
        };
        var showCategories = function (cat) {
            if (!cat || !Array.isArray(cat.content)) {
                console.error("Invalid category", cat);
                return UI.warn(Messages.error);
            }
            hideCategories();
            cat.content.forEach(function (c) {
                // Show and reorder for this category
                $(items[c]).show().appendTo($rightside);
            });
        };
        /*
        categories = {
            key1: {
                icon: 'fa fa-user',
                content: [ 'item1', 'item2' ]
            }
            key2: {
                icon: 'fa fa-bell',
                onClick: function () {}
            }
        }
        */
        sidebar.makeLeftside = (categories) => {
            $leftside.html('');
            let container = h('div.cp-sidebarlayout-categories', { role: 'menu' });
            var metadataMgr = common.getMetadataMgr();
            var privateData = metadataMgr.getPrivateData();
            var active = privateData.category || '';
            if (active.indexOf('-') !== -1) { active = active.split('-')[0]; }

            Object.keys(categories).forEach(function (key, i) {
                if (!active && !i) { active = key; }
                var category = categories[key];
                var icon;
                if (category.icon) { icon = h('span', { class: category.icon }); }
                var item = h('li.cp-sidebarlayout-category', {
                    'role': 'menuitem',
                    'tabindex': 0,
                    'data-category': key
                }, [
                    icon,
                    Messages[`${app}_cat_${key}`] || key,
                ]);
                var $item = $(item).appendTo(container);
                Util.onClickEnter($item, function () {
                    if (!Array.isArray(category.content) && category.onClick) {
                        category.onClick();
                        return;
                    }
                    active = key;
                    common.setHash(key);
                    $(container).find('.cp-leftside-active').removeClass('cp-leftside-active');
                    $(item).addClass('cp-leftside-active');
                    showCategories(category);
                    if (category.onOpen) { category.onOpen(); }
                });

            });
            common.setHash(active);

            setTimeout(() => { sidebar.openCategory(active); });
            $leftside.append(container);
        };

        sidebar.openCategory = name => {
            $(`.cp-sidebarlayout-category[data-category="${name}"]`).click();
        };
        sidebar.deleteCategory = name => {
            $(`.cp-sidebarlayout-category[data-category="${name}"]`).remove();
        };

        sidebar.disableItem = (key) => {
            $(items[key]).remove();
            delete items[key];
        };

        return sidebar;
    };

    return Sidebar;
});<|MERGE_RESOLUTION|>--- conflicted
+++ resolved
@@ -227,13 +227,8 @@
 
         sidebar.addItem = (key, get, options) => {
             const safeKey = keyToCamlCase(key);
-<<<<<<< HEAD
-            get((content, config) => {
+            get((content) => {
                 if (content === false) { return; }
-                config = config || {};
-=======
-            get((content) => {
->>>>>>> 71fa7868
                 options = options || {};
                 const title = options.noTitle ? undefined : h('label.cp-item-label', {
                     id: `cp-${app}-${key}`
