// SPDX-FileCopyrightText: 2023 XWiki CryptPad Team <contact@cryptpad.org> and contributors
//
// SPDX-License-Identifier: AGPL-3.0-or-later

define([
    'jquery',
    '/components/nthen/index.js',
    '/common/common-interface.js',
    '/common/common-ui-elements.js',
    '/common/common-util.js',
    '/common/common-hash.js',
    '/customize/messages.js',
    '/common/hyperscript.js',
], function(
    $,
    nThen,
    UI,
    UIElements,
    Util,
    Hash,
    Messages,
    h
) {
    const Sidebar = {};

    Sidebar.create = function (common, app, $container) {
        const $leftside = $(h('div#cp-sidebarlayout-leftside')).appendTo($container);
        const $rightside = $(h('div#cp-sidebarlayout-rightside')).appendTo($container);
        const sidebar = {
            $leftside,
            $rightside
        };
        const items = {};

        let blocks = sidebar.blocks = {};
        blocks.labelledInput = (label, input, inputBlock) => {
            let uid = Util.uid();
            let id = `cp-${app}-item-${uid}`;
            input.setAttribute('id', id);
<<<<<<< HEAD
            return [
                h('label', { for: id }, label),
                inputBlock || input,
            ];
=======
            let labelElement = h('label', { for: id }, label);
            return h('div', { class: 'cp-labelled-input' }, [labelElement, input]);
>>>>>>> 5f5371e7
        };
        
        blocks.button = (type, icon, text) => {
            type = type || 'primary';
            if (icon && icon.indexOf('-') !== -1) {
                let prefix = icon.slice(0, icon.indexOf('-'));
                icon = `${prefix} ${icon}`;
            }
            return h(`button.btn.btn-${type}`, [
                icon ? h('i', { 'class': icon }) : undefined,
                h('span', text)
            ]);
        };
        blocks.nav = (buttons) => {
            return h('nav', buttons);
        };
        blocks.form = (content, nav) => {
            return h('div.cp-sidebar-form', [content, nav]);
        };
        blocks.input = (attr) => {
            return h('input', attr);
        };
        blocks.inputButton = (input, button, opts) => {
            if (opts.onEnterDelegate) {
                $(input).on('keypress', e => {
                    if (e.which === 13) {
                        $(button).click();
                    }
                });
            }
            return h('div.cp-sidebar-input-block', [input, button]);
        };
        blocks.code = val => {
            return h('code', val);
        };
        blocks.inline = (value) => {
            return h('span', value);
        };
        blocks.block = (content, className) => {
            return h('div', { class: className }, content);
        };
        blocks.paragraph = (content) => {
            return h('p', content);
        };

        blocks.alert = function (type, big, content) {
            var isBigClass = big ? '.cp-sidebar-bigger-alert' : ''; // Add the class if we want a bigger font-size
            return h('div.alert.alert-' + type + isBigClass, content);
        };

        blocks.alertHTML = function (message, element) {
            return h('span', [
                UIElements.setHTML(h('p'), message),
                element
        ]);
        };
        blocks.pre = (value) => {
            return h('pre', value);
        };

        blocks.textarea = function (attributes, value) {
            return h('textarea', attributes, value || '');
        };

        blocks.unorderedList = function (entries) {
            const ul = h('ul');
    
            ul.updateContent = (entries) => {
                ul.innerHTML = '';
                entries.forEach(entry => {
                    const li = h('li', entry);
                    ul.appendChild(li);
                });
            };
            ul.updateContent(entries);
            
            return ul;
        };

        blocks.checkbox = (key, label, state, opts, onChange) => {
            var box = UI.createCheckbox(`cp-${app}-${key}`, label, state, { label: { class: 'noTitle' } });
            if (opts && opts.spinner) {
                box.spinner = UI.makeSpinner($(box));
            }
            if (typeof(onChange) === "function"){
                $(box).find('input').on('change', function() {
                    onChange(this.checked);
                });
            }
            return box;
        };

        blocks.table = function (header, entries) {
            const table = h('table.cp-sidebar-list');
            if (header) {
                const headerValues = header.map(value => {
                    const lastWord = value.split(' ').pop(); // Extracting the last word
                    return h('th', { class: lastWord.toLowerCase() }, value); // Modified to use the last word
                });
                const headerRow = h('thead', h('tr', headerValues));
                table.appendChild(headerRow);
            }

            let getRow = line => {
                return h('tr', line.map(value => {
                    if (typeof(value) === "object" && value.content) {
                        return h('td', value.attr || {}, value.content);
                    }
                    return h('td', value);
                }));
            };
            table.updateContent = (newEntries) => {
                $(table).find('tbody').remove();
                let bodyContent = [];
                newEntries.forEach(line => {
                    const row = getRow(line);
                    bodyContent.push(row);
                });
                table.appendChild(h('tbody', bodyContent));
            };
            table.updateContent(entries);
            table.addLine = (line) => {
                const row = getRow(line);
                $(table).find('tbody').append(row);
            };

            return table;
        };

        blocks.link = function (text, url, isSafe) {
            var link = h('a', { href: url }, text);
            $(link).click(function (ev) {
                ev.preventDefault();
                ev.stopPropagation();
                if (isSafe) {
                    common.openURL(url);
                } else {
                    common.openUnsafeURL(url);
                }
            });
            return link;
        };

        blocks.activeButton = function (type, icon, text, callback, keepEnabled) {
            var button = blocks.button(type, icon, text);
            var $button = $(button);
            button.spinner = h('span');
            var spinner = UI.makeSpinner($(button.spinner));

            Util.onClickEnter($button, function () {
                spinner.spin();
                if (!keepEnabled) { $button.attr('disabled', 'disabled'); }
                let done = success => {
                    $button.removeAttr('disabled');
                    if (success) { return void spinner.done(); }
                    spinner.hide();
                };
                // The callback can be synchrnous or async, handle "done" in both ways
                let success = callback(done); // Async
                if (typeof(success) === "boolean") { done(success); } // Sync
            });
            return button;
        };

        const keyToCamlCase = (key) => {
            return key.replace(/-([a-z])/g, function (g) { return g[1].toUpperCase(); });
        };
        blocks.activeCheckbox = (data) => {
            const state = data.getState();
            const key = data.key;
            const safeKey = keyToCamlCase(key);
            var labelKey = `${app}_${safeKey}Label`;
            var titleKey = `${app}_${safeKey}Title`;
            var label = Messages[labelKey] || Messages[titleKey];
            var box = blocks.checkbox(key, label, state, { spinner: true }, checked => {
                var $cbox = $(box);
                var $checkbox = $cbox.find('input');
                let spinner = box.spinner;
                spinner.spin();
                $checkbox.attr('disabled', 'disabled');
                var val = !!checked;
                data.query(val, function (state) {
                    spinner.done();
                    $checkbox[0].checked = state;
                    $checkbox.removeAttr('disabled');
                });
            });
            return box;
        };

        sidebar.addItem = (key, get, options) => {
            const safeKey = keyToCamlCase(key);
            get((content) => {
                if (content === false) { return; }
                options = options || {};
                const title = options.noTitle ? undefined : h('label.cp-item-label', {
                    id: `cp-${app}-${key}`
                }, Messages[`${app}_${safeKey}Title`] || key);
                const hint = options.noHint ? undefined : h('span.cp-sidebarlayout-description',
                    Messages[`${app}_${safeKey}Hint`] || 'Coming soon...');
                if (hint && options.htmlHint) {
                    hint.innerHTML = Messages[`${app}_${safeKey}Hint`];
                }
                const div = h(`div.cp-sidebarlayout-element`, {
                    'data-item': key,
                    style: 'display:none;'
                }, [
                    title,
                    hint,
                    content
                ]);
                items[key] = div;
                $rightside.append(div);
            });
        };

        sidebar.addCheckboxItem = (data) => {
            const key = data.key;
            let box = blocks.activeCheckbox(data);
            sidebar.addItem(key, function (cb) {
                cb(box);
            }, data.options);
        };

        var hideCategories = function () {
            Object.keys(items).forEach(key => { $(items[key]).hide(); });
        };
        var showCategories = function (cat) {
            if (!cat || !Array.isArray(cat.content)) {
                console.error("Invalid category", cat);
                return UI.warn(Messages.error);
            }
            hideCategories();
            cat.content.forEach(function (c) {
                // Show and reorder for this category
                $(items[c]).show().appendTo($rightside);
            });
        };
        /*
        categories = {
            key1: {
                icon: 'fa fa-user',
                content: [ 'item1', 'item2' ]
            }
            key2: {
                icon: 'fa fa-bell',
                onClick: function () {}
            }
        }
        */
        sidebar.makeLeftside = (categories) => {
            $leftside.html('');
            let container = h('div.cp-sidebarlayout-categories', { role: 'menu' });
            var metadataMgr = common.getMetadataMgr();
            var privateData = metadataMgr.getPrivateData();
            var active = privateData.category || '';
            if (active.indexOf('-') !== -1) { active = active.split('-')[0]; }

            Object.keys(categories).forEach(function (key, i) {
                if (!active && !i) { active = key; }
                var category = categories[key];
                var icon;
                if (category.icon) { icon = h('span', { class: category.icon }); }
                var item = h('li.cp-sidebarlayout-category', {
                    'role': 'menuitem',
                    'tabindex': 0,
                    'data-category': key
                }, [
                    icon,
                    Messages[`${app}_cat_${key}`] || key,
                ]);
                var $item = $(item).appendTo(container);
                Util.onClickEnter($item, function () {
                    if (!Array.isArray(category.content) && category.onClick) {
                        category.onClick();
                        return;
                    }
                    active = key;
                    common.setHash(key);
                    $(container).find('.cp-leftside-active').removeClass('cp-leftside-active');
                    $(item).addClass('cp-leftside-active');
                    showCategories(category);
                    if (category.onOpen) { category.onOpen(); }
                });

            });
            common.setHash(active);

            setTimeout(() => { sidebar.openCategory(active); });
            $leftside.append(container);
        };

        sidebar.openCategory = name => {
            $(`.cp-sidebarlayout-category[data-category="${name}"]`).click();
        };
        sidebar.deleteCategory = name => {
            $(`.cp-sidebarlayout-category[data-category="${name}"]`).remove();
        };

        sidebar.disableItem = (key) => {
            $(items[key]).remove();
            delete items[key];
        };

        return sidebar;
    };

    return Sidebar;
});<|MERGE_RESOLUTION|>--- conflicted
+++ resolved
@@ -37,17 +37,13 @@
             let uid = Util.uid();
             let id = `cp-${app}-item-${uid}`;
             input.setAttribute('id', id);
-<<<<<<< HEAD
-            return [
-                h('label', { for: id }, label),
-                inputBlock || input,
-            ];
-=======
             let labelElement = h('label', { for: id }, label);
-            return h('div', { class: 'cp-labelled-input' }, [labelElement, input]);
->>>>>>> 5f5371e7
-        };
-        
+            return h('div', { class: 'cp-labelled-input' }, [
+                labelElement,
+                inputBlock || input
+            ]);
+        };
+
         blocks.button = (type, icon, text) => {
             type = type || 'primary';
             if (icon && icon.indexOf('-') !== -1) {
@@ -112,7 +108,7 @@
 
         blocks.unorderedList = function (entries) {
             const ul = h('ul');
-    
+
             ul.updateContent = (entries) => {
                 ul.innerHTML = '';
                 entries.forEach(entry => {
@@ -121,7 +117,7 @@
                 });
             };
             ul.updateContent(entries);
-            
+
             return ul;
         };
 
