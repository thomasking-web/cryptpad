--- conflicted
+++ resolved
@@ -64,25 +64,15 @@
             return h('span', value);
         };
         blocks.checkbox = (key, label, state, opts) => {
-<<<<<<< HEAD
-            var box = UI.createCheckbox(`cp-${app}-${key}`, 
-=======
             var box = UI.createCheckbox(`cp-${app}-${key}`,
->>>>>>> 1f5c1b38
                 label,
                 state, { label: { class: 'noTitle' } });
             if (opts && opts.spinner) {
                 box.spinner = UI.makeSpinner($(box));
             }
-<<<<<<< HEAD
-            return box;          
-        };
-        
-=======
             return box;
         };
 
->>>>>>> 1f5c1b38
 
         const keyToCamlCase = (key) => {
             return key.replace(/-([a-z])/g, function (g) { return g[1].toUpperCase(); });
