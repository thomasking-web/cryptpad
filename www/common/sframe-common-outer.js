--- conflicted
+++ resolved
@@ -259,11 +259,7 @@
                     if (msg) {
                         msg = msg.replace(/^cp\|/, '');
                         var decryptedMsg = crypto.decrypt(msg, secret.keys.validateKey);
-<<<<<<< HEAD
-                        msgs.push(decryptedMsg)
-=======
                         msgs.push(decryptedMsg);
->>>>>>> a8eecee5
                     }
                 };
                 network.on('message', onMsg);
