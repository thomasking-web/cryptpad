// Load #1, load as little as possible because we are in a race to get the loading screen up.
define([
    '/bower_components/nthen/index.js',
    '/api/config',
    'jquery',
], function (nThen, ApiConfig, $) {
    var common = {};

    common.start = function (cfg) {
        cfg = cfg || {};
        var realtime = !cfg.noRealtime;
        var secret;
        var hashes;
        var isNewFile;
        var CpNfOuter;
        var Cryptpad;
        var Crypto;
        var Cryptget;
        var SFrameChannel;
        var sframeChan;
        var FilePicker;
        var Share;
        var Messaging;
        var Notifier;
        var Utils = {
            nThen: nThen
        };
        var AppConfig;
        var Test;
        var password;
        var initialPathInDrive;

        nThen(function (waitFor) {
            // Load #2, the loading screen is up so grab whatever you need...
            require([
                '/common/sframe-chainpad-netflux-outer.js',
                '/common/cryptpad-common.js',
                '/bower_components/chainpad-crypto/crypto.js',
                '/common/cryptget.js',
                '/common/outer/worker-channel.js',
                '/filepicker/main.js',
                '/share/main.js',
                '/common/common-messaging.js',
                '/common/common-notifier.js',
                '/common/common-hash.js',
                '/common/common-util.js',
                '/common/common-realtime.js',
                '/common/common-constants.js',
                '/common/common-feedback.js',
                '/common/outer/local-store.js',
                '/customize/application_config.js',
                '/common/test.js',
            ], waitFor(function (_CpNfOuter, _Cryptpad, _Crypto, _Cryptget, _SFrameChannel,
            _FilePicker, _Share, _Messaging, _Notifier, _Hash, _Util, _Realtime,
            _Constants, _Feedback, _LocalStore, _AppConfig, _Test) {
                CpNfOuter = _CpNfOuter;
                Cryptpad = _Cryptpad;
                Crypto = Utils.Crypto = _Crypto;
                Cryptget = _Cryptget;
                SFrameChannel = _SFrameChannel;
                FilePicker = _FilePicker;
                Share = _Share;
                Messaging = _Messaging;
                Notifier = _Notifier;
                Utils.Hash = _Hash;
                Utils.Util = _Util;
                Utils.Realtime = _Realtime;
                Utils.Constants = _Constants;
                Utils.Feedback = _Feedback;
                Utils.LocalStore = _LocalStore;
                AppConfig = _AppConfig;
                Test = _Test;

                if (localStorage.CRYPTPAD_URLARGS !== ApiConfig.requireConf.urlArgs) {
                    console.log("New version, flushing cache");
                    Object.keys(localStorage).forEach(function (k) {
                        if (k.indexOf('CRYPTPAD_CACHE|') !== 0) { return; }
                        delete localStorage[k];
                    });
                    localStorage.CRYPTPAD_URLARGS = ApiConfig.requireConf.urlArgs;
                }
                var cache = {};
                var localStore = {};
                Object.keys(localStorage).forEach(function (k) {
                    if (k.indexOf('CRYPTPAD_CACHE|') === 0) {
                        cache[k.slice(('CRYPTPAD_CACHE|').length)] = localStorage[k];
                        return;
                    }
                    if (k.indexOf('CRYPTPAD_STORE|') === 0) {
                        localStore[k.slice(('CRYPTPAD_STORE|').length)] = localStorage[k];
                        return;
                    }
                });

                // The inner iframe tries to get some data from us every ms (cache, store...).
                // It will send a "READY" message and wait for our answer with the correct txid.
                // First, we have to answer to this message, otherwise we're going to block
                // sframe-boot.js. Then we can start the channel.
                var msgEv = _Util.mkEvent();
                var iframe = $('#sbox-iframe')[0].contentWindow;
                var postMsg = function (data) {
                    iframe.postMessage(data, '*');
                };
                var whenReady = waitFor(function (msg) {
                    if (msg.source !== iframe) { return; }
                    var data = JSON.parse(msg.data);
                    if (!data.txid) { return; }
                    // Remove the listener once we've received the READY message
                    window.removeEventListener('message', whenReady);
                    // Answer with the requested data
                    postMsg(JSON.stringify({ txid: data.txid, cache: cache, localStore: localStore, language: Cryptpad.getLanguage() }));

                    // Then start the channel
                    window.addEventListener('message', function (msg) {
                        if (msg.source !== iframe) { return; }
                        msgEv.fire(msg);
                    });
                    SFrameChannel.create(msgEv, postMsg, waitFor(function (sfc) {
                        sframeChan = sfc;
                    }));
                });
                window.addEventListener('message', whenReady);

                Cryptpad.loading.onDriveEvent.reg(function (data) {
                    if (sframeChan) { sframeChan.event('EV_LOADING_INFO', data); }
                });

                Cryptpad.ready(waitFor(function () {
                    if (sframeChan) {
                        sframeChan.event('EV_LOADING_INFO', {
                            state: -1
                        });
                    }
                }), {
                    messenger: cfg.messaging,
                    driveEvents: cfg.driveEvents
                });
            }));
        }).nThen(function (waitFor) {
            if (!Utils.Hash.isValidHref(window.location.href)) {
                waitFor.abort();
                return void sframeChan.event('EV_LOADING_ERROR', 'INVALID_HASH');
            }

            $('#sbox-iframe').focus();

            sframeChan.on('EV_CACHE_PUT', function (x) {
                Object.keys(x).forEach(function (k) {
                    localStorage['CRYPTPAD_CACHE|' + k] = x[k];
                });
            });
            sframeChan.on('EV_LOCALSTORE_PUT', function (x) {
                Object.keys(x).forEach(function (k) {
                    if (typeof(x[k]) === "undefined") {
                        delete localStorage['CRYPTPAD_STORE|' + k];
                        return;
                    }
                    localStorage['CRYPTPAD_STORE|' + k] = x[k];
                });
            });

            if (cfg.getSecrets) {
                var w = waitFor();
                // No password for drive, profile and todo
                cfg.getSecrets(Cryptpad, Utils, waitFor(function (err, s) {
                    secret = Utils.secret = s;
                    Cryptpad.getShareHashes(secret, function (err, h) {
                        hashes = h;
                        w();
                    });
                }));
            } else {
                var parsed = Utils.Hash.parsePadUrl(window.location.href);
                var todo = function () {
                    secret = Utils.secret = Utils.Hash.getSecrets(parsed.type, void 0, password);
                    Cryptpad.getShareHashes(secret, waitFor(function (err, h) { hashes = h; }));
                };

                // Prompt the password here if we have a hash containing /p/
                // or get it from the pad attributes
                var needPassword = parsed.hashData && parsed.hashData.password;
                if (needPassword) {
                    // Check if we have a password, and check if it is correct (file exists).
                    // It we don't have a correct password, display the password prompt.
                    // Maybe the file has been deleted from the server or the password has been changed.
                    Cryptpad.getPadAttribute('password', waitFor(function (err, val) {
                        var askPassword = function (wrongPasswordStored) {
                            // Ask for the password and check if the pad exists
                            // If the pad doesn't exist, it means the password isn't correct
                            // or the pad has been deleted
                            var correctPassword = waitFor();
                            sframeChan.on('Q_PAD_PASSWORD_VALUE', function (data, cb) {
                                password = data;
                                var next = function (e, isNew) {
                                    if (Boolean(isNew)) {
                                        // Ask again in the inner iframe
                                        // We should receive a new Q_PAD_PASSWORD_VALUE
                                        cb(false);
                                    } else {
                                        todo();
                                        if (wrongPasswordStored) {
                                            // Store the correct password
                                            Cryptpad.setPadAttribute('password', password, function () {
                                                correctPassword();
                                            }, parsed.getUrl());
                                        } else {
                                            correctPassword();
                                        }
                                        cb(true);
                                    }
                                };
                                if (parsed.type === "file") {
                                    // `isNewChannel` doesn't work for files (not a channel)
                                    // `getFileSize` is not adapted to channels because of metadata
                                    Cryptpad.getFileSize(window.location.href, password, function (e, size) {
                                        next(e, size === 0);
                                    });
                                    return;
                                }
                                // Not a file, so we can use `isNewChannel`
                                Cryptpad.isNewChannel(window.location.href, password, next);
                            });
                            sframeChan.event("EV_PAD_PASSWORD");
                        };

                        if (!val && sessionStorage.newPadPassword) {
                            val = sessionStorage.newPadPassword;
                            delete sessionStorage.newPadPassword;
                        }

                        if (val) {
                            password = val;
                            Cryptpad.getFileSize(window.location.href, password, waitFor(function (e, size) {
                                if (size !== 0) {
                                    return void todo();
                                }
                                // Wrong password or deleted file?
                                askPassword(true);
                            }));
                        } else {
                            askPassword();
                        }
                    }), parsed.getUrl());
                    return;
                }
                // If no password, continue...
                todo();
            }
        }).nThen(function (waitFor) {
            if (cfg.afterSecrets) {
                cfg.afterSecrets(Cryptpad, Utils, secret, waitFor());
            }
        }).nThen(function (waitFor) {
            // Check if the pad exists on server
            if (!window.location.hash) { isNewFile = true; return; }

            if (realtime) {
                Cryptpad.isNewChannel(window.location.href, password, waitFor(function (e, isNew) {
                    if (e) { return console.error(e); }
                    isNewFile = Boolean(isNew);
                }));
            }
        }).nThen(function () {
            var readOnly = secret.keys && !secret.keys.editKeyStr;
            var isNewHash = true;
            if (!secret.keys) {
                isNewHash = false;
                secret.keys = secret.key;
                readOnly = false;
            }
            Utils.crypto = Utils.Crypto.createEncryptor(Utils.secret.keys);
            var parsed = Utils.Hash.parsePadUrl(window.location.href);
            if (!parsed.type) { throw new Error(); }
            var defaultTitle = Utils.Hash.getDefaultName(parsed);
            var edPublic, curvePublic, notifications, isTemplate;
            var forceCreationScreen = cfg.useCreationScreen &&
                                      sessionStorage[Utils.Constants.displayPadCreationScreen];
            delete sessionStorage[Utils.Constants.displayPadCreationScreen];
            var updateMeta = function () {
                //console.log('EV_METADATA_UPDATE');
                var metaObj;
                nThen(function (waitFor) {
                    Cryptpad.getMetadata(waitFor(function (err, m) {
                        if (err) { console.log(err); }
                        metaObj = m;
                        edPublic = metaObj.priv.edPublic; // needed to create an owned pad
                        curvePublic = metaObj.user.curvePublic;
                        notifications = metaObj.user.notifications;
                    }));
                    if (typeof(isTemplate) === "undefined") {
                        Cryptpad.isTemplate(window.location.href, waitFor(function (err, t) {
                            if (err) { console.log(err); }
                            isTemplate = t;
                        }));
                    }
                }).nThen(function (/*waitFor*/) {
                    metaObj.doc = {
                        defaultTitle: defaultTitle,
                        type: cfg.type || parsed.type
                    };
                    var additionalPriv = {
                        app: parsed.type,
                        accountName: Utils.LocalStore.getAccountName(),
                        origin: window.location.origin,
                        pathname: window.location.pathname,
                        fileHost: ApiConfig.fileHost,
                        readOnly: readOnly,
                        isTemplate: isTemplate,
                        feedbackAllowed: Utils.Feedback.state,
                        isPresent: parsed.hashData && parsed.hashData.present,
                        isEmbed: parsed.hashData && parsed.hashData.embed,
                        accounts: {
                            donateURL: Cryptpad.donateURL,
                            upgradeURL: Cryptpad.upgradeURL
                        },
                        plan: localStorage[Utils.Constants.plan],
                        isNewFile: isNewFile,
                        isDeleted: isNewFile && window.location.hash.length > 0,
                        forceCreationScreen: forceCreationScreen,
                        password: password,
                        channel: secret.channel,
                        enableSF: localStorage.CryptPad_SF === "1", // TODO to remove when enabled by default
                        devMode: localStorage.CryptPad_dev === "1",
                        fromFileData: Cryptpad.fromFileData ? {
                            title: Cryptpad.fromFileData.title
                        } : undefined,
                    };
                    if (window.CryptPad_newSharedFolder) {
                        additionalPriv.newSharedFolder = window.CryptPad_newSharedFolder;
                    }
                    if (Utils.Constants.criticalApps.indexOf(parsed.type) === -1 &&
                          AppConfig.availablePadTypes.indexOf(parsed.type) === -1) {
                        additionalPriv.disabledApp = true;
                    }
                    if (!Utils.LocalStore.isLoggedIn() &&
                        AppConfig.registeredOnlyTypes.indexOf(parsed.type) !== -1 &&
                        parsed.type !== "file") {
                        additionalPriv.registeredOnly = true;
                    }

                    if (['debug', 'profile'].indexOf(parsed.type) !== -1) {
                        additionalPriv.hashes = hashes;
                    }

                    for (var k in additionalPriv) { metaObj.priv[k] = additionalPriv[k]; }

                    if (cfg.addData) {
                        cfg.addData(metaObj.priv, Cryptpad, metaObj.user);
                    }

                    sframeChan.event('EV_METADATA_UPDATE', metaObj);
                });
            };
            Cryptpad.onMetadataChanged(updateMeta);
            sframeChan.onReg('EV_METADATA_UPDATE', updateMeta);

            Utils.LocalStore.onLogout(function () {
                sframeChan.event('EV_LOGOUT');
            });

            Test.registerOuter(sframeChan);

            Cryptpad.onNewVersionReconnect.reg(function () {
                sframeChan.event("EV_NEW_VERSION");
            });



            // Put in the following function the RPC queries that should also work in filepicker
            var addCommonRpc = function (sframeChan) {
                sframeChan.on('Q_ANON_RPC_MESSAGE', function (data, cb) {
                    Cryptpad.anonRpcMsg(data.msg, data.content, function (err, response) {
                        cb({error: err, response: response});
                    });
                });

                sframeChan.on('Q_GET_PIN_LIMIT_STATUS', function (data, cb) {
                    Cryptpad.isOverPinLimit(function (e, overLimit, limits) {
                        cb({
                            error: e,
                            overLimit: overLimit,
                            limits: limits
                        });
                    });
                });

                sframeChan.on('Q_THUMBNAIL_GET', function (data, cb) {
                    Utils.LocalStore.getThumbnail(data.key, function (e, data) {
                        cb({
                            error: e,
                            data: data
                        });
                    });
                });
                sframeChan.on('Q_THUMBNAIL_SET', function (data, cb) {
                    Utils.LocalStore.setThumbnail(data.key, data.value, function (e) {
                        cb({error:e});
                    });
                });

                sframeChan.on('Q_GET_ATTRIBUTE', function (data, cb) {
                    Cryptpad.getAttribute(data.key, function (e, data) {
                        cb({
                            error: e,
                            data: data
                        });
                    });
                });
                sframeChan.on('Q_SET_ATTRIBUTE', function (data, cb) {
                    Cryptpad.setAttribute(data.key, data.value, function (e) {
                        cb({error:e});
                    });
                });

                Cryptpad.mailbox.onEvent.reg(function (data) {
                    sframeChan.event('EV_MAILBOX_EVENT', data);
                });
                sframeChan.on('Q_MAILBOX_COMMAND', function (data, cb) {
                    Cryptpad.mailbox.execCommand(data, cb);
                });

            };
            addCommonRpc(sframeChan);

            var currentTitle;
            var currentTabTitle;
            var setDocumentTitle = function () {
                if (!currentTabTitle) {
                    document.title = currentTitle || 'CryptPad';
                    return;
                }
                var title = currentTabTitle.replace(/\{title\}/g, currentTitle || 'CryptPad');
                document.title = title;
            };
            sframeChan.on('Q_SET_PAD_TITLE_IN_DRIVE', function (newData, cb) {
                var newTitle = newData.title || newData.defaultTitle;
                currentTitle = newTitle;
                setDocumentTitle();
                var data = {
                    password: password,
                    title: newTitle,
                    channel: secret.channel,
                    path: initialPathInDrive // Where to store the pad if we don't have it in our drive
                };
                Cryptpad.setPadTitle(data, function (err) {
                    cb(err);
                });
            });
            sframeChan.on('EV_SET_TAB_TITLE', function (newTabTitle) {
                currentTabTitle = newTabTitle;
                setDocumentTitle();
            });

            sframeChan.on('EV_SET_HASH', function (hash) {
                window.location.hash = hash;
            });

            Cryptpad.autoStore.onStoreRequest.reg(function (data) {
                sframeChan.event("EV_AUTOSTORE_DISPLAY_POPUP", data);
            });
            sframeChan.on('Q_AUTOSTORE_STORE', function (obj, cb) {
                var data = {
                    password: password,
                    title: currentTitle,
                    channel: secret.channel,
                    path: initialPathInDrive, // Where to store the pad if we don't have it in our drive
                    forceSave: true
                };
                Cryptpad.setPadTitle(data, function (err) {
                    cb({error: err});
                });
            });
            sframeChan.on('Q_IS_PAD_STORED', function (data, cb) {
                Cryptpad.getPadAttribute('title', function (err, data) {
                    cb (!err && typeof (data) === "string");
                });
            });

            sframeChan.on('Q_ACCEPT_OWNERSHIP', function (data, cb) {
                var _data = {
                    password: data.password,
                    href: data.href,
                    channel: data.channel,
                    title: data.title,
                    owners: data.metadata.owners,
                    expire: data.metadata.expire,
                    forceSave: true
                };
                Cryptpad.setPadTitle(_data, function (err) {
                    cb({error: err});
                });

                // Also add your mailbox to the metadata object
                var padParsed = Utils.Hash.parsePadUrl(data.href);
                var padSecret = Utils.Hash.getSecrets(padParsed.type, padParsed.hash, data.password);
                var padCrypto = Utils.Crypto.createEncryptor(padSecret.keys);
                try {
                    var value = {};
                    value[edPublic] = padCrypto.encrypt(JSON.stringify({
                        notifications: notifications,
                        curvePublic: curvePublic
                    }));
                    var msg = {
                        channel: data.channel,
                        command: 'ADD_MAILBOX',
                        value: value
                    };
                    Cryptpad.setPadMetadata(msg, function (res) {
                        if (res.error) { console.error(res.error); }
                    });
                } catch (err) {
                    return void console.error(err);
                }
            });

            sframeChan.on('Q_IMPORT_MEDIATAG', function (obj, cb) {
                var key = obj.key;
                var channel = obj.channel;
                var hash = Utils.Hash.getFileHashFromKeys({
                    version: 1,
                    channel: channel,
                    keys: {
                        fileKeyStr: key
                    }
                });
                var href = '/file/#' + hash;
                var data = {
                    title: obj.name,
                    href: href,
                    channel: channel,
                    owners: obj.owners,
                    forceSave: true,
                };
                Cryptpad.setPadTitle(data, function (err) {
                    Cryptpad.setPadAttribute('fileType', obj.type, null, href);
                    cb(err);
                });
            });

            sframeChan.on('Q_SETTINGS_SET_DISPLAY_NAME', function (newName, cb) {
                Cryptpad.setDisplayName(newName, function (err) {
                    if (err) {
                        console.log("Couldn't set username");
                        console.error(err);
                        cb('ERROR');
                        return;
                    }
                    Cryptpad.changeMetadata();
                    cb();
                });
            });

            sframeChan.on('Q_LOGOUT', function (data, cb) {
                Utils.LocalStore.logout(cb);
            });

            sframeChan.on('EV_NOTIFY', function (data) {
                Notifier.notify(data);
            });

            sframeChan.on('Q_SET_LOGIN_REDIRECT', function (data, cb) {
                sessionStorage.redirectTo = window.location.href;
                cb();
            });

            sframeChan.on('Q_MOVE_TO_TRASH', function (data, cb) {
                cb = cb || $.noop;
                if (readOnly && hashes.editHash) {
                    var appPath = window.location.pathname;
                    Cryptpad.moveToTrash(cb, appPath + '#' + hashes.editHash);
                    return;
                }
                Cryptpad.moveToTrash(cb);
            });

            sframeChan.on('Q_SAVE_AS_TEMPLATE', function (data, cb) {
                Cryptpad.saveAsTemplate(Cryptget.put, data, cb);
            });

            // Messaging
            sframeChan.on('Q_SEND_FRIEND_REQUEST', function (data, cb) {
                Cryptpad.messaging.sendFriendRequest(data, cb);
            });
            sframeChan.on('Q_ANSWER_FRIEND_REQUEST', function (data, cb) {
                Cryptpad.messaging.answerFriendRequest(data, cb);
            });

            // History
            sframeChan.on('Q_GET_FULL_HISTORY', function (data, cb) {
                var crypto = Crypto.createEncryptor(secret.keys);
                Cryptpad.getFullHistory({
                    channel: secret.channel,
                    validateKey: secret.keys.validateKey
                }, function (encryptedMsgs) {
                    var nt = nThen;
                    var decryptedMsgs = [];
                    var total = encryptedMsgs.length;
                    encryptedMsgs.forEach(function (msg, i) {
                        nt = nt(function (waitFor) {
                            // The 3rd parameter "true" means we're going to skip signature validation.
                            // We don't need it since the message is already validated serverside by hk
                            decryptedMsgs.push(crypto.decrypt(msg, true, true));
                            setTimeout(waitFor(function () {
                                sframeChan.event('EV_FULL_HISTORY_STATUS', (i+1)/total);
                            }));
                        }).nThen;
                    });
                    nt(function () {
                        cb(decryptedMsgs);
                    });
                });
            });
            sframeChan.on('Q_GET_HISTORY_RANGE', function (data, cb) {
                var nSecret = secret;
                if (cfg.isDrive) {
                    // Shared folder or user hash or fs hash
                    var hash = Utils.LocalStore.getUserHash() || Utils.LocalStore.getFSHash();
                    if (data.sharedFolder) { hash = data.sharedFolder.hash; }
                    if (hash) {
                        var password = (data.sharedFolder && data.sharedFolder.password) || undefined;
                        nSecret = Utils.Hash.getSecrets('drive', hash, password);
                    }
                }
                var channel = nSecret.channel;
                var validate = nSecret.keys.validateKey;
                var crypto = Crypto.createEncryptor(nSecret.keys);
                Cryptpad.getHistoryRange({
                    channel: channel,
                    validateKey: validate,
                    lastKnownHash: data.lastKnownHash
                }, function (data) {
                    cb({
                        isFull: data.isFull,
                        messages: data.messages.map(function (msg) {
                            // The 3rd parameter "true" means we're going to skip signature validation.
                            // We don't need it since the message is already validated serverside by hk
                            return crypto.decrypt(msg, true, true);
                        }),
                        lastKnownHash: data.lastKnownHash
                    });
                });
            });

            // Store
            sframeChan.on('Q_GET_PAD_ATTRIBUTE', function (data, cb) {
                var href;
                if (readOnly && hashes.editHash) {
                    // If we have a stronger hash, use it for pad attributes
                    href = window.location.pathname + '#' + hashes.editHash;
                }
                if (data.href) { href = data.href; }
                Cryptpad.getPadAttribute(data.key, function (e, data) {
                    cb({
                        error: e,
                        data: data
                    });
                }, href);
            });
            sframeChan.on('Q_SET_PAD_ATTRIBUTE', function (data, cb) {
                var href;
                if (readOnly && hashes.editHash) {
                    // If we have a stronger hash, use it for pad attributes
                    href = window.location.pathname + '#' + hashes.editHash;
                }
                if (data.href) { href = data.href; }
                Cryptpad.setPadAttribute(data.key, data.value, function (e) {
                    cb({error:e});
                }, href);
            });

            sframeChan.on('Q_DRIVE_GETDELETED', function (data, cb) {
                Cryptpad.getDeletedPads(data, function (err, obj) {
                    if (err) { return void console.error(err); }
                    cb(obj);
                });
            });

            sframeChan.on('Q_SESSIONSTORAGE_PUT', function (data, cb) {
                sessionStorage[data.key] = data.value;
                cb();
            });

            sframeChan.on('Q_IS_ONLY_IN_SHARED_FOLDER', function (data, cb) {
                Cryptpad.isOnlyInSharedFolder(secret.channel, function (err, t) {
                    if (err) { return void cb({error: err}); }
                    cb(t);
                });
            });

            // Present mode URL
            sframeChan.on('Q_PRESENT_URL_GET_VALUE', function (data, cb) {
                var parsed = Utils.Hash.parsePadUrl(window.location.href);
                cb(parsed.hashData && parsed.hashData.present);
            });
            sframeChan.on('EV_PRESENT_URL_SET_VALUE', function (data) {
                var parsed = Utils.Hash.parsePadUrl(window.location.href);
                window.location.href = parsed.getUrl({
                    embed: parsed.hashData.embed,
                    present: data
                });
            });


            // File upload
            var onFileUpload = function (sframeChan, data, cb) {
                require(['/common/outer/upload.js'], function (Files) {
                    var sendEvent = function (data) {
                        sframeChan.event("EV_FILE_UPLOAD_STATE", data);
                    };
                    var updateProgress = function (progressValue) {
                        sendEvent({
                            progress: progressValue
                        });
                    };
                    var onComplete = function (href) {
                        sendEvent({
                            complete: true,
                            href: href
                        });
                    };
                    var onError = function (e) {
                        sendEvent({
                            error: e
                        });
                    };
                    var onPending = function (cb) {
                        sframeChan.query('Q_CANCEL_PENDING_FILE_UPLOAD', null, function (err, data) {
                            if (data) {
                                cb();
                            }
                        });
                    };
                    data.blob = Crypto.Nacl.util.decodeBase64(data.blob);
                    Files.upload(data, data.noStore, Cryptpad, updateProgress, onComplete, onError, onPending);
                    cb();
                });
            };
            sframeChan.on('Q_UPLOAD_FILE', function (data, cb) {
                onFileUpload(sframeChan, data, cb);
            });

            // File picker
            var FP = {};
            var initFilePicker = function (cfg) {
                // cfg.hidden means pre-loading the filepicker while keeping it hidden.
                // if cfg.hidden is true and the iframe already exists, do nothing
                if (!FP.$iframe) {
                    var config = {};
                    config.onFilePicked = function (data) {
                        sframeChan.event('EV_FILE_PICKED', data);
                    };
                    config.onClose = function () {
                        FP.$iframe.hide();
                    };
                    config.onFileUpload = onFileUpload;
                    config.types = cfg;
                    config.addCommonRpc = addCommonRpc;
                    config.modules = {
                        Cryptpad: Cryptpad,
                        SFrameChannel: SFrameChannel,
                        Utils: Utils
                    };
                    FP.$iframe = $('<iframe>', {id: 'sbox-filePicker-iframe'}).appendTo($('body'));
                    FP.picker = FilePicker.create(config);
                } else if (!cfg.hidden) {
                    FP.$iframe.show();
                    FP.picker.refresh(cfg);
                }
                if (cfg.hidden) {
                    FP.$iframe.hide();
                    return;
                }
                FP.$iframe.focus();
            };
            sframeChan.on('EV_FILE_PICKER_OPEN', function (data) {
                initFilePicker(data);
            });

            // Share modal
            var ShareModal = {};
            var initShareModal = function (cfg) {
                cfg.hashes = hashes;
                cfg.password = password;
                cfg.isTemplate = isTemplate;
                // cfg.hidden means pre-loading the filepicker while keeping it hidden.
                // if cfg.hidden is true and the iframe already exists, do nothing
                if (!ShareModal.$iframe) {
                    var config = {};
                    config.onShareAction = function (data) {
                        sframeChan.event('EV_SHARE_ACTION', data);
                    };
                    config.onClose = function () {
                        ShareModal.$iframe.hide();
                    };
                    config.data = cfg;
                    config.addCommonRpc = addCommonRpc;
                    config.modules = {
                        Cryptpad: Cryptpad,
                        SFrameChannel: SFrameChannel,
                        Utils: Utils
                    };
                    ShareModal.$iframe = $('<iframe>', {id: 'sbox-share-iframe'}).appendTo($('body'));
                    ShareModal.modal = Share.create(config);
                } else if (!cfg.hidden) {
                    ShareModal.modal.refresh(cfg, function () {
                        ShareModal.$iframe.show();
                    });
                }
                if (cfg.hidden) {
                    ShareModal.$iframe.hide();
                    return;
                }
                ShareModal.$iframe.focus();
            };
            sframeChan.on('EV_SHARE_OPEN', function (data) {
                initShareModal(data || {});
            });

            sframeChan.on('Q_TEMPLATE_USE', function (data, cb) {
                Cryptpad.useTemplate(data, Cryptget, cb);
            });
            sframeChan.on('Q_TEMPLATE_EXIST', function (type, cb) {
                Cryptpad.listTemplates(type, function (err, templates) {
                    cb(templates.length > 0);
                });
            });
            var getKey = function (href, channel) {
                var parsed = Utils.Hash.parsePadUrl(href);
                return 'thumbnail-' + parsed.type + '-' + channel;
            };
            sframeChan.on('Q_CREATE_TEMPLATES', function (type, cb) {
                Cryptpad.getSecureFilesList({
                    types: [type],
                    where: ['template']
                }, function (err, data) {
                    // NOTE: Never return data directly!
                    if (err) { return void cb({error: err}); }

                    var res = [];
                    nThen(function (waitFor) {
                        Object.keys(data).map(function (el) {
                            var k = getKey(data[el].href, data[el].channel);
                            Utils.LocalStore.getThumbnail(k, waitFor(function (e, thumb) {
                                res.push({
                                    id: el,
                                    name: data[el].filename || data[el].title || '?',
                                    thumbnail: thumb,
                                    used: data[el].used || 0
                                });
                            }));
                        });
                    }).nThen(function () {
                        cb({data: res});
                    });
                });
            });

            sframeChan.on('Q_GET_FILE_THUMBNAIL', function (data, cb) {
                if (!Cryptpad.fromFileData || !Cryptpad.fromFileData.href) {
                    return void cb({
                        error: "EINVAL",
                    });
                }
                var key = getKey(Cryptpad.fromFileData.href, Cryptpad.fromFileData.channel);
                Utils.LocalStore.getThumbnail(key, function (e, data) {
                    if (data === "EMPTY") { data = null; }
                    cb({
                        error: e,
                        data: data
                    });
                });
            });

            sframeChan.on('EV_GOTO_URL', function (url) {
                if (url) {
                    window.location.href = url;
                } else {
                    window.location.reload();
                }
            });

            sframeChan.on('EV_OPEN_URL', function (url) {
                if (url) {
                    window.open(url);
                }
            });

            sframeChan.on('Q_PIN_GET_USAGE', function (data, cb) {
                Cryptpad.isOverPinLimit(function (err, overLimit, data) {
                    cb({
                        error: err,
                        data: data
                    });
                });
            });

            sframeChan.on('Q_LANGUAGE_SET', function (data, cb) {
                Cryptpad.setLanguage(data, cb);
            });

            sframeChan.on('Q_GET_ALL_TAGS', function (data, cb) {
                Cryptpad.listAllTags(function (err, tags) {
                    cb({
                        error: err,
                        tags: tags
                    });
                });
            });

            sframeChan.on('Q_PAD_PASSWORD_CHANGE', function (data, cb) {
                var href = data.href || window.location.href;
                Cryptpad.changePadPassword(Cryptget, href, data.password, edPublic, cb);
            });

            sframeChan.on('Q_CHANGE_USER_PASSWORD', function (data, cb) {
                Cryptpad.changeUserPassword(Cryptget, edPublic, data, cb);
            });

            sframeChan.on('Q_WRITE_LOGIN_BLOCK', function (data, cb) {
                Cryptpad.writeLoginBlock(data, cb);
            });

            sframeChan.on('Q_REMOVE_LOGIN_BLOCK', function (data, cb) {
                Cryptpad.removeLoginBlock(data, cb);
            });

            // It seems we have performance issues when we open and close a lot of channels over
            // the same network, maybe a memory leak. To fix this, we kill and create a new
            // network every 30 cryptget calls (1 call = 1 channel)
            var cgNetwork;
            var whenCGReady = function (cb) {
                if (cgNetwork && cgNetwork !== true) { console.log(cgNetwork); return void cb(); }
                setTimeout(function () {
                    whenCGReady(cb);
                }, 500);
            };
            var i = 0;
            sframeChan.on('Q_CRYPTGET', function (data, cb) {
                var todo = function () {
                    data.opts.network = cgNetwork;
                    Cryptget.get(data.hash, function (err, val) {
                        cb({
                            error: err,
                            data: val
                        });
                    }, data.opts, function (progress) {
                        sframeChan.event("EV_CRYPTGET_PROGRESS", {
                            hash: data.hash,
                            progress: progress,
                        });
                    });
                };
                //return void todo();
                if (i > 30) {
                    i = 0;
                    cgNetwork = undefined;
                }
                i++;
                if (!cgNetwork) {
                    cgNetwork = true;
                    return void Cryptpad.makeNetwork(function (err, nw) {
                        console.log(nw);
                        cgNetwork = nw;
                        todo();
                    });
                } else if (cgNetwork === true) {
                    return void whenCGReady(todo);
                }
                todo();
            });
            sframeChan.on('EV_CRYPTGET_DISCONNECT', function () {
                if (!cgNetwork) { return; }
                cgNetwork.disconnect();
                cgNetwork = undefined;
            });

            if (cfg.addRpc) {
                cfg.addRpc(sframeChan, Cryptpad, Utils);
            }

            sframeChan.on('Q_CURSOR_OPENCHANNEL', function (data, cb) {
                Cryptpad.cursor.execCommand({
                    cmd: 'INIT_CURSOR',
                    data: {
                        channel: data,
                        secret: secret
                    }
                }, cb);
            });
            Cryptpad.cursor.onEvent.reg(function (data) {
                sframeChan.event('EV_CURSOR_EVENT', data);
            });
            sframeChan.on('Q_CURSOR_COMMAND', function (data, cb) {
                Cryptpad.cursor.execCommand(data, cb);
            });

            Cryptpad.universal.onEvent.reg(function (data) {
                sframeChan.event('EV_UNIVERSAL_EVENT', data);
            });
            sframeChan.on('Q_UNIVERSAL_COMMAND', function (data, cb) {
                Cryptpad.universal.execCommand(data, cb);
            });

            Cryptpad.onTimeoutEvent.reg(function () {
                sframeChan.event('EV_WORKER_TIMEOUT');
            });

            sframeChan.on('EV_GIVE_ACCESS', function (data, cb) {
                Cryptpad.padRpc.giveAccess(data, cb);
            });
            sframeChan.on('Q_REQUEST_ACCESS', function (data, cb) {
                if (readOnly && hashes.editHash) {
                    return void cb({error: 'ALREADYKNOWN'});
                }
                var owner;
                var crypto = Crypto.createEncryptor(secret.keys);
                nThen(function (waitFor) {
                    // Try to get the owner's mailbox from the pad metadata first.
                    // If it's is an older owned pad, check if the owner is a friend
                    // or an acquaintance (from async-store directly in requestAccess)
                    Cryptpad.pad.getPadMetadata({
                        channel: secret.channel
                    }, waitFor(function (obj) {
                        obj = obj || {};
                        if (obj.error) { return; }
                        var mailbox;
                        // Get the first available mailbox (the field can be an string or an object)
                        // TODO maybe we should send the request to all the owners?
                        if (typeof (obj.mailbox) === "string") {
                            mailbox = obj.mailbox;
                        } else if (obj.mailbox && obj.owners && obj.owners.length) {
                            mailbox = obj.mailbox[obj.owners[0]];
                        }
                        if (mailbox) {
                            try {
                                var dataStr = crypto.decrypt(mailbox, true, true);
                                var data = JSON.parse(dataStr);
                                if (!data.notifications || !data.curvePublic) { return; }
                                owner = data;
                            } catch (e) { console.error(e); }
                        }
                    }));
                }).nThen(function () {
                    Cryptpad.padRpc.requestAccess({
                        send: data,
                        channel: secret.channel,
                        owner: owner
                    }, cb);
                });
            });

            sframeChan.on('Q_GET_PAD_METADATA', function (data, cb) {
                if (!data || !data.channel) {
                    data = {
                        channel: secret.channel
                    };
                }
<<<<<<< HEAD
                console.log(data);
=======
>>>>>>> 2b4c615c
                Cryptpad.getPadMetadata(data, cb);
            });
            sframeChan.on('Q_SET_PAD_METADATA', function (data, cb) {
                Cryptpad.setPadMetadata(data, cb);
            });

            if (cfg.messaging) {
                Notifier.getPermission();

                sframeChan.on('Q_CHAT_OPENPADCHAT', function (data, cb) {
                    Cryptpad.messenger.execCommand({
                        cmd: 'OPEN_PAD_CHAT',
                        data: {
                            channel: data,
                            secret: secret
                        }
                    }, cb);
                });
                sframeChan.on('Q_CHAT_COMMAND', function (data, cb) {
                    Cryptpad.messenger.execCommand(data, cb);
                });
                Cryptpad.messenger.onEvent.reg(function (data) {
                    sframeChan.event('EV_CHAT_EVENT', data);
                });
            }

            // Chrome 68 on Mac contains a bug resulting in the page turning white after a few seconds
            try {
                if (navigator.platform.toUpperCase().indexOf('MAC') >= 0 &&
                    !localStorage.CryptPad_chrome68) {
                    var isChrome = !!window.chrome && !!window.chrome.webstore;
                    var getChromeVersion = function () {
                        var raw = navigator.userAgent.match(/Chrom(e|ium)\/([0-9]+)\./);
                        return raw ? parseInt(raw[2], 10) : false;
                    };
                    if (isChrome && getChromeVersion() === 68) {
                        sframeChan.whenReg('EV_CHROME_68', function () {
                            sframeChan.event("EV_CHROME_68");
                            localStorage.CryptPad_chrome68 = "1";
                        });
                    }
                }
            } catch (e) {}



            // Join the netflux channel
            var rtStarted = false;
            var startRealtime = function (rtConfig) {
                rtConfig = rtConfig || {};
                rtStarted = true;
                var replaceHash = function (hash) {
                    if (window.history && window.history.replaceState) {
                        if (!/^#/.test(hash)) { hash = '#' + hash; }
                        window.history.replaceState({}, window.document.title, hash);
                        if (typeof(window.onhashchange) === 'function') {
                            window.onhashchange();
                        }
                        return;
                    }
                    window.location.hash = hash;
                };

                var cpNfCfg = {
                    sframeChan: sframeChan,
                    channel: secret.channel,
                    padRpc: Cryptpad.padRpc,
                    validateKey: secret.keys.validateKey || undefined,
                    isNewHash: isNewHash,
                    readOnly: readOnly,
                    crypto: Crypto.createEncryptor(secret.keys),
                    onConnect: function () {
                        if (window.location.hash && window.location.hash !== '#') {
                            /*window.location = parsed.getUrl({
                                present: parsed.hashData.present,
                                embed: parsed.hashData.embed
                            });*/
                            return;
                        }
                        if (readOnly || cfg.noHash) { return; }
                        replaceHash(Utils.Hash.getEditHashFromKeys(secret));
                    }
                };

                nThen(function (waitFor) {
                    if (isNewFile && cfg.owned && !window.location.hash) {
                        Cryptpad.getMetadata(waitFor(function (err, m) {
                            cpNfCfg.owners = [m.priv.edPublic];
                        }));
                    } else if (isNewFile && !cfg.useCreationScreen && window.location.hash) {
                        console.log("new file with hash in the address bar in an app without pcs and which requires owners");
                        sframeChan.onReady(function () {
                            sframeChan.query("EV_LOADING_ERROR", "DELETED");
                        });
                        waitFor.abort();
                    }
                }).nThen(function () {
                    Object.keys(rtConfig).forEach(function (k) {
                        cpNfCfg[k] = rtConfig[k];
                    });
                    CpNfOuter.start(cpNfCfg);
                });
            };

            sframeChan.on('Q_CREATE_PAD', function (data, cb) {
                if (!isNewFile || rtStarted) { return; }
                // Create a new hash
                password = data.password;
                var newHash = Utils.Hash.createRandomHash(parsed.type, password);
                secret = Utils.secret = Utils.Hash.getSecrets(parsed.type, newHash, password);
                Utils.crypto = Utils.Crypto.createEncryptor(Utils.secret.keys);

                // Update the hash in the address bar
                var ohc = window.onhashchange;
                window.onhashchange = function () {};
                window.location.hash = newHash;
                window.onhashchange = ohc;
                ohc({reset: true});

                // Update metadata values and send new metadata inside
                parsed = Utils.Hash.parsePadUrl(window.location.href);
                defaultTitle = Utils.Hash.getDefaultName(parsed);
                hashes = Utils.Hash.getHashes(secret);
                readOnly = false;
                updateMeta();

                var rtConfig = {
                    metadata: {}
                };
                if (data.owned) {
                    rtConfig.metadata.owners = [edPublic];
                    rtConfig.metadata.mailbox = {};
                    rtConfig.metadata.mailbox[edPublic] = Utils.crypto.encrypt(JSON.stringify({
                        notifications: notifications,
                        curvePublic: curvePublic
                    }));
                }
                if (data.expire) {
                    rtConfig.metadata.expire = data.expire;
                }
                rtConfig.metadata.validateKey = (secret.keys && secret.keys.validateKey) || undefined;

                Utils.rtConfig = rtConfig;
                nThen(function(waitFor) {
                    if (data.templateId) {
                        if (data.templateId === -1) {
                            initialPathInDrive = ['template'];
                            return;
                        }
                        Cryptpad.getPadData(data.templateId, waitFor(function (err, d) {
                            data.template = d.href;
                        }));
                    }
                }).nThen(function () {
                    var cryptputCfg = $.extend(true, {}, rtConfig, {password: password});
                    if (data.template) {
                        // Pass rtConfig to useTemplate because Cryptput will create the file and
                        // we need to have the owners and expiration time in the first line on the
                        // server
                        Cryptpad.useTemplate({
                            href: data.template
                        }, Cryptget, function () {
                            startRealtime();
                            cb();
                        }, cryptputCfg);
                        return;
                    }
                    // if we open a new code from a file
                    if (Cryptpad.fromFileData) {
                        Cryptpad.useFile(Cryptget, function () {
                            startRealtime();
                            cb();
                        }, cryptputCfg);
                        return;
                    }
                    // Start realtime outside the iframe and callback
                    startRealtime(rtConfig);
                    cb();
                });
            });

            sframeChan.ready();

            Utils.Feedback.reportAppUsage();

            if (!realtime && !Test.testing) { return; }
            if (isNewFile && cfg.useCreationScreen && !Test.testing) { return; }
            //if (isNewFile && Utils.LocalStore.isLoggedIn()
            //    && AppConfig.displayCreationScreen && cfg.useCreationScreen) { return; }

            startRealtime();
        });
    };

    return common;
});
<|MERGE_RESOLUTION|>--- conflicted
+++ resolved
@@ -1055,10 +1055,6 @@
                         channel: secret.channel
                     };
                 }
-<<<<<<< HEAD
-                console.log(data);
-=======
->>>>>>> 2b4c615c
                 Cryptpad.getPadMetadata(data, cb);
             });
             sframeChan.on('Q_SET_PAD_METADATA', function (data, cb) {
