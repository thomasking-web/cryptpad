(function () {
var factory = function (Hash, Crypt, Nacl, Scrypt/*, Util, Cred, nThen */) {
    var Invite = {};

    Invite.deriveSeeds = function (seed) {
        // take the hash of the provided seed
        var u8_seed = Nacl.hash(Nacl.util.decodeBase64(seed));

        // hash the first half again for scrypt's input
        var subseed1 = Nacl.hash(u8_seed.subarray(0, 32));
        // hash the remainder for the invite content
        var subseed2 = Nacl.hash(u8_seed.subarray(32));

        return {
            scrypt: Nacl.util.encodeBase64(subseed1),
            preview: Nacl.util.encodeBase64(subseed2),
        };
    };

    Invite.derivePreviewHash = function (seeds) {
        return '#/2/invite/view/' +
            Nacl.util.encodeBase64(seeds.preview.slice(0, 18)).replace('/', '-')
            + '/';
    };

    Invite.derivePreviewSecrets = function (seeds) {
        return Hash.getSecrets('pad', Invite.derivePreviewHash(seeds));
    };

    Invite.deriveSalt = function (password, instance_salt) {
        return (password || '') + (instance_salt || '');
    };

    // seed => bytes64
    Invite.deriveBytes = function (scrypt_seed, salt, cb) {
        Scrypt(scrypt_seed,
            salt,
            8, // memoryCost (n)
            1024, // block size parameter (r)
            192, // dkLen
            200, // interruptStep
            cb,
            'base64'); // format, could be 'base64'
    };

    Invite.getPreviewContent = function (seeds, cb) {
        setTimeout(function () {
            cb(void 0, {
                author: {
                    displayName: 'Bob',
                    curvePublic: 'pewpewpew'
                },
                team: 'CryptPad',
                message: 'Hello bob'
            });
        });
        /*
        var secrets = Invite.derivePreviewSecrets(seeds);
        secrets = secrets;
        */
        var hash = Invite.derivePreviewHash(seeds);
        Crypt.get(hash, function (err, val) {
            if (err) { return void cb(err); }
            try {
                cb(void 0, JSON.parse(val));
            } catch (e) {
                console.error(e);
                cb(e);
            }
        });
//        cb("NOT_IMPLEMENTED"); // XXX cryptget
    };

    // XXX remember to pin invites...
    Invite.setPreviewContent = function (seeds, cb) {
        var hash = Invite.derivePreviewHash(seeds);
        Crypt.put(hash, '', function (err) { // value?
            cb(err);
        });
        //cb = cb;
    };

    return Invite;
};
    if (typeof(module) !== 'undefined' && module.exports) {
        module.exports = factory(
            require("../common-hash"),
            require("../cryptget"), // XXX npm cryptget?
            require("tweetnacl/nacl-fast"),
            require("scrypt-async")
        );
    } else if ((typeof(define) !== 'undefined' && define !== null) && (define.amd !== null)) {
        define([
            '/common/common-hash.js',
            '/common/cryptget.js',
            '/bower_components/tweetnacl/nacl-fast.min.js',
            '/bower_components/scrypt-async/scrypt-async.min.js',
<<<<<<< HEAD
        ], function (Hash, Crypt /*, Nacl, Scrypt */) {
            return factory(Hash, Crypt, window.nacl, window.Scrypt);
=======
        ], function (Hash /*, Nacl, Scrypt */) {
            return factory(Hash, window.nacl, window.scrypt);
>>>>>>> 0cbde8d9
        });
    }
}());<|MERGE_RESOLUTION|>--- conflicted
+++ resolved
@@ -95,13 +95,8 @@
             '/common/cryptget.js',
             '/bower_components/tweetnacl/nacl-fast.min.js',
             '/bower_components/scrypt-async/scrypt-async.min.js',
-<<<<<<< HEAD
         ], function (Hash, Crypt /*, Nacl, Scrypt */) {
-            return factory(Hash, Crypt, window.nacl, window.Scrypt);
-=======
-        ], function (Hash /*, Nacl, Scrypt */) {
-            return factory(Hash, window.nacl, window.scrypt);
->>>>>>> 0cbde8d9
+            return factory(Hash, Crypt, window.nacl, window.scrypt);
         });
     }
 }());