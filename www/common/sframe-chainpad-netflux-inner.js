--- conflicted
+++ resolved
@@ -94,15 +94,7 @@
             evInfiniteSpinner.fire();
         }, 2000);
 
-<<<<<<< HEAD
-        sframeChan.on('EV_RT_CACHE', function () {
-            // XXX
-        });
         sframeChan.on('EV_RT_CACHE_READY', function () {
-            // XXX
-=======
-        sframeChan.on('EV_RT_CACHE_READY', function () {
->>>>>>> e37cf4b5
             onCacheReady({realtime: chainpad});
         });
         sframeChan.on('EV_RT_DISCONNECT', function (isPermanent) {
