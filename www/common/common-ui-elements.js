define([
    'jquery',
    '/api/config',
    '/common/common-util.js',
    '/common/common-hash.js',
    '/common/common-language.js',
    '/common/common-interface.js',
    '/common/common-constants.js',
    '/common/common-feedback.js',
    '/common/hyperscript.js',
    '/common/media-tag.js',
    '/common/clipboard.js',
    '/customize/messages.js',
    '/customize/application_config.js',
    '/customize/pages.js',
    '/bower_components/nthen/index.js',
    'css!/customize/fonts/cptools/style.css'
], function ($, Config, Util, Hash, Language, UI, Constants, Feedback, h, MediaTag, Clipboard,
             Messages, AppConfig, Pages, NThen) {
    var UIElements = {};

    // Configure MediaTags to use our local viewer
    if (MediaTag) {
        MediaTag.setDefaultConfig('pdf', {
            viewer: '/common/pdfjs/web/viewer.html'
        });
    }

    UIElements.updateTags = function (common, href) {
        var existing, tags;
        NThen(function(waitFor) {
            common.getSframeChannel().query("Q_GET_ALL_TAGS", null, waitFor(function(err, res) {
                if (err || res.error) { return void console.error(err || res.error); }
                existing = Object.keys(res.tags).sort();
            }));
        }).nThen(function (waitFor) {
            common.getPadAttribute('tags', waitFor(function (err, res) {
                if (err) {
                    if (err === 'NO_ENTRY') {
                        UI.alert(Messages.tags_noentry);
                    }
                    waitFor.abort();
                    return void console.error(err);
                }
                tags = res || [];
            }), href);
        }).nThen(function () {
            UI.dialog.tagPrompt(tags, existing, function (newTags) {
                if (!Array.isArray(newTags)) { return; }
                common.setPadAttribute('tags', newTags, null, href);
            });
        });
    };

    var importContent = function (type, f, cfg) {
        return function () {
            var $files = $('<input>', {type:"file"});
            if (cfg && cfg.accept) {
                $files.attr('accept', cfg.accept);
            }
            $files.click();
            $files.on('change', function (e) {
                var file = e.target.files[0];
                var reader = new FileReader();
                reader.onload = function (e) { f(e.target.result, file); };
                reader.readAsText(file, type);
            });
        };
    };

    var getPropertiesData = function (common, cb) {
        var data = {};
        NThen(function (waitFor) {
            var base = common.getMetadataMgr().getPrivateData().origin;
<<<<<<< HEAD
            // XXX getFileData?
            // XXX getPadMetadata
            common.getPadAttribute('href', waitFor(function (err, val) {
                if (!val) { return; }
                data.href = base + val;
            }));
            common.getPadAttribute('roHref', waitFor(function (err, val) {
                if (!val) { return; }
                data.roHref = base + val;
            }));
            common.getPadAttribute('channel', waitFor(function (err, val) {
                data.channel = val;
            }));
            common.getPadAttribute('rtChannel', waitFor(function (err, val) {
                data.rtChannel = val;
            }));
            common.getPadAttribute('lastVersion', waitFor(function (err, val) {
                data.lastVersion = val;
            }));
            common.getPadAttribute('atime', waitFor(function (err, val) {
                data.atime = val;
            }));
            common.getPadAttribute('ctime', waitFor(function (err, val) {
                data.ctime = val;
            }));
            common.getPadAttribute('title', waitFor(function (err, val) {
                data.title = val;
            }));
            common.getPadAttribute('tags', waitFor(function (err, val) {
                data.tags = val;
            }));
            common.getPadMetadata(null, waitFor(function (obj) {
                console.log(obj);
                if (obj && obj.error) { return; }
                data.owners = obj.owners;
                data.expire = obj.expire;
                data.pending_owners = obj.pending_owners;
            }));
            /*
            common.getPadAttribute('owners', waitFor(function (err, val) {
                data.owners = val;
            }));
            common.getPadAttribute('expire', waitFor(function (err, val) {
                data.expire = val;
            }));*/
=======
            common.getPadAttribute('', waitFor(function (err, val) {
                if (err || !val) {
                    waitFor.abort();
                    return void cb(err || 'EEMPTY');
                }
                Util.extend(data, val);
                if (data.href) { data.href = base + data.href; }
                if (data.roHref) { data.roHref = base + data.roHref; }
            }));
            common.getPadMetadata(null, waitFor(function (obj) {
                if (obj && obj.error) { return; }
                data.owners = obj.owners;
                data.expire = obj.expire;
                data.pending_owners = obj.pending_owners;
            }));
>>>>>>> 2b4c615c
        }).nThen(function () {
            cb(void 0, data);
        });
    };
    var createOwnerModal = function (common, data) {
        var friends = common.getFriends(true);
        var sframeChan = common.getSframeChannel();
        var priv = common.getMetadataMgr().getPrivateData();
        var user = common.getMetadataMgr().getUserData();
        var edPublic = priv.edPublic;
        var channel = data.channel;
<<<<<<< HEAD
        var owners = data.owners;
        var pending_owners = data.pending_owners;

        var redrawAll = function () {};

        var div1 = h('div.cp-share-friends.cp-share-column');
        var div2 = h('div.cp-share-friends.cp-share-column');
=======
        var owners = data.owners || [];
        var pending_owners = data.pending_owners || [];

        var redrawAll = function () {};

        var div1 = h('div.cp-share-friends.cp-share-column.cp-ownership');
        var div2 = h('div.cp-share-friends.cp-share-column.cp-ownership');
>>>>>>> 2b4c615c
        var $div1 = $(div1);
        var $div2 = $(div2);

        // Remove owner column
        var drawRemove = function (pending) {
            var _owners = {};
<<<<<<< HEAD
            var o = pending ? pending_owners : owners;
=======
            var o = (pending ? pending_owners : owners) || [];
>>>>>>> 2b4c615c
            o.forEach(function (ed) {
                var f;
                Object.keys(friends).some(function (c) {
                    if (friends[c].edPublic === ed) {
                        f = friends[c];
                        return true;
                    }
                });
                if (ed === edPublic) {
                    f = f || user;
                    if (f.name) {
                        f.displayName = f.name;
                    }
                }
                _owners[ed] = f || {
                    displayName: Messages._getKey('owner_unknownUser', [ed]),
                    notifications: true,
                    edPublic: ed,
                };
            });
<<<<<<< HEAD
            var msg = pending ? 'Remove a pending owner:'
                        : 'Remove an existing owner:'; // XXX
=======
            var msg = pending ? Messages.owner_removePendingText
                        : Messages.owner_removeText;
>>>>>>> 2b4c615c
            var removeCol = UIElements.getFriendsList(msg, {
                common: common,
                friends: _owners,
                noFilter: true
            }, function () {
            });
            var $div = $(removeCol.div);
            var others1 = removeCol.others;
            $div.append(h('div.cp-share-grid', others1));
            $div.find('.cp-share-friend').click(function () {
                var sel = $(this).hasClass('cp-selected');
                if (!sel) {
                    $(this).addClass('cp-selected');
                } else {
                    var order = $(this).attr('data-order');
                    order = order ? 'order:'+order : '';
                    $(this).removeClass('cp-selected').attr('style', order);
                }
            });
            // When clicking on the remove button, we check the selected users.
            // If you try to remove yourself, we'll display an additional warning message
<<<<<<< HEAD
            var btnMsg = pending ? 'Remove pending owners' : 'Remove owners'; // XXX
=======
            var btnMsg = pending ? Messages.owner_removePendingButton : Messages.owner_removeButton;
>>>>>>> 2b4c615c
            var removeButton = h('button.no-margin', btnMsg);
            $(removeButton).click(function () {
                // Check selection
                var $sel = $div.find('.cp-share-friend.cp-selected');
                var sel = $sel.toArray();
                if (!sel.length) { return; }
                var me = false;
                var toRemove = sel.map(function (el) {
                    var ed = $(el).attr('data-ed');
                    if (!ed) { return; }
                    if (ed === edPublic) { me = true; }
                    return ed;
                }).filter(function (x) { return x; });
                NThen(function (waitFor) {
                    var msg = me ? Messages.owner_removeMeConfirm : Messages.owner_removeConfirm;
                    UI.confirm(msg, waitFor(function (yes) {
                        if (!yes) {
                            waitFor.abort();
                            return;
                        }
                    }));
                }).nThen(function (waitFor) {
                    // Send the command
                    sframeChan.query('Q_SET_PAD_METADATA', {
                        channel: channel,
                        command: pending ? 'RM_PENDING_OWNERS' : 'RM_OWNERS',
                        value: toRemove
                    }, waitFor(function (err, res) {
                        err = err || (res && res.error);
<<<<<<< HEAD
                        if (err) { return void UI.warn('ERROR' + err); } // XXX
                        redrawAll();
                        UI.log('DONE'); // XXX
=======
                        if (err) {
                            waitFor.abort();
                            redrawAll();
                            var text = err === "INSUFFICIENT_PERMISSIONS" ? Messages.fm_forbidden
                                                                          : Messages.error;
                            return void UI.warn(text);
                        }
                        UI.log(Messages.saved);
                    }));
                }).nThen(function (waitFor) {
                    sel.forEach(function (el) {
                        var friend = friends[$(el).attr('data-curve')];
                        if (!friend) { return; }
                        common.mailbox.sendTo("RM_OWNER", {
                            channel: channel,
                            title: data.title,
                            pending: pending,
                            user: {
                                displayName: user.name,
                                avatar: user.avatar,
                                profile: user.profile,
                                notifications: user.notifications,
                                curvePublic: user.curvePublic,
                                edPublic: priv.edPublic
                            }
                        }, {
                            channel: friend.notifications,
                            curvePublic: friend.curvePublic
                        }, waitFor());
>>>>>>> 2b4c615c
                    });
                }).nThen(function () {
                    redrawAll();
                });
            });
            $div.append(h('p', removeButton));
            return $div;
        };

        // Add owners column
        var drawAdd = function () {
            var _friends = JSON.parse(JSON.stringify(friends));
            Object.keys(_friends).forEach(function (curve) {
<<<<<<< HEAD
                if (owners.indexOf(_friends[curve].edPublic) !== -1) {
                    delete _friends[curve];
                }
            });
            var addCol = UIElements.getFriendsList('Ask a friend to be an owner.', {
=======
                if (owners.indexOf(_friends[curve].edPublic) !== -1 ||
                    pending_owners.indexOf(_friends[curve].edPublic) !== -1) {
                    delete _friends[curve];
                }
            });
            var addCol = UIElements.getFriendsList(Messages.owner_addText, {
>>>>>>> 2b4c615c
                common: common,
                friends: _friends
            }, function () {
                //console.log(arguments);
            });
            $div2 = $(addCol.div);
            var others2 = addCol.others;
            $div2.append(h('div.cp-share-grid', others2));
            $div2.find('.cp-share-friend').click(function () {
                var sel = $(this).hasClass('cp-selected');
                if (!sel) {
                    $(this).addClass('cp-selected');
                } else {
                    var order = $(this).attr('data-order');
                    order = order ? 'order:'+order : '';
                    $(this).removeClass('cp-selected').attr('style', order);
                }
            });
            // When clicking on the add button, we get the selected users.
            var addButton = h('button.no-margin', Messages.owner_addButton);
            $(addButton).click(function () {
                // Check selection
                var $sel = $div2.find('.cp-share-friend.cp-selected');
                var sel = $sel.toArray();
                if (!sel.length) { return; }
                var toAdd = sel.map(function (el) {
                    return friends[$(el).attr('data-curve')].edPublic;
                }).filter(function (x) { return x; });

                NThen(function (waitFor) {
<<<<<<< HEAD
                    var msg = "Are you sure?"; // XXX
=======
                    var msg = Messages.owner_addConfirm;
>>>>>>> 2b4c615c
                    UI.confirm(msg, waitFor(function (yes) {
                        if (!yes) {
                            waitFor.abort();
                            return;
                        }
                    }));
                }).nThen(function (waitFor) {
<<<<<<< HEAD
                    console.log('koko');
=======
>>>>>>> 2b4c615c
                    // Send the command
                    sframeChan.query('Q_SET_PAD_METADATA', {
                        channel: channel,
                        command: 'ADD_PENDING_OWNERS',
                        value: toAdd
                    }, waitFor(function (err, res) {
<<<<<<< HEAD
                        console.error(arguments);
                        err = err || (res && res.error);
                        if (err) {
                            waitFor.abort();
                            return void UI.warn('ERROR' + err);
                        } // XXX
                    }));
                }).nThen(function (waitFor) {
                    console.log('okok');
                    // TODO send notifications
=======
                        err = err || (res && res.error);
                        if (err) {
                            waitFor.abort();
                            redrawAll();
                            var text = err === "INSUFFICIENT_PERMISSIONS" ? Messages.fm_forbidden
                                                                          : Messages.error;
                            return void UI.warn(text);
                        }
                    }));
                }).nThen(function (waitFor) {
>>>>>>> 2b4c615c
                    sel.forEach(function (el) {
                        var friend = friends[$(el).attr('data-curve')];
                        if (!friend) { return; }
                        common.mailbox.sendTo("ADD_OWNER", {
                            channel: channel,
                            href: data.href,
                            password: data.password,
                            title: data.title,
                            user: {
                                displayName: user.name,
                                avatar: user.avatar,
                                profile: user.profile,
                                notifications: user.notifications,
                                curvePublic: user.curvePublic,
                                edPublic: priv.edPublic
                            }
                        }, {
                            channel: friend.notifications,
                            curvePublic: friend.curvePublic
                        }, waitFor());
                    });
                }).nThen(function () {
                    redrawAll();
<<<<<<< HEAD
                    UI.log('DONE'); // XXX
=======
                    UI.log(Messages.saved);
>>>>>>> 2b4c615c
                });
            });
            $div2.append(h('p', addButton));
            return $div2;
        };

<<<<<<< HEAD
        redrawAll = function () {
            $div1.empty();
            $div2.empty();
            common.getPadMetadata(null, function (obj) {
                if (obj && obj.error) { return; }
                owners = obj.owners;
                pending_owners = obj.pending_owners;
                $div1.append(drawRemove(false)).append(drawRemove(true));
                $div2.append(drawAdd());
            });
=======
        redrawAll = function (md) {
            var todo = function (obj) {
                if (obj && obj.error) { return; }
                owners = obj.owners || [];
                pending_owners = obj.pending_owners || [];
                $div1.empty();
                $div2.empty();
                $div1.append(drawRemove(false)).append(drawRemove(true));
                $div2.append(drawAdd());
            };

            if (md) { return void todo(md); }
            common.getPadMetadata({
                channel: data.channel
            }, todo);
>>>>>>> 2b4c615c
        };

        $div1.append(drawRemove(false)).append(drawRemove(true));
        $div2.append(drawAdd());

<<<<<<< HEAD
=======
        var handler = sframeChan.on('EV_RT_METADATA', function (md) {
            if (!$div1.length) {
                return void handler.stop();
            }
            owners = md.owners || [];
            pending_owners = md.pending_owners || [];
            redrawAll(md);
        });

>>>>>>> 2b4c615c
        // Create modal
        var link = h('div.cp-share-columns', [
            div1,
            div2
            /*drawRemove()[0],
            drawAdd()[0]*/
        ]);
        var linkButtons = [{
            className: 'cancel',
            name: Messages.filePicker_close,
            onClick: function () {},
            keys: [27]
        }];
        return UI.dialog.customModal(link, {buttons: linkButtons});
    };
    var getRightsProperties = function (common, data, cb) {
        var $div = $('<div>');
        if (!data) { return void cb(void 0, $div); }

        var draw = function () {
            var $d = $('<div>');
            $('<label>', {'for': 'cp-app-prop-owners'}).text(Messages.creation_owners)
                .appendTo($d);
            var owners = Messages.creation_noOwner;
            var priv = common.getMetadataMgr().getPrivateData();
            var edPublic = priv.edPublic;
            var owned = false;
            if (data.owners && data.owners.length) {
                if (data.owners.indexOf(edPublic) !== -1) {
                    owned = true;
                }
                var names = [];
                var strangers = 0;
                data.owners.forEach(function (ed) {
                    // If a friend is an owner, add their name to the list
                    // otherwise, increment the list of strangers
                    if (ed === edPublic) {
                        names.push(Messages.yourself);
                        return;
                    }
                    if (!Object.keys(priv.friends || {}).some(function (c) {
                        var friend = priv.friends[c] || {};
                        if (friend.edPublic !== ed || c === 'me') { return; }
                        names.push(friend.displayName);
                        return true;
                    })) {
                        strangers++;
                    }
                });
                if (strangers) {
                    names.push(Messages._getKey('properties_unknownUser', [strangers]));
                }
                owners = names.join(', ');
            }
<<<<<<< HEAD
            owners = names.join(', ');
        }
        $d.append(UI.dialog.selectable(owners, {
            id: 'cp-app-prop-owners',
        }));
        if (owned) {
            var manageOwners = h('button.no-margin', 'Manage owners'); // XXX
            $(manageOwners).click(function () {
                var modal = createOwnerModal(common, data);
                UI.openCustomModal(modal, {
                    wide: true,
=======
            $d.append(UI.dialog.selectable(owners, {
                id: 'cp-app-prop-owners',
            }));
            if (owned) {
                var manageOwners = h('button.no-margin', Messages.owner_openModalButton);
                $(manageOwners).click(function () {
                    var modal = createOwnerModal(common, data);
                    UI.openCustomModal(modal, {
                        wide: true,
                    });
>>>>>>> 2b4c615c
                });
                $d.append(h('p', manageOwners));
            }

            if (!data.noExpiration) {
                var expire = Messages.creation_expireFalse;
                if (data.expire && typeof (data.expire) === "number") {
                    expire = new Date(data.expire).toLocaleString();
                }
                $('<label>', {'for': 'cp-app-prop-expire'}).text(Messages.creation_expiration)
                    .appendTo($d);
                $d.append(UI.dialog.selectable(expire, {
                    id: 'cp-app-prop-expire',
                }));
            }

            if (!data.noPassword) {
                var hasPassword = data.password;
                if (hasPassword) {
                    $('<label>', {'for': 'cp-app-prop-password'}).text(Messages.creation_passwordValue)
                        .appendTo($d);
                    var password = UI.passwordInput({
                        id: 'cp-app-prop-password',
                        readonly: 'readonly'
                    });
                    var $pwInput = $(password).find('.cp-password-input');
                    $pwInput.val(data.password).click(function () {
                        $pwInput[0].select();
                    });
                    $d.append(password);
                }

                var parsed = Hash.parsePadUrl(data.href || data.roHref);
                if (!data.noEditPassword && owned && parsed.hashData.type === 'pad' && parsed.type !== "sheet") { // FIXME SHEET fix password change for sheets
                    var sframeChan = common.getSframeChannel();
                    var changePwTitle = Messages.properties_changePassword;
                    var changePwConfirm = Messages.properties_confirmChange;
                    if (!hasPassword) {
                        changePwTitle = Messages.properties_addPassword;
                        changePwConfirm = Messages.properties_confirmNew;
                    }
                    $('<label>', {'for': 'cp-app-prop-change-password'})
                        .text(changePwTitle).appendTo($d);
                    var newPassword = UI.passwordInput({
                        id: 'cp-app-prop-change-password',
                        style: 'flex: 1;'
                    });
                    var passwordOk = h('button', Messages.properties_changePasswordButton);
                    var changePass = h('span.cp-password-container', [
                        newPassword,
                        passwordOk
                    ]);
                    $(passwordOk).click(function () {
                        var newPass = $(newPassword).find('input').val();
                        if (data.password === newPass ||
                            (!data.password && !newPass)) {
                            return void UI.alert(Messages.properties_passwordSame);
                        }
                        UI.confirm(changePwConfirm, function (yes) {
                            if (!yes) { return; }
                            sframeChan.query("Q_PAD_PASSWORD_CHANGE", {
                                href: data.href || data.roHref,
                                password: newPass
                            }, function (err, data) {
                                if (err || data.error) {
                                    return void UI.alert(Messages.properties_passwordError);
                                }
                                UI.findOKButton().click();
                                // If we didn't have a password, we have to add the /p/
                                // If we had a password and we changed it to a new one, we just have to reload
                                // If we had a password and we removed it, we have to remove the /p/
                                if (data.warning) {
                                    return void UI.alert(Messages.properties_passwordWarning, function () {
                                        common.gotoURL(hasPassword && newPass ? undefined : (data.href || data.roHref));
                                    }, {force: true});
                                }
                                return void UI.alert(Messages.properties_passwordSuccess, function () {
                                    common.gotoURL(hasPassword && newPass ? undefined : (data.href || data.roHref));
                                }, {force: true});
                            });
                        });
                    });
                    $d.append(changePass);
                }
            }
            return $d;
        };

        var sframeChan = common.getSframeChannel();
        var handler = sframeChan.on('EV_RT_METADATA', function (md) {
            if (!$div.length) {
                handler.stop();
                return;
            }
            md = JSON.parse(JSON.stringify(md));
            data.owners = md.owners;
            data.expire = md.expire;
            data.pending_owners = md.pending_owners;
            $div.empty();
            $div.append(draw());
        });
        $div.append(draw());

        cb(void 0, $div);
    };
    var getPadProperties = function (common, data, cb) {
        var $d = $('<div>');
        if (!data || (!data.href && !data.roHref)) { return void cb(void 0, $d); }

        if (data.href) {
            $('<label>', {'for': 'cp-app-prop-link'}).text(Messages.editShare).appendTo($d);
            $d.append(UI.dialog.selectable(data.href, {
                id: 'cp-app-prop-link',
            }));
        }

        if (data.roHref) {
            $('<label>', {'for': 'cp-app-prop-rolink'}).text(Messages.viewShare).appendTo($d);
            $d.append(UI.dialog.selectable(data.roHref, {
                id: 'cp-app-prop-rolink',
            }));
        }

        if (data.tags && Array.isArray(data.tags)) {
            $('<label>', {'for': 'cp-app-prop-tags'}).text(Messages.fm_prop_tagsList).appendTo($d);
            $d.append(UI.dialog.selectable(data.tags.join(', '), {
                id: 'cp-app-prop-tags',
            }));
        }

        if (data.ctime) {
            $('<label>', {'for': 'cp-app-prop-ctime'}).text(Messages.fm_creation)
                .appendTo($d);
            $d.append(UI.dialog.selectable(new Date(data.ctime).toLocaleString(), {
                id: 'cp-app-prop-ctime',
            }));
        }

        if (data.atime) {
            $('<label>', {'for': 'cp-app-prop-atime'}).text(Messages.fm_lastAccess)
                .appendTo($d);
            $d.append(UI.dialog.selectable(new Date(data.atime).toLocaleString(), {
                id: 'cp-app-prop-atime',
            }));
        }

        if (common.isLoggedIn()) {
            // check the size of this file...
            var bytes = 0;
            NThen(function (waitFor) {
                var chan = [data.channel];
                if (data.rtChannel) { chan.push(data.rtChannel); }
                if (data.lastVersion) { chan.push(Hash.hrefToHexChannelId(data.lastVersion)); }
                chan.forEach(function (c) {
                    common.getFileSize(c, waitFor(function (e, _bytes) {
                        if (e) {
                            // there was a problem with the RPC
                            console.error(e);
                        }
                        bytes += _bytes;
                    }));
                });
            }).nThen(function () {
                if (bytes === 0) { return void cb(void 0, $d); }
                var KB = Util.bytesToKilobytes(bytes);

                var formatted = Messages._getKey('formattedKB', [KB]);
                $('<br>').appendTo($d);

                $('<label>', {
                    'for': 'cp-app-prop-size'
                }).text(Messages.fc_sizeInKilobytes).appendTo($d);

                $d.append(UI.dialog.selectable(formatted, {
                    id: 'cp-app-prop-size',
                }));

        if (data.sharedFolder) {
            $('<label>', {'for': 'cp-app-prop-channel'}).text('Channel ID').appendTo($d);
            if (AppConfig.pinBugRecovery) { $d.append(h('p', AppConfig.pinBugRecovery)); }
            $d.append(UI.dialog.selectable(data.channel, {
                id: 'cp-app-prop-link',
            }));
        }

                cb(void 0, $d);
            });
        } else {
            cb(void 0, $d);
        }


    };
    UIElements.getProperties = function (common, data, cb) {
        var c1;
        var c2;
        NThen(function (waitFor) {
            getPadProperties(common, data, waitFor(function (e, c) {
                c1 = c[0];
            }));
            getRightsProperties(common, data, waitFor(function (e, c) {
                c2 = c[0];
            }));
        }).nThen(function () {
            var tabs = UI.dialog.tabs([{
                title: Messages.fc_prop,
                content: c1
            }, {
                title: Messages.creation_propertiesTitle,
                content: c2
            }]);
            cb (void 0, $(tabs));
        });
    };

    UIElements.getFriendsList = function (label, config, onSelect) {
        var common = config.common;
        var friends = config.friends;
        if (!friends) { return; }

        var others = Object.keys(friends).map(function (curve, i) {
            if (curve.length <= 40) { return; }
            var data = friends[curve];
            if (!data.notifications) { return; }
            var name = data.displayName || Messages.anonymous;
            var avatar = h('span.cp-share-friend-avatar.cp-avatar');
            UIElements.displayAvatar(common, $(avatar), data.avatar, name);
            return h('div.cp-share-friend', {
                'data-ed': data.edPublic,
                'data-curve': data.curvePublic,
                'data-name': name,
                'data-order': i,
                title: name,
                style: 'order:'+i+';'
            },[
                avatar,
                h('span.cp-share-friend-name', name)
            ]);
        }).filter(function (x) { return x; });

        var noOthers = others.length === 0 ? '.cp-recent-only' : '';

        var buttonSelect = h('button.cp-share-with-friends', Messages.share_selectAll);
        var buttonDeselect = h('button.cp-share-with-friends', Messages.share_deselectAll);
        var inputFilter = h('input', {
            placeholder: Messages.share_filterFriend
        });

        var div = h('div.cp-share-friends.cp-share-column' + noOthers, [
            h('label', label),
            h('div.cp-share-grid-filter', config.noFilter ? undefined : [
                inputFilter,
                buttonSelect,
                buttonDeselect
            ]),
        ]);
        var $div = $(div);

        // Fill with fake friends to have a uniform spacing (from the flexbox)
        var makeFake = function () {
            return h('div.cp-share-friend.cp-fake-friend', {
                style: 'order:9999999;'
            });
        };
        var addFake = function (els) {
            $div.find('.cp-fake-friend').remove();
            var n = (6 - els.length%6)%6;
            for (var j = 0; j < n; j++) {
                els.push(makeFake);
            }
        };
        addFake(others);

        // Hide friends when they are filtered using the text input
        var redraw = function () {
            var name = $(inputFilter).val().trim().replace(/"/g, '');
            $div.find('.cp-share-friend').show();
            if (name) {
                $div.find('.cp-share-friend:not(.cp-selected):not([data-name*="'+name+'"])').hide();
            }

            // Redraw fake friends
            $div.find('.cp-fake-friend').remove();
            var visible = $div.find('.cp-share-friend:visible').length;
            var n = (6 - visible%6)%6;
            for (var i = 0; i<n; i++) {
                $div.find('.cp-share-grid').append(makeFake());
            }
        };

        $(inputFilter).on('keydown keyup change', redraw);

        $(buttonSelect).click(function () {
            $div.find('.cp-share-friend:not(.cp-fake-friend):not(.cp-selected):visible').addClass('cp-selected');
            onSelect();
        });
        $(buttonDeselect).click(function () {
            $div.find('.cp-share-friend.cp-selected').removeClass('cp-selected').each(function (i, el) {
                var order = $(el).attr('data-order');
                if (!order) { return; }
                $(el).attr('style', 'order:'+order);
            });
            redraw();
            onSelect();
        });

        return {
            others: others,
            div: div
        };
    };


    var createShareWithFriends = function (config, onShare) {
        var common = config.common;
        var title = config.title;
        var friends = config.friends;
        var myName = common.getMetadataMgr().getUserData().name;
        if (!friends) { return; }
        var order = [];

        var smallCurves = Object.keys(friends).map(function (c) {
            return friends[c].curvePublic.slice(0,8);
        });

        var $div;
        // Replace "copy link" by "share with friends" if at least one friend is selected
        // Also create the "share with friends" button if it doesn't exist
        var refreshButtons = function () {
            var $nav = $div.parents('.alertify').find('nav');
            if (!$nav.find('.cp-share-with-friends').length) {
                var button = h('button.primary.cp-share-with-friends', {
                    'data-keys': '[13]'
                }, Messages.share_withFriends);
                $(button).click(function () {
                    var href = Hash.getRelativeHref($('#cp-share-link-preview').val());
                    var $friends = $div.find('.cp-share-friend.cp-selected');
                    $friends.each(function (i, el) {
                        var curve = $(el).attr('data-curve');
                        if (!curve || !friends[curve]) { return; }
                        var friend = friends[curve];
                        if (!friend.notifications || !friend.curvePublic) { return; }
                        common.mailbox.sendTo("SHARE_PAD", {
                            href: href,
                            password: config.password,
                            isTemplate: config.isTemplate,
                            name: myName,
                            title: title
                        }, {
                            channel: friend.notifications,
                            curvePublic: friend.curvePublic
                        });
                    });

                    UI.findCancelButton().click();

                    // Update the "recently shared with" array:
                    // Get the selected curves
                    var curves = $friends.toArray().map(function (el) {
                        return ($(el).attr('data-curve') || '').slice(0,8);
                    }).filter(function (x) { return x; });
                    // Prepend them to the "order" array
                    Array.prototype.unshift.apply(order, curves);
                    order = Util.deduplicateString(order);
                    // Make sure we don't have "old" friends and save
                    order = order.filter(function (curve) {
                        return smallCurves.indexOf(curve) !== -1;
                    });
                    common.setAttribute(['general', 'share-friends'], order);
                    if (onShare) {
                        onShare.fire();
                    }
                });
                $nav.append(button);
            }

            var friendMode = $div.find('.cp-share-friend.cp-selected').length;
            if (friendMode) {
                $nav.find('button.primary[data-keys]').hide();
                $nav.find('button.cp-share-with-friends').show();
            } else {
                $nav.find('button.primary[data-keys]').show();
                $nav.find('button.cp-share-with-friends').hide();
            }
        };

        var friendsList = UIElements.getFriendsList(Messages.share_linkFriends, config, refreshButtons);
        var div = friendsList.div;
        $div = $(div);
        var others = friendsList.others;

        common.getAttribute(['general', 'share-friends'], function (err, val) {
            order = val || [];
            // Sort friends by "recently shared with"
            others.sort(function (a, b) {
                var ca = ($(a).attr('data-curve') || '').slice(0,8);
                var cb = ($(b).attr('data-curve') || '').slice(0,8);
                if (!ca && !cb) { return 0; }
                if (!ca) { return 1; }
                if (!cb) { return -1; }
                var ia = order.indexOf(ca);
                var ib = order.indexOf(cb);
                if (ia === -1 && ib === -1) { return 0; }
                if (ia === -1) { return 1; }
                if (ib === -1) { return -1; }
                return ia - ib;
            });
            // Reorder the friend icons
            others.forEach(function (el, i) {
                if ($(el).is('.cp-fake-friend')) { return; }
                $(el).attr('data-order', i).css('order', i);
            });
            // Display them
            $div.append(h('div.cp-share-grid', others));
            $div.find('.cp-share-friend').click(function () {
                var sel = $(this).hasClass('cp-selected');
                if (!sel) {
                    $(this).addClass('cp-selected');
                } else {
                    var order = $(this).attr('data-order');
                    order = order ? 'order:'+order : '';
                    $(this).removeClass('cp-selected').attr('style', order);
                }
                refreshButtons();
            });
        });
        return div;
    };

    UIElements.createShareModal = function (config) {
        var origin = config.origin;
        var pathname = config.pathname;
        var hashes = config.hashes;
        var common = config.common;

        if (!hashes) { return; }

        // Share link tab
        var hasFriends = Object.keys(config.friends || {}).length !== 0;
        var onFriendShare = Util.mkEvent();
        var friendsList = hasFriends ? createShareWithFriends(config, onFriendShare) : undefined;
        var friendsUIClass = hasFriends ? '.cp-share-columns' : '';

        var link = h('div.cp-share-modal' + friendsUIClass, [
            h('div.cp-share-column', [
                hasFriends ? h('p', Messages.share_description) : undefined,
                h('label', Messages.share_linkAccess),
                h('br'),
                UI.createRadio('cp-share-editable', 'cp-share-editable-true',
                               Messages.share_linkEdit, true, { mark: {tabindex:1} }),
                UI.createRadio('cp-share-editable', 'cp-share-editable-false',
                               Messages.share_linkView, false, { mark: {tabindex:1} }),
                h('br'),
                h('label', Messages.share_linkOptions),
                h('br'),
                UI.createCheckbox('cp-share-embed', Messages.share_linkEmbed, false, { mark: {tabindex:1} }),
                UI.createCheckbox('cp-share-present', Messages.share_linkPresent, false, { mark: {tabindex:1} }),
                h('br'),
                UI.dialog.selectable('', { id: 'cp-share-link-preview', tabindex: 1 }),
            ]),
            friendsList
        ]);
        if (!hashes.editHash) {
            $(link).find('#cp-share-editable-false').attr('checked', true);
            $(link).find('#cp-share-editable-true').removeAttr('checked').attr('disabled', true);
        }
        var saveValue = function () {
            var edit = Util.isChecked($(link).find('#cp-share-editable-true'));
            var embed = Util.isChecked($(link).find('#cp-share-embed'));
            var present = Util.isChecked($(link).find('#cp-share-present'));
            common.setAttribute(['general', 'share'], {
                edit: edit,
                embed: embed,
                present: present
            });
        };
        onFriendShare.reg(saveValue);
        var getLinkValue = function (initValue) {
            var val = initValue || {};
            var edit = val.edit !== undefined ? val.edit : Util.isChecked($(link).find('#cp-share-editable-true'));
            var embed = val.embed !== undefined ? val.embed : Util.isChecked($(link).find('#cp-share-embed'));
            var present = val.present !== undefined ? val.present : Util.isChecked($(link).find('#cp-share-present'));

            var hash = (!hashes.viewHash || (edit && hashes.editHash)) ? hashes.editHash : hashes.viewHash;
            var href = origin + pathname + '#' + hash;
            var parsed = Hash.parsePadUrl(href);
            return origin + parsed.getUrl({embed: embed, present: present});
        };
        $(link).find('#cp-share-link-preview').val(getLinkValue());
        $(link).find('input[type="radio"], input[type="checkbox"]').on('change', function () {
            $(link).find('#cp-share-link-preview').val(getLinkValue());
        });
        var linkButtons = [{
            className: 'cancel',
            name: Messages.cancel,
            onClick: function () {},
            keys: [27]
        }, {
            className: 'primary',
            name: Messages.share_linkCopy,
            onClick: function () {
                saveValue();
                var v = getLinkValue();
                var success = Clipboard.copy(v);
                if (success) { UI.log(Messages.shareSuccess); }
            },
            keys: [13]
        }, {
            className: 'primary',
            name: Messages.share_linkOpen,
            onClick: function () {
                saveValue();
                var v = getLinkValue();
                window.open(v);
            },
            keys: [[13, 'ctrl']]
        }];
        var frameLink = UI.dialog.customModal(link, {
            buttons: linkButtons,
            onClose: config.onClose,
        });

        // Embed tab
        var getEmbedValue = function () {
            var hash = hashes.viewHash || hashes.editHash;
            var href = origin + pathname + '#' + hash;
            var parsed = Hash.parsePadUrl(href);
            var url = origin + parsed.getUrl({embed: true, present: true});
            return '<iframe src="' + url + '"></iframe>';
        };
        var embed = h('div.cp-share-modal', [
            h('h3', Messages.viewEmbedTitle),
            h('p', Messages.viewEmbedTag),
            h('br'),
            UI.dialog.selectable(getEmbedValue())
        ]);
        var embedButtons = [{
            className: 'cancel',
            name: Messages.cancel,
            onClick: function () {},
            keys: [27]
        }, {
            className: 'primary',
            name: Messages.share_linkCopy,
            onClick: function () {
                var v = getEmbedValue();
                var success = Clipboard.copy(v);
                if (success) { UI.log(Messages.shareSuccess); }
            },
            keys: [13]
        }];
        var frameEmbed = UI.dialog.customModal(embed, {
            buttons: embedButtons,
            onClose: config.onClose,
        });

        // Create modal
        var tabs = [{
            title: Messages.share_linkCategory,
            content: frameLink
        }, {
            title: Messages.share_embedCategory,
            content: frameEmbed
        }];
        if (typeof(AppConfig.customizeShareOptions) === 'function') {
            AppConfig.customizeShareOptions(hashes, tabs, {
                type: 'DEFAULT',
                origin: origin,
                pathname: pathname
            });
        }
        common.getAttribute(['general', 'share'], function (err, val) {
            val = val || {};
            if (val.edit === false || !hashes.editHash) {
                $(link).find('#cp-share-editable-false').prop('checked', true);
                $(link).find('#cp-share-editable-true').prop('checked', false);
            } else {
                $(link).find('#cp-share-editable-true').prop('checked', true);
                $(link).find('#cp-share-editable-false').prop('checked', false);
            }
            if (val.embed) { $(link).find('#cp-share-embed').prop('checked', true); }
            if (val.present) { $(link).find('#cp-share-present').prop('checked', true); }
            $(link).find('#cp-share-link-preview').val(getLinkValue(val));
        });
        common.getMetadataMgr().onChange(function () {
            // "hashes" is only available is the secure "share" app
            hashes = common.getMetadataMgr().getPrivateData().hashes;
            if (!hashes) { return; }
            $(link).find('#cp-share-link-preview').val(getLinkValue());
        });
        return tabs;
    };
    UIElements.createFileShareModal = function (config) {
        var origin = config.origin;
        var pathname = config.pathname;
        var hashes = config.hashes;
        var common = config.common;
        var fileData = config.fileData;

        if (!hashes.fileHash) { throw new Error("You must provide a file hash"); }
        var url = origin + pathname + '#' + hashes.fileHash;


        // Share link tab
        var hasFriends = Object.keys(config.friends || {}).length !== 0;
        var friendsList = hasFriends ? createShareWithFriends(config) : undefined;
        var friendsUIClass = hasFriends ? '.cp-share-columns' : '';
        var link = h('div.cp-share-modal' + friendsUIClass, [
            h('div.cp-share-column', [
                hasFriends ? h('p', Messages.share_description) : undefined,
                UI.dialog.selectable('', { id: 'cp-share-link-preview' }),
            ]),
            friendsList
        ]);
        var getLinkValue = function () { return url; };
        $(link).find('#cp-share-link-preview').val(getLinkValue());
        var linkButtons = [{
            className: 'cancel',
            name: Messages.cancel,
            onClick: function () {},
            keys: [27]
        }, {
            className: 'primary',
            name: Messages.share_linkCopy,
            onClick: function () {
                var v = getLinkValue();
                var success = Clipboard.copy(v);
                if (success) { UI.log(Messages.shareSuccess); }
            },
            keys: [13]
        }];
        var frameLink = UI.dialog.customModal(link, {
            buttons: linkButtons,
            onClose: config.onClose,
        });

        // Embed tab
        var embed = h('div.cp-share-modal', [
            h('h3', Messages.fileEmbedTitle),
            h('p', Messages.fileEmbedScript),
            h('br'),
            UI.dialog.selectable(common.getMediatagScript()),
            h('p', Messages.fileEmbedTag),
            h('br'),
            UI.dialog.selectable(common.getMediatagFromHref(fileData)),
        ]);
        var embedButtons = [{
            className: 'cancel',
            name: Messages.cancel,
            onClick: function () {},
            keys: [27]
        }, {
            className: 'primary',
            name: Messages.share_mediatagCopy,
            onClick: function () {
                var v = common.getMediatagFromHref(fileData);
                var success = Clipboard.copy(v);
                if (success) { UI.log(Messages.shareSuccess); }
            },
            keys: [13]
        }];
        var frameEmbed = UI.dialog.customModal(embed, {
            buttons: embedButtons,
            onClose: config.onClose,
        });

        // Create modal
        var tabs = [{
            title: Messages.share_linkCategory,
            content: frameLink
        }, {
            title: Messages.share_embedCategory,
            content: frameEmbed
        }];
        if (typeof(AppConfig.customizeShareOptions) === 'function') {
            AppConfig.customizeShareOptions(hashes, tabs, {
                type: 'FILE',
                origin: origin,
                pathname: pathname
            });
        }
        return tabs;
    };
    UIElements.createSFShareModal = function (config) {
        var origin = config.origin;
        var pathname = config.pathname;
        var hashes = config.hashes;

        if (!hashes.editHash) { throw new Error("You must provide a valid hash"); }
        var url = origin + pathname + '#' + hashes.editHash;

        // Share link tab
        var hasFriends = Object.keys(config.friends || {}).length !== 0;
        var friendsList = hasFriends ? createShareWithFriends(config) : undefined;
        var friendsUIClass = hasFriends ? '.cp-share-columns' : '';
        var link = h('div.cp-share-modal' + friendsUIClass, [
            h('div.cp-share-column', [
                h('label', Messages.sharedFolders_share),
                h('br'),
                hasFriends ? h('p', Messages.share_description) : undefined,
                UI.dialog.selectable(url, { id: 'cp-share-link-preview', tabindex: 1 })
            ]),
            friendsList
        ]);
        var linkButtons = [{
            className: 'cancel',
            name: Messages.cancel,
            onClick: function () {},
            keys: [27]
        }, {
            className: 'primary',
            name: Messages.share_linkCopy,
            onClick: function () {
                var success = Clipboard.copy(url);
                if (success) { UI.log(Messages.shareSuccess); }
            },
            keys: [13]
        }];
        return UI.dialog.customModal(link, {buttons: linkButtons});
    };

    UIElements.createButton = function (common, type, rightside, data, callback) {
        var AppConfig = common.getAppConfig();
        var button;
        var sframeChan = common.getSframeChannel();
        var appType = (common.getMetadataMgr().getMetadata().type || 'pad').toUpperCase();
        switch (type) {
            case 'export':
                button = $('<button>', {
                    'class': 'fa fa-download cp-toolbar-icon-export',
                    title: Messages.exportButtonTitle,
                }).append($('<span>', {'class': 'cp-toolbar-drawer-element'}).text(Messages.exportButton));

                button.click(common.prepareFeedback(type));
                if (callback) {
                    button.click(callback);
                }
                break;
            case 'import':
                button = $('<button>', {
                    'class': 'fa fa-upload cp-toolbar-icon-import',
                    title: Messages.importButtonTitle,
                }).append($('<span>', {'class': 'cp-toolbar-drawer-element'}).text(Messages.importButton));
                /*if (data.types) {
                    // New import button in the toolbar
                    var importFunction = {
                        template: function () {
                            UIElements.openTemplatePicker(common, true);
                        },
                        file: function (cb) {
                            importContent('text/plain', function (content, file) {
                                cb(content, file);
                            }, {accept: data ? data.accept : undefined})
                        }
                    };
                    var toImport = [];
                    Object.keys(data.types).forEach(function (importType) {
                        if (!importFunction[importType] || !data.types[importType]) { return; }
                        var option = h('button', importType);
                        $(option).click(function () {
                            importFunction[importType](data.types[importType]);
                        });
                        toImport.push(options);
                    });

                    button.click(common.prepareFeedback(type));

                    if (toImport.length === 1) {
                        button.click(function () { $(toImport[0]).click(); });
                    } else {
                        Cryptpad.alert(h('p.cp-import-container', toImport));
                    }
                }
                else if (callback) {*/
                    // Old import button, used in settings
                    button
                    .click(common.prepareFeedback(type))
                    .click(importContent('text/plain', function (content, file) {
                        callback(content, file);
                    }, {accept: data ? data.accept : undefined}));
                //}
                break;
            case 'upload':
                button = $('<button>', {
                    'class': 'btn btn-primary new',
                    title: Messages.uploadButtonTitle,
                }).append($('<span>', {'class':'fa fa-upload'})).append(' '+Messages.uploadButton);
                if (!data.FM) { return; }
                var $input = $('<input>', {
                    'type': 'file',
                    'style': 'display: none;',
                    'multiple': 'multiple'
                }).on('change', function (e) {
                    var files = Util.slice(e.target.files);
                    files.forEach(function (file) {
                        var ev = {
                            target: data.target
                        };
                        if (data.filter && !data.filter(file)) {
                            return;
                        }
                        if (data.transformer) {
                            data.transformer(file, function (newFile) {
                                data.FM.handleFile(newFile, ev);
                            });
                            return;
                        }
                        data.FM.handleFile(file, ev);
                    });
                    if (callback) { callback(); }
                });
                if (data.accept) { $input.attr('accept', data.accept); }
                button.click(function () { $input.click(); });
                break;
            case 'importtemplate':
                if (!AppConfig.enableTemplates) { return; }
                if (!common.isLoggedIn()) { return; }
                button = $('<button>', {
                    'class': 'fa fa-upload cp-toolbar-icon-import',
                    title: Messages.template_import,
                }).append($('<span>', {'class': 'cp-toolbar-drawer-element'}).text(Messages.template_import));
                button
                .click(common.prepareFeedback(type))
                .click(function () {
                    UIElements.openTemplatePicker(common, true);
                });
                break;
            case 'template':
                if (!AppConfig.enableTemplates) { return; }
                if (!common.isLoggedIn()) { return; }
                button = $('<button>', {
                    title: Messages.saveTemplateButton,
                    class: 'fa fa-bookmark cp-toolbar-icon-template'
                });
                if (data.rt) {
                    button
                    .click(function () {
                        var title = data.getTitle() || document.title;
                        var todo = function (val) {
                            if (typeof(val) !== "string") { return; }
                            var toSave = data.rt.getUserDoc();
                            if (val.trim()) {
                                val = val.trim();
                                title = val;
                                try {
                                    var parsed = JSON.parse(toSave);
                                    var meta;
                                    if (Array.isArray(parsed) && typeof(parsed[3]) === "object") {
                                        meta = parsed[3].metadata; // pad
                                    } else if (parsed.info) {
                                        meta = parsed.info; // poll
                                    } else {
                                        meta = parsed.metadata;
                                    }
                                    if (typeof(meta) === "object") {
                                        meta.title = val;
                                        meta.defaultTitle = val;
                                        delete meta.users;
                                    }
                                    toSave = JSON.stringify(parsed);
                                } catch(e) {
                                    console.error("Parse error while setting the title", e);
                                }
                            }
                            sframeChan.query('Q_SAVE_AS_TEMPLATE', {
                                toSave: toSave,
                                title: title
                            }, function () {
                                UI.alert(Messages.templateSaved);
                                Feedback.send('TEMPLATE_CREATED');
                            });
                        };
                        UI.prompt(Messages.saveTemplatePrompt, title, todo);
                    });
                }
                break;
            case 'forget':
                button = $('<button>', {
                    title: Messages.forgetButtonTitle,
                    'class': "fa fa-trash cp-toolbar-icon-forget"
                });
                callback = typeof callback === "function" ? callback : function () {};
                button
                .click(common.prepareFeedback(type))
                .click(function() {
                    common.isPadStored(function (err, data) {
                        if (!data) {
                            return void UI.alert(Messages.autostore_notAvailable);
                        }
                        sframeChan.query('Q_IS_ONLY_IN_SHARED_FOLDER', null, function (err, res) {
                            if (err || res.error) { return void console.log(err || res.error); }
                            var msg = Messages.forgetPrompt;
                            if (res) {
                                UI.alert(Messages.sharedFolders_forget);
                                return;
                            } else if (!common.isLoggedIn()) {
                                msg = Messages.fm_removePermanentlyDialog;
                            }
                            UI.confirm(msg, function (yes) {
                                if (!yes) { return; }
                                sframeChan.query('Q_MOVE_TO_TRASH', null, function (err) {
                                    if (err) { return void callback(err); }
                                    var cMsg = common.isLoggedIn() ? Messages.movedToTrash : Messages.deleted;
                                    var msg = common.fixLinks($('<div>').html(cMsg));
                                    UI.alert(msg);
                                    callback();
                                    return;
                                });
                            });

                        });
                    });
                });
                break;
            case 'present':
                button = $('<button>', {
                    title: Messages.presentButtonTitle,
                    'class': "fa fa-play-circle cp-toolbar-icon-present", // used in slide.js
                });
                break;
            case 'preview':
                button = $('<button>', {
                    title: Messages.previewButtonTitle,
                    'class': "fa fa-eye cp-toolbar-icon-preview",
                });
                break;
            case 'print':
                button = $('<button>', {
                    title: Messages.printButtonTitle2,
                    'class': "fa fa-print cp-toolbar-icon-print",
                }).append($('<span>', {'class': 'cp-toolbar-drawer-element'}).text(Messages.printText));
                break;
            case 'history':
                if (!AppConfig.enableHistory) {
                    button = $('<span>');
                    break;
                }
                var active = $(".cp-toolbar-history:visible").length !== 0;
                button = $('<button>', {
                    title: active ? Messages.history_closeTitle : Messages.historyButton,
                    'class': "fa fa-history cp-toolbar-icon-history",
                }).append($('<span>', {'class': 'cp-toolbar-drawer-element'}).text(Messages.historyText));
                button.toggleClass("active", active);
                if (data.histConfig) {
                    if (active) {
                        button.click(function () { $(".cp-toolbar-history-close").trigger("click"); });
                    }
                    else {
                        button
                            .click(common.prepareFeedback(type))
                            .on('click', function () {
                            common.getHistory(data.histConfig);
                        });
                    }
                }
                break;
            case 'more':
                button = $('<button>', {
                    title: Messages.moreActions,
                    'class': "cp-toolbar-drawer-button fa fa-ellipsis-h",
                });
                break;
            case 'mediatag':
                button = $('<button>', {
                    'class': 'fa fa-picture-o cp-toolbar-icon-mediatag',
                    title: Messages.filePickerButton,
                })
                .click(common.prepareFeedback(type));
                break;
            case 'savetodrive':
                button = $('<button>', {
                    'class': 'fa fa-cloud-upload cp-toolbar-icon-savetodrive',
                    title: Messages.canvas_saveToDrive,
                })
                .click(common.prepareFeedback(type));
                break;
            case 'hashtag':
                button = $('<button>', {
                    'class': 'fa fa-hashtag cp-toolbar-icon-hashtag',
                    title: Messages.tags_title,
                })
                .click(common.prepareFeedback(type))
                .click(function () {
                    common.isPadStored(function (err, data) {
                        if (!data) {
                            return void UI.alert(Messages.autostore_notAvailable);
                        }
                        UIElements.updateTags(common, null);
                    });
                });
                break;
            case 'toggle':
                button = $('<button>', {
                    'class': 'fa fa-caret-down cp-toolbar-icon-toggle',
                });
                window.setTimeout(function () {
                    button.attr('title', data.title);
                });
                var updateIcon = function (isVisible) {
                    button.removeClass('fa-caret-down').removeClass('fa-caret-up');
                    if (!isVisible) { button.addClass('fa-caret-down'); }
                    else { button.addClass('fa-caret-up'); }
                };
                button.click(function (e) {
                    data.element.toggle();
                    var isVisible = data.element.is(':visible');
                    if (callback) { callback(isVisible); }
                    if (isVisible) {
                        button.addClass('cp-toolbar-button-active');
                        if (e.originalEvent) { Feedback.send('TOGGLE_SHOW_' + appType); }
                    } else {
                        button.removeClass('cp-toolbar-button-active');
                        if (e.originalEvent) { Feedback.send('TOGGLE_HIDE_' + appType); }
                    }
                    updateIcon(isVisible);
                });
                updateIcon(data.element.is(':visible'));
                break;
            case 'properties':
                button = $('<button>', {
                    'class': 'fa fa-info-circle cp-toolbar-icon-properties',
                    title: Messages.propertiesButtonTitle,
                }).append($('<span>', {'class': 'cp-toolbar-drawer-element'})
                .text(Messages.propertiesButton))
                .click(common.prepareFeedback(type))
                .click(function () {
                    common.isPadStored(function (err, data) {
                        if (!data) {
                            return void UI.alert(Messages.autostore_notAvailable);
                        }
                        getPropertiesData(common, function (e, data) {
                            if (e) { return void console.error(e); }
                            UIElements.getProperties(common, data, function (e, $prop) {
                                if (e) { return void console.error(e); }
                                UI.alert($prop[0], undefined, true);
                            });
                        });
                    });
                });
                break;
            case 'save': // OnlyOffice save
                button = $('<button>', {
                    'class': 'fa fa-save',
                    title: Messages.settings_save,
                }).append($('<span>', {'class': 'cp-toolbar-drawer-element'})
                .text(Messages.settings_save))
                .click(common.prepareFeedback(type));
                if (callback) { button.click(callback); }
                break;
            default:
                data = data || {};
                var icon = data.icon || "fa-question";
                button = $('<button>', {
                    'class': "fa " + icon,
                })
                .click(common.prepareFeedback(data.name || 'DEFAULT'));
                //.click(common.prepareFeedback(type));
                if (callback) {
                    button.click(callback);
                }
                if (data.title) { button.attr('title', data.title); }
                if (data.style) { button.attr('style', data.style); }
                if (data.id) { button.attr('id', data.id); }
                if (data.hiddenReadOnly) { button.addClass('cp-hidden-if-readonly'); }
                if (data.name) {
                    button.addClass('cp-toolbar-icon-'+data.name);
                    button.click(common.prepareFeedback(data.name));
                }
                if (data.text) {
                    $('<span>', {'class': 'cp-toolbar-drawer-element'}).text(data.text)
                        .appendTo(button);
                }
        }
        if (rightside) {
            button.addClass('cp-toolbar-rightside-button');
        }
        return button;
    };

    var createMdToolbar = function (common, editor) {
        var $toolbar = $('<div>', {
            'class': 'cp-markdown-toolbar'
        });
        var clean = function (str) {
            return str.replace(/^(\n)+/, '').replace(/(\n)+$/, '');
        };
        var actions = {
            'bold': {
                expr: '**{0}**',
                icon: 'fa-bold'
            },
            'italic': {
                expr: '_{0}_',
                icon: 'fa-italic'
            },
            'strikethrough': {
                expr: '~~{0}~~',
                icon: 'fa-strikethrough'
            },
            'heading': {
                apply: function (str) {
                    return '\n'+clean(str).split('\n').map(function (line) {
                        return '# '+line;
                    }).join('\n')+'\n';
                },
                icon: 'fa-header'
            },
            'link': {
                expr: '[{0}](http://)',
                icon: 'fa-link'
            },
            'quote': {
                apply: function (str) {
                    return '\n\n'+str.split('\n').map(function (line) {
                        return '> '+line;
                    }).join('\n')+'\n\n';
                },
                icon: 'fa-quote-right'
            },
            'nlist': {
                apply: function (str) {
                    return '\n'+clean(str).split('\n').map(function (line) {
                        return '1. '+line;
                    }).join('\n')+'\n';
                },
                icon: 'fa-list-ol'
            },
            'list': {
                apply: function (str) {
                    return '\n'+clean(str).split('\n').map(function (line) {
                        return '* '+line;
                    }).join('\n')+'\n';
                },
                icon: 'fa-list-ul'
            },
            'check': {
                apply: function (str) {
                    return '\n' + clean(str).split('\n').map(function (line) {
                        return '* [ ] ' + line;
                    }).join('\n') + '\n';
                },
                icon: 'fa-check-square-o'
            },
            'code': {
                apply: function (str) {
                    if (str.indexOf('\n') !== -1) {
                        return '\n```\n' + clean(str) + '\n```\n';
                    }
                    return '`' + str + '`';
                },
                icon: 'fa-code'
            },
            'toc': {
                expr: '[TOC]',
                icon: 'fa-newspaper-o'
            }
        };
        var onClick = function () {
            var type = $(this).attr('data-type');
            var texts = editor.getSelections();
            var newTexts = texts.map(function (str) {
                str = str || Messages.mdToolbar_defaultText;
                if (actions[type].apply) {
                    return actions[type].apply(str);
                }
                return actions[type].expr.replace('{0}', str);
            });
            editor.replaceSelections(newTexts, 'around');
            editor.focus();
        };
        for (var k in actions) {
            $('<button>', {
                'data-type': k,
                'class': 'fa ' + actions[k].icon,
                title: Messages['mdToolbar_' + k] || k
            }).click(onClick).appendTo($toolbar);
        }
        $('<button>', {
            'class': 'fa fa-question cp-markdown-help',
            title: Messages.mdToolbar_help
        }).click(function () {
            var href = Messages.mdToolbar_tutorial;
            common.openUnsafeURL(href);
        }).appendTo($toolbar);
        return $toolbar;
    };
    UIElements.createMarkdownToolbar = function (common, editor) {
        var readOnly = common.getMetadataMgr().getPrivateData().readOnly;
        if (readOnly) {
            return {
                toolbar: $(),
                button: $(),
                setState: function () {}
            };
        }

        var $toolbar = createMdToolbar(common, editor);
        var cfg = {
            title: Messages.mdToolbar_button,
            element: $toolbar
        };
        var onClick = function (visible) {
            common.setAttribute(['general', 'markdown-help'], visible, function (e) {
                if (e) { return void console.error(e); }
            });
        };

        var $toolbarButton = common.createButton('toggle', true, cfg, onClick);
        var tbState = true;
        common.getAttribute(['general', 'markdown-help'], function (e, data) {
            if (e) { return void console.error(e); }
            if ($(window).height() < 800 && $(window).width() < 800) { return; }
            if (data === true && $toolbarButton.length && tbState) {
                $toolbarButton.click();
            }
        });

        // setState provides the ability to disable the toolbar and the button in case we don't
        // have the markdown editor available (in code we can switch mode, in poll we can publish)
        var setState = function (state) {
            tbState = state;
            if (!state) {
                $toolbar.hide();
                $toolbarButton.hide();
                return;
            }
            common.getAttribute(['general', 'markdown-help'], function (e, data) {
                if (e) { return void console.error(e); }
                if ($(window).height() < 800 && $(window).width() < 800) { return; }
                if (data === true && $toolbarButton) {
                    // Show the toolbar using the button to make sure the icon in the button is
                    // correct (caret-down / caret-up)
                    $toolbar.hide();
                    $toolbarButton.click();
                    return;
                }
                $toolbar.show();
                $toolbarButton.click();
            });
            $toolbarButton.show();
        };

        return {
            toolbar: $toolbar,
            button: $toolbarButton,
            setState: setState
        };
    };

    var setHTML = UIElements.setHTML = function (e, html) {
        e.innerHTML = html;
        return e;
    };

    UIElements.createHelpMenu = function (common, categories) {
        var type = common.getMetadataMgr().getMetadata().type || 'pad';

        var elements = [];
        if (Messages.help && Messages.help.generic) {
            Object.keys(Messages.help.generic).forEach(function (el) {
                elements.push(setHTML(h('li'), Messages.help.generic[el]));
            });
        }
        if (categories) {
            categories.forEach(function (cat) {
                var msgs = Messages.help[cat];
                if (msgs) {
                    Object.keys(msgs).forEach(function (el) {
                        elements.push(setHTML(h('li'), msgs[el]));
                    });
                }
            });
        }

        var text = h('p.cp-help-text', [
            h('h1', Messages.help.title),
            h('ul', elements)
        ]);

        common.fixLinks(text);

        var closeButton = h('span.cp-help-close.fa.fa-window-close');
        var $toolbarButton = common.createButton('', true, {
            title: Messages.hide_help_button,
            text: Messages.help_button,
            name: 'help'
        }).addClass('cp-toolbar-button-active');
        var help = h('div.cp-help-container', [
            closeButton,
            text
        ]);

        var toggleHelp = function (forceClose) {
            if ($(help).hasClass('cp-help-hidden')) {
                if (forceClose) { return; }
                common.setAttribute(['hideHelp', type], false);
                $toolbarButton.addClass('cp-toolbar-button-active');
                $toolbarButton.attr('title', Messages.hide_help_button);
                return void $(help).removeClass('cp-help-hidden');
            }
            $toolbarButton.removeClass('cp-toolbar-button-active');
            $toolbarButton.attr('title', Messages.show_help_button);
            $(help).addClass('cp-help-hidden');
            common.setAttribute(['hideHelp', type], true);
        };

        var showMore = function () {
            $(text).addClass("cp-help-small");
            var $dot = $('<span>').text('...').appendTo($(text).find('h1'));
            $(text).click(function () {
                $(text).removeClass('cp-help-small');
                $(text).off('click');
                $dot.remove();
            });
        };

        $(closeButton).click(function (e) {
            e.stopPropagation();
            toggleHelp(true);
        });
        $toolbarButton.click(function () {
            toggleHelp();
        });

        common.getAttribute(['hideHelp', type], function (err, val) {
            //if ($(window).height() < 800 || $(window).width() < 800) { return void toggleHelp(true); }
            if (val === true) { return void toggleHelp(true); }
            // Note: Help is always hidden by default now, to avoid displaying to many things in the UI
            // This is why we have (true || ...)
            if (!val && (true || $(window).height() < 800 || $(window).width() < 800)) {
                return void showMore();
            }
        });

        return {
            menu: help,
            button: $toolbarButton,
            text: text
        };
    };

    // Avatars

    UIElements.displayMediatagImage = function (Common, $tag, cb) {
        if (!$tag.length || !$tag.is('media-tag')) { return void cb('NOT_MEDIATAG'); }
        var observer = new MutationObserver(function(mutations) {
            mutations.forEach(function(mutation) {
                if (mutation.addedNodes.length) {
                    if (mutation.addedNodes.length > 1 ||
                        mutation.addedNodes[0].nodeName !== 'IMG') {
                        return void cb('NOT_IMAGE');
                    }
                    var $image = $tag.find('img');
                    var onLoad = function () {
                        var img = new Image();
                        img.onload = function () {
                            var _cb = cb;
                            cb = $.noop;
                            _cb(null, $image, img);
                        };
                        img.src = $image.attr('src');
                    };
                    if ($image[0].complete) { onLoad(); }
                    $image.on('load', onLoad);
                }
            });
        });
        observer.observe($tag[0], {
            attributes: false,
            childList: true,
            characterData: false
        });
        MediaTag($tag[0]).on('error', function (data) {
            console.error(data);
        });
    };

    var emoji_patt = /([\uD800-\uDBFF][\uDC00-\uDFFF])/;
    var isEmoji = function (str) {
      return emoji_patt.test(str);
    };
    var emojiStringToArray = function (str) {
      var split = str.split(emoji_patt);
      var arr = [];
      for (var i=0; i<split.length; i++) {
        var char = split[i];
        if (char !== "") {
          arr.push(char);
        }
      }
      return arr;
    };
    var getFirstEmojiOrCharacter = function (str) {
      if (!str || !str.trim()) { return '?'; }
      var emojis = emojiStringToArray(str);
      return isEmoji(emojis[0])? emojis[0]: str[0];
    };
    var avatars = {};
    UIElements.setAvatar = function (hash, data) {
        avatars[hash] = data;
    };
    UIElements.getAvatar = function (hash) {
        return avatars[hash];
    };
    UIElements.displayAvatar = function (common, $container, href, name, cb) {
        var displayDefault = function () {
            var text = getFirstEmojiOrCharacter(name);
            var $avatar = $('<span>', {'class': 'cp-avatar-default'}).text(text);
            $container.append($avatar);
            if (cb) { cb(); }
        };
        if (!window.Symbol) { return void displayDefault(); } // IE doesn't have Symbol
        if (!href) { return void displayDefault(); }

        var centerImage = function ($img, $image, img) {
            var w = img.width;
            var h = img.height;
            if (w>h) {
                $image.css('max-height', '100%');
                $img.css('flex-direction', 'column');
                if (cb) { cb($img); }
                return;
            }
            $image.css('max-width', '100%');
            $img.css('flex-direction', 'row');
            if (cb) { cb($img); }
        };

        var parsed = Hash.parsePadUrl(href);
        if (parsed.type !== "file" || parsed.hashData.type !== "file") {
            var $img = $('<media-tag>').appendTo($container);
            var img = new Image();
            $(img).attr('src', href);
            img.onload = function () {
                centerImage($img, $(img), img);
                $(img).appendTo($img);
            };
            return;
        }
        // No password for avatars
        var privateData = common.getMetadataMgr().getPrivateData();
        var origin = privateData.fileHost || privateData.origin;
        var secret = Hash.getSecrets('file', parsed.hash);
        if (secret.keys && secret.channel) {
            var hexFileName = secret.channel;
            var cryptKey = Hash.encodeBase64(secret.keys && secret.keys.cryptKey);
            var src = origin + Hash.getBlobPathFromHex(hexFileName);
            common.getFileSize(hexFileName, function (e, data) {
                if (e || !data) {
                    displayDefault();
                    return void console.error(e || "404 avatar");
                }
                if (typeof data !== "number") { return void displayDefault(); }
                if (Util.bytesToMegabytes(data) > 0.5) { return void displayDefault(); }
                var $img = $('<media-tag>').appendTo($container);
                $img.attr('src', src);
                $img.attr('data-crypto-key', 'cryptpad:' + cryptKey);
                UIElements.displayMediatagImage(common, $img, function (err, $image, img) {
                    if (err) { return void console.error(err); }
                    centerImage($img, $image,  img);
                });
            });
        }
    };

    /*  Create a usage bar which keeps track of how much storage space is used
        by your CryptDrive. The getPinnedUsage RPC is one of the heavier calls,
        so we throttle its usage. Clients will not update more than once per
        LIMIT_REFRESH_RATE. It will be update at least once every three such intervals
        If changes are made to your drive in the interim, they will trigger an
        update.
    */
    var LIMIT_REFRESH_RATE = 30000; // milliseconds
    UIElements.createUsageBar = function (common, cb) {
        if (AppConfig.hideUsageBar) { return cb('USAGE_BAR_HIDDEN'); }
        if (!common.isLoggedIn()) { return cb("NOT_LOGGED_IN"); }
        // getPinnedUsage updates common.account.usage, and other values
        // so we can just use those and only check for errors
        var $container = $('<span>', {'class':'cp-limit-container'});
        var todo = function (err, data) {
            if (err || !data) { return void console.error(err || 'No data'); }

            var usage = data.usage;
            var limit = data.limit;
            var plan = data.plan;
            $container.html('');
            var unit = Util.magnitudeOfBytes(limit);

            usage = unit === 'GB'? Util.bytesToGigabytes(usage):
                Util.bytesToMegabytes(usage);
            limit = unit === 'GB'? Util.bytesToGigabytes(limit):
                Util.bytesToMegabytes(limit);

            var $limit = $('<span>', {'class': 'cp-limit-bar'}).appendTo($container);
            var quota = usage/limit;
            var $usage = $('<span>', {'class': 'cp-limit-usage'}).css('width', quota*100+'%');

            var urls = common.getMetadataMgr().getPrivateData().accounts;
            var makeDonateButton = function () {
                var $a = $('<a>', {
                    'class': 'cp-limit-upgrade btn btn-success',
                    href: urls.donateURL,
                    rel: "noreferrer noopener",
                    target: "_blank",
                }).text(Messages.supportCryptpad).appendTo($container);
                $a.click(function () {
                    Feedback.send('SUPPORT_CRYPTPAD');
                });
            };

            var makeUpgradeButton = function () {
                var $a = $('<a>', {
                    'class': 'cp-limit-upgrade btn btn-success',
                    href: urls.upgradeURL,
                    rel: "noreferrer noopener",
                    target: "_blank",
                }).text(Messages.upgradeAccount).appendTo($container);
                $a.click(function () {
                    Feedback.send('UPGRADE_ACCOUNT');
                });
            };

            if (!Config.removeDonateButton) {
                if (!common.isLoggedIn() || !Config.allowSubscriptions) {
                    // user is not logged in, or subscriptions are disallowed
                    makeDonateButton();
                } else if (!plan) {
                    // user is logged in and subscriptions are allowed
                    // and they don't have one. show upgrades
                    makeUpgradeButton();
                } else {
                    // they have a plan. show nothing
                }
            }

            var prettyUsage;
            var prettyLimit;

            if (unit === 'GB') {
                prettyUsage = Messages._getKey('formattedGB', [usage]);
                prettyLimit = Messages._getKey('formattedGB', [limit]);
            } else {
                prettyUsage = Messages._getKey('formattedMB', [usage]);
                prettyLimit = Messages._getKey('formattedMB', [limit]);
            }

            if (quota < 0.8) { $usage.addClass('cp-limit-usage-normal'); }
            else if (quota < 1) { $usage.addClass('cp-limit-usage-warning'); }
            else { $usage.addClass('cp-limit-usage-above'); }
            var $text = $('<span>', {'class': 'cp-limit-usage-text'});
            $text.text(usage + ' / ' + prettyLimit);
            $limit.append($usage).append($text);
        };

        var updateUsage = Util.notAgainForAnother(function () {
            common.getPinUsage(todo);
        }, LIMIT_REFRESH_RATE);

        setInterval(function () {
            updateUsage();
        }, LIMIT_REFRESH_RATE * 3);

        updateUsage();
        cb(null, $container);
    };

    // Create a button with a dropdown menu
    // input is a config object with parameters:
    //  - container (optional): the dropdown container (span)
    //  - text (optional): the button text value
    //  - options: array of {tag: "", attributes: {}, content: "string"}
    //
    // allowed options tags: ['a', 'hr', 'p']
    UIElements.createDropdown = function (config) {
        if (typeof config !== "object" || !Array.isArray(config.options)) { return; }
        if (config.feedback && !config.common) { return void console.error("feedback in a dropdown requires sframe-common"); }

        var isElement = function (o) {
            return /HTML/.test(Object.prototype.toString.call(o)) &&
                typeof(o.tagName) === 'string';
        };
        var allowedTags = ['a', 'p', 'hr', 'div'];
        var isValidOption = function (o) {
            if (typeof o !== "object") { return false; }
            if (isElement(o)) { return true; }
            if (!o.tag || allowedTags.indexOf(o.tag) === -1) { return false; }
            return true;
        };

        // Container
        var $container = $(config.container);
        var containerConfig = {
            'class': 'cp-dropdown-container'
        };
        if (config.buttonTitle) {
            containerConfig.title = config.buttonTitle;
        }

        if (!config.container) {
            $container = $('<span>', containerConfig);
        }

        // Button
        var $button = $('<button>', {
            'class': ''
        }).append($('<span>', {'class': 'cp-dropdown-button-title'}).html(config.text || ""));
        /*$('<span>', {
            'class': 'fa fa-caret-down',
        }).appendTo($button);*/

        // Menu
        var $innerblock = $('<div>', {'class': 'cp-dropdown-content'});
        if (config.left) { $innerblock.addClass('cp-dropdown-left'); }

        config.options.forEach(function (o) {
            if (!isValidOption(o)) { return; }
            if (isElement(o)) { return $innerblock.append($(o)); }
            $('<' + o.tag + '>', o.attributes || {}).html(o.content || '').appendTo($innerblock);
        });

        $container.append($button).append($innerblock);

        var value = config.initialValue || '';

        var setActive = function ($el) {
            if ($el.length !== 1) { return; }
            $innerblock.find('.cp-dropdown-element-active').removeClass('cp-dropdown-element-active');
            $el.addClass('cp-dropdown-element-active');
            var scroll = $el.position().top + $innerblock.scrollTop();
            if (scroll < $innerblock.scrollTop()) {
                $innerblock.scrollTop(scroll);
            } else if (scroll > ($innerblock.scrollTop() + 280)) {
                $innerblock.scrollTop(scroll-270);
            }
        };

        var hide = function () {
            window.setTimeout(function () { $innerblock.hide(); }, 0);
        };

        var show = function () {
            var wh = $(window).height();
            var topPos = $container[0].getBoundingClientRect().bottom;
            $innerblock.css('max-height', Math.floor(wh - topPos - 1)+'px');
            $innerblock.show();
            $innerblock.find('.cp-dropdown-element-active').removeClass('cp-dropdown-element-active');
            if (config.isSelect && value) {
                var $val = $innerblock.find('[data-value="'+value+'"]');
                setActive($val);
                $innerblock.scrollTop($val.position().top + $innerblock.scrollTop());
            }
            if (config.feedback) { Feedback.send(config.feedback); }
        };

        $container.click(function (e) {
            e.stopPropagation();
            var state = $innerblock.is(':visible');
            $('.cp-dropdown-content').hide();
            try {
                $('iframe').each(function (idx, ifrw) {
                    $(ifrw).contents().find('.cp-dropdown-content').hide();
                });
            } catch (er) {
                // empty try catch in case this iframe is problematic (cross-origin)
            }
            if (state) {
                hide();
                return;
            }
            show();
        });

        if (config.isSelect) {
            var pressed = '';
            var to;
            $container.keydown(function (e) {
                var $value = $innerblock.find('[data-value].cp-dropdown-element-active:visible');
                if (e.which === 38) { // Up
                    if ($value.length) {
                        $value.mouseleave();
                        var $prev = $value.prev();
                        $prev.mouseenter();
                        setActive($prev);
                    }
                }
                if (e.which === 40) { // Down
                    if ($value.length) {
                        $value.mouseleave();
                        var $next = $value.next();
                        $next.mouseenter();
                        setActive($next);
                    }
                }
                if (e.which === 13) { //Enter
                    if ($value.length) {
                        $value.click();
                        hide();
                    }
                }
                if (e.which === 27) { // Esc
                    $value.mouseleave();
                    hide();
                }
            });
            $container.keypress(function (e) {
                window.clearTimeout(to);
                var c = String.fromCharCode(e.which);
                pressed += c;
                var $value = $innerblock.find('[data-value^="'+pressed+'"]:first');
                if ($value.length) {
                    setActive($value);
                    $innerblock.scrollTop($value.position().top + $innerblock.scrollTop());
                }
                to = window.setTimeout(function () {
                    pressed = '';
                }, 1000);
            });

            $container.setValue = function (val, name) {
                value = val;
                var $val = $innerblock.find('[data-value="'+val+'"]');
                var textValue = name || $val.html() || val;
                $button.find('.cp-dropdown-button-title').html(textValue);
            };
            $container.getValue = function () {
                return value || '';
            };
        }

        return $container;
    };

    UIElements.createUserAdminMenu = function (Common, config) {
        var metadataMgr = Common.getMetadataMgr();

        var displayNameCls = config.displayNameCls || 'cp-toolbar-user-name';
        var $displayedName = $('<span>', {'class': displayNameCls});

        var priv = metadataMgr.getPrivateData();
        var accountName = priv.accountName;
        var origin = priv.origin;
        var padType = metadataMgr.getMetadata().type;

        var $userName = $('<span>');
        var options = [];
        if (config.displayNameCls) {
            var $userAdminContent = $('<p>');
            if (accountName) {
                var $userAccount = $('<span>').append(Messages.user_accountName + ': ');
                $userAdminContent.append($userAccount).append(Util.fixHTML(accountName));
                $userAdminContent.append($('<br>'));
            }
            if (config.displayName && !AppConfig.disableProfile) {
                // Hide "Display name:" in read only mode
                $userName.append(Messages.user_displayName + ': ');
                $userName.append($displayedName);
            }
            $userAdminContent.append($userName);
            options.push({
                tag: 'p',
                attributes: {'class': 'cp-toolbar-account'},
                content: $userAdminContent.html()
            });
        }
        options.push({
            tag: 'a',
            attributes: {
                'target': '_blank',
                'href': origin+'/index.html',
                'class': 'fa fa-home'
            },
            content: h('span', Messages.homePage)
        });
        if (padType !== 'drive' || (!accountName && priv.newSharedFolder)) {
            options.push({
                tag: 'a',
                attributes: {
                    'target': '_blank',
                    'href': origin+'/drive/',
                    'class': 'fa fa-hdd-o'
                },
                content: h('span', Messages.login_accessDrive)
            });
        }
        options.push({ tag: 'hr' });
        // Add the change display name button if not in read only mode
        if (config.changeNameButtonCls && config.displayChangeName && !AppConfig.disableProfile) {
            options.push({
                tag: 'a',
                attributes: {'class': config.changeNameButtonCls + ' fa fa-user'},
                content: h('span', Messages.user_rename)
            });
        }
        if (accountName && !AppConfig.disableProfile) {
            options.push({
                tag: 'a',
                attributes: {'class': 'cp-toolbar-menu-profile fa fa-user-circle'},
                content: h('span', Messages.profileButton)
            });
        }
        if (padType !== 'settings') {
            options.push({
                tag: 'a',
                attributes: {'class': 'cp-toolbar-menu-settings fa fa-cog'},
                content: h('span', Messages.settingsButton)
            });
        }
        options.push({ tag: 'hr' });
        // Add administration panel link if the user is an admin
        if (priv.edPublic && Array.isArray(Config.adminKeys) && Config.adminKeys.indexOf(priv.edPublic) !== -1) {
            options.push({
                tag: 'a',
                attributes: {'class': 'cp-toolbar-menu-admin fa fa-cogs'},
                content: h('span', Messages.adminPage || 'Admin')
            });
        }
        if (padType !== 'support' && accountName && Config.supportMailbox) {
            options.push({
                tag: 'a',
                attributes: {'class': 'cp-toolbar-menu-support fa fa-life-ring'},
                content: h('span', Messages.supportPage || 'Support')
            });
        }
        options.push({
            tag: 'a',
            attributes: {
                'target': '_blank',
                'href': origin+'/features.html',
                'class': 'fa fa-star-o'
            },
            content: h('span', priv.plan ? Messages.settings_cat_subscription : Messages.pricing)
        });
        options.push({ tag: 'hr' });
        // Add login or logout button depending on the current status
        if (accountName) {
            options.push({
                tag: 'a',
                attributes: {'class': 'cp-toolbar-menu-logout fa fa-sign-out'},
                content: h('span', Messages.logoutButton)
            });
        } else {
            options.push({
                tag: 'a',
                attributes: {'class': 'cp-toolbar-menu-login fa fa-sign-in'},
                content: h('span', Messages.login_login)
            });
            options.push({
                tag: 'a',
                attributes: {'class': 'cp-toolbar-menu-register fa fa-user-plus'},
                content: h('span', Messages.login_register)
            });
        }
        var $icon = $('<span>', {'class': 'fa fa-user-secret'});
        //var $userbig = $('<span>', {'class': 'big'}).append($displayedName.clone());
        var $userButton = $('<div>').append($icon);//.append($userbig);
        if (accountName) {
            $userButton = $('<div>').append(accountName);
        }
        /*if (account && config.displayNameCls) {
            $userbig.append($('<span>', {'class': 'account-name'}).text('(' + accountName + ')'));
        } else if (account) {
            // If no display name, do not display the parentheses
            $userbig.append($('<span>', {'class': 'account-name'}).text(accountName));
        }*/
        var dropdownConfigUser = {
            text: $userButton.html(), // Button initial text
            options: options, // Entries displayed in the menu
            left: true, // Open to the left of the button
            container: config.$initBlock, // optional
            feedback: "USER_ADMIN",
            common: Common
        };
        var $userAdmin = UIElements.createDropdown(dropdownConfigUser);

        /*
        // Uncomment these lines to have a language selector in the admin menu
        // FIXME clicking on the inner menu hides the outer one
        var $lang = UIElements.createLanguageSelector(Common);
        $userAdmin.find('.cp-dropdown-content').append($lang);
        */

        var $displayName = $userAdmin.find('.'+displayNameCls);

        var $avatar = $userAdmin.find('> button .cp-dropdown-button-title');
        var loadingAvatar;
        var to;
        var oldUrl = '';
        var updateButton = function () {
            var myData = metadataMgr.getUserData();
            if (!myData) { return; }
            if (loadingAvatar) {
                // Try again in 200ms
                window.clearTimeout(to);
                to = window.setTimeout(updateButton, 200);
                return;
            }
            loadingAvatar = true;
            var newName = myData.name;
            var url = myData.avatar;
            $displayName.text(newName || Messages.anonymous);
            if (accountName && oldUrl !== url) {
                $avatar.html('');
                UIElements.displayAvatar(Common, $avatar, url,
                        newName || Messages.anonymous, function ($img) {
                    oldUrl = url;
                    $userAdmin.find('> button').removeClass('cp-avatar');
                    if ($img) { $userAdmin.find('> button').addClass('cp-avatar'); }
                    loadingAvatar = false;
                });
                return;
            }
            loadingAvatar = false;
        };
        metadataMgr.onChange(updateButton);
        updateButton();

        $userAdmin.find('a.cp-toolbar-menu-logout').click(function () {
            Common.logout(function () {
                window.parent.location = origin+'/';
            });
        });
        $userAdmin.find('a.cp-toolbar-menu-settings').click(function () {
            if (padType) {
                window.open(origin+'/settings/');
            } else {
                window.parent.location = origin+'/settings/';
            }
        });
        $userAdmin.find('a.cp-toolbar-menu-support').click(function () {
            if (padType) {
                window.open(origin+'/support/');
            } else {
                window.parent.location = origin+'/support/';
            }
        });
        $userAdmin.find('a.cp-toolbar-menu-admin').click(function () {
            if (padType) {
                window.open(origin+'/admin/');
            } else {
                window.parent.location = origin+'/admin/';
            }
        });
        $userAdmin.find('a.cp-toolbar-menu-profile').click(function () {
            if (padType) {
                window.open(origin+'/profile/');
            } else {
                window.parent.location = origin+'/profile/';
            }
        });
        $userAdmin.find('a.cp-toolbar-menu-login').click(function () {
            Common.setLoginRedirect(function () {
                window.parent.location = origin+'/login/';
            });
        });
        $userAdmin.find('a.cp-toolbar-menu-register').click(function () {
            Common.setLoginRedirect(function () {
                window.parent.location = origin+'/register/';
            });
        });

        return $userAdmin;
    };

    // Provide $container if you want to put the generated block in another element
    // Provide $initBlock if you already have the menu block and you want the content inserted in it
    UIElements.createLanguageSelector = function (common, $container, $initBlock) {
        var options = [];
        var languages = Messages._languages;
        var keys = Object.keys(languages).sort();
        keys.forEach(function (l) {
            options.push({
                tag: 'a',
                attributes: {
                    'class': 'cp-language-value',
                    'data-value': l,
                    'href': '#',
                },
                content: languages[l] // Pretty name of the language value
            });
        });
        var dropdownConfig = {
            text: Messages.language, // Button initial text
            options: options, // Entries displayed in the menu
            //left: true, // Open to the left of the button
            container: $initBlock, // optional
            isSelect: true,
            common: common
        };
        var $block = UIElements.createDropdown(dropdownConfig);
        $block.attr('id', 'cp-language-selector');

        if ($container) {
            $block.appendTo($container);
        }

        Language.initSelector($block, common);

        return $block;
    };

    UIElements.createModal = function (cfg) {
        var $body = cfg.$body || $('body');
        var $blockContainer = $body.find('#'+cfg.id);
        if (!$blockContainer.length) {
            $blockContainer = $('<div>', {
                'class': 'cp-modal-container',
                tabindex: 1,
                'id': cfg.id
            });
        }
        var hide = function () {
            if (cfg.onClose) { return void cfg.onClose(); }
            $blockContainer.hide();
        };
        $blockContainer.html('').appendTo($body);
        var $block = $('<div>', {'class': 'cp-modal'}).appendTo($blockContainer);
        $('<span>', {
            'class': 'cp-modal-close fa fa-times',
            'title': Messages.filePicker_close
        }).click(hide).appendTo($block);
        $body.click(hide);
        $block.click(function (e) {
            e.stopPropagation();
        });
        $body.keydown(function (e) {
            if (e.which === 27) {
                hide();
            }
        });
        return $blockContainer;
    };

    UIElements.createNewPadModal = function (common) {
        // if in drive, show new pad modal instead
        if ($("body.cp-app-drive").length !== 0) { return void $(".cp-app-drive-element-row.cp-app-drive-new-ghost").click(); }

        var $modal = UIElements.createModal({
            id: 'cp-app-toolbar-creation-dialog',
            $body: $('body')
        });
        var $title = $('<h3>').text(Messages.fm_newFile);
        var $description = $('<p>').html(Messages.creation_newPadModalDescription);
        $modal.find('.cp-modal').append($title);
        $modal.find('.cp-modal').append($description);

        var $advanced;

        var $advancedContainer = $('<div>');
        var priv = common.getMetadataMgr().getPrivateData();
        var c = (priv.settings.general && priv.settings.general.creation) || {};
        if (AppConfig.displayCreationScreen && common.isLoggedIn() && c.skip) {
            var $cboxLabel = $(UI.createCheckbox('cp-app-toolbar-creation-advanced',
                                                 Messages.creation_newPadModalAdvanced, true))
                                 .appendTo($advancedContainer);
            $advanced = $cboxLabel.find('input');
            $description.append('<br>');
            $description.append(Messages.creation_newPadModalDescriptionAdvanced);
        }

        var $container = $('<div>');
        var i = 0;
        var types = AppConfig.availablePadTypes.filter(function (p) {
            if (p === 'drive') { return; }
            if (p === 'contacts') { return; }
            if (p === 'todo') { return; }
            if (p === 'file') { return; }
            if (!common.isLoggedIn() && AppConfig.registeredOnlyTypes &&
                AppConfig.registeredOnlyTypes.indexOf(p) !== -1) { return; }
            return true;
        });
        types.forEach(function (p) {
            var $element = $('<li>', {
                'class': 'cp-icons-element',
                'id': 'cp-newpad-icons-'+ (i++)
            }).prepend(UI.getIcon(p)).appendTo($container);
            $element.append($('<span>', {'class': 'cp-icons-name'})
                .text(Messages.type[p]));
            $element.attr('data-type', p);
            $element.click(function () {
                $modal.hide();
                if ($advanced && Util.isChecked($advanced)) {
                    common.sessionStorage.put(Constants.displayPadCreationScreen, true, function (){
                        common.openURL('/' + p + '/');
                    });
                    return;
                }
                common.sessionStorage.put(Constants.displayPadCreationScreen, "", function () {
                    common.openURL('/' + p + '/');
                });
            });
        });

        var selected = -1;
        var next = function () {
            selected = ++selected % types.length;
            $container.find('.cp-icons-element-selected').removeClass('cp-icons-element-selected');
            $container.find('#cp-newpad-icons-'+selected).addClass('cp-icons-element-selected');
        };

        $modal.off('keydown');
        $modal.keydown(function (e) {
            if (e.which === 9) {
                e.preventDefault();
                e.stopPropagation();
                next();
                return;
            }
            if (e.which === 13) {
                if ($container.find('.cp-icons-element-selected').length === 1) {
                    $container.find('.cp-icons-element-selected').click();
                }
                return;
            }
            if (e.which === 32 && $advanced) {
                $advanced.prop('checked', !$advanced.prop('checked'));
                $modal.focus();
                e.stopPropagation();
                e.preventDefault();
            }
        });


        $modal.find('.cp-modal').append($container).append($advancedContainer);
        window.setTimeout(function () {
            $modal.show();
            $modal.focus();
        });
    };

    UIElements.initFilePicker = function (common, cfg) {
        var onSelect = cfg.onSelect || $.noop;
        var sframeChan = common.getSframeChannel();
        sframeChan.on("EV_FILE_PICKED", function (data) {
            onSelect(data);
        });
    };
    UIElements.openFilePicker = function (common, types) {
        var sframeChan = common.getSframeChannel();
        sframeChan.event("EV_FILE_PICKER_OPEN", types);
    };

    UIElements.openTemplatePicker = function (common, force) {
        var metadataMgr = common.getMetadataMgr();
        var type = metadataMgr.getMetadataLazy().type;
        var sframeChan = common.getSframeChannel();
        var focus;

        var pickerCfgInit = {
            types: [type],
            where: ['template'],
            hidden: true
        };
        var pickerCfg = {
            types: [type],
            where: ['template'],
        };
        var onConfirm = function (yes) {
            if (!yes) {
                if (focus) { focus.focus(); }
                return;
            }
            delete pickerCfg.hidden;
            common.openFilePicker(pickerCfg);
            var first = true; // We can only pick a template once (for a new document)
            var fileDialogCfg = {
                onSelect: function (data) {
                    if (data.type === type && first) {
                        UI.addLoadingScreen({hideTips: true});
                        var chatChan = common.getPadChat();
                        var cursorChan = common.getCursorChannel();
                        sframeChan.query('Q_TEMPLATE_USE', {
                            href: data.href,
                            chat: chatChan,
                            cursor: cursorChan
                        }, function () {
                            first = false;
                            UI.removeLoadingScreen();
                            Feedback.send('TEMPLATE_USED');
                        });
                        if (focus) { focus.focus(); }
                        return;
                    }
                }
            };
            common.initFilePicker(fileDialogCfg);
        };

        sframeChan.query("Q_TEMPLATE_EXIST", type, function (err, data) {
            if (data) {
                common.openFilePicker(pickerCfgInit);
                focus = document.activeElement;
                if (force) { return void onConfirm(true); }
                UI.confirm(Messages.useTemplate, onConfirm, {
                    ok: Messages.useTemplateOK,
                    cancel: Messages.useTemplateCancel,
                });
            } else if (force) {
                UI.alert(Messages.template_empty);
            }
        });
    };

    UIElements.setExpirationValue = function (val, $expire) {
        if (val && typeof (val) === "number") {
            $expire.find('#cp-creation-expire').attr('checked', true).trigger('change');
            $expire.find('#cp-creation-expire-true').attr('checked', true);
            if (val % (3600 * 24 * 30) === 0) {
                $expire.find('#cp-creation-expire-unit').val("month");
                $expire.find('#cp-creation-expire-val').val(val / (3600 * 24 * 30));
                return;
            }
            if (val % (3600 * 24) === 0) {
                $expire.find('#cp-creation-expire-unit').val("day");
                $expire.find('#cp-creation-expire-val').val(val / (3600 * 24));
                return;
            }
            if (val % 3600 === 0) {
                $expire.find('#cp-creation-expire-unit').val("hour");
                $expire.find('#cp-creation-expire-val').val(val / 3600);
                return;
            }
            // if we're here, it means we don't have a valid value so we should check unlimited
            $expire.find('#cp-creation-expire-false').attr('checked', true);
        }
    };
    UIElements.getPadCreationScreen = function (common, cfg, appCfg, cb) {
        appCfg = appCfg || {};
        if (!common.isLoggedIn()) { return void cb(); }
        var sframeChan = common.getSframeChannel();
        var metadataMgr = common.getMetadataMgr();
        var privateData = metadataMgr.getPrivateData();
        var type = metadataMgr.getMetadataLazy().type;
        var fromFileData = privateData.fromFileData;


        var $body = $('body');
        var $creationContainer = $('<div>', { id: 'cp-creation-container' }).appendTo($body);
        var urlArgs = (Config.requireConf && Config.requireConf.urlArgs) || '';
        var l = h('div.cp-creation-logo', h('img', { src: '/customize/loading-logo.png?' + urlArgs }));
        $(l).appendTo($creationContainer);
        var $creation = $('<div>', { id: 'cp-creation', tabindex: 1 }).appendTo($creationContainer);

        // Title
        //var colorClass = 'cp-icon-color-'+type;
        //$creation.append(h('h2.cp-creation-title', Messages.newButtonTitle));
        var newPadH3Title = Messages['button_new' + type];
        $creation.append(h('h3.cp-creation-title', newPadH3Title));
        //$creation.append(h('h2.cp-creation-title.'+colorClass, Messages.newButtonTitle));

        // Deleted pad warning
        if (metadataMgr.getPrivateData().isDeleted) {
            $creation.append(h('div.cp-creation-deleted-container',
                h('div.cp-creation-deleted', Messages.creation_404)
            ));
        }

        var origin = privateData.origin;
        var createHelper = function (href, text) {
            var q = h('a.cp-creation-help.fa.fa-question-circle', {
                title: text,
                href: origin + href,
                target: "_blank",
                'data-tippy-placement': "right"
            });
            return q;
        };

        // Owned pads
        // Default is Owned pad
        var owned = h('div.cp-creation-owned', [
            UI.createCheckbox('cp-creation-owned', Messages.creation_owned, true),
            createHelper('/faq.html#keywords-owned', Messages.creation_owned1)
        ]);

        // Life time
        var expire = h('div.cp-creation-expire', [
            UI.createCheckbox('cp-creation-expire', Messages.creation_expire, false),
            h('span.cp-creation-expire-picker.cp-creation-slider', [
                h('input#cp-creation-expire-val', {
                    type: "number",
                    min: 1,
                    max: 100,
                    value: 3
                }),
                h('select#cp-creation-expire-unit', [
                    h('option', { value: 'hour' }, Messages.creation_expireHours),
                    h('option', { value: 'day' }, Messages.creation_expireDays),
                    h('option', {
                        value: 'month',
                        selected: 'selected'
                    }, Messages.creation_expireMonths)
                ])
            ]),
            createHelper('/faq.html#keywords-expiring', Messages.creation_expire2),
        ]);

        // Password
        var password = h('div.cp-creation-password', [
            UI.createCheckbox('cp-creation-password', Messages.creation_password, false),
            h('span.cp-creation-password-picker.cp-creation-slider', [
                UI.passwordInput({id: 'cp-creation-password-val'})
                /*h('input#cp-creation-password-val', {
                    type: "text" // TODO type password with click to show
                }),*/
            ]),
            //createHelper('#', "TODO: password protection adds another layer of security ........") // TODO
        ]);

        var right = h('span.fa.fa-chevron-right.cp-creation-template-more');
        var left = h('span.fa.fa-chevron-left.cp-creation-template-more');
        var templates = h('div.cp-creation-template', [
            left,
            h('div.cp-creation-template-container', [
                h('span.fa.fa-circle-o-notch.fa-spin.fa-4x.fa-fw')
            ]),
            right
        ]);

        var settings = h('div.cp-creation-remember', [
            UI.createCheckbox('cp-creation-remember', Messages.creation_saveSettings, false),
            createHelper('/settings/#creation', Messages.creation_settings),
            h('div.cp-creation-remember-help.cp-creation-slider', [
                h('span.fa.fa-exclamation-circle.cp-creation-warning'),
                Messages.creation_rememberHelp
            ])
        ]);

        var createDiv = h('div.cp-creation-create');
        var $create = $(createDiv);

        $(h('div#cp-creation-form', [
            owned,
            expire,
            password,
            settings,
            templates,
            createDiv
        ])).appendTo($creation);

        // Display templates

        var selected = 0; // Selected template in the list (highlighted)
        var TEMPLATES_DISPLAYED = 4; // Max templates displayed per page
        var next = function () {}; // Function called when pressing tab to highlight the next template
        var i = 0; // Index of the first template displayed in the current page
        sframeChan.query("Q_CREATE_TEMPLATES", type, function (err, res) {
            if (!res.data || !Array.isArray(res.data)) {
                return void console.error("Error: get the templates list");
            }
            var allData = res.data.slice().sort(function (a, b) {
                if (a.used === b.used) {
                    // Sort by name
                    if (a.name === b.name) { return 0; }
                    return a.name < b.name ? -1 : 1;
                }
                return b.used - a.used;
            });
            if (!appCfg.noTemplates) {
                allData.unshift({
                    name: Messages.creation_newTemplate,
                    id: -1,
                    //icon: h('span.fa.fa-bookmark')
                    icon: h('span.cptools.cptools-new-template')
                });
            }
            allData.unshift({
                name: Messages.creation_noTemplate,
                id: 0,
                //icon: h('span.fa.fa-file')
                icon: UI.getFileIcon({type: type})
            });
            var redraw = function (index) {
                if (index < 0) { i = 0; }
                else if (index > allData.length - 1) { return; }
                else { i = index; }
                var data = allData.slice(i, i + TEMPLATES_DISPLAYED);
                var $container = $(templates).find('.cp-creation-template-container').html('');
                data.forEach(function (obj, idx) {
                    var name = obj.name;
                    var $span = $('<span>', {
                        'class': 'cp-creation-template-element',
                        'title': name,
                    }).appendTo($container);
                    $span.data('id', obj.id);
                    if (idx === selected) { $span.addClass('cp-creation-template-selected'); }
                    if (!obj.thumbnail) {
                        $span.append(obj.icon || h('span.cptools.cptools-template'));
                    }
                    $('<span>', {'class': 'cp-creation-template-element-name'}).text(name)
                        .appendTo($span);
                    $span.click(function () {
                        $container.find('.cp-creation-template-selected')
                            .removeClass('cp-creation-template-selected');
                        $span.addClass('cp-creation-template-selected');
                        selected = idx;
                    });

                    // Add thumbnail if it exists
                    if (obj.thumbnail) {
                        common.addThumbnail(obj.thumbnail, $span, function () {});
                    }
                });
                $(right).off('click').removeClass('hidden').click(function () {
                    selected = 0;
                    redraw(i + TEMPLATES_DISPLAYED);
                });
                if (i >= allData.length - TEMPLATES_DISPLAYED ) { $(right).addClass('hidden'); }
                $(left).off('click').removeClass('hidden').click(function () {
                    selected = TEMPLATES_DISPLAYED - 1;
                    redraw(i - TEMPLATES_DISPLAYED);
                });
                if (i < TEMPLATES_DISPLAYED) { $(left).addClass('hidden'); }
            };
            if (fromFileData) {
                var todo = function (thumbnail) {
                    allData = [{
                        name: fromFileData.title,
                        id: 0,
                        thumbnail: thumbnail,
                        icon: h('span.cptools.cptools-file'),
                    }];
                    redraw(0);
                };
                todo();
                sframeChan.query("Q_GET_FILE_THUMBNAIL", null, function (err, res) {
                    if (err || (res && res.error)) { return; }
                    todo(res.data);
                });
            }
            else {
                redraw(0);
            }


            // Change template selection when Tab is pressed
            next = function (revert) {
                var max = $creation.find('.cp-creation-template-element').length;
                if (selected + 1 === max && !revert) {
                    selected = i + TEMPLATES_DISPLAYED < allData.length ? 0 : max;
                    return void redraw(i + TEMPLATES_DISPLAYED);
                }
                if (selected === 0 && revert) {
                    selected = i - TEMPLATES_DISPLAYED >= 0 ? TEMPLATES_DISPLAYED - 1 : 0;
                    return void redraw(i - TEMPLATES_DISPLAYED);
                }
                selected = revert ?
                            (--selected < 0 ? 0 : selected) :
                            ++selected >= max ? max-1 : selected;
                $creation.find('.cp-creation-template-element')
                    .removeClass('cp-creation-template-selected');
                $($creation.find('.cp-creation-template-element').get(selected))
                    .addClass('cp-creation-template-selected');
            };

        });

        // Display expiration form when checkbox checked
        $creation.find('#cp-creation-expire').on('change', function () {
            if ($(this).is(':checked')) {
                $creation.find('.cp-creation-expire-picker:not(.active)').addClass('active');
                $creation.find('.cp-creation-expire:not(.active)').addClass('active');
                $creation.find('#cp-creation-expire-val').focus();
                return;
            }
            $creation.find('.cp-creation-expire-picker').removeClass('active');
            $creation.find('.cp-creation-expire').removeClass('active');
            $creation.focus();
        });

        // Display password form when checkbox checked
        $creation.find('#cp-creation-password').on('change', function () {
            if ($(this).is(':checked')) {
                $creation.find('.cp-creation-password-picker:not(.active)').addClass('active');
                $creation.find('.cp-creation-password:not(.active)').addClass('active');
                $creation.find('#cp-creation-password-val').focus();
                return;
            }
            $creation.find('.cp-creation-password-picker').removeClass('active');
            $creation.find('.cp-creation-password').removeClass('active');
            $creation.focus();
        });

        // Display settings help when checkbox checked
        $creation.find('#cp-creation-remember').on('change', function () {
            if ($(this).is(':checked')) {
                $creation.find('.cp-creation-remember-help:not(.active)').addClass('active');
                return;
            }
            $creation.find('.cp-creation-remember-help').removeClass('active');
            $creation.focus();
        });

        // Keyboard shortcuts
        $creation.find('#cp-creation-expire-val').keydown(function (e) {
            if (e.which === 9) {
                e.stopPropagation();
            }
        });
        $creation.find('#cp-creation-expire-unit').keydown(function (e) {
            if (e.which === 9 && e.shiftKey) {
                e.stopPropagation();
            }
        });


        // Initial values
        if (!cfg.owned && typeof cfg.owned !== "undefined") {
            $creation.find('#cp-creation-owned').prop('checked', false);
        }
        if (cfg.skip) {
            $creation.find('#cp-creation-remember').prop('checked', true).trigger('change');
        }
        UIElements.setExpirationValue(cfg.expire, $creation);

        // Create the pad
        var getFormValues = function () {
            // Type of pad
            var ownedVal = $('#cp-creation-owned').is(':checked') ? 1 : 0;
            // Life time
            var expireVal = 0;
            if($('#cp-creation-expire').is(':checked')) {
                var unit = 0;
                switch ($('#cp-creation-expire-unit').val()) {
                    case "hour" : unit = 3600;           break;
                    case "day"  : unit = 3600 * 24;      break;
                    case "month": unit = 3600 * 24 * 30; break;
                    default: unit = 0;
                }
                expireVal = ($('#cp-creation-expire-val').val() || 0) * unit;
            }
            // Password
            var passwordVal = $('#cp-creation-password').is(':checked') ?
                                $('#cp-creation-password-val').val() : undefined;

            var $template = $creation.find('.cp-creation-template-selected');
            var templateId = $template.data('id') || undefined;

            return {
                owned: ownedVal,
                password: passwordVal,
                expire: expireVal,
                templateId: templateId
            };
        };
        var create = function () {
            var val = getFormValues();

            var skip = $('#cp-creation-remember').is(':checked');
            common.setAttribute(['general', 'creation', 'skip'], skip, function (e) {
                if (e) { return void console.error(e); }
            });
            common.setAttribute(['general', 'creation', 'noTemplate'], skip, function (e) {
                if (e) { return void console.error(e); }
            });

            common.setAttribute(['general', 'creation', 'owned'], val.owned, function (e) {
                if (e) { return void console.error(e); }
            });
            common.setAttribute(['general', 'creation', 'expire'], val.expire, function (e) {
                if (e) { return void console.error(e); }
            });

            if (val.expire) {
                Feedback.send('EXPIRING_PAD-'+val.expire);
            }

            $creationContainer.remove();
            common.createPad(val, function () {
                cb();
            });
        };


        var $button = $('<button>').text(Messages.creation_create).appendTo($create);
        $button.addClass('cp-creation-button-selected');
        $button.click(function () {
            create();
        });

        $creation.keydown(function (e) {
            if (e.which === 9) {
                e.preventDefault();
                e.stopPropagation();
                next(e.shiftKey);
                return;
            }
            if (e.which === 13) {
                $button.click();
                return;
            }
        });
        $creation.focus();
    };

    UIElements.onServerError = function (common, err, toolbar, cb) {
        if (["EDELETED", "EEXPIRED"].indexOf(err.type) === -1) { return; }
        var msg = err.type;
        if (err.type === 'EEXPIRED') {
            msg = Messages.expiredError;
            if (err.loaded) {
                msg += Messages.errorCopy;
            }
        } else if (err.type === 'EDELETED') {
            msg = Messages.deletedError;
            if (err.loaded) {
                msg += Messages.errorCopy;
            }
        }
        if (toolbar && typeof toolbar.deleted === "function") { toolbar.deleted(); }
        UI.errorLoadingScreen(msg, true, true);
        (cb || function () {})();
    };

    UIElements.displayPasswordPrompt = function (common, isError) {
        var error;
        if (isError) { error = setHTML(h('p.cp-password-error'), Messages.password_error); }
        var info = h('p.cp-password-info', Messages.password_info);
        var password = UI.passwordInput({placeholder: Messages.password_placeholder});
        var button = h('button', Messages.password_submit);

        var submit = function () {
            var value = $(password).find('.cp-password-input').val();
            UI.addLoadingScreen();
            common.getSframeChannel().query('Q_PAD_PASSWORD_VALUE', value, function (err, data) {
                if (!data) {
                    UIElements.displayPasswordPrompt(common, true);
                }
            });
        };
        $(password).find('.cp-password-input').on('keydown', function (e) { if (e.which === 13) { submit(); } });
        $(button).on('click', function () { submit(); });


        var block = h('div#cp-loading-password-prompt', [
            error,
            info,
            h('p.cp-password-form', [
                password,
                button
            ])
        ]);
        UI.errorLoadingScreen(block);

        $(password).find('.cp-password-input').focus();
    };

    var crowdfundingState = false;
    UIElements.displayCrowdfunding = function (common) {
        if (crowdfundingState) { return; }
        if (AppConfig.disableCrowdfundingMessages) { return; }
        var priv = common.getMetadataMgr().getPrivateData();
        if (priv.plan) { return; }

        crowdfundingState = true;
        setTimeout(function () {
            common.getAttribute(['general', 'crowdfunding'], function (err, val) {
                if (err || val === false) { return; }
                // Display the popup
                var text = Messages.crowdfunding_popup_text;
                var yes = h('button.cp-corner-primary', Messages.crowdfunding_popup_yes);
                var no = h('button.cp-corner-primary', Messages.crowdfunding_popup_no);
                var never = h('button.cp-corner-cancel', Messages.crowdfunding_popup_never);
                var actions = h('div', [yes, no, never]);

                var modal = UI.cornerPopup(text, actions, null, {big: true});

                $(yes).click(function () {
                    modal.delete();
                    common.openURL('https://opencollective.com/cryptpad/contribute');
                    Feedback.send('CROWDFUNDING_YES');
                });
                $(modal.popup).find('a').click(function (e) {
                    e.stopPropagation();
                    e.preventDefault();
                    modal.delete();
                    common.openURL('https://opencollective.com/cryptpad/');
                    Feedback.send('CROWDFUNDING_LINK');
                });
                $(no).click(function () {
                    modal.delete();
                    Feedback.send('CROWDFUNDING_NO');
                });
                $(never).click(function () {
                    modal.delete();
                    common.setAttribute(['general', 'crowdfunding'], false);
                    Feedback.send('CROWDFUNDING_NEVER');
                });

            });
        }, 5000);
    };

    var storePopupState = false;
    var autoStoreModal = {};
    UIElements.displayStorePadPopup = function (common, data) {
        if (storePopupState) { return; }
        storePopupState = true;
        if (data && data.stored) { return; } // We won't display the popup for dropped files
        var priv = common.getMetadataMgr().getPrivateData();

        var typeMsg = priv.pathname.indexOf('/file/') !== -1 ? Messages.autostore_file :
                        priv.pathname.indexOf('/drive/') !== -1 ? Messages.autostore_sf :
                          Messages.autostore_pad;
        var text = Messages._getKey('autostore_notstored', [typeMsg]);
        var footer = Messages.autostore_settings;

        var hide = h('button.cp-corner-cancel', Messages.autostore_hide);
        var store = h('button.cp-corner-primary', Messages.autostore_store);
        var actions = h('div', [store, hide]);

        var initialHide = data && data.autoStore && data.autoStore === -1;
        var modal = UI.cornerPopup(text, actions, footer, {hidden: initialHide});

        autoStoreModal[priv.channel] = modal;

        $(modal.popup).find('.cp-corner-footer a').click(function (e) {
            e.preventDefault();
            common.openURL('/settings/');
        });

        $(hide).click(function () {
            UIElements.displayCrowdfunding(common);
            delete autoStoreModal[priv.channel];
            modal.delete();
        });
        var waitingForStoringCb = false;
        $(store).click(function () {
            if (waitingForStoringCb) { return; }
            waitingForStoringCb = true;
            common.getSframeChannel().query("Q_AUTOSTORE_STORE", null, function (err, obj) {
                waitingForStoringCb = false;
                var error = err || (obj && obj.error);
                if (error) {
                    if (error === 'E_OVER_LIMIT') {
                        return void UI.warn(Messages.pinLimitReached);
                    }
                    return void UI.warn(Messages.autostore_error);
                }
                delete autoStoreModal[priv.channel];
                modal.delete();
                UIElements.displayCrowdfunding(common);
                UI.log(Messages.autostore_saved);
            });
        });

    };

    var createContextMenu = function (menu) {
        var $menu = $(menu).appendTo($('body'));

        var display = function (e) {
            $menu.css({ display: "block" });
            var h = $menu.outerHeight();
            var w = $menu.outerWidth();
            var wH = window.innerHeight;
            var wW = window.innerWidth;
            if (h > wH) {
                $menu.css({
                    top: '0px',
                    bottom: ''
                });
            } else if (e.pageY + h <= wH) {
                $menu.css({
                    top: e.pageY+'px',
                    bottom: ''
                });
            } else {
                $menu.css({
                    bottom: '0px',
                    top: ''
                });
            }
            if(w > wW) {
                $menu.css({
                    left: '0px',
                    right: ''
                });
            } else if (e.pageX + w <= wW) {
                $menu.css({
                    left: e.pageX+'px',
                    right: ''
                });
            } else {
                $menu.css({
                    left: '',
                    right: '0px',
                });
            }
        };

        var hide = function () {
            $menu.hide();
        };
        var remove = function () {
            $menu.remove();
        };

        $('body').click(hide);

        return {
            menu: menu,
            show: display,
            hide: hide,
            remove: remove
        };
    };

    var mediatagContextMenu;
    UIElements.importMediaTagMenu = function (common) {
        if (mediatagContextMenu) { return mediatagContextMenu; }

        // Create context menu
        var menu = h('div.cp-contextmenu.dropdown.cp-unselectable', [
            h('ul.dropdown-menu', {
                'role': 'menu',
                'aria-labelledBy': 'dropdownMenu',
                'style': 'display:block;position:static;margin-bottom:5px;'
            }, [
                h('li', h('a.cp-app-code-context-saveindrive.dropdown-item', {
                    'tabindex': '-1',
                    'data-icon': "fa-cloud-upload",
                }, Messages.pad_mediatagImport)),
                h('li', h('a.cp-app-code-context-download.dropdown-item', {
                    'tabindex': '-1',
                    'data-icon': "fa-download",
                }, Messages.download_mt_button)),
            ])
        ]);
        // create the icon for each contextmenu option
        $(menu).find("li a.dropdown-item").each(function (i, el) {
            var $icon = $("<span>");
            if ($(el).attr('data-icon')) {
                var font = $(el).attr('data-icon').indexOf('cptools') === 0 ? 'cptools' : 'fa';
                $icon.addClass(font).addClass($(el).attr('data-icon'));
            } else {
                $icon.text($(el).text());
            }
            $(el).prepend($icon);
        });
        var m = createContextMenu(menu);

        mediatagContextMenu = m;

        var $menu = $(m.menu);
        $menu.on('click', 'a', function (e) {
            e.stopPropagation();
            m.hide();
            var $mt = $menu.data('mediatag');
            if ($(this).hasClass("cp-app-code-context-saveindrive")) {
                common.importMediaTag($mt);
            }
            else if ($(this).hasClass("cp-app-code-context-download")) {
                var media = $mt[0]._mediaObject;
                window.saveAs(media._blob.content, media.name);
            }
        });

        return m;
    };

    UIElements.displayFriendRequestModal = function (common, data) {
        var msg = data.content.msg;
        var text = Messages._getKey('contacts_request', [Util.fixHTML(msg.content.displayName)]);

        var todo = function (yes) {
            common.getSframeChannel().query("Q_ANSWER_FRIEND_REQUEST", {
                data: data,
                value: yes
            }, function (err, obj) {
                var error = err || (obj && obj.error);
                if (error) {
                    return void UI.warn(error);
                }
                if (yes) {
                    UI.log(Messages.contacts_added);
                } else {
                    UI.log(Messages.contacts_rejected);
                }
            });
        };

        var content = h('div.cp-share-modal', [
            setHTML(h('p'), text)
        ]);
        var buttons = [{
            name: Messages.friendRequest_later,
            onClick: function () {},
            keys: [27]
        }, {
            className: 'primary',
            name: Messages.friendRequest_accept,
            onClick: function () {
                todo(true);
            },
            keys: [13]
        }, {
            className: 'primary',
            name: Messages.friendRequest_decline,
            onClick: function () {
                todo(false);
            },
            keys: [[13, 'ctrl']]
        }];
        var modal = UI.dialog.customModal(content, {buttons: buttons});
        UI.openCustomModal(modal);
    };

    UIElements.displayAddOwnerModal = function (common, data) {
        var priv = common.getMetadataMgr().getPrivateData();
        var user = common.getMetadataMgr().getUserData();
        var sframeChan = common.getSframeChannel();
        var msg = data.content.msg;

        var name = Util.fixHTML(msg.content.user.displayName) || Messages.anonymous;
        var title = Util.fixHTML(msg.content.title);

<<<<<<< HEAD
        Messages.owner_add = '{0} wants you to be an owner of the pad <b>{1}</b>. Do you accept?'; //XXX
=======
>>>>>>> 2b4c615c
        var text = Messages._getKey('owner_add', [name, title]);

        var link = h('a', {
            href: '#'
        }, Messages.requestEdit_viewPad);
        $(link).click(function (e) {
            e.preventDefault();
            e.stopPropagation();
            if (msg.content.password) {
                common.sessionStorage.put('newPadPassword', msg.content.password, function () {
                    common.openURL(msg.content.href);
                });
                return;
            }
            common.openURL(msg.content.href);
        });

        var div = h('div', [
            UI.setHTML(h('p'), text),
            link
        ]);

        var answer = function (yes) {
            common.mailbox.sendTo("ADD_OWNER_ANSWER", {
                channel: msg.content.channel,
                href: msg.content.href,
                password: msg.content.password,
                title: msg.content.title,
                answer: yes,
                user: {
                    displayName: user.name,
                    avatar: user.avatar,
                    profile: user.profile,
                    notifications: user.notifications,
                    curvePublic: user.curvePublic,
                    edPublic: priv.edPublic
                }
            }, {
                channel: msg.content.user.notifications,
                curvePublic: msg.content.user.curvePublic
            });
            common.mailbox.dismiss(data, function (err) {
                console.log(err);
            });
        };

        var todo = function (yes) {
            if (yes) {
                // ACCEPT
                sframeChan.query('Q_SET_PAD_METADATA', {
                    channel: msg.content.channel,
                    command: 'ADD_OWNERS',
                    value: [priv.edPublic]
                }, function (err, res) {
                    err = err || (res && res.error);
                    if (err) {
<<<<<<< HEAD
                        return void UI.warn('ERROR ' + err);
                    } // XXX
                    UI.log('DONE'); // XXX
=======
                        var text = err === "INSUFFICIENT_PERMISSIONS" ? Messages.fm_forbidden
                                                                      : Messages.error;
                        return void UI.warn(text);
                    }
                    UI.log(Messages.saved);
>>>>>>> 2b4c615c

                    // Send notification to the sender
                    answer(true);

<<<<<<< HEAD
=======
                    var data = JSON.parse(JSON.stringify(msg.content));
                    data.metadata = res;

                    // Add the pad to your drive
                    // This command will also add your mailbox to the metadata log
                    // The callback is called when the pad is stored, independantly of the metadata command
                    sframeChan.query('Q_ACCEPT_OWNERSHIP', data, function (err, res) {
                        if (err || (res && res.error)) {
                            return void console.error(err | res.error);
                        }
                        UI.log(Messages.saved);
                        if (autoStoreModal[data.channel]) {
                            autoStoreModal[data.channel].delete();
                            delete autoStoreModal[data.channel];
                        }
                    });

>>>>>>> 2b4c615c
                    // Remove yourself from the pending owners
                    sframeChan.query('Q_SET_PAD_METADATA', {
                        channel: msg.content.channel,
                        command: 'RM_PENDING_OWNERS',
                        value: [priv.edPublic]
                    }, function (err, res) {
                        err = err || (res && res.error);
                        if (err) {
                            console.error(err);
                        }
                    });
                });
                return;
            }

            // DECLINE
            // Remove yourself from the pending owners
            sframeChan.query('Q_SET_PAD_METADATA', {
                channel: msg.content.channel,
                command: 'RM_PENDING_OWNERS',
                value: [priv.edPublic]
            }, function (err, res) {
                err = err || (res && res.error);
                if (err) {
                    console.error(err);
                }
                // Send notification to the sender
                answer(false);
            });
        };

        var buttons = [{
            name: Messages.friendRequest_later,
            onClick: function () {},
            keys: [27]
        }, {
            className: 'primary',
            name: Messages.friendRequest_accept,
            onClick: function () {
                todo(true);
            },
            keys: [13]
        }, {
            className: 'primary',
            name: Messages.friendRequest_decline,
            onClick: function () {
                todo(false);
            },
            keys: [[13, 'ctrl']]
        }];
        var modal = UI.dialog.customModal(div, {buttons: buttons});
        UI.openCustomModal(modal);
    };

    return UIElements;
});<|MERGE_RESOLUTION|>--- conflicted
+++ resolved
@@ -72,53 +72,6 @@
         var data = {};
         NThen(function (waitFor) {
             var base = common.getMetadataMgr().getPrivateData().origin;
-<<<<<<< HEAD
-            // XXX getFileData?
-            // XXX getPadMetadata
-            common.getPadAttribute('href', waitFor(function (err, val) {
-                if (!val) { return; }
-                data.href = base + val;
-            }));
-            common.getPadAttribute('roHref', waitFor(function (err, val) {
-                if (!val) { return; }
-                data.roHref = base + val;
-            }));
-            common.getPadAttribute('channel', waitFor(function (err, val) {
-                data.channel = val;
-            }));
-            common.getPadAttribute('rtChannel', waitFor(function (err, val) {
-                data.rtChannel = val;
-            }));
-            common.getPadAttribute('lastVersion', waitFor(function (err, val) {
-                data.lastVersion = val;
-            }));
-            common.getPadAttribute('atime', waitFor(function (err, val) {
-                data.atime = val;
-            }));
-            common.getPadAttribute('ctime', waitFor(function (err, val) {
-                data.ctime = val;
-            }));
-            common.getPadAttribute('title', waitFor(function (err, val) {
-                data.title = val;
-            }));
-            common.getPadAttribute('tags', waitFor(function (err, val) {
-                data.tags = val;
-            }));
-            common.getPadMetadata(null, waitFor(function (obj) {
-                console.log(obj);
-                if (obj && obj.error) { return; }
-                data.owners = obj.owners;
-                data.expire = obj.expire;
-                data.pending_owners = obj.pending_owners;
-            }));
-            /*
-            common.getPadAttribute('owners', waitFor(function (err, val) {
-                data.owners = val;
-            }));
-            common.getPadAttribute('expire', waitFor(function (err, val) {
-                data.expire = val;
-            }));*/
-=======
             common.getPadAttribute('', waitFor(function (err, val) {
                 if (err || !val) {
                     waitFor.abort();
@@ -134,7 +87,6 @@
                 data.expire = obj.expire;
                 data.pending_owners = obj.pending_owners;
             }));
->>>>>>> 2b4c615c
         }).nThen(function () {
             cb(void 0, data);
         });
@@ -146,15 +98,6 @@
         var user = common.getMetadataMgr().getUserData();
         var edPublic = priv.edPublic;
         var channel = data.channel;
-<<<<<<< HEAD
-        var owners = data.owners;
-        var pending_owners = data.pending_owners;
-
-        var redrawAll = function () {};
-
-        var div1 = h('div.cp-share-friends.cp-share-column');
-        var div2 = h('div.cp-share-friends.cp-share-column');
-=======
         var owners = data.owners || [];
         var pending_owners = data.pending_owners || [];
 
@@ -162,18 +105,13 @@
 
         var div1 = h('div.cp-share-friends.cp-share-column.cp-ownership');
         var div2 = h('div.cp-share-friends.cp-share-column.cp-ownership');
->>>>>>> 2b4c615c
         var $div1 = $(div1);
         var $div2 = $(div2);
 
         // Remove owner column
         var drawRemove = function (pending) {
             var _owners = {};
-<<<<<<< HEAD
-            var o = pending ? pending_owners : owners;
-=======
             var o = (pending ? pending_owners : owners) || [];
->>>>>>> 2b4c615c
             o.forEach(function (ed) {
                 var f;
                 Object.keys(friends).some(function (c) {
@@ -194,13 +132,8 @@
                     edPublic: ed,
                 };
             });
-<<<<<<< HEAD
-            var msg = pending ? 'Remove a pending owner:'
-                        : 'Remove an existing owner:'; // XXX
-=======
             var msg = pending ? Messages.owner_removePendingText
                         : Messages.owner_removeText;
->>>>>>> 2b4c615c
             var removeCol = UIElements.getFriendsList(msg, {
                 common: common,
                 friends: _owners,
@@ -222,11 +155,7 @@
             });
             // When clicking on the remove button, we check the selected users.
             // If you try to remove yourself, we'll display an additional warning message
-<<<<<<< HEAD
-            var btnMsg = pending ? 'Remove pending owners' : 'Remove owners'; // XXX
-=======
             var btnMsg = pending ? Messages.owner_removePendingButton : Messages.owner_removeButton;
->>>>>>> 2b4c615c
             var removeButton = h('button.no-margin', btnMsg);
             $(removeButton).click(function () {
                 // Check selection
@@ -256,11 +185,6 @@
                         value: toRemove
                     }, waitFor(function (err, res) {
                         err = err || (res && res.error);
-<<<<<<< HEAD
-                        if (err) { return void UI.warn('ERROR' + err); } // XXX
-                        redrawAll();
-                        UI.log('DONE'); // XXX
-=======
                         if (err) {
                             waitFor.abort();
                             redrawAll();
@@ -290,7 +214,6 @@
                             channel: friend.notifications,
                             curvePublic: friend.curvePublic
                         }, waitFor());
->>>>>>> 2b4c615c
                     });
                 }).nThen(function () {
                     redrawAll();
@@ -304,20 +227,12 @@
         var drawAdd = function () {
             var _friends = JSON.parse(JSON.stringify(friends));
             Object.keys(_friends).forEach(function (curve) {
-<<<<<<< HEAD
-                if (owners.indexOf(_friends[curve].edPublic) !== -1) {
-                    delete _friends[curve];
-                }
-            });
-            var addCol = UIElements.getFriendsList('Ask a friend to be an owner.', {
-=======
                 if (owners.indexOf(_friends[curve].edPublic) !== -1 ||
                     pending_owners.indexOf(_friends[curve].edPublic) !== -1) {
                     delete _friends[curve];
                 }
             });
             var addCol = UIElements.getFriendsList(Messages.owner_addText, {
->>>>>>> 2b4c615c
                 common: common,
                 friends: _friends
             }, function () {
@@ -348,11 +263,7 @@
                 }).filter(function (x) { return x; });
 
                 NThen(function (waitFor) {
-<<<<<<< HEAD
-                    var msg = "Are you sure?"; // XXX
-=======
                     var msg = Messages.owner_addConfirm;
->>>>>>> 2b4c615c
                     UI.confirm(msg, waitFor(function (yes) {
                         if (!yes) {
                             waitFor.abort();
@@ -360,28 +271,12 @@
                         }
                     }));
                 }).nThen(function (waitFor) {
-<<<<<<< HEAD
-                    console.log('koko');
-=======
->>>>>>> 2b4c615c
                     // Send the command
                     sframeChan.query('Q_SET_PAD_METADATA', {
                         channel: channel,
                         command: 'ADD_PENDING_OWNERS',
                         value: toAdd
                     }, waitFor(function (err, res) {
-<<<<<<< HEAD
-                        console.error(arguments);
-                        err = err || (res && res.error);
-                        if (err) {
-                            waitFor.abort();
-                            return void UI.warn('ERROR' + err);
-                        } // XXX
-                    }));
-                }).nThen(function (waitFor) {
-                    console.log('okok');
-                    // TODO send notifications
-=======
                         err = err || (res && res.error);
                         if (err) {
                             waitFor.abort();
@@ -392,7 +287,6 @@
                         }
                     }));
                 }).nThen(function (waitFor) {
->>>>>>> 2b4c615c
                     sel.forEach(function (el) {
                         var friend = friends[$(el).attr('data-curve')];
                         if (!friend) { return; }
@@ -416,29 +310,13 @@
                     });
                 }).nThen(function () {
                     redrawAll();
-<<<<<<< HEAD
-                    UI.log('DONE'); // XXX
-=======
                     UI.log(Messages.saved);
->>>>>>> 2b4c615c
                 });
             });
             $div2.append(h('p', addButton));
             return $div2;
         };
 
-<<<<<<< HEAD
-        redrawAll = function () {
-            $div1.empty();
-            $div2.empty();
-            common.getPadMetadata(null, function (obj) {
-                if (obj && obj.error) { return; }
-                owners = obj.owners;
-                pending_owners = obj.pending_owners;
-                $div1.append(drawRemove(false)).append(drawRemove(true));
-                $div2.append(drawAdd());
-            });
-=======
         redrawAll = function (md) {
             var todo = function (obj) {
                 if (obj && obj.error) { return; }
@@ -454,14 +332,11 @@
             common.getPadMetadata({
                 channel: data.channel
             }, todo);
->>>>>>> 2b4c615c
         };
 
         $div1.append(drawRemove(false)).append(drawRemove(true));
         $div2.append(drawAdd());
 
-<<<<<<< HEAD
-=======
         var handler = sframeChan.on('EV_RT_METADATA', function (md) {
             if (!$div1.length) {
                 return void handler.stop();
@@ -471,7 +346,6 @@
             redrawAll(md);
         });
 
->>>>>>> 2b4c615c
         // Create modal
         var link = h('div.cp-share-columns', [
             div1,
@@ -526,19 +400,6 @@
                 }
                 owners = names.join(', ');
             }
-<<<<<<< HEAD
-            owners = names.join(', ');
-        }
-        $d.append(UI.dialog.selectable(owners, {
-            id: 'cp-app-prop-owners',
-        }));
-        if (owned) {
-            var manageOwners = h('button.no-margin', 'Manage owners'); // XXX
-            $(manageOwners).click(function () {
-                var modal = createOwnerModal(common, data);
-                UI.openCustomModal(modal, {
-                    wide: true,
-=======
             $d.append(UI.dialog.selectable(owners, {
                 id: 'cp-app-prop-owners',
             }));
@@ -549,7 +410,6 @@
                     UI.openCustomModal(modal, {
                         wide: true,
                     });
->>>>>>> 2b4c615c
                 });
                 $d.append(h('p', manageOwners));
             }
@@ -3466,10 +3326,6 @@
         var name = Util.fixHTML(msg.content.user.displayName) || Messages.anonymous;
         var title = Util.fixHTML(msg.content.title);
 
-<<<<<<< HEAD
-        Messages.owner_add = '{0} wants you to be an owner of the pad <b>{1}</b>. Do you accept?'; //XXX
-=======
->>>>>>> 2b4c615c
         var text = Messages._getKey('owner_add', [name, title]);
 
         var link = h('a', {
@@ -3526,23 +3382,15 @@
                 }, function (err, res) {
                     err = err || (res && res.error);
                     if (err) {
-<<<<<<< HEAD
-                        return void UI.warn('ERROR ' + err);
-                    } // XXX
-                    UI.log('DONE'); // XXX
-=======
                         var text = err === "INSUFFICIENT_PERMISSIONS" ? Messages.fm_forbidden
                                                                       : Messages.error;
                         return void UI.warn(text);
                     }
                     UI.log(Messages.saved);
->>>>>>> 2b4c615c
 
                     // Send notification to the sender
                     answer(true);
 
-<<<<<<< HEAD
-=======
                     var data = JSON.parse(JSON.stringify(msg.content));
                     data.metadata = res;
 
@@ -3560,7 +3408,6 @@
                         }
                     });
 
->>>>>>> 2b4c615c
                     // Remove yourself from the pending owners
                     sframeChan.query('Q_SET_PAD_METADATA', {
                         channel: msg.content.channel,
