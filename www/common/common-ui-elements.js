define([
    'jquery',
    '/api/config',
    '/common/common-util.js',
    '/common/common-hash.js',
    '/common/common-language.js',
    '/common/common-interface.js',
    '/common/common-constants.js',
    '/common/common-feedback.js',
    '/common/hyperscript.js',
    '/common/media-tag.js',
    '/common/clipboard.js',
    '/customize/messages.js',
    '/customize/application_config.js',
    '/bower_components/nthen/index.js',

    'css!/common/tippy.css',
], function ($, Config, Util, Hash, Language, UI, Constants, Feedback, h, MediaTag, Clipboard,
             Messages, AppConfig, NThen) {
    var UIElements = {};

    // Configure MediaTags to use our local viewer
    if (MediaTag && MediaTag.PdfPlugin) {
        MediaTag.PdfPlugin.viewer = '/common/pdfjs/web/viewer.html';
    }

    UIElements.updateTags = function (common, href) {
        var sframeChan = common.getSframeChannel();
        sframeChan.query('Q_TAGS_GET', href || null, function (err, res) {
            if (err || res.error) {
                if (res.error === 'NO_ENTRY') {
                    UI.alert(Messages.tags_noentry);
                }
                return void console.error(err || res.error);
            }
            UI.dialog.tagPrompt(res.data, function (tags) {
                if (!Array.isArray(tags)) { return; }
                sframeChan.event('EV_TAGS_SET', {
                    tags: tags,
                    href: href,
                });
            });
        });
    };

    var importContent = function (type, f, cfg) {
        return function () {
            var $files = $('<input>', {type:"file"});
            if (cfg && cfg.accept) {
                $files.attr('accept', cfg.accept);
            }
            $files.click();
            $files.on('change', function (e) {
                var file = e.target.files[0];
                var reader = new FileReader();
                reader.onload = function (e) { f(e.target.result, file); };
                reader.readAsText(file, type);
            });
        };
    };

    var getPropertiesData = function (common, cb) {
        var data = {};
        NThen(function (waitFor) {
            common.getPadAttribute('href', waitFor(function (err, val) {
                var base = common.getMetadataMgr().getPrivateData().origin;

                var parsed = Hash.parsePadUrl(val);
                if (parsed.hashData.mode === "view") {
                    data.roHref = base + val;
                    return;
                }

                // We're not in a read-only pad
                data.href = base + val;
                // Get Read-only href
                if (parsed.hashData.type !== "pad") { return; }
                var i = data.href.indexOf('#') + 1;
                var hBase = data.href.slice(0, i);
                var hrefsecret = Hash.getSecrets(parsed.type, parsed.hash);
                if (!hrefsecret.keys) { return; }
                var viewHash = Hash.getViewHashFromKeys(hrefsecret.channel, hrefsecret.keys);
                data.roHref = hBase + viewHash;
            }));
            common.getPadAttribute('atime', waitFor(function (err, val) {
                data.atime = val;
            }));
            common.getPadAttribute('ctime', waitFor(function (err, val) {
                data.ctime = val;
            }));
            common.getPadAttribute('tags', waitFor(function (err, val) {
                data.tags = val;
            }));
            common.getPadAttribute('owners', waitFor(function (err, val) {
                data.owners = val;
            }));
            common.getPadAttribute('expire', waitFor(function (err, val) {
                data.expire = val;
            }));
        }).nThen(function () {
            cb(void 0, data);
        });
    };
    var getRightsProperties = function (common, data, cb) {
        var $d = $('<div>');
        if (!data) { return void cb(void 0, $d); }

        $('<label>', {'for': 'cp-app-prop-owners'}).text(Messages.creation_owners)
            .appendTo($d);
        var owners = Messages.creation_noOwner;
        var edPublic = common.getMetadataMgr().getPrivateData().edPublic;
        var owned = false;
        if (data.owners && data.owners.length) {
            if (data.owners.indexOf(edPublic) !== -1) {
                owners = Messages.yourself;
                owned = true;
            } else {
                owners = Messages.creation_ownedByOther;
            }
        }
        $d.append(UI.dialog.selectable(owners, {
            id: 'cp-app-prop-owners',
        }));
        /* TODO
        if (owned) {
            var $deleteOwned = $('button').text(Messages.fc_delete_owned).click(function () {
            });
            $d.append($deleteOwned);
        }*/

        var expire = Messages.creation_expireFalse;
        if (data.expire && typeof (data.expire) === "number") {
            expire = new Date(data.expire).toLocaleString();
        }
        $('<label>', {'for': 'cp-app-prop-expire'}).text(Messages.creation_expiration)
            .appendTo($d);
        $d.append(UI.dialog.selectable(expire, {
            id: 'cp-app-prop-expire',
        }));
        cb(void 0, $d);
    };
    var getPadProperties = function (common, data, cb) {
        var $d = $('<div>');
        if (!data || (!data.href && !data.roHref)) { return void cb(void 0, $d); }

        if (data.href) {
            $('<label>', {'for': 'cp-app-prop-link'}).text(Messages.editShare).appendTo($d);
            $d.append(UI.dialog.selectable(data.href, {
                id: 'cp-app-prop-link',
            }));
        }

        if (data.roHref) {
            $('<label>', {'for': 'cp-app-prop-rolink'}).text(Messages.viewShare).appendTo($d);
            $d.append(UI.dialog.selectable(data.roHref, {
                id: 'cp-app-prop-rolink',
            }));
        }

        if (data.tags && Array.isArray(data.tags)) {
            $('<label>', {'for': 'cp-app-prop-tags'}).text(Messages.fm_prop_tagsList).appendTo($d);
            $d.append(UI.dialog.selectable(data.tags.join(', '), {
                id: 'cp-app-prop-tags',
            }));
        }

        $('<label>', {'for': 'cp-app-prop-ctime'}).text(Messages.fm_creation)
            .appendTo($d);
        $d.append(UI.dialog.selectable(new Date(data.ctime).toLocaleString(), {
            id: 'cp-app-prop-ctime',
        }));

        $('<label>', {'for': 'cp-app-prop-atime'}).text(Messages.fm_lastAccess)
            .appendTo($d);
        $d.append(UI.dialog.selectable(new Date(data.atime).toLocaleString(), {
            id: 'cp-app-prop-atime',
        }));

        if (common.isLoggedIn() && AppConfig.enablePinning) {
            // check the size of this file...
            common.getFileSize(data.href, function (e, bytes) {
                if (e) {
                    // there was a problem with the RPC
                    console.error(e);

                    // but we don't want to break the interface.
                    // continue as if there was no RPC
                    return void cb(void 0, $d);
                }
                var KB = Util.bytesToKilobytes(bytes);

                var formatted = Messages._getKey('formattedKB', [KB]);
                $('<br>').appendTo($d);

                $('<label>', {
                    'for': 'cp-app-prop-size'
                }).text(Messages.fc_sizeInKilobytes).appendTo($d);

                $d.append(UI.dialog.selectable(formatted, {
                    id: 'cp-app-prop-size',
                }));
                cb(void 0, $d);
            });
        } else {
            cb(void 0, $d);
        }
    };
    UIElements.getProperties = function (common, data, cb) {
        var c1;
        var c2;
        NThen(function (waitFor) {
            getPadProperties(common, data, waitFor(function (e, c) {
                c1 = c[0];
            }));
            getRightsProperties(common, data, waitFor(function (e, c) {
                c2 = c[0];
            }));
        }).nThen(function () {
            var tabs = UI.dialog.tabs([{
                title: Messages.fc_prop,
                content: c1
            }, {
                title: Messages.creation_propertiesTitle,
                content: c2
            }]);
            cb (void 0, $(tabs));
        });
    };

    UIElements.createShareModal = function (config) {
        var origin = config.origin;
        var pathname = config.pathname;
        var hashes = config.hashes;
        var common = config.common;

        // Share link tab
        var link = h('div.cp-share-modal', [
            h('label', Messages.share_linkAccess),
            h('br'),
            h('input#cp-share-editable-true.cp-share-editable-value', {
                type: 'radio',
                name: 'cp-share-editable',
                value: 1,
                checked: 'checked'
            }),
            h('label', { 'for': 'cp-share-editable-true' }, Messages.share_linkEdit),
            h('input#cp-share-editable-false.cp-share-editable-value', {
                type: 'radio',
                name: 'cp-share-editable',
                value: 0
            }),
            h('label', { 'for': 'cp-share-editable-false' }, Messages.share_linkView),
            h('br'),
            h('br'),
            h('label', Messages.share_linkOptions),
            h('br'),
            h('input#cp-share-embed', {
                type: 'checkbox',
                name: 'cp-share-embed'
            }),
            h('label', { 'for': 'cp-share-embed' }, Messages.share_linkEmbed),
            h('br'),
            h('input#cp-share-present', {
                type: 'checkbox',
                name: 'cp-share-present'
            }),
            h('label', { 'for': 'cp-share-present' }, Messages.share_linkPresent),
            h('br'),
            h('br'),
            UI.dialog.selectable('', { id: 'cp-share-link-preview' })
        ]);
        if (!hashes.editHash) {
            $(link).find('#cp-share-editable-false').attr('checked', true);
            $(link).find('#cp-share-editable-true').attr('disabled', true);
        }
        var saveValue = function () {
            var edit = $(link).find('#cp-share-editable-true').is(':checked');
            var embed = $(link).find('#cp-share-embed').is(':checked');
            var present = $(link).find('#cp-share-present').is(':checked');
            common.setAttribute(['general', 'share'], {
                edit: edit,
                embed: embed,
                present: present
            });
        };
        var getLinkValue = function (initValue) {
            var val = initValue || {};
            var edit = initValue ? val.edit : $(link).find('#cp-share-editable-true').is(':checked');
            var embed = initValue ? val.embed : $(link).find('#cp-share-embed').is(':checked');
            var present = initValue ? val.present : $(link).find('#cp-share-present').is(':checked');

            var hash = (edit && hashes.editHash) ? hashes.editHash : hashes.viewHash;
            var href = origin + pathname + '#' + hash;
            var parsed = Hash.parsePadUrl(href);
            return origin + parsed.getUrl({embed: embed, present: present});
        };
        $(link).find('#cp-share-link-preview').val(getLinkValue());
        $(link).find('input[type="radio"], input[type="checkbox"]').on('change', function () {
            $(link).find('#cp-share-link-preview').val(getLinkValue());
        });
        var linkButtons = [{
            name: Messages.cancel,
            onClick: function () {},
            keys: [27]
        }, {
            className: 'primary',
            name: Messages.share_linkCopy,
            onClick: function () {
                saveValue();
                var v = getLinkValue();
                var success = Clipboard.copy(v);
                if (success) { UI.log(Messages.shareSuccess); }
            },
            keys: [13]
        }, {
            className: 'primary',
            name: Messages.share_linkOpen,
            onClick: function () {
                saveValue();
                var v = getLinkValue();
                window.open(v);
            },
            keys: [[13, 'ctrl']]
        }];
        var frameLink = UI.dialog.customModal(link, {buttons: linkButtons});

        // Embed tab
        var getEmbedValue = function () {
            var hash = hashes.viewHash || hashes.editHash;
            var href = origin + pathname + '#' + hash;
            var parsed = Hash.parsePadUrl(href);
            var url = origin + parsed.getUrl({embed: true, present: true});
            return '<iframe src="' + url + '"></iframe>';
        };
        var embed = h('div.cp-share-modal', [
            h('h3', Messages.viewEmbedTitle),
            h('p', Messages.viewEmbedTag),
            h('br'),
            UI.dialog.selectable(getEmbedValue())
        ]);
        var embedButtons = [{
            name: Messages.cancel,
            onClick: function () {},
            keys: [27]
        }, {
            className: 'primary',
            name: Messages.share_linkCopy,
            onClick: function () {
                var v = getEmbedValue();
                var success = Clipboard.copy(v);
                if (success) { UI.log(Messages.shareSuccess); }
            },
            keys: [13]
        }];
        var frameEmbed = UI.dialog.customModal(embed, { buttons: embedButtons});

        // Create modal
        var tabs = [{
            title: Messages.share_linkCategory,
            content: frameLink
        }, {
            title: Messages.share_embedCategory,
            content: frameEmbed
        }];
        if (typeof(AppConfig.customizeShareOptions) === 'function') {
            AppConfig.customizeShareOptions(hashes, tabs, {
                type: 'DEFAULT',
                origin: origin,
                pathname: pathname
            });
        }
        common.getAttribute(['general', 'share'], function (err, val) {
            val = val || {};
            if (val.edit === false) {
                $(link).find('#cp-share-editable-false').attr('checked', true);
            }
            if (val.embed) { $(link).find('#cp-share-embed').attr('checked', true); }
            if (val.present) { $(link).find('#cp-share-present').attr('checked', true); }
            $(link).find('#cp-share-link-preview').val(getLinkValue(val));
        });
        common.getMetadataMgr().onChange(function () {
            hashes = common.getMetadataMgr().getPrivateData().availableHashes;
            $(link).find('#cp-share-link-preview').val(getLinkValue());
        });
        return tabs;
    };
    UIElements.createFileShareModal = function (config) {
        var origin = config.origin;
        var pathname = config.pathname;
        var hashes = config.hashes;
        var common = config.common;

        if (!hashes.fileHash) { throw new Error("You must provide a file hash"); }
        var url = origin + pathname + '#' + hashes.fileHash;


        // Share link tab
        var link = h('div.cp-share-modal', [
            UI.dialog.selectable('', { id: 'cp-share-link-preview' })
        ]);
        var getLinkValue = function () { return url; };
        $(link).find('#cp-share-link-preview').val(getLinkValue());
        var linkButtons = [{
            name: Messages.cancel,
            onClick: function () {},
            keys: [27]
        }, {
            className: 'primary',
            name: Messages.share_linkCopy,
            onClick: function () {
                var v = getLinkValue();
                var success = Clipboard.copy(v);
                if (success) { UI.log(Messages.shareSuccess); }
            },
            keys: [13]
        }];
        var frameLink = UI.dialog.customModal(link, {buttons: linkButtons});

        // Embed tab
        var embed = h('div.cp-share-modal', [
            h('h3', Messages.fileEmbedTitle),
            h('p', Messages.fileEmbedScript),
            h('br'),
            UI.dialog.selectable(common.getMediatagScript()),
            h('p', Messages.fileEmbedTag),
            h('br'),
            UI.dialog.selectable(common.getMediatagFromHref(url)),
        ]);
        var embedButtons = [{
            name: Messages.cancel,
            onClick: function () {},
            keys: [27]
        }, {
            className: 'primary',
            name: Messages.share_mediatagCopy,
            onClick: function () {
                var v = common.getMediatagFromHref(url);
                var success = Clipboard.copy(v);
                if (success) { UI.log(Messages.shareSuccess); }
            },
            keys: [13]
        }];
        var frameEmbed = UI.dialog.customModal(embed, { buttons: embedButtons});

        // Create modal
        var tabs = [{
            title: Messages.share_linkCategory,
            content: frameLink
        }, {
            title: Messages.share_embedCategory,
            content: frameEmbed
        }];
        if (typeof(AppConfig.customizeShareOptions) === 'function') {
            AppConfig.customizeShareOptions(hashes, tabs, {
                type: 'FILE',
                origin: origin,
                pathname: pathname
            });
        }
        return tabs;
    };

    UIElements.createButton = function (common, type, rightside, data, callback) {
        var AppConfig = common.getAppConfig();
        var button;
        var sframeChan = common.getSframeChannel();
        var appType = (common.getMetadataMgr().getMetadata().type || 'pad').toUpperCase();
        switch (type) {
            case 'export':
                button = $('<button>', {
                    'class': 'fa fa-download cp-toolbar-icon-export',
                    title: Messages.exportButtonTitle,
                }).append($('<span>', {'class': 'cp-toolbar-drawer-element'}).text(Messages.exportButton));

                button.click(common.prepareFeedback(type));
                if (callback) {
                    button.click(callback);
                }
                break;
            case 'import':
                button = $('<button>', {
                    'class': 'fa fa-upload cp-toolbar-icon-import',
                    title: Messages.importButtonTitle,
                }).append($('<span>', {'class': 'cp-toolbar-drawer-element'}).text(Messages.importButton));
                if (callback) {
                    button
                    .click(common.prepareFeedback(type))
                    .click(importContent('text/plain', function (content, file) {
                        callback(content, file);
                    }, {accept: data ? data.accept : undefined}));
                }
                break;
            case 'upload':
                button = $('<button>', {
                    'class': 'btn btn-primary new',
                    title: Messages.uploadButtonTitle,
                }).append($('<span>', {'class':'fa fa-upload'})).append(' '+Messages.uploadButton);
                if (!data.FM) { return; }
                var $input = $('<input>', {
                    'type': 'file',
                    'style': 'display: none;'
                }).on('change', function (e) {
                    var file = e.target.files[0];
                    var ev = {
                        target: data.target
                    };
                    if (data.filter && !data.filter(file)) {
                        return;
                    }
                    if (data.transformer) {
                        data.transformer(file, function (newFile) {
                            data.FM.handleFile(newFile, ev);
                            if (callback) { callback(); }
                        });
                        return;
                    }
                    data.FM.handleFile(file, ev);
                    if (callback) { callback(); }
                });
                if (data.accept) { $input.attr('accept', data.accept); }
                button.click(function () { $input.click(); });
                break;
            case 'template':
                if (!AppConfig.enableTemplates) { return; }
                if (!common.isLoggedIn()) { return; }
                button = $('<button>', {
                    title: Messages.saveTemplateButton,
                    class: 'fa fa-bookmark cp-toolbar-icon-template'
                });
                if (data.rt) {
                    button
                    .click(function () {
                        var title = data.getTitle() || document.title;
                        var todo = function (val) {
                            if (typeof(val) !== "string") { return; }
                            var toSave = data.rt.getUserDoc();
                            if (val.trim()) {
                                val = val.trim();
                                title = val;
                                try {
                                    var parsed = JSON.parse(toSave);
                                    var meta;
                                    if (Array.isArray(parsed) && typeof(parsed[3]) === "object") {
                                        meta = parsed[3].metadata; // pad
                                    } else if (parsed.info) {
                                        meta = parsed.info; // poll
                                    } else {
                                        meta = parsed.metadata;
                                    }
                                    if (typeof(meta) === "object") {
                                        meta.title = val;
                                        meta.defaultTitle = val;
                                        delete meta.users;
                                    }
                                    toSave = JSON.stringify(parsed);
                                } catch(e) {
                                    console.error("Parse error while setting the title", e);
                                }
                            }
                            sframeChan.query('Q_SAVE_AS_TEMPLATE', {
                                title: title,
                                toSave: toSave
                            }, function () {
                                UI.alert(Messages.templateSaved);
                                Feedback.send('TEMPLATE_CREATED');
                            });
                        };
                        UI.prompt(Messages.saveTemplatePrompt, title, todo);
                    });
                }
                break;
            case 'forget':
                button = $('<button>', {
                    title: Messages.forgetButtonTitle,
                    'class': "fa fa-trash cp-toolbar-icon-forget"
                });
                callback = typeof callback === "function" ? callback : function () {};
                button
                .click(common.prepareFeedback(type))
                .click(function() {
                    var msg = common.isLoggedIn() ? Messages.forgetPrompt : Messages.fm_removePermanentlyDialog;
                    UI.confirm(msg, function (yes) {
                        if (!yes) { return; }
                        sframeChan.query('Q_MOVE_TO_TRASH', null, function (err) {
                            if (err) { return void callback(err); }
                            var cMsg = common.isLoggedIn() ? Messages.movedToTrash : Messages.deleted;
                            UI.alert(cMsg, undefined, true);
                            callback();
                            return;
                        });
                    });
                });
                break;
            case 'present':
                button = $('<button>', {
                    title: Messages.presentButtonTitle,
                    'class': "fa fa-play-circle cp-toolbar-icon-present", // used in slide.js
                });
                break;
            case 'preview':
                button = $('<button>', {
                    title: Messages.previewButtonTitle,
                    'class': "fa fa-eye cp-toolbar-icon-preview",
                });
                break;
            case 'print':
                button = $('<button>', {
                    title: Messages.printButtonTitle,
                    'class': "fa fa-print cp-toolbar-icon-print",
                }).append($('<span>', {'class': 'cp-toolbar-drawer-element'}).text(Messages.printText));
                break;
            case 'history':
                if (!AppConfig.enableHistory) {
                    button = $('<span>');
                    break;
                }
                button = $('<button>', {
                    title: Messages.historyButton,
                    'class': "fa fa-history cp-toolbar-icon-history",
                }).append($('<span>', {'class': 'cp-toolbar-drawer-element'}).text(Messages.historyText));
                if (data.histConfig) {
                    button
                    .click(common.prepareFeedback(type))
                    .on('click', function () {
                        common.getHistory(data.histConfig);
                    });
                }
                break;
            case 'more':
                button = $('<button>', {
                    title: Messages.moreActions,
                    'class': "cp-toolbar-drawer-button fa fa-ellipsis-h",
                });
                break;
            case 'mediatag':
                button = $('<button>', {
                    'class': 'fa fa-picture-o cp-toolbar-icon-mediatag',
                    title: Messages.filePickerButton,
                })
                .click(common.prepareFeedback(type));
                break;
            case 'savetodrive':
                button = $('<button>', {
                    'class': 'fa fa-cloud-upload cp-toolbar-icon-savetodrive',
                    title: Messages.canvas_saveToDrive,
                })
                .click(common.prepareFeedback(type));
                break;
            case 'hashtag':
                button = $('<button>', {
                    'class': 'fa fa-hashtag cp-toolbar-icon-hashtag',
                    title: Messages.tags_title,
                })
                .click(common.prepareFeedback(type))
                .click(function () { UIElements.updateTags(common, null); });
                break;
            case 'toggle':
                button = $('<button>', {
                    'class': 'fa fa-caret-down cp-toolbar-icon-toggle',
                });
                window.setTimeout(function () {
                    button.attr('title', data.title);
                });
                var updateIcon = function (isVisible) {
                    button.removeClass('fa-caret-down').removeClass('fa-caret-up');
                    if (!isVisible) { button.addClass('fa-caret-down'); }
                    else { button.addClass('fa-caret-up'); }
                };
                button.click(function (e) {
                    data.element.toggle();
                    var isVisible = data.element.is(':visible');
                    if (callback) { callback(isVisible); }
                    if (isVisible) {
                        button.addClass('cp-toolbar-button-active');
                        if (e.originalEvent) { Feedback.send('TOGGLE_SHOW_' + appType); }
                    } else {
                        button.removeClass('cp-toolbar-button-active');
                        if (e.originalEvent) { Feedback.send('TOGGLE_HIDE_' + appType); }
                    }
                    updateIcon(isVisible);
                });
                updateIcon(data.element.is(':visible'));
                break;
            case 'properties':
                button = $('<button>', {
                    'class': 'fa fa-info-circle cp-toolbar-icon-properties',
                    title: Messages.propertiesButtonTitle,
                }).append($('<span>', {'class': 'cp-toolbar-drawer-element'})
                .text(Messages.propertiesButton))
                .click(common.prepareFeedback(type))
                .click(function () {
                    getPropertiesData(common, function (e, data) {
                        if (e) { return void console.error(e); }
                        UIElements.getProperties(common, data, function (e, $prop) {
                            if (e) { return void console.error(e); }
                            UI.alert($prop[0], undefined, true);
                        });
                    });
                });
                break;
            case 'save': // OnlyOffice save
                button = $('<button>', {
                    'class': 'fa fa-save',
                    title: 'TODO OnlyOffice save',
                }).append($('<span>', {'class': 'cp-toolbar-drawer-element'})
                .text('TODO: OnlyOffice save'))
                .click(common.prepareFeedback(type));
                if (callback) { button.click(callback); }
                break;
            default:
                data = data || {};
                var icon = data.icon || "fa-question";
                button = $('<button>', {
                    'class': "fa " + icon,
                })
<<<<<<< HEAD
                .click(common.prepareFeedback(type));
                if (callback) {
                    button.click(callback);
=======
                .click(common.prepareFeedback(data.name || 'DEFAULT'));
                if (data.title) { button.attr('title', data.title); }
                if (data.style) { button.attr('style', data.style); }
                if (data.id) { button.attr('id', data.id); }
                if (data.hiddenReadOnly) { button.addClass('cp-hidden-if-readonly'); }
                if (data.name) {
                    button.addClass('cp-toolbar-icon-'+data.name);
                    button.click(common.prepareFeedback(data.name));
                }
                if (data.text) {
                    $('<span>', {'class': 'cp-toolbar-drawer-element'}).text(data.text)
                        .appendTo(button);
>>>>>>> 64afcb7c
                }
        }
        if (rightside) {
            button.addClass('cp-toolbar-rightside-button');
        }
        return button;
    };

    var createMdToolbar = function (common, editor) {
        var $toolbar = $('<div>', {
            'class': 'cp-markdown-toolbar'
        });
        var clean = function (str) {
            return str.replace(/^(\n)+/, '').replace(/(\n)+$/, '');
        };
        var actions = {
            'bold': {
                expr: '**{0}**',
                icon: 'fa-bold'
            },
            'italic': {
                expr: '_{0}_',
                icon: 'fa-italic'
            },
            'strikethrough': {
                expr: '~~{0}~~',
                icon: 'fa-strikethrough'
            },
            'heading': {
                apply: function (str) {
                    return '\n'+clean(str).split('\n').map(function (line) {
                        return '# '+line;
                    }).join('\n')+'\n';
                },
                icon: 'fa-header'
            },
            'link': {
                expr: '[{0}](http://)',
                icon: 'fa-link'
            },
            'quote': {
                apply: function (str) {
                    return '\n\n'+str.split('\n').map(function (line) {
                        return '> '+line;
                    }).join('\n')+'\n\n';
                },
                icon: 'fa-quote-right'
            },
            'nlist': {
                apply: function (str) {
                    return '\n'+clean(str).split('\n').map(function (line) {
                        return '1. '+line;
                    }).join('\n')+'\n';
                },
                icon: 'fa-list-ol'
            },
            'list': {
                apply: function (str) {
                    return '\n'+clean(str).split('\n').map(function (line) {
                        return '* '+line;
                    }).join('\n')+'\n';
                },
                icon: 'fa-list-ul'
            },
            'check': {
                apply: function (str) {
                    return '\n' + clean(str).split('\n').map(function (line) {
                        return '* [ ] ' + line;
                    }).join('\n') + '\n';
                },
                icon: 'fa-check-square-o'
            },
            'code': {
                apply: function (str) {
                    if (str.indexOf('\n') !== -1) {
                        return '\n```\n' + clean(str) + '\n```\n';
                    }
                    return '`' + str + '`';
                },
                icon: 'fa-code'
            }
        };
        var onClick = function () {
            var type = $(this).attr('data-type');
            var texts = editor.getSelections();
            var newTexts = texts.map(function (str) {
                str = str || Messages.mdToolbar_defaultText;
                if (actions[type].apply) {
                    return actions[type].apply(str);
                }
                return actions[type].expr.replace('{0}', str);
            });
            editor.replaceSelections(newTexts, 'around');
            editor.focus();
        };
        for (var k in actions) {
            $('<button>', {
                'data-type': k,
                'class': 'fa ' + actions[k].icon,
                title: Messages['mdToolbar_' + k] || k
            }).click(onClick).appendTo($toolbar);
        }
        $('<button>', {
            'class': 'fa fa-question cp-markdown-help',
            title: Messages.mdToolbar_help
        }).click(function () {
            var href = Messages.mdToolbar_tutorial;
            common.openUnsafeURL(href);
        }).appendTo($toolbar);
        return $toolbar;
    };
    UIElements.createMarkdownToolbar = function (common, editor) {
        var readOnly = common.getMetadataMgr().getPrivateData().readOnly;
        if (readOnly) {
            return {
                toolbar: $(),
                button: $(),
                setState: function () {}
            };
        }

        var $toolbar = createMdToolbar(common, editor);
        var cfg = {
            title: Messages.mdToolbar_button,
            element: $toolbar
        };
        var onClick = function (visible) {
            common.setAttribute(['general', 'markdown-help'], visible, function (e) {
                if (e) { return void console.error(e); }
            });
        };

        var $toolbarButton = common.createButton('toggle', true, cfg, onClick);
        var tbState = true;
        common.getAttribute(['general', 'markdown-help'], function (e, data) {
            if (e) { return void console.error(e); }
            if ($(window).height() < 800) { return; }
            if (data === true && $toolbarButton.length && tbState) {
                $toolbarButton.click();
            }
        });

        // setState provides the ability to disable the toolbar and the button in case we don't
        // have the markdown editor available (in code we can switch mode, in poll we can publish)
        var setState = function (state) {
            tbState = state;
            if (!state) {
                $toolbar.hide();
                $toolbarButton.hide();
                return;
            }
            common.getAttribute(['general', 'markdown-help'], function (e, data) {
                if (e) { return void console.error(e); }
                if ($(window).height() < 800) { return; }
                if (data === true && $toolbarButton) {
                    // Show the toolbar using the button to make sure the icon in the button is
                    // correct (caret-down / caret-up)
                    $toolbar.hide();
                    $toolbarButton.click();
                    return;
                }
                $toolbar.show();
                $toolbarButton.click();
            });
            $toolbarButton.show();
        };

        return {
            toolbar: $toolbar,
            button: $toolbarButton,
            setState: setState
        };
    };

    UIElements.createHelpMenu = function (common, categories) {
        var type = common.getMetadataMgr().getMetadata().type || 'pad';

        var setHTML = function (e, html) {
            e.innerHTML = html;
            return e;
        };

        var elements = [];
        if (Messages.help && Messages.help.generic) {
            Object.keys(Messages.help.generic).forEach(function (el) {
                elements.push(setHTML(h('li'), Messages.help.generic[el]));
            });
        }
        if (categories) {
            categories.forEach(function (cat) {
                var msgs = Messages.help[cat];
                if (msgs) {
                    Object.keys(msgs).forEach(function (el) {
                        elements.push(setHTML(h('li'), msgs[el]));
                    });
                }
            });
        }

        var text = h('p.cp-help-text', [
            h('h1', Messages.help.title),
            h('ul', elements)
        ]);

        var origin = common.getMetadataMgr().getPrivateData().origin || '';
        $(text).find('a').click(function (e) {
            e.preventDefault();
            e.stopPropagation();
            var href = $(this).attr('href');
            var absolute = /^https?:\/\//i;
            if (!absolute.test(href)) {
                if (href.slice(0,1) !== '/') { href = '/' + href; }
                href = origin + href;
            }
            common.openUnsafeURL(href);
        });

        var closeButton = h('span.cp-help-close.fa.fa-window-close');
        var $toolbarButton = common.createButton('', true, {
            title: Messages.hide_help_button,
            text: Messages.help_button,
            name: 'help'
        }).addClass('cp-toolbar-button-active');
        var help = h('div.cp-help-container', [
            closeButton,
            text
        ]);

        var toggleHelp = function (forceClose) {
            if ($(help).hasClass('cp-help-hidden')) {
                if (forceClose) { return; }
                common.setAttribute(['hideHelp', type], false);
                $toolbarButton.addClass('cp-toolbar-button-active');
                $toolbarButton.attr('title', Messages.hide_help_button);
                return void $(help).removeClass('cp-help-hidden');
            }
            $toolbarButton.removeClass('cp-toolbar-button-active');
            $toolbarButton.attr('title', Messages.show_help_button);
            $(help).addClass('cp-help-hidden');
            common.setAttribute(['hideHelp', type], true);
        };

        $(closeButton).click(function () { toggleHelp(true); });
        $toolbarButton.click(function () {
            toggleHelp();
        });

        common.getAttribute(['hideHelp', type], function (err, val) {
            if ($(window).height() < 800) { return void toggleHelp(true); }
            if (val === true) { toggleHelp(true); }
        });

        return {
            menu: help,
            button: $toolbarButton,
            text: text
        };
    };

    // Avatars

    // Enable mediatags
    $(window.document).on('decryption', function (e) {
        var decrypted = e.originalEvent;
        if (decrypted.callback) {
            var cb = decrypted.callback;
            cb(function (mediaObject) {
                var root = mediaObject.element;
                if (!root) { return; }

                if (mediaObject.type === 'image') {
                    $(root).data('blob', decrypted.blob);
                }

                if (mediaObject.type !== 'download') { return; }

                var metadata = decrypted.metadata;

                var title = '';
                var size = 0;
                if (metadata && metadata.name) {
                    title = metadata.name;
                }

                if (decrypted.blob) {
                    size = decrypted.blob.size;
                }

                var sizeMb = Util.bytesToMegabytes(size);

                var $btn = $(root).find('button');
                $btn.addClass('btn btn-success')
                    .attr('type', 'download')
                    .html(function () {
                        var text = Messages.download_mt_button + '<br>';
                        if (title) {
                            text += '<b>' + Util.fixHTML(title) + '</b><br>';
                        }
                        if (size) {
                            text += '<em>' + Messages._getKey('formattedMB', [sizeMb]) + '</em>';
                        }
                        return text;
                    });
            });
        }
    });

    UIElements.displayMediatagImage = function (Common, $tag, cb) {
        if (!$tag.length || !$tag.is('media-tag')) { return void cb('NOT_MEDIATAG'); }
        var observer = new MutationObserver(function(mutations) {
            mutations.forEach(function(mutation) {
                if (mutation.addedNodes.length) {
                    if (mutation.addedNodes.length > 1 ||
                        mutation.addedNodes[0].nodeName !== 'IMG') {
                        return void cb('NOT_IMAGE');
                    }
                    var $image = $tag.find('img');
                    var onLoad = function () {
                        var img = new Image();
                        img.onload = function () {
                            var _cb = cb;
                            cb = $.noop;
                            _cb(null, $image, img);
                        };
                        img.src = $image.attr('src');
                    };
                    if ($image[0].complete) { onLoad(); }
                    $image.on('load', onLoad);
                }
            });
        });
        observer.observe($tag[0], {
            attributes: false,
            childList: true,
            characterData: false
        });
        MediaTag($tag[0]);
    };

    var emoji_patt = /([\uD800-\uDBFF][\uDC00-\uDFFF])/;
    var isEmoji = function (str) {
      return emoji_patt.test(str);
    };
    var emojiStringToArray = function (str) {
      var split = str.split(emoji_patt);
      var arr = [];
      for (var i=0; i<split.length; i++) {
        var char = split[i];
        if (char !== "") {
          arr.push(char);
        }
      }
      return arr;
    };
    var getFirstEmojiOrCharacter = function (str) {
      if (!str || !str.trim()) { return '?'; }
      var emojis = emojiStringToArray(str);
      return isEmoji(emojis[0])? emojis[0]: str[0];
    };
    UIElements.displayAvatar = function (Common, $container, href, name, cb) {
        var displayDefault = function () {
            var text = getFirstEmojiOrCharacter(name);
            var $avatar = $('<span>', {'class': 'cp-avatar-default'}).text(text);
            $container.append($avatar);
            if (cb) { cb(); }
        };
        if (!window.Symbol) { return void displayDefault(); } // IE doesn't have Symbol
        if (!href) { return void displayDefault(); }

        var centerImage = function ($img, $image, img) {
            var w = img.width;
            var h = img.height;
            if (w>h) {
                $image.css('max-height', '100%');
                $img.css('flex-direction', 'column');
                if (cb) { cb($img); }
                return;
            }
            $image.css('max-width', '100%');
            $img.css('flex-direction', 'row');
            if (cb) { cb($img); }
        };

        var parsed = Hash.parsePadUrl(href);
        if (parsed.type !== "file" || parsed.hashData.type !== "file") {
            var $img = $('<media-tag>').appendTo($container);
            var img = new Image();
            $(img).attr('src', href);
            img.onload = function () {
                centerImage($img, $(img), img);
                $(img).appendTo($img);
            };
            return;
        }
        var secret = Hash.getSecrets('file', parsed.hash);
        if (secret.keys && secret.channel) {
            var cryptKey = secret.keys && secret.keys.fileKeyStr;
            var hexFileName = Util.base64ToHex(secret.channel);
            var src = Hash.getBlobPathFromHex(hexFileName);
            Common.getFileSize(href, function (e, data) {
                if (e) {
                    displayDefault();
                    return void console.error(e);
                }
                if (typeof data !== "number") { return void displayDefault(); }
                if (Util.bytesToMegabytes(data) > 0.5) { return void displayDefault(); }
                var $img = $('<media-tag>').appendTo($container);
                $img.attr('src', src);
                $img.attr('data-crypto-key', 'cryptpad:' + cryptKey);
                UIElements.displayMediatagImage(Common, $img, function (err, $image, img) {
                    if (err) { return void console.error(err); }
                    centerImage($img, $image,  img);
                });
            });
        }
    };

    /*  Create a usage bar which keeps track of how much storage space is used
        by your CryptDrive. The getPinnedUsage RPC is one of the heavier calls,
        so we throttle its usage. Clients will not update more than once per
        LIMIT_REFRESH_RATE. It will be update at least once every three such intervals
        If changes are made to your drive in the interim, they will trigger an
        update.
    */
    var LIMIT_REFRESH_RATE = 30000; // milliseconds
    UIElements.createUsageBar = function (common, cb) {
        if (AppConfig.hideUsageBar) { return cb('USAGE_BAR_HIDDEN'); }
        if (!common.isLoggedIn()) { return cb("NOT_LOGGED_IN"); }
        // getPinnedUsage updates common.account.usage, and other values
        // so we can just use those and only check for errors
        var $container = $('<span>', {'class':'cp-limit-container'});
        var todo = function (err, data) {
            if (err) { return void console.error(err); }

            var usage = data.usage;
            var limit = data.limit;
            var plan = data.plan;
            $container.html('');
            var unit = Util.magnitudeOfBytes(limit);

            usage = unit === 'GB'? Util.bytesToGigabytes(usage):
                Util.bytesToMegabytes(usage);
            limit = unit === 'GB'? Util.bytesToGigabytes(limit):
                Util.bytesToMegabytes(limit);

            var $limit = $('<span>', {'class': 'cp-limit-bar'}).appendTo($container);
            var quota = usage/limit;
            var $usage = $('<span>', {'class': 'cp-limit-usage'}).css('width', quota*100+'%');

            var urls = common.getMetadataMgr().getPrivateData().accounts;
            var makeDonateButton = function () {
                $('<a>', {
                    'class': 'cp-limit-upgrade btn btn-success',
                    href: urls.donateURL,
                    rel: "noreferrer noopener",
                    target: "_blank",
                }).text(Messages.supportCryptpad).appendTo($container);
            };

            var makeUpgradeButton = function () {
                $('<a>', {
                    'class': 'cp-limit-upgrade btn btn-success',
                    href: urls.upgradeURL,
                    rel: "noreferrer noopener",
                    target: "_blank",
                }).text(Messages.upgradeAccount).appendTo($container);
            };

            if (!Config.removeDonateButton) {
                if (!common.isLoggedIn() || !Config.allowSubscriptions) {
                    // user is not logged in, or subscriptions are disallowed
                    makeDonateButton();
                } else if (!plan) {
                    // user is logged in and subscriptions are allowed
                    // and they don't have one. show upgrades
                    makeUpgradeButton();
                } else {
                    // they have a plan. show nothing
                }
            }

            var prettyUsage;
            var prettyLimit;

            if (unit === 'GB') {
                prettyUsage = Messages._getKey('formattedGB', [usage]);
                prettyLimit = Messages._getKey('formattedGB', [limit]);
            } else {
                prettyUsage = Messages._getKey('formattedMB', [usage]);
                prettyLimit = Messages._getKey('formattedMB', [limit]);
            }

            if (quota < 0.8) { $usage.addClass('cp-limit-usage-normal'); }
            else if (quota < 1) { $usage.addClass('cp-limit-usage-warning'); }
            else { $usage.addClass('cp-limit-usage-above'); }
            var $text = $('<span>', {'class': 'cp-limit-usage-text'});
            $text.text(usage + ' / ' + prettyLimit);
            $limit.append($usage).append($text);
        };

        var updateUsage = Util.notAgainForAnother(function () {
            common.getPinUsage(todo);
        }, LIMIT_REFRESH_RATE);

        setInterval(function () {
            updateUsage();
        }, LIMIT_REFRESH_RATE * 3);

        updateUsage();
        cb(null, $container);
    };

    // Create a button with a dropdown menu
    // input is a config object with parameters:
    //  - container (optional): the dropdown container (span)
    //  - text (optional): the button text value
    //  - options: array of {tag: "", attributes: {}, content: "string"}
    //
    // allowed options tags: ['a', 'hr', 'p']
    UIElements.createDropdown = function (config) {
        if (typeof config !== "object" || !Array.isArray(config.options)) { return; }
        if (config.feedback && !config.common) { return void console.error("feedback in a dropdown requires sframe-common"); }

        var isElement = function (o) {
            return /HTML/.test(Object.prototype.toString.call(o)) &&
                typeof(o.tagName) === 'string';
        };
        var allowedTags = ['a', 'p', 'hr'];
        var isValidOption = function (o) {
            if (typeof o !== "object") { return false; }
            if (isElement(o)) { return true; }
            if (!o.tag || allowedTags.indexOf(o.tag) === -1) { return false; }
            return true;
        };

        // Container
        var $container = $(config.container);
        var containerConfig = {
            'class': 'cp-dropdown-container'
        };
        if (config.buttonTitle) {
            containerConfig.title = config.buttonTitle;
        }

        if (!config.container) {
            $container = $('<span>', containerConfig);
        }

        // Button
        var $button = $('<button>', {
            'class': ''
        }).append($('<span>', {'class': 'cp-dropdown-button-title'}).html(config.text || ""));
        /*$('<span>', {
            'class': 'fa fa-caret-down',
        }).appendTo($button);*/

        // Menu
        var $innerblock = $('<div>', {'class': 'cp-dropdown-content'});
        if (config.left) { $innerblock.addClass('cp-dropdown-left'); }

        config.options.forEach(function (o) {
            if (!isValidOption(o)) { return; }
            if (isElement(o)) { return $innerblock.append($(o)); }
            $('<' + o.tag + '>', o.attributes || {}).html(o.content || '').appendTo($innerblock);
        });

        $container.append($button).append($innerblock);

        var value = config.initialValue || '';

        var setActive = function ($el) {
            if ($el.length !== 1) { return; }
            $innerblock.find('.cp-dropdown-element-active').removeClass('cp-dropdown-element-active');
            $el.addClass('cp-dropdown-element-active');
            var scroll = $el.position().top + $innerblock.scrollTop();
            if (scroll < $innerblock.scrollTop()) {
                $innerblock.scrollTop(scroll);
            } else if (scroll > ($innerblock.scrollTop() + 280)) {
                $innerblock.scrollTop(scroll-270);
            }
        };

        var hide = function () {
            window.setTimeout(function () { $innerblock.hide(); }, 0);
        };

        var show = function () {
            $innerblock.show();
            $innerblock.find('.cp-dropdown-element-active').removeClass('cp-dropdown-element-active');
            if (config.isSelect && value) {
                var $val = $innerblock.find('[data-value="'+value+'"]');
                setActive($val);
                $innerblock.scrollTop($val.position().top + $innerblock.scrollTop());
            }
            if (config.feedback) { Feedback.send(config.feedback); }
        };

        $container.click(function (e) {
            e.stopPropagation();
            var state = $innerblock.is(':visible');
            $('.cp-dropdown-content').hide();
            try {
                $('iframe').each(function (idx, ifrw) {
                    $(ifrw).contents().find('.cp-dropdown-content').hide();
                });
            } catch (er) {
                // empty try catch in case this iframe is problematic (cross-origin)
            }
            if (state) {
                hide();
                return;
            }
            show();
        });

        if (config.isSelect) {
            var pressed = '';
            var to;
            $container.keydown(function (e) {
                var $value = $innerblock.find('[data-value].cp-dropdown-element-active');
                if (e.which === 38) { // Up
                    if ($value.length) {
                        var $prev = $value.prev();
                        setActive($prev);
                    }
                }
                if (e.which === 40) { // Down
                    if ($value.length) {
                        var $next = $value.next();
                        setActive($next);
                    }
                }
                if (e.which === 13) { //Enter
                    if ($value.length) {
                        $value.click();
                        hide();
                    }
                }
                if (e.which === 27) { // Esc
                    hide();
                }
            });
            $container.keypress(function (e) {
                window.clearTimeout(to);
                var c = String.fromCharCode(e.which);
                pressed += c;
                var $value = $innerblock.find('[data-value^="'+pressed+'"]:first');
                if ($value.length) {
                    setActive($value);
                    $innerblock.scrollTop($value.position().top + $innerblock.scrollTop());
                }
                to = window.setTimeout(function () {
                    pressed = '';
                }, 1000);
            });

            $container.setValue = function (val, name) {
                value = val;
                var $val = $innerblock.find('[data-value="'+val+'"]');
                var textValue = name || $val.html() || val;
                $button.find('.cp-dropdown-button-title').html(textValue);
            };
            $container.getValue = function () {
                return value || '';
            };
        }

        return $container;
    };

    UIElements.createUserAdminMenu = function (Common, config) {
        var metadataMgr = Common.getMetadataMgr();

        var displayNameCls = config.displayNameCls || 'cp-toolbar-user-name';
        var $displayedName = $('<span>', {'class': displayNameCls});

        var accountName = metadataMgr.getPrivateData().accountName;
        var origin = metadataMgr.getPrivateData().origin;
        var padType = metadataMgr.getMetadata().type;

        var $userName = $('<span>');
        var options = [];
        if (config.displayNameCls) {
            var $userAdminContent = $('<p>');
            if (accountName) {
                var $userAccount = $('<span>').append(Messages.user_accountName + ': ');
                $userAdminContent.append($userAccount).append(Util.fixHTML(accountName));
                $userAdminContent.append($('<br>'));
            }
            if (config.displayName && !AppConfig.disableProfile) {
                // Hide "Display name:" in read only mode
                $userName.append(Messages.user_displayName + ': ');
                $userName.append($displayedName);
            }
            $userAdminContent.append($userName);
            options.push({
                tag: 'p',
                attributes: {'class': 'cp-toolbar-account'},
                content: $userAdminContent.html()
            });
        }
        if (padType !== 'drive') {
            options.push({
                tag: 'a',
                attributes: {
                    'target': '_blank',
                    'href': origin+'/drive/'
                },
                content: Messages.login_accessDrive
            });
        }
        // Add the change display name button if not in read only mode
        if (config.changeNameButtonCls && config.displayChangeName && !AppConfig.disableProfile) {
            options.push({
                tag: 'a',
                attributes: {'class': config.changeNameButtonCls},
                content: Messages.user_rename
            });
        }
        if (accountName && !AppConfig.disableProfile) {
            options.push({
                tag: 'a',
                attributes: {'class': 'cp-toolbar-menu-profile'},
                content: Messages.profileButton
            });
        }
        if (padType !== 'settings') {
            options.push({
                tag: 'a',
                attributes: {'class': 'cp-toolbar-menu-settings'},
                content: Messages.settingsButton
            });
        }
        // Add login or logout button depending on the current status
        if (accountName) {
            options.push({
                tag: 'a',
                attributes: {'class': 'cp-toolbar-menu-logout'},
                content: Messages.logoutButton
            });
        } else {
            options.push({
                tag: 'a',
                attributes: {'class': 'cp-toolbar-menu-login'},
                content: Messages.login_login
            });
            options.push({
                tag: 'a',
                attributes: {'class': 'cp-toolbar-menu-register'},
                content: Messages.login_register
            });
        }
        var $icon = $('<span>', {'class': 'fa fa-user-secret'});
        //var $userbig = $('<span>', {'class': 'big'}).append($displayedName.clone());
        var $userButton = $('<div>').append($icon);//.append($userbig);
        if (accountName) {
            $userButton = $('<div>').append(accountName);
        }
        /*if (account && config.displayNameCls) {
            $userbig.append($('<span>', {'class': 'account-name'}).text('(' + accountName + ')'));
        } else if (account) {
            // If no display name, do not display the parentheses
            $userbig.append($('<span>', {'class': 'account-name'}).text(accountName));
        }*/
        var dropdownConfigUser = {
            text: $userButton.html(), // Button initial text
            options: options, // Entries displayed in the menu
            left: true, // Open to the left of the button
            container: config.$initBlock, // optional
            feedback: "USER_ADMIN",
            common: Common
        };
        var $userAdmin = UIElements.createDropdown(dropdownConfigUser);

        /*
        // Uncomment these lines to have a language selector in the admin menu
        // FIXME clicking on the inner menu hides the outer one
        var $lang = UIElements.createLanguageSelector(Common);
        $userAdmin.find('.cp-dropdown-content').append($lang);
        */

        var $displayName = $userAdmin.find('.'+displayNameCls);

        var $avatar = $userAdmin.find('> button .cp-dropdown-button-title');
        var loadingAvatar;
        var to;
        var oldUrl = '';
        var updateButton = function () {
            var myData = metadataMgr.getUserData();
            if (!myData) { return; }
            if (loadingAvatar) {
                // Try again in 200ms
                window.clearTimeout(to);
                to = window.setTimeout(updateButton, 200);
                return;
            }
            loadingAvatar = true;
            var newName = myData.name;
            var url = myData.avatar;
            $displayName.text(newName || Messages.anonymous);
            if (accountName && oldUrl !== url) {
                $avatar.html('');
                UIElements.displayAvatar(Common, $avatar, url,
                        newName || Messages.anonymous, function ($img) {
                    oldUrl = url;
                    if ($img) {
                        $userAdmin.find('> button').addClass('cp-avatar');
                    }
                    loadingAvatar = false;
                });
                return;
            }
            loadingAvatar = false;
        };
        metadataMgr.onChange(updateButton);
        updateButton();

        $userAdmin.find('a.cp-toolbar-menu-logout').click(function () {
            Common.logout(function () {
                window.parent.location = origin+'/';
            });
        });
        $userAdmin.find('a.cp-toolbar-menu-settings').click(function () {
            if (padType) {
                window.open(origin+'/settings/');
            } else {
                window.parent.location = origin+'/settings/';
            }
        });
        $userAdmin.find('a.cp-toolbar-menu-profile').click(function () {
            if (padType) {
                window.open(origin+'/profile/');
            } else {
                window.parent.location = origin+'/profile/';
            }
        });
        $userAdmin.find('a.cp-toolbar-menu-login').click(function () {
            Common.setLoginRedirect(function () {
                window.parent.location = origin+'/login/';
            });
        });
        $userAdmin.find('a.cp-toolbar-menu-register').click(function () {
            Common.setLoginRedirect(function () {
                window.parent.location = origin+'/register/';
            });
        });

        return $userAdmin;
    };

    // Provide $container if you want to put the generated block in another element
    // Provide $initBlock if you already have the menu block and you want the content inserted in it
    UIElements.createLanguageSelector = function (common, $container, $initBlock) {
        var options = [];
        var languages = Messages._languages;
        var keys = Object.keys(languages).sort();
        keys.forEach(function (l) {
            options.push({
                tag: 'a',
                attributes: {
                    'class': 'cp-language-value',
                    'data-value': l,
                    'href': '#',
                },
                content: languages[l] // Pretty name of the language value
            });
        });
        var dropdownConfig = {
            text: Messages.language, // Button initial text
            options: options, // Entries displayed in the menu
            //left: true, // Open to the left of the button
            container: $initBlock, // optional
            isSelect: true,
            common: common
        };
        var $block = UIElements.createDropdown(dropdownConfig);
        $block.attr('id', 'cp-language-selector');

        if ($container) {
            $block.appendTo($container);
        }

        Language.initSelector($block, common);

        return $block;
    };

    UIElements.createModal = function (cfg) {
        var $body = cfg.$body || $('body');
        var $blockContainer = $body.find('#'+cfg.id);
        if (!$blockContainer.length) {
            $blockContainer = $('<div>', {
                'class': 'cp-modal-container',
                tabindex: 1,
                'id': cfg.id
            });
        }
        var hide = function () {
            if (cfg.onClose) { return void cfg.onClose(); }
            $blockContainer.hide();
        };
        $blockContainer.html('').appendTo($body);
        var $block = $('<div>', {'class': 'cp-modal'}).appendTo($blockContainer);
        $('<span>', {
            'class': 'cp-modal-close fa fa-times',
            'title': Messages.filePicker_close
        }).click(hide).appendTo($block);
        $body.click(hide);
        $block.click(function (e) {
            e.stopPropagation();
        });
        $body.keydown(function (e) {
            if (e.which === 27) {
                hide();
            }
        });
        return $blockContainer;
    };

    UIElements.createNewPadModal = function (common) {
        var $modal = UIElements.createModal({
            id: 'cp-app-toolbar-creation-dialog',
            $body: $('body')
        });
        var $title = $('<h3>').text(Messages.fm_newFile);
        var $description = $('<p>').html(Messages.creation_newPadModalDescription);
        $modal.find('.cp-modal').append($title);
        $modal.find('.cp-modal').append($description);

        var $advanced;

        var $advancedContainer = $('<div>');
        var priv = common.getMetadataMgr().getPrivateData();
        var c = (priv.settings.general && priv.settings.general.creation) || {};
        if (AppConfig.displayCreationScreen && common.isLoggedIn() && c.skip) {
            $advanced = $('<input>', {
                type: 'checkbox',
                checked: 'checked',
                id: 'cp-app-toolbar-creation-advanced'
            }).appendTo($advancedContainer);
            $('<label>', {
                for: 'cp-app-toolbar-creation-advanced'
            }).text(Messages.creation_newPadModalAdvanced).appendTo($advancedContainer);
            $description.append('<br>');
            $description.append(Messages.creation_newPadModalDescriptionAdvanced);
        }

        var $container = $('<div>');
        var i = 0;
        AppConfig.availablePadTypes.forEach(function (p) {
            if (p === 'drive') { return; }
            if (p === 'contacts') { return; }
            if (p === 'todo') { return; }
            if (p === 'file') { return; }
            if (!common.isLoggedIn() && AppConfig.registeredOnlyTypes &&
                AppConfig.registeredOnlyTypes.indexOf(p) !== -1) { return; }
            var $element = $('<li>', {
                'class': 'cp-icons-element',
                'id': 'cp-newpad-icons-'+ (i++)
            }).prepend(UI.getIcon(p)).appendTo($container);
            $element.append($('<span>', {'class': 'cp-icons-name'})
                .text(Messages.type[p]));
            $element.attr('data-type', p);
            $element.click(function () {
                $modal.hide();
                if ($advanced && $advanced.is(':checked')) {
                    common.sessionStorage.put(Constants.displayPadCreationScreen, true, function (){
                        common.openURL('/' + p + '/');
                    });
                    return;
                }
                common.sessionStorage.put(Constants.displayPadCreationScreen, "", function () {
                    common.openURL('/' + p + '/');
                });
            });
        });

        var selected = -1;
        var next = function () {
            selected = ++selected % 5;
            $container.find('.cp-icons-element-selected').removeClass('cp-icons-element-selected');
            $container.find('#cp-newpad-icons-'+selected).addClass('cp-icons-element-selected');
        };

        $modal.off('keydown');
        $modal.keydown(function (e) {
            if (e.which === 9) {
                e.preventDefault();
                e.stopPropagation();
                next();
                return;
            }
            if (e.which === 13) {
                if ($container.find('.cp-icons-element-selected').length === 1) {
                    $container.find('.cp-icons-element-selected').click();
                }
                return;
            }
            if (e.which === 32 && $advanced) {
                $advanced.prop('checked', !$advanced.prop('checked'));
                $modal.focus();
                e.stopPropagation();
                e.preventDefault();
            }
        });


        $modal.find('.cp-modal').append($container).append($advancedContainer);
        window.setTimeout(function () {
            $modal.show();
            $modal.focus();
        });
    };

    UIElements.initFilePicker = function (common, cfg) {
        var onSelect = cfg.onSelect || $.noop;
        var sframeChan = common.getSframeChannel();
        sframeChan.on("EV_FILE_PICKED", function (data) {
            onSelect(data);
        });
    };
    UIElements.openFilePicker = function (common, types) {
        var sframeChan = common.getSframeChannel();
        sframeChan.event("EV_FILE_PICKER_OPEN", types);
    };

    UIElements.openTemplatePicker = function (common) {
        var metadataMgr = common.getMetadataMgr();
        var type = metadataMgr.getMetadataLazy().type;
        var sframeChan = common.getSframeChannel();
        var focus;

        var pickerCfg = {
            types: [type],
            where: ['template'],
            hidden: true
        };
        var onConfirm = function (yes) {
            if (!yes) {
                if (focus) { focus.focus(); }
                return;
            }
            delete pickerCfg.hidden;
            common.openFilePicker(pickerCfg);
            var first = true; // We can only pick a template once (for a new document)
            var fileDialogCfg = {
                onSelect: function (data) {
                    if (data.type === type && first) {
                        UI.addLoadingScreen({hideTips: true});
                        sframeChan.query('Q_TEMPLATE_USE', data.href, function () {
                            first = false;
                            UI.removeLoadingScreen();
                            Feedback.send('TEMPLATE_USED');
                        });
                        if (focus) { focus.focus(); }
                        return;
                    }
                }
            };
            common.initFilePicker(fileDialogCfg);
        };

        sframeChan.query("Q_TEMPLATE_EXIST", type, function (err, data) {
            if (data) {
                common.openFilePicker(pickerCfg);
                focus = document.activeElement;
                UI.confirm(Messages.useTemplate, onConfirm, {
                    ok: Messages.useTemplateOK,
                    cancel: Messages.useTemplateCancel,
                });
            }
        });
    };

    UIElements.setExpirationValue = function (val, $expire) {
        if (val && typeof (val) === "number") {
            $expire.find('#cp-creation-expire-true').attr('checked', true);
            if (val % (3600 * 24 * 30) === 0) {
                $expire.find('#cp-creation-expire-unit').val("month");
                $expire.find('#cp-creation-expire-val').val(val / (3600 * 24 * 30));
                return;
            }
            if (val % (3600 * 24) === 0) {
                $expire.find('#cp-creation-expire-unit').val("day");
                $expire.find('#cp-creation-expire-val').val(val / (3600 * 24));
                return;
            }
            if (val % 3600 === 0) {
                $expire.find('#cp-creation-expire-unit').val("hour");
                $expire.find('#cp-creation-expire-val').val(val / 3600);
                return;
            }
            // if we're here, it means we don't have a valid value so we should check unlimited
            $expire.find('#cp-creation-expire-false').attr('checked', true);
        }
    };
    UIElements.getPadCreationScreen = function (common, cfg, cb) {
        if (!common.isLoggedIn()) { return void cb(); }
        var sframeChan = common.getSframeChannel();
        var metadataMgr = common.getMetadataMgr();
        var type = metadataMgr.getMetadataLazy().type;

        var $body = $('body');
        var $creationContainer = $('<div>', { id: 'cp-creation-container' }).appendTo($body);
        var $creation = $('<div>', { id: 'cp-creation', tabindex: 1 }).appendTo($creationContainer);

        var setHTML = function (e, html) {
            e.innerHTML = html;
            return e;
        };

        // Title
        $creation.append(h('h1.cp-creation-title', Messages['button_new'+type]));

        // Deleted pad warning
        if (metadataMgr.getPrivateData().isDeleted) {
            $creation.append(h('div.cp-creation-deleted', Messages.creation_404));
        }

        var createHelper = function (text) {
            var q = h('span.cp-creation-help.fa.fa-question', {
                title: text
            });
            return q;
        };

        // Owned pads
        // Default is Owned pad
        var owned = h('div.cp-creation-owned', [
            h('h2', [
                Messages.creation_ownedTitle,
                createHelper(Messages.creation_owned1 + '\n' + Messages.creation_owned2)
            ]),
            h('div.cp-creation-help-container', [
                setHTML(h('p'), Messages.creation_owned1),
                setHTML(h('p'), Messages.creation_owned2)
            ]),
            h('input#cp-creation-owned-true.cp-creation-owned-value', {
                type: 'radio',
                name: 'cp-creation-owned',
                value: 1,
                checked: 'checked'
            }),
            h('label', { 'for': 'cp-creation-owned-true' }, Messages.creation_ownedTrue),
            h('input#cp-creation-owned-false.cp-creation-owned-value', {
                type: 'radio',
                name: 'cp-creation-owned',
                value: 0
            }),
            h('label', { 'for': 'cp-creation-owned-false' }, Messages.creation_ownedFalse)
        ]);
        $creation.append(owned);

        // If set to "open pad", check "open pad"
        if (!cfg.owned && typeof cfg.owned !== "undefined") {
            $creation.find('#cp-creation-owned-false').attr('checked', true);
        }

        // Life time
        var expire = h('div.cp-creation-expire', [
            h('h2', [
                Messages.creation_expireTitle,
                createHelper(Messages.creation_expire1, Messages.creation_expire2)
            ]),
            h('div.cp-creation-help-container', [
                setHTML(h('p'), Messages.creation_expire1),
                setHTML(h('p'), Messages.creation_expire2)
            ]),
            h('input#cp-creation-expire-false.cp-creation-expire-value', {
                type: 'radio',
                name: 'cp-creation-expire',
                value: 0,
                checked: 'checked'
            }),
            h('label', { 'for': 'cp-creation-expire-false' }, Messages.creation_expireFalse),
            h('input#cp-creation-expire-true.cp-creation-expire-value', {
                type: 'radio',
                name: 'cp-creation-expire',
                value: 1
            }),
            h('label', { 'for': 'cp-creation-expire-true' }, [
                Messages.creation_expireTrue,
                h('span.cp-creation-expire-picker', [
                    h('input#cp-creation-expire-val', {
                        type: "number",
                        min: 1,
                        max: 100,
                        value: 3
                    }),
                    h('select#cp-creation-expire-unit', [
                        h('option', { value: 'hour' }, Messages.creation_expireHours),
                        h('option', { value: 'day' }, Messages.creation_expireDays),
                        h('option', {
                            value: 'month',
                            selected: 'selected'
                        }, Messages.creation_expireMonths)
                    ])
                ])
            ])
        ]);
        $creation.append(expire);
        $creation.find('#cp-creation-expire-val').keydown(function (e) {
            if (e.which === 9) {
                e.stopPropagation();
            }
        });
        $creation.find('#cp-creation-expire-unit').keydown(function (e) {
            if (e.which === 9 && e.shiftKey) {
                e.stopPropagation();
            }
        });

        UIElements.setExpirationValue(cfg.expire, $creation);

        // Create the pad
        var getFormValues = function (template) {
            // Type of pad
            var ownedVal = parseInt($('input[name="cp-creation-owned"]:checked').val());
            // Life time
            var expireVal = 0;
            if(parseInt($('input[name="cp-creation-expire"]:checked').val())) {
                var unit = 0;
                switch ($('#cp-creation-expire-unit').val()) {
                    case "hour" : unit = 3600;           break;
                    case "day"  : unit = 3600 * 24;      break;
                    case "month": unit = 3600 * 24 * 30; break;
                    default: unit = 0;
                }
                expireVal = ($('#cp-creation-expire-val').val() || 0) * unit;
            }

            return {
                owned: ownedVal,
                expire: expireVal,
                template: template
            };
        };
        var create = function (template) {
            $creationContainer.remove();

            common.createPad(getFormValues(template), function () {
                cb();
            });
        };

        var $create = $(h('div.cp-creation-create', [
            h('h2', Messages.creation_createTitle)
        ])).appendTo($creation);
        // Pick a template?
        sframeChan.query("Q_TEMPLATE_EXIST", type, function (err, data) {
            if (!data) { return; }
            var $templateButton = $('<button>').text(Messages.creation_createFromTemplate)
                                               .appendTo($create);

            var pickerCfg = {
                types: [type],
                where: ['template'],
                hidden: true
            };
            common.openFilePicker(pickerCfg);

            $templateButton.click(function () {
                // Show the template picker
                delete pickerCfg.hidden;
                common.openFilePicker(pickerCfg);
                var first = true; // We can only pick a template once (for a new document)
                var fileDialogCfg = {
                    onSelect: function (data) {
                        if (data.type === type && first) {
                            create(data.href);
                            first = false;
                        }
                    }
                };
                common.initFilePicker(fileDialogCfg);
            });
        });

        var $button = $('<button>').text(Messages.creation_createFromScratch).appendTo($create);
        $button.addClass('cp-creation-button-selected');
        $button.click(function () {
            create();
        });

        // Settings button
        var origin = common.getMetadataMgr().getPrivateData().origin;
        var $ok = $('<span>', {'class': 'fa fa-check', title: Messages.saved}).hide();
        var $spinner = $('<span>', {'class': 'fa fa-spinner fa-pulse'}).hide();
        var okTo;
        var $saveButton = $('<button>').text(Messages.creation_saveSettings).click(function () {
            if (okTo) { clearTimeout(okTo); }
            $ok.hide();
            $spinner.show();
            var val = getFormValues();
            NThen(function (waitFor) {
                common.setAttribute(['general', 'creation', 'owned'], val.owned, waitFor(function (e) {
                    if (e) { return void console.error(e); }
                }));
                common.setAttribute(['general', 'creation', 'expire'], val.expire, waitFor(function (e) {
                    if (e) { return void console.error(e); }
                }));
            }).nThen(function () {
                $spinner.hide();
                $ok.show();
                okTo = setTimeout(function () {
                    $ok.hide();
                }, 5000);
            });
        });
        $(h('div.cp-creation-settings', [
            $saveButton[0],
            h('br'),
            h('a', {
                href: origin + '/settings/#creation',
                target: '_blank'
            }, Messages.creation_settings),
            $ok[0],
            $spinner[0]
        ])).appendTo($creation);

        var selected = 0;
        var next = function () {
            selected = ++selected % $creation.find('button').length;
            $creation.find('button').removeClass('cp-creation-button-selected');
            $($creation.find('button').get(selected)).addClass('cp-creation-button-selected');
        };

        $creation.keydown(function (e) {
            if (e.which === 9) {
                e.preventDefault();
                e.stopPropagation();
                next();
                return;
            }
            if (e.which === 13) {
                if ($creation.find('.cp-creation-button-selected').length === 1) {
                    $creation.find('.cp-creation-button-selected').click();
                }
                return;
            }
        });
        $creation.focus();
    };

    UIElements.onServerError = function (common, err, toolbar, cb) {
        if (["EDELETED", "EEXPIRED"].indexOf(err.type) === -1) { return; }
        var msg = err.type;
        if (err.type === 'EEXPIRED') {
            msg = Messages.expiredError;
            if (err.loaded) {
                msg += Messages.expiredErrorCopy;
            }
        } else if (err.type === 'EDELETED') {
            msg = Messages.deletedError;
            if (err.loaded) {
                msg += Messages.expiredErrorCopy;
            }
        }
        if (toolbar && typeof toolbar.deleted === "function") { toolbar.deleted(); }
        UI.errorLoadingScreen(msg, true, true);
        (cb || function () {})();
    };

    return UIElements;
});<|MERGE_RESOLUTION|>--- conflicted
+++ resolved
@@ -713,12 +713,11 @@
                 button = $('<button>', {
                     'class': "fa " + icon,
                 })
-<<<<<<< HEAD
-                .click(common.prepareFeedback(type));
+                .click(common.prepareFeedback(data.name || 'DEFAULT'));
+                //.click(common.prepareFeedback(type));
                 if (callback) {
                     button.click(callback);
-=======
-                .click(common.prepareFeedback(data.name || 'DEFAULT'));
+                }
                 if (data.title) { button.attr('title', data.title); }
                 if (data.style) { button.attr('style', data.style); }
                 if (data.id) { button.attr('id', data.id); }
@@ -730,7 +729,6 @@
                 if (data.text) {
                     $('<span>', {'class': 'cp-toolbar-drawer-element'}).text(data.text)
                         .appendTo(button);
->>>>>>> 64afcb7c
                 }
         }
         if (rightside) {
