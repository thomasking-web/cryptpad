--- conflicted
+++ resolved
@@ -179,13 +179,8 @@
                 UI.confirm(changePwConfirm, function (yes) {
                     if (!yes) { return; }
                     sframeChan.query("Q_PAD_PASSWORD_CHANGE", {
-<<<<<<< HEAD
-                        href: data.href,
+                        href: data.href || data.roHref,
                         password: newPass
-=======
-                        href: data.href || data.roHref,
-                        password: $(newPassword).find('input').val()
->>>>>>> 08005a70
                     }, function (err, data) {
                         if (err || data.error) {
                             return void UI.alert(Messages.properties_passwordError);
@@ -196,19 +191,11 @@
                         // If we had a password and we removed it, we have to remove the /p/
                         if (data.warning) {
                             return void UI.alert(Messages.properties_passwordWarning, function () {
-<<<<<<< HEAD
-                                common.gotoURL(hasPassword && newPass ? undefined : data.href);
+                                common.gotoURL(hasPassword && newPass ? undefined : (data.href || data.roHref));
                             }, {force: true});
                         }
                         return void UI.alert(Messages.properties_passwordSuccess, function () {
-                            common.gotoURL(hasPassword && newPass ? undefined : data.href);
-=======
-                                common.gotoURL(hasPassword ? undefined : (data.href || data.roHref));
-                            }, {force: true});
-                        }
-                        return void UI.alert(Messages.properties_passwordSuccess, function () {
-                            common.gotoURL(hasPassword ? undefined : (data.href || data.roHref));
->>>>>>> 08005a70
+                            common.gotoURL(hasPassword && newPass ? undefined : (data.href || data.roHref));
                         }, {force: true});
                     });
                 });
