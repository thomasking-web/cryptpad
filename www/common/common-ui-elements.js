define([
    'jquery',
    '/api/config',
    '/api/broadcast',
    '/common/common-util.js',
    '/common/common-hash.js',
    '/common/common-language.js',
    '/common/common-interface.js',
    '/common/common-constants.js',
    '/common/common-feedback.js',
    '/common/hyperscript.js',
    '/common/clipboard.js',
    '/customize/messages.js',
    '/customize/application_config.js',
    '/customize/pages.js',
    '/bower_components/nthen/index.js',
    '/common/inner/invitation.js',
    '/common/visible.js',

    'css!/customize/fonts/cptools/style.css',
], function ($, Config, Broadcast, Util, Hash, Language, UI, Constants, Feedback, h, Clipboard,
             Messages, AppConfig, Pages, NThen, InviteInner, Visible) {
    var UIElements = {};
    var urlArgs = Config.requireConf.urlArgs;

    UIElements.getSvgLogo = function () {
        var svg = (function(){/*
<svg width="45" height="50" version="1.1" viewBox="0 0 11.906 13.229" xmlns="http://www.w3.org/2000/svg">
 <path id="background" d="m1.0914 0.43939h6.464l3.2642 3.0329v3.6261c0 3.8106-3.1186 4.6934-4.8229 5.5936-1.8663-0.85843-4.7759-1.7955-4.8229-5.5936z" style="stroke-width:0"/>
 <path id="squares" transform="matrix(.26458 0 0 .26458 -5.37e-5 0)" d="m4.125 1.6582 0.30469 21.82h18.242l0.001953-21.82h-18.549zm18.555 21.822 0.001953 24.188c7.0591-3.2362 18.032-9.399 18.232-23.754l0.007813-0.43359h-18.242z" style="fill-opacity:.4;stroke-width:.55042"/>
 <path id="outline" transform="matrix(.26458 0 0 .26458 -5.37e-5 0)" d="m2.6504 0.19922 0.021484 1.4766 0.31055 25.172c0.093479 7.5478 3.1451 12.529 7.0488 15.826 3.9038 3.297 8.5769 5.029 12.025 6.6152l0.65039 0.30274 0.63477-0.33984c3.0702-1.6216 7.7769-3.3403 11.773-6.5996 3.9966-3.2593 7.2344-8.2277 7.2344-15.826v-14.336l-13.221-12.291zm2.9453 2.916h20.381v12.379h13.457v11.332c0 6.8038-2.6491 10.706-6.1562 13.566-3.2982 2.6898-7.3426 4.2502-10.623 5.9141-3.4806-1.5714-7.5236-3.1369-10.74-5.8535-3.4025-2.8737-5.9391-6.8355-6.0234-13.643zm23.289 0.83789 9.2871 8.6328h-9.2871zm-6.5176 14.223a4.9632 4.9632 0 0 0-4.8496 4.9629 4.9632 4.9632 0 0 0 2.8184 4.4746l-1.7324 9.1504h7.7598l-1.7324-9.1523a4.9632 4.9632 0 0 0 2.8145-4.4727 4.9632 4.9632 0 0 0-4.9629-4.9629 4.9632 4.9632 0 0 0-0.11523 0z" style="color-rendering:auto;color:#000000;dominant-baseline:auto;font-feature-settings:normal;font-variant-alternates:normal;font-variant-caps:normal;font-variant-east-asian:normal;font-variant-ligatures:normal;font-variant-numeric:normal;font-variant-position:normal;font-variation-settings:normal;image-rendering:auto;inline-size:0;isolation:auto;mix-blend-mode:normal;shape-margin:0;shape-padding:0;shape-rendering:auto;solid-color:#000000;stop-color:#000000;text-decoration-color:#000000;text-decoration-line:none;text-decoration-style:solid;text-indent:0;text-orientation:mixed;text-transform:none;white-space:normal"/>
</svg>
*/}).toString().slice(14,-3);
        return svg;
    };

    UIElements.prettySize = function (bytes) {
        var unit = Util.magnitudeOfBytes(bytes);
        if (unit === 'GB') {
            return Messages._getKey('formattedGB', [ Util.bytesToGigabytes(bytes)]);
        } else if (unit === 'MB') {
            return Messages._getKey('formattedMB', [ Util.bytesToMegabytes(bytes)]);
        } else {
            return Messages._getKey('formattedKB', [ Util.bytesToKilobytes(bytes)]);
        }
    };

    UIElements.updateTags = function (common, hrefs) {
        var existing, tags;
        var allTags = {};
        if (!hrefs || typeof (hrefs) === "string") {
            hrefs = [hrefs];
        }
        NThen(function(waitFor) {
            common.getSframeChannel().query("Q_GET_ALL_TAGS", null, waitFor(function(err, res) {
                if (err || res.error) { return void console.error(err || res.error); }
                existing = Object.keys(res.tags).sort();
            }));
        }).nThen(function (waitFor) {
            var _err;
            hrefs.forEach(function (href) {
                common.getPadAttribute('tags', waitFor(function (err, res) {
                    if (err) {
                        if (err === 'NO_ENTRY') {
                            UI.alert(Messages.tags_noentry);
                        }
                        waitFor.abort();
                        _err = err;
                        return void console.error(err);
                    }
                    allTags[href] = res || [];

                    if (tags) {
                        // Intersect with tags from previous pads
                        tags = (res || []).filter(function (tag) {
                            return tags.indexOf(tag) !== -1;
                        });
                    } else {
                        tags = res || [];
                    }
                }), href);
            });
        }).nThen(function () {
            UI.dialog.tagPrompt(tags, existing, function (newTags) {
                if (!Array.isArray(newTags)) { return; }
                var added = [];
                var removed = [];
                newTags.forEach(function (tag) {
                    if (tags.indexOf(tag) === -1) {
                        added.push(tag);
                    }
                });
                tags.forEach(function (tag) {
                    if (newTags.indexOf(tag) === -1) {
                        removed.push(tag);
                    }
                });
                var update = function (oldTags) {
                    Array.prototype.push.apply(oldTags, added);
                    removed.forEach(function (tag) {
                        var idx = oldTags.indexOf(tag);
                        oldTags.splice(idx, 1);
                    });
                };

                hrefs.forEach(function (href) {
                    var oldTags = allTags[href] || [];
                    update(oldTags);
                    common.setPadAttribute('tags', Util.deduplicateString(oldTags), null, href);
                });
            });
        });
    };

    var dcAlert;
    UIElements.disconnectAlert = function () {
        if (dcAlert && $(dcAlert.element).length) { return; }
        dcAlert = UI.alert(Messages.common_connectionLost, undefined, true);
    };
    UIElements.reconnectAlert = function () {
        if (!dcAlert) { return; }
        if (!dcAlert.delete) {
            dcAlert = undefined;
            return;
        }
        dcAlert.delete();
        dcAlert = undefined;
    };

    var importContent = UIElements.importContent = function (type, f, cfg) {
        return function () {
            var $files = $('<input>', {type:"file"});
            if (cfg && cfg.accept) {
                $files.attr('accept', cfg.accept);
            }
            $files.click();
            $files.on('change', function (e) {
                var file = e.target.files[0];
                var reader = new FileReader();
                var parsed = file && file.name && /.+\.([^.]+)$/.exec(file.name);
                var ext = parsed && parsed[1];
                reader.onload = function (e) { f(e.target.result, file, ext); };
                if (cfg && cfg.binary && cfg.binary.indexOf(ext) !== -1) {
                   reader.readAsArrayBuffer(file, type);
                } else {
                   reader.readAsText(file, type);
               }
            });
        };
    };

    UIElements.getUserGrid = function (label, config, onSelect) {
        var common = config.common;
        var users = config.data;
        if (!users) { return; }

        var icons = Object.keys(users).map(function (key, i) {
            var data = users[key];
            var name = data.displayName || data.name || Messages.anonymous;
            var avatar = h('span.cp-usergrid-avatar.cp-avatar');
            common.displayAvatar($(avatar), data.avatar, name);
            var removeBtn, el;
            if (config.remove) {
                removeBtn = h('span.fa.fa-times');
                $(removeBtn).click(function () {
                    config.remove(el);
                });
            }

            el = h('div.cp-usergrid-user'+(data.selected?'.cp-selected':'')+(config.large?'.large':''), {
                'data-ed': data.edPublic,
                'data-teamid': data.teamId,
                'data-curve': data.curvePublic || '',
                'data-name': name.toLowerCase(),
                'data-order': i,
                style: 'order:'+i+';'
            },[
                avatar,
                h('span.cp-usergrid-user-name', name),
                data.notRemovable ? undefined : removeBtn
            ]);
            return el;
        }).filter(function (x) { return x; });

        var noOthers = icons.length === 0 ? '.cp-usergrid-empty' : '';
        var classes = noOthers + (config.large?'.large':'') + (config.list?'.list':'');

        var inputFilter = h('input', {
            placeholder: Messages.share_filterFriend
        });

        var div = h('div.cp-usergrid-container' + classes, [
            label ? h('label', label) : undefined,
            h('div.cp-usergrid-filter', (config.noFilter || config.noSelect) ? undefined : [
                inputFilter
            ]),
        ]);
        var $div = $(div);

        // Hide friends when they are filtered using the text input
        var redraw = function () {
            var name = $(inputFilter).val().trim().replace(/"/g, '').toLowerCase();
            $div.find('.cp-usergrid-user').show();
            if (name) {
                $div.find('.cp-usergrid-user:not(.cp-selected):not([data-name*="'+name+'"])').hide();
            }
        };
        $(inputFilter).on('keydown keyup change', redraw);

        $(div).append(h('div.cp-usergrid-grid', icons));
        if (!config.noSelect) {
            $div.on('click', '.cp-usergrid-user', function () {
                var sel = $(this).hasClass('cp-selected');
                if (!sel) {
                    $(this).addClass('cp-selected');
                } else {
                    var order = $(this).attr('data-order');
                    order = order ? 'order:'+order : '';
                    $(this).removeClass('cp-selected').attr('style', order);
                }
                onSelect();
            });
        }

        return {
            icons: icons,
            div: div
        };
    };


    UIElements.noContactsMessage = function (common) {
        var metadataMgr = common.getMetadataMgr();
        var data = metadataMgr.getUserData();
        var origin = metadataMgr.getPrivateData().origin;
        if (common.isLoggedIn()) {
            return {
                content: h('p', Messages.share_noContactsLoggedIn),
                buttons: [{
                    className: 'secondary',
                    name: Messages.share_copyProfileLink,
                    onClick: function () {
                        var profile = data.profile ? (origin + '/profile/#' + data.profile) : '';
                        var success = Clipboard.copy(profile);
                        if (success) { UI.log(Messages.shareSuccess); }
                    },
                    keys: [13]
                  }]
            };
        } else {
            return {
                content: h('p', Messages.share_noContactsNotLoggedIn),
                buttons: [{
                    className: 'secondary',
                    name: Messages.login_register,
                    onClick: function () {
                        common.setLoginRedirect('register');
                    }
                  }, {
                    className: 'secondary',
                    name: Messages.login_login,
                    onClick: function () {
                        common.setLoginRedirect('login');
                    }
                  }]
            };
        }
    };

    UIElements.createInviteTeamModal = function (config) {
        var common = config.common;
        var hasFriends = Object.keys(config.friends || {}).length !== 0;

        var privateData = common.getMetadataMgr().getPrivateData();
        var team = privateData.teams[config.teamId];
        if (!team) { return void UI.warn(Messages.error); }

        var origin = privateData.origin;

        var module = config.module || common.makeUniversal('team');

        // Invite contacts
        var $div;
        var refreshButton = function () {
            if (!$div) { return; }
            var $modal = $div.closest('.alertify');
            var $nav = $modal.find('nav');
            var $btn = $nav.find('button.primary');
            var selected = $div.find('.cp-usergrid-user.cp-selected').length;
            if (selected) {
                $btn.prop('disabled', '');
            } else {
                $btn.prop('disabled', 'disabled');
            }
        };
        var getContacts = function () {
            var list = UIElements.getUserGrid(Messages.team_pickFriends, {
                common: common,
                data: config.friends,
                large: true
            }, refreshButton);
            var div = h('div.contains-nav');
            var $div = $(div);
            $div.append(list.div);
            var contactsButtons = [{
                className: 'primary',
                name: Messages.team_inviteModalButton,
                onClick: function () {
                    var $sel = $div.find('.cp-usergrid-user.cp-selected');
                    var sel = $sel.toArray();
                    if (!sel.length) { return; }

                    sel.forEach(function (el) {
                        var curve = $(el).attr('data-curve');
                        module.execCommand('INVITE_TO_TEAM', {
                            teamId: config.teamId,
                            user: config.friends[curve]
                        }, function (obj) {
                            if (obj && obj.error) {
                                console.error(obj.error);
                                return UI.warn(Messages.error);
                            }
                        });
                    });
                },
                keys: [13]
            }];

            return {
                content: div,
                buttons: contactsButtons
            };
        };
        var friendsObject = hasFriends ? getContacts() : UIElements.noContactsMessage(common);
        var friendsList = friendsObject.content;
        var contactsButtons = friendsObject.buttons;
        contactsButtons.unshift({
            className: 'cancel',
            name: Messages.cancel,
            onClick: function () {},
            keys: [27]
        });

        var contactsContent = h('div.cp-share-modal', [
            friendsList
        ]);

        var frameContacts = UI.dialog.customModal(contactsContent, {
            buttons: contactsButtons,
        });

        var linkName, linkPassword, linkMessage, linkError, linkSpinText;
        var linkForm, linkSpin, linkResult;
        var linkWarning;
        // Invite from link
        var dismissButton = h('span.fa.fa-times');
        var linkContent = h('div.cp-share-modal', [
            h('p', Messages.team_inviteLinkTitle ),
            linkError = h('div.alert.alert-danger.cp-teams-invite-alert', {style : 'display: none;'}),
            linkForm = h('div.cp-teams-invite-form', [
                // autofill: 'off' was insufficient
                // adding these two fake inputs confuses firefox and prevents unwanted form autofill
                h('input', { type: 'text', style: 'display: none'}),
                h('input', { type: 'password', style: 'display: none'}),

                linkName = h('input', {
                    placeholder:  Messages.team_inviteLinkTempName
                }),
                h('br'),
                h('div.cp-teams-invite-block', [
                    h('span', Messages.team_inviteLinkSetPassword),
                    h('a.cp-teams-help.fa.fa-question-circle', {
                        href: origin + Pages.localizeDocsLink('https://docs.cryptpad.fr/en/user_guide/security.html#passwords-for-documents-and-folders'),
                        target: "_blank",
                        'data-tippy-placement': "right"
                    })
                ]),
                linkPassword = UI.passwordInput({
                    id: 'cp-teams-invite-password',
                    placeholder: Messages.login_password
                }),
                h('div.cp-teams-invite-block',
                    h('span', Messages.team_inviteLinkNote)
                ),
                linkMessage = h('textarea.cp-teams-invite-message', {
                    placeholder: Messages.team_inviteLinkNoteMsg,
                    rows: 3
                })
            ]),
            linkSpin = h('div.cp-teams-invite-spinner', {
                style: 'display: none;'
            }, [
                h('i.fa.fa-spinner.fa-spin'),
                linkSpinText = h('span', Messages.team_inviteLinkLoading)
            ]),
            linkResult = h('div', {
                style: 'display: none;'
            }, h('textarea', {
                readonly: 'readonly'
            })),
            linkWarning = h('div.cp-teams-invite-alert.alert.alert-warning.dismissable', {
                style: "display: none;"
            }, [
                h('span.cp-inline-alert-text', Messages.team_inviteLinkWarning),
                dismissButton
            ])
        ]);
        $(linkMessage).keydown(function (e) {
            if (e.which === 13) {
                e.stopPropagation();
            }
        });
        var localStore = window.cryptpadStore;
        localStore.get('hide-alert-teamInvite', function (val) {
            if (val === '1') { return; }
            $(linkWarning).css('display', 'flex');

            $(dismissButton).on('click', function () {
                localStore.put('hide-alert-teamInvite', '1');
                $(linkWarning).remove();
            });
        });
        var $linkContent = $(linkContent);
        var href;
        var process = function () {
            var $nav = $linkContent.closest('.alertify').find('nav');
            $(linkError).text('').hide();
            var name = $(linkName).val();
            var pw = $(linkPassword).find('input').val();
            var msg = $(linkMessage).val();
            var hash = Hash.createRandomHash('invite', pw);
            var hashData = Hash.parseTypeHash('invite', hash);
            href = origin + '/teams/#' + hash;
            if (!name || !name.trim()) {
                $(linkError).text(Messages.team_inviteLinkErrorName).show();
                return true;
            }

            var seeds = InviteInner.deriveSeeds(hashData.key);
            var salt = InviteInner.deriveSalt(pw, AppConfig.loginSalt);

            var bytes64;
            NThen(function (waitFor) {
                $(linkForm).hide();
                $(linkSpin).show();
                $nav.find('button.cp-teams-invite-create').hide();
                $nav.find('button.cp-teams-invite-copy').show();
                setTimeout(waitFor(), 150);
            }).nThen(function (waitFor) {
                InviteInner.deriveBytes(seeds.scrypt, salt, waitFor(function (_bytes) {
                    bytes64 = _bytes;
                }));
            }).nThen(function (waitFor) {
                module.execCommand('CREATE_INVITE_LINK', {
                    name: name,
                    password: pw,
                    message: msg,
                    bytes64: bytes64,
                    hash: hash,
                    teamId: config.teamId,
                    seeds: seeds,
                }, waitFor(function (obj) {
                    if (obj && obj.error) {
                        waitFor.abort();
                        $(linkSpin).hide();
                        $(linkForm).show();
                        $nav.find('button.cp-teams-invite-create').show();
                        $nav.find('button.cp-teams-invite-copy').hide();
                        return void $(linkError).text(Messages.team_inviteLinkError).show();
                    }
                    // Display result here
                    $(linkSpin).hide();
                    $(linkResult).show().find('textarea').text(href);
                    $nav.find('button.cp-teams-invite-copy').prop('disabled', '');
                }));
            });
            return true;
        };
        var linkButtons = [{
            className: 'cancel',
            name: Messages.cancel,
            onClick: function () {},
            keys: [27]
        }, {
            className: 'primary cp-teams-invite-create',
            name: Messages.team_inviteLinkCreate,
            onClick: function () {
                return process();
            },
            keys: []
        }, {
            className: 'primary cp-teams-invite-copy',
            name: Messages.team_inviteLinkCopy,
            onClick: function () {
                if (!href) { return; }
                var success = Clipboard.copy(href);
                if (success) { UI.log(Messages.shareSuccess); }
            },
            keys: []
        }];

        var frameLink = UI.dialog.customModal(linkContent, {
            buttons: linkButtons,
        });
        $(frameLink).find('.cp-teams-invite-copy').prop('disabled', 'disabled').hide();

        // Create modal
        var tabs = [{
            title: Messages.share_contactCategory,
            icon: "fa fa-address-book",
            content: frameContacts,
            active: hasFriends
        }, {
            title: Messages.share_linkCategory,
            icon: "fa fa-link",
            content: frameLink,
            active: !hasFriends
        }];

        var modal = UI.dialog.tabs(tabs);
        UI.openCustomModal(modal);
    };

    UIElements.createButton = function (common, type, rightside, data, callback) {
        var AppConfig = common.getAppConfig();
        var button;
        var sframeChan = common.getSframeChannel();
        var appType = (common.getMetadataMgr().getMetadata().type || 'pad').toUpperCase();
        switch (type) {
            case 'export':
                button = $('<button>', {
                    'class': 'fa fa-download cp-toolbar-icon-export',
                    title: Messages.exportButtonTitle,
                }).append($('<span>', {'class': 'cp-toolbar-drawer-element'}).text(Messages.exportButton));

                button.click(common.prepareFeedback(type));
                if (callback) {
                    button.click(callback);
                }
                break;
            case 'import':
                button = $('<button>', {
                    'class': 'fa fa-upload cp-toolbar-icon-import',
                    title: Messages.importButtonTitle,
                }).append($('<span>', {'class': 'cp-toolbar-drawer-element'}).text(Messages.importButton));
                /*if (data.types) {
                    // New import button in the toolbar
                    var importFunction = {
                        template: function () {
                            UIElements.openTemplatePicker(common, true);
                        },
                        file: function (cb) {
                            importContent('text/plain', function (content, file) {
                                cb(content, file);
                            }, {accept: data ? data.accept : undefined})
                        }
                    };
                    var toImport = [];
                    Object.keys(data.types).forEach(function (importType) {
                        if (!importFunction[importType] || !data.types[importType]) { return; }
                        var option = h('button', importType);
                        $(option).click(function () {
                            importFunction[importType](data.types[importType]);
                        });
                        toImport.push(options);
                    });

                    button.click(common.prepareFeedback(type));

                    if (toImport.length === 1) {
                        button.click(function () { $(toImport[0]).click(); });
                    } else {
                        Cryptpad.alert(h('p.cp-import-container', toImport));
                    }
                }
                else if (callback) {*/
                    // Old import button, used in settings
                    button
                    .click(common.prepareFeedback(type))
                    .click(importContent((data && data.binary) ? 'application/octet-stream' : 'text/plain', callback, {
                        accept: data ? data.accept : undefined,
                        binary: data ? data.binary : undefined
                    }));
                //}
                break;
            case 'upload':
                button = $('<button>', {
                    'class': 'btn btn-primary new',
                    title: Messages.uploadButtonTitle,
                }).append($('<span>', {'class':'fa fa-upload'})).append(' '+Messages.uploadButton);
                if (!data.FM) { return; }
                var $input = $('<input>', {
                    'type': 'file',
                    'style': 'display: none;',
                    'multiple': 'multiple'
                }).on('change', function (e) {
                    var files = Util.slice(e.target.files);
                    files.forEach(function (file) {
                        var ev = {
                            target: data.target
                        };
                        if (data.filter && !data.filter(file)) {
                            return;
                        }
                        if (data.transformer) {
                            data.transformer(file, function (newFile) {
                                data.FM.handleFile(newFile, ev);
                            });
                            return;
                        }
                        data.FM.handleFile(file, ev);
                    });
                    if (callback) { callback(); }
                });
                if (data.accept) { $input.attr('accept', data.accept); }
                button.click(function () { $input.click(); });
                break;
            case 'copy':
                button = $('<button>', {
                    'class': 'fa fa-files-o cp-toolbar-icon-import',
                }).append($('<span>', {'class': 'cp-toolbar-drawer-element'}).text(Messages.makeACopy));
                button
                .click(common.prepareFeedback(type))
                .click(function () {
                    sframeChan.query('EV_MAKE_A_COPY');
                });
                break;
            case 'importtemplate':
                if (!AppConfig.enableTemplates) { return; }
                if (!common.isLoggedIn()) { return; }
                button = $('<button>', {
                    'class': 'fa fa-upload cp-toolbar-icon-import',
                }).append($('<span>', {'class': 'cp-toolbar-drawer-element'}).text(Messages.template_import));
                button
                .click(common.prepareFeedback(type))
                .click(function () {
                    if (callback) { return void callback(); }
                    UIElements.openTemplatePicker(common, true);
                });
                break;
            case 'template':
                if (!AppConfig.enableTemplates) { return; }
                if (!common.isLoggedIn()) { return; }
                button = $('<button>', {
                    'class': 'fa fa-bookmark cp-toolbar-icon-template',
                }).append($('<span>', {'class': 'cp-toolbar-drawer-element'}).text(Messages.saveTemplateButton));
                if (data.rt) {
                    button
                    .click(function () {
                        var title = data.getTitle() || document.title;
                        var todo = function (val) {
                            if (typeof(val) !== "string") { return; }
                            var toSave = data.rt.getUserDoc();
                            if (val.trim()) {
                                val = val.trim();
                                title = val;
                                try {
                                    var parsed = JSON.parse(toSave);
                                    var meta;
                                    if (Array.isArray(parsed) && typeof(parsed[3]) === "object") {
                                        meta = parsed[3].metadata; // pad
                                    } else if (parsed.info) {
                                        meta = parsed.info; // poll
                                    } else {
                                        meta = parsed.metadata;
                                    }
                                    if (typeof(meta) === "object") {
                                        meta.title = val;
                                        meta.defaultTitle = val;
                                        delete meta.users;
                                    }
                                    toSave = JSON.stringify(parsed);
                                } catch(e) {
                                    console.error("Parse error while setting the title", e);
                                }
                            }
                            sframeChan.query('Q_SAVE_AS_TEMPLATE', {
                                toSave: toSave,
                                title: title
                            }, function () {
                                UI.alert(Messages.templateSaved);
                                Feedback.send('TEMPLATE_CREATED');
                            });
                        };
                        UI.prompt(Messages.saveTemplatePrompt, title, todo);
                    });
                }
                break;
            case 'forget':
                button = $('<button>', {
                    'class': "fa fa-trash cp-toolbar-icon-forget"
                }).append($('<span>', {'class': 'cp-toolbar-drawer-element'}).text(Messages.fc_delete));
                callback = typeof callback === "function" ? callback : function () {};
                button
                .click(common.prepareFeedback(type))
                .click(function() {
                    common.isPadStored(function (err, data) {
                        if (!data) {
                            return void UI.alert(Messages.autostore_notAvailable);
                        }
                        sframeChan.query('Q_IS_ONLY_IN_SHARED_FOLDER', null, function (err, res) {
                            if (err || res.error) { return void console.log(err || res.error); }
                            var msg = Messages.forgetPrompt;
                            if (res) {
                                UI.alert(Messages.sharedFolders_forget);
                                return;
                            } else if (!common.isLoggedIn()) {
                                msg = Messages.fm_removePermanentlyDialog;
                            }
                            UI.confirm(msg, function (yes) {
                                if (!yes) { return; }
                                sframeChan.query('Q_MOVE_TO_TRASH', null, function (err, obj) {
                                    err = err || (obj && obj.error);
                                    if (err) {
                                        callback(err);
                                        return void UI.warn(Messages.fm_forbidden);
                                    }
                                    var msg;
                                    if (common.isLoggedIn()) {
                                        msg = Pages.setHTML(h('div'), Messages.movedToTrash);
                                        $(msg).find('a').attr('href', '/drive/');
                                        common.fixLinks(msg);
                                    } else {
                                        msg = h('div', Messages.deleted);
                                    }
                                    UI.alert(msg);
                                    callback();
                                    return;
                                });
                            });

                        });
                    });
                });
                break;
            case 'present':
                button = $(h('button', {
                    //title: Messages.presentButtonTitle, // TODO display if the label text is collapsed
                }, [
                    h('i.fa.fa-play-circle'),
                    h('span.cp-toolbar-name', Messages.share_linkPresent)
                ])).click(common.prepareFeedback(type));
                break;
            case 'preview':
                button = $(h('button', {
                    //title: Messages.previewButtonTitle, // TODO display if the label text is collapsed
                }, [
                    h('i.fa.fa-eye'),
                    h('span.cp-toolbar-name', Messages.share_linkOpen)
                ])).click(common.prepareFeedback(type));
                break;
            case 'print':
                button = $('<button>', {
                    title: Messages.printButtonTitle2,
                    'class': "fa fa-print cp-toolbar-icon-print",
                }).append($('<span>', {'class': 'cp-toolbar-drawer-element'}).text(Messages.printText));
                break;
            case 'history':
                if (!AppConfig.enableHistory) {
                    button = $('<span>');
                    break;
                }
                button = $('<button>', {
                    title: Messages.historyButton,
                    'class': "fa fa-history cp-toolbar-icon-history",
                }).append($('<span>', {'class': 'cp-toolbar-drawer-element'}).text(Messages.historyText));
                if (data.histConfig) {
                    button
                        .click(common.prepareFeedback(type))
                        .on('click', function () {
                        common.getHistory(data.histConfig);
                    });
                }
                break;
            case 'mediatag':
                button = $(h('button.cp-toolbar-mediatag', {
                    //title: Messages.filePickerButton, // TODO display if the label text is collapsed
                }, [
                    h('i.fa.fa-picture-o'),
                    h('span.cp-toolbar-name', Messages.toolbar_insert)
                ])).click(common.prepareFeedback(type));
                break;
            case 'savetodrive':
                button = $(h('button.cp-toolbar-savetodrive', {
                    title: Messages.canvas_saveToDrive,
                }, [
                    h('i.fa.fa-file-image-o'),
                    h('span.cp-toolbar-name.cp-toolbar-drawer-element', Messages.toolbar_savetodrive)
                ])).click(common.prepareFeedback(type));
                break;
            case 'storeindrive':
<<<<<<< HEAD
                Messages.toolbar_storeInDrive = "Store in CryptDrive"; // XXX
=======
>>>>>>> bcdf2f46
                button = $(h('button.cp-toolbar-storeindrive', {
                    style: 'display:none;'
                }, [
                    h('i.fa.fa-hdd-o'),
                    h('span.cp-toolbar-name.cp-toolbar-drawer-element', Messages.toolbar_storeInDrive)
                ])).click(common.prepareFeedback(type)).click(function () {
                    $(button).hide();
                    common.getSframeChannel().query("Q_AUTOSTORE_STORE", null, function (err, obj) {
                        var error = err || (obj && obj.error);
                        if (error) {
                            $(button).show();
                            if (error === 'E_OVER_LIMIT') {
                                return void UI.warn(Messages.pinLimitReached);
                            }
                            return void UI.warn(Messages.autostore_error);
                        }
                        $(document).trigger('cpPadStored');
                        UI.log(Messages.autostore_saved);
                    });
                });
                break;
            case 'hashtag':
                button = $('<button>', {
                    'class': 'fa fa-hashtag cp-toolbar-icon-hashtag',
                    title: Messages.tags_title,
                }).append($('<span>', {'class': 'cp-toolbar-drawer-element'}).text(Messages.fc_hashtag));
                button.click(common.prepareFeedback(type))
                .click(function () {
                    common.isPadStored(function (err, data) {
                        if (!data) {
                            return void UI.alert(Messages.autostore_notAvailable);
                        }
                        UIElements.updateTags(common, null);
                    });
                });
                break;
            case 'toggle':
                button = $(h('button.cp-toolbar-tools', {
                    //title: data.title || '', // TODO display if the label text is collapsed
                }, [
                    h('i.fa.fa-wrench'),
                    h('span.cp-toolbar-name', Messages.toolbar_tools)
                ])).click(common.prepareFeedback(type));
                /*
                window.setTimeout(function () {
                    button.attr('title', data.title);
                });
                var updateIcon = function (isVisible) {
                    button.removeClass('fa-caret-down').removeClass('fa-caret-up');
                    if (!isVisible) { button.addClass('fa-caret-down'); }
                    else { button.addClass('fa-caret-up'); }
                };
                */
                button.click(function (e) {
                    data.element.toggle();
                    var isVisible = data.element.is(':visible');
                    if (callback) { callback(isVisible); }
                    if (isVisible) {
                        button.addClass('cp-toolbar-button-active');
                        if (e.originalEvent) { Feedback.send('TOGGLE_SHOW_' + appType); }
                    } else {
                        button.removeClass('cp-toolbar-button-active');
                        if (e.originalEvent) { Feedback.send('TOGGLE_HIDE_' + appType); }
                    }
                    //updateIcon(isVisible);
                });
                //updateIcon(data.element.is(':visible'));
                break;
            case 'properties':
                button = $('<button>', {
                    'class': 'fa fa-info-circle cp-toolbar-icon-properties',
                    title: Messages.propertiesButtonTitle,
                }).append($('<span>', {'class': 'cp-toolbar-drawer-element'})
                .text(Messages.propertiesButton))
                .click(common.prepareFeedback(type))
                .click(function () {
                    sframeChan.event('EV_PROPERTIES_OPEN');
                });
                break;
            case 'save': // OnlyOffice save
                button = $('<button>', {
                    'class': 'fa fa-save',
                    title: Messages.settings_save,
                }).append($('<span>', {'class': 'cp-toolbar-drawer-element'})
                .text(Messages.settings_save))
                .click(common.prepareFeedback(type));
                if (callback) { button.click(callback); }
                break;
            case 'newpad':
                button = $('<button>', {
                    title: Messages.newButtonTitle,
                    'class': 'fa fa-plus cp-toolbar-icon-newpad',
                }).append($('<span>', {'class': 'cp-toolbar-drawer-element'}).text(Messages.newButton));
                button
                .click(common.prepareFeedback(type))
                .click(function () {
                    common.createNewPadModal();
                });
                break;
            case 'snapshots':
                button = $('<button>', {
                    title: Messages.snapshots_button,
                    'class': 'fa fa-camera cp-toolbar-icon-snapshots',
                }).append($('<span>', {'class': 'cp-toolbar-drawer-element'}).text(Messages.snapshots_button));
                button
                .click(common.prepareFeedback(type))
                .click(function () {
                    data = data || {};
                    if (typeof(data.load) !== "function" || typeof(data.make) !== "function") {
                        return;
                    }
                    UIElements.openSnapshotsModal(common, data.load, data.make, data.remove);
                });
                break;
            default:
                data = data || {};
                var drawerCls = data.drawer === false ? '' : '.cp-toolbar-drawer-element';
                var icon = data.icon || "fa-question";
                button = $(h('button', {
                    title: data.tippy || ''
                    //title: data.title || '',
                }, [
                    h('i.fa.' + icon),
                    h('span.cp-toolbar-name'+drawerCls, data.text)
                ])).click(common.prepareFeedback(data.name || 'DEFAULT'));
                if (callback) {
                    button.click(callback);
                }
                if (data.style) { button.attr('style', data.style); }
                if (data.id) { button.attr('id', data.id); }
                if (data.hiddenReadOnly) { button.addClass('cp-hidden-if-readonly'); }
                if (data.name) {
                    button.addClass('cp-toolbar-icon-'+data.name);
                }
        }
        if (rightside) {
            button.addClass('cp-toolbar-rightside-button');
        }
        return button;
    };

    var createMdToolbar = function (common, editor) {
        var $toolbar = $('<div>', {
            'class': 'cp-markdown-toolbar'
        });
        var clean = function (str) {
            return str.replace(/^(\n)+/, '').replace(/(\n)+$/, '');
        };
        var actions = {
            'bold': {
                // Msg.mdToolbar_bold
                expr: '**{0}**',
                icon: 'fa-bold'
            },
            'italic': {
                // Msg.mdToolbar_italic
                expr: '_{0}_',
                icon: 'fa-italic'
            },
            'strikethrough': {
                // Msg.mdToolbar_strikethrough
                expr: '~~{0}~~',
                icon: 'fa-strikethrough'
            },
            'heading': {
                // Msg.mdToolbar_heading
                apply: function (str) {
                    return '\n'+clean(str).split('\n').map(function (line) {
                        return '# '+line;
                    }).join('\n')+'\n';
                },
                icon: 'fa-header'
            },
            'link': {
                // Msg.mdToolbar_link
                expr: '[{0}](http://)',
                icon: 'fa-link'
            },
            'quote': {
                // Msg.mdToolbar_quote
                apply: function (str) {
                    return '\n\n'+str.split('\n').map(function (line) {
                        return '> '+line;
                    }).join('\n')+'\n\n';
                },
                icon: 'fa-quote-right'
            },
            'nlist': {
                // Msg.mdToolbar_nlist
                apply: function (str) {
                    return '\n'+clean(str).split('\n').map(function (line) {
                        return '1. '+line;
                    }).join('\n')+'\n';
                },
                icon: 'fa-list-ol'
            },
            'list': {
                // Msg.mdToolbar_list
                apply: function (str) {
                    return '\n'+clean(str).split('\n').map(function (line) {
                        return '* '+line;
                    }).join('\n')+'\n';
                },
                icon: 'fa-list-ul'
            },
            'check': {
                // Msg.mdToolbar_check
                apply: function (str) {
                    return '\n' + clean(str).split('\n').map(function (line) {
                        return '* [ ] ' + line;
                    }).join('\n') + '\n';
                },
                icon: 'fa-check-square-o'
            },
            'code': {
                // Msg.mdToolbar_code
                apply: function (str) {
                    if (str.indexOf('\n') !== -1) {
                        return '\n```\n' + clean(str) + '\n```\n';
                    }
                    return '`' + str + '`';
                },
                icon: 'fa-code'
            },
            'toc': {
                // Msg.mdToolbar_toc
                expr: '[TOC]',
                icon: 'fa-newspaper-o'
            }
        };
        var onClick = function () {
            var type = $(this).attr('data-type');
            var texts = editor.getSelections();
            var newTexts = texts.map(function (str) {
                str = str || Messages.mdToolbar_defaultText;
                if (actions[type].apply) {
                    return actions[type].apply(str);
                }
                return actions[type].expr.replace('{0}', str);
            });
            editor.replaceSelections(newTexts, 'around');
            editor.focus();
        };
        for (var k in actions) {
            $('<button>', {
                'data-type': k,
                'class': 'pure-button fa ' + actions[k].icon,
                title: Messages['mdToolbar_' + k] || k
            }).click(onClick).appendTo($toolbar);
        }
        $('<button>', {
            'class': 'pure-button fa fa-question cp-markdown-help',
            title: Messages.mdToolbar_help
        }).click(function () {
            var href = Messages.mdToolbar_tutorial;
            common.openUnsafeURL(href);
        }).appendTo($toolbar);
        return $toolbar;
    };
    UIElements.createMarkdownToolbar = function (common, editor) {
        var readOnly = common.getMetadataMgr().getPrivateData().readOnly;
        if (readOnly) {
            return {
                toolbar: $(),
                button: $(),
                setState: function () {}
            };
        }

        var $toolbar = createMdToolbar(common, editor);
        var cfg = {
            title: Messages.mdToolbar_button,
            element: $toolbar
        };
        var onClick = function (visible) {
            common.setAttribute(['general', 'markdown-help'], visible, function (e) {
                if (e) { return void console.error(e); }
            });
        };

        var $toolbarButton = common.createButton('toggle', true, cfg, onClick);
        var tbState = true;
        common.getAttribute(['general', 'markdown-help'], function (e, data) {
            if (e) { return void console.error(e); }
            if ($(window).height() < 800 && $(window).width() < 800) { return; }
            if (data === true && $toolbarButton.length && tbState) {
                $toolbarButton.click();
            }
        });

        // setState provides the ability to disable the toolbar and the button in case we don't
        // have the markdown editor available (in code we can switch mode, in poll we can publish)
        var setState = function (state) {
            tbState = state;
            if (!state) {
                $toolbar.hide();
                $toolbarButton.hide();
                return;
            }
            common.getAttribute(['general', 'markdown-help'], function (e, data) {
                if (e) { return void console.error(e); }
                if ($(window).height() < 800 && $(window).width() < 800) { return; }
                if (data === true && $toolbarButton) {
                    // Show the toolbar using the button to make sure the icon in the button is
                    // correct (caret-down / caret-up)
                    $toolbar.hide();
                    $toolbarButton.click();
                    return;
                }
                $toolbar.show();
                $toolbarButton.click();
            });
            $toolbarButton.show();
        };

        return {
            toolbar: $toolbar,
            button: $toolbarButton,
            setState: setState
        };
    };

    var setHTML = UIElements.setHTML = function (e, html) {
        e.innerHTML = html;
        return e;
    };

    UIElements.createHelpMenu = function (common /*, categories */) {
        var type = common.getMetadataMgr().getMetadata().type || 'pad';


        var apps = {
            pad: 'richtext',
            code: 'code',
            slide: 'slides',
            sheet: 'sheets',
            poll: 'poll',
            kanban: 'kanban',
            whiteboard: 'whiteboard',
        };

        var href = "https://docs.cryptpad.fr/en/user_guide/applications.html";
        if (apps[type]) {
            href = "https://docs.cryptpad.fr/en/user_guide/apps/" + apps[type] + ".html";
        }
        if (type === 'drive') {
            href = "https://docs.cryptpad.fr/en/user_guide/drive.html";
        }
        href = Pages.localizeDocsLink(href);

        var content = setHTML(h('p'), Messages.help_genericMore);
        $(content).find('a').attr({
            href: href,
            target: '_blank',
            rel: 'noopener noreferrer',
        });

        var text = h('p.cp-help-text', [
            content
        ]);

        common.fixLinks(text);

        var closeButton = h('span.cp-help-close.fa.fa-times');
        var $toolbarButton = common.createButton('', true, {
            text: Messages.help_button,
            name: 'help'
        }).addClass('cp-toolbar-button-active');
        var help = h('div.cp-help-container', [
            closeButton,
            text
        ]);

        $toolbarButton.attr('title', Messages.show_help_button);

        var toggleHelp = function () {
            $toolbarButton.removeClass('cp-toolbar-button-active');
            $(help).addClass('cp-help-hidden');
            common.setAttribute(['hideHelp', type], true);
        };

        $(closeButton).click(function (e) {
            e.stopPropagation();
            toggleHelp(true);
        });
        $toolbarButton.click(function () {
            common.openUnsafeURL(href);
        });

        common.getAttribute(['hideHelp', type], function (err, val) {
            if (val === true || $(window).height() < 800 || $(window).width() < 800) {
                toggleHelp(true);
            }
        });

        return {
            menu: help,
            button: $toolbarButton,
            text: text
        };
    };

    /*  Create a usage bar which keeps track of how much storage space is used
        by your CryptDrive. The getPinnedUsage RPC is one of the heavier calls,
        so we throttle its usage. Clients will not update more than once per
        LIMIT_REFRESH_RATE. It will be update at least once every three such intervals
        If changes are made to your drive in the interim, they will trigger an
        update.
    */
    // NOTE: The callback must stay SYNCHRONOUS
    var LIMIT_REFRESH_RATE = 30000; // milliseconds
    UIElements.createUsageBar = function (common, teamId, cb) {
        if (AppConfig.hideUsageBar) { return cb('USAGE_BAR_HIDDEN'); }
        if (!common.isLoggedIn()) { return cb("NOT_LOGGED_IN"); }
        // getPinnedUsage updates common.account.usage, and other values
        // so we can just use those and only check for errors
        var $container = $('<span>', {'class':'cp-limit-container'});
        var to;
        var todo = function (err, data) {
            if (to) {
                clearTimeout(to);
                to = undefined;
            }
            if (err === 'RPC_NOT_READY') {
                to = setTimeout(function () {
                    common.getPinUsage(teamId, todo);
                }, 1000);
                return;
            }
            if (err || !data) { return void console.error(err || 'No data'); }

            var usage = data.usage;
            var limit = data.limit;
            var plan = data.plan;
            $container.html('');
            var unit = Util.magnitudeOfBytes(limit);

            usage = unit === 'GB'? Util.bytesToGigabytes(usage):
                Util.bytesToMegabytes(usage);
            limit = unit === 'GB'? Util.bytesToGigabytes(limit):
                Util.bytesToMegabytes(limit);

            var $limit = $('<span>', {'class': 'cp-limit-bar'}).appendTo($container);
            var quota = limit === 0 ? 1 : usage/limit;
            var $usage = $('<span>', {'class': 'cp-limit-usage'}).css('width', quota*100+'%');
            var $buttons = $(h('span.cp-limit-buttons')).appendTo($container);

            var urls = common.getMetadataMgr().getPrivateData().accounts;
            var makeDonateButton = function () {
                var $a = $('<a>', {
                    'class': 'cp-limit-upgrade btn btn-primary',
                    href: urls.donateURL,
                    rel: "noreferrer noopener",
                    target: "_blank",
                }).text(Messages.crowdfunding_button2).appendTo($buttons);
                $a.click(function () {
                    Feedback.send('SUPPORT_CRYPTPAD');
                });
            };

            var makeUpgradeButton = function () {
                var $a = $('<a>', {
                    'class': 'cp-limit-upgrade btn btn-success',
                    href: urls.upgradeURL,
                    rel: "noreferrer noopener",
                    target: "_blank",
                }).text(Messages.upgradeAccount).appendTo($buttons);
                $a.click(function () {
                    Feedback.send('UPGRADE_ACCOUNT');
                });
            };

            if (!Config.removeDonateButton) {
                if (!common.isLoggedIn() || !Config.allowSubscriptions) {
                    // user is not logged in, or subscriptions are disallowed
                    makeDonateButton();
                } else if (!plan) {
                    // user is logged in and subscriptions are allowed
                    // and they don't have one. show upgrades
                    makeUpgradeButton();
                    makeDonateButton();
                } else {
                    // they have a plan. show nothing
                }
            }

            var prettyUsage;
            var prettyLimit;

            if (unit === 'GB') {
                prettyUsage = Messages._getKey('formattedGB', [usage]);
                prettyLimit = Messages._getKey('formattedGB', [limit]);
            } else {
                prettyUsage = Messages._getKey('formattedMB', [usage]);
                prettyLimit = Messages._getKey('formattedMB', [limit]);
            }

            if (quota < 0.8) { $usage.addClass('cp-limit-usage-normal'); }
            else if (quota < 1) { $usage.addClass('cp-limit-usage-warning'); }
            else { $usage.addClass('cp-limit-usage-above'); }
            var $text = $('<span>', {'class': 'cp-limit-usage-text'});
            $text.html(Messages._getKey('storageStatus', [prettyUsage, prettyLimit]));
            $container.prepend($text);
            $limit.append($usage);
        };

        var updateUsage = Util.notAgainForAnother(function () {
            common.getPinUsage(teamId, todo);
        }, LIMIT_REFRESH_RATE);

        var interval = setInterval(function () {
            updateUsage();
        }, LIMIT_REFRESH_RATE * 3);

        Visible.onChange(function (state) {
            if (!state) {
                clearInterval(interval);
                return;
            }
            interval = setInterval(function () {
                updateUsage();
            }, LIMIT_REFRESH_RATE * 3);
            updateUsage();
        });

        updateUsage();
        cb(null, $container);
        return {
            $container: $container,
            update: function () {
                common.getPinUsage(teamId, todo);
            },
            stop: function () {
                clearInterval(interval);
            }
        };
    };

    // Create a button with a dropdown menu
    // input is a config object with parameters:
    //  - container (optional): the dropdown container (span)
    //  - text (optional): the button text value
    //  - options: array of {tag: "", attributes: {}, content: "string"}
    //
    // allowed options tags: ['a', 'hr', 'p']
    UIElements.createDropdown = function (config) {
        if (typeof config !== "object" || !Array.isArray(config.options)) { return; }
        if (config.feedback && !config.common) { return void console.error("feedback in a dropdown requires sframe-common"); }

        var isElement = function (o) {
            return /HTML/.test(Object.prototype.toString.call(o)) &&
                typeof(o.tagName) === 'string';
        };
        var allowedTags = ['a', 'p', 'hr', 'div'];
        var isValidOption = function (o) {
            if (typeof o !== "object") { return false; }
            if (isElement(o)) { return true; }
            if (!o.tag || allowedTags.indexOf(o.tag) === -1) { return false; }
            return true;
        };

        // Container
        var $container = $(config.container);
        var containerConfig = {
            'class': 'cp-dropdown-container'
        };
        if (config.buttonTitle) {
            containerConfig.title = config.buttonTitle;
        }

        if (!config.container) {
            $container = $('<span>', containerConfig);
        }

        // Button
        var $button = $('<button>', {
            'class': config.buttonCls || ''
        }).append($('<span>', {'class': 'cp-dropdown-button-title'}).html(config.text || ""));
        if (config.caretDown) {
            $('<span>', {
                'class': 'fa fa-caret-down',
            }).prependTo($button);
        }
        if (config.angleDown) {
            $('<span>', {
                'class': 'fa fa-angle-down',
            }).prependTo($button);
        }

        // Menu
        var $innerblock = $('<div>', {'class': 'cp-dropdown-content'});
        if (config.left) { $innerblock.addClass('cp-dropdown-left'); }

        var hide = function () {
            window.setTimeout(function () { $innerblock.hide(); }, 0);
        };

        config.options.forEach(function (o) {
            if (!isValidOption(o)) { return; }
            if (isElement(o)) { return $innerblock.append($(o)); }
            var $el = $('<' + o.tag + '>', o.attributes || {}).html(o.content || '');
            $el.appendTo($innerblock);
            if (typeof(o.action) === 'function') {
                $el.click(function (e) {
                    var close = o.action(e);
                    if (close) { hide(); }
                });
            }
        });

        $container.append($button).append($innerblock);

        var value = config.initialValue || '';

        var setActive = function ($el) {
            if ($el.length !== 1) { return; }
            $innerblock.find('.cp-dropdown-element-active').removeClass('cp-dropdown-element-active');
            $el.addClass('cp-dropdown-element-active');
            var scroll = $el.position().top + $innerblock.scrollTop();
            if (scroll < $innerblock.scrollTop()) {
                $innerblock.scrollTop(scroll);
            } else if (scroll > ($innerblock.scrollTop() + 280)) {
                $innerblock.scrollTop(scroll-270);
            }
        };

        var show = function () {
            var wh = $(window).height();
            var button = $button[0].getBoundingClientRect();
            var topPos = button.bottom;
            $innerblock.css('bottom', '');
            if (config.noscroll) {
                var h = $innerblock.outerHeight();
                if ((topPos + h) > wh) {
                    $innerblock.css('bottom', button.height+'px');
                }
            } else {
                $innerblock.css('max-height', Math.floor(wh - topPos - 1)+'px');
            }
            $innerblock.show();
            $innerblock.find('.cp-dropdown-element-active').removeClass('cp-dropdown-element-active');
            if (config.isSelect && value) {
                var $val = $innerblock.find('[data-value="'+value+'"]');
                setActive($val);
                try {
                    $innerblock.scrollTop($val.position().top + $innerblock.scrollTop());
                } catch (e) {}
            }
            if (config.feedback) { Feedback.send(config.feedback); }
        };

        $container.click(function (e) {
            e.stopPropagation();
            var state = $innerblock.is(':visible');
            $('.cp-dropdown-content').hide();

            var $c = $container.closest('.cp-toolbar-drawer-content');
            $c.removeClass('cp-dropdown-visible');
            if (!state) { $c.addClass('cp-dropdown-visible'); }

            try {
                $('iframe').each(function (idx, ifrw) {
                    $(ifrw).contents().find('.cp-dropdown-content').hide();
                });
            } catch (er) {
                // empty try catch in case this iframe is problematic (cross-origin)
            }
            if (state) {
                hide();
                return;
            }
            show();
        });

        if (config.isSelect) {
            var pressed = '';
            var to;
            $container.on('click', 'a', function () {
                value = $(this).data('value');
                var $val = $(this);
                var textValue = $val.html() || value;
                $button.find('.cp-dropdown-button-title').html(textValue);
            });
            $container.keydown(function (e) {
                var $value = $innerblock.find('[data-value].cp-dropdown-element-active:visible');
                if (!$value.length) {
                    $value = $innerblock.find('[data-value]').first();
                }
                if (e.which === 38) { // Up
                    e.preventDefault();
                    e.stopPropagation();
                    if ($value.length) {
                        $value.mouseleave();
                        var $prev = $value.prev();
                        $prev.mouseenter();
                        setActive($prev);
                    }
                }
                if (e.which === 40) { // Down
                    e.preventDefault();
                    e.stopPropagation();
                    if ($value.length) {
                        $value.mouseleave();
                        var $next = $value.next();
                        $next.mouseenter();
                        setActive($next);
                    }
                }
                if (e.which === 13) { //Enter
                    e.preventDefault();
                    e.stopPropagation();
                    if ($value.length) {
                        $value.click();
                        hide();
                    }
                }
                if (e.which === 27) { // Esc
                    e.preventDefault();
                    e.stopPropagation();
                    $value.mouseleave();
                    hide();
                }
            });
            $container.keypress(function (e) {
                window.clearTimeout(to);
                var c = String.fromCharCode(e.which);
                pressed += c;
                var $value = $innerblock.find('[data-value^="'+pressed+'"]:first');
                if ($value.length) {
                    setActive($value);
                    $innerblock.scrollTop($value.position().top + $innerblock.scrollTop());
                }
                to = window.setTimeout(function () {
                    pressed = '';
                }, 1000);
            });

            $container.setValue = function (val, name) {
                value = val;
                var $val = $innerblock.find('[data-value="'+val+'"]');
                var textValue = name || $val.html() || val;
                setTimeout(function () {
                    $button.find('.cp-dropdown-button-title').html(textValue);
                });
            };
            $container.getValue = function () {
                return value || '';
            };
        }

        return $container;
    };

    UIElements.displayInfoMenu = function (Common, metadataMgr) {
        //var padType = metadataMgr.getMetadata().type;
        var priv = metadataMgr.getPrivateData();
        var origin = priv.origin;

        // TODO link to the most recent changelog/release notes
        // https://github.com/xwiki-labs/cryptpad/releases/latest/ ?

        var template = function (line, link) {
            if (!line || !link) { return; }
            var p = $('<p>').html(line)[0];
            var sub = link.cloneNode(true);

/*  This is a hack to make relative URLs point to the main domain
    instead of the sandbox domain. It will break if the admins have specified
    some less common URL formats for their customizable links, such as if they've
    used a protocal-relative absolute URL. The URL API isn't quite safe to use
    because of IE (thanks, Bill).  */
            var href = sub.getAttribute('href');
            if (/^\//.test(href)) { sub.setAttribute('href', origin + href); }
            var a = p.querySelector('a');
            if (!a) { return; }
            sub.innerText = a.innerText;
            p.replaceChild(sub, a);
            return p;
        };

        var legalLine = template(Messages.info_imprintFlavour, Pages.imprintLink);
        var privacyLine = template(Messages.info_privacyFlavour, Pages.privacyLink);

        var faqLine = template(Messages.help_genericMore, Pages.docsLink);

        var content = h('div.cp-info-menu-container', [
            h('div.logo-block', [
                h('img', {
                    src: '/customize/CryptPad_logo.svg?' + urlArgs
                }),
                h('h6', "CryptPad"),
                h('span', Pages.versionString)
            ]),
            h('hr'),
            legalLine,
            privacyLine,
            faqLine,
        ]);

        $(content).find('a').attr('target', '_blank');

        var buttons = [
            {
                className: 'primary',
                name: Messages.filePicker_close,
                onClick: function () {},
                keys: [27],
            },
        ];

        var modal = UI.dialog.customModal(content, {buttons: buttons });
        UI.openCustomModal(modal);
    };

    UIElements.createUserAdminMenu = function (Common, config) {
        var metadataMgr = Common.getMetadataMgr();

        var displayNameCls = config.displayNameCls || 'cp-toolbar-user-name';
        var $displayedName = $('<span>', {'class': displayNameCls});

        var priv = metadataMgr.getPrivateData();
        var accountName = priv.accountName;
        var origin = priv.origin;
        var padType = metadataMgr.getMetadata().type;

        var $userName = $('<span>');
        var options = [];
        if (config.displayNameCls) {
            var $userAdminContent = $('<p>');
            if (accountName) {
                var $userAccount = $('<span>').append(Messages.user_accountName + ': ');
                $userAdminContent.append($userAccount).append(Util.fixHTML(accountName));
                $userAdminContent.append($('<br>'));
            }
            if (config.displayName && !AppConfig.disableProfile) {
                // Hide "Display name:" in read only mode
                $userName.append(Messages.user_displayName + ': ');
                $userName.append($displayedName);
            }
            $userAdminContent.append($userName);
            options.push({
                tag: 'p',
                attributes: {'class': 'cp-toolbar-account'},
                content: $userAdminContent.html()
            });
        }

        if (accountName && !AppConfig.disableProfile) {
            options.push({
                tag: 'a',
                attributes: {'class': 'cp-toolbar-menu-profile fa fa-user-circle'},
                content: h('span', Messages.profileButton),
                action: function () {
                    if (padType) {
                        Common.openURL(origin+'/profile/');
                    } else {
                        Common.gotoURL(origin+'/profile/');
                    }
                },
            });
        }
        if (padType !== 'drive' || (!accountName && priv.newSharedFolder)) {
            options.push({
                tag: 'a',
                attributes: {
                    'class': 'fa fa-hdd-o'
                },
                content: h('span', Messages.type.drive),
                action: function () {
                    Common.openURL(origin+'/drive/');
                },
            });
        }
        if (padType !== 'teams' && accountName) {
            options.push({
                tag: 'a',
                attributes: {
                    'class': 'fa fa-users'
                },
                content: h('span', Messages.type.teams),
                action: function () {
                    Common.openURL('/teams/');
                },
            });
        }
        if (padType !== 'calendar' && accountName) {
            options.push({
                tag: 'a',
                attributes: {
                    'class': 'fa fa-calendar',
                },
                content: h('span', Messages.calendar),
                action: function () {
                    Common.openURL('/calendar/');
                },
            });
        }
        if (padType !== 'contacts' && accountName) {
            options.push({
                tag: 'a',
                attributes: {
                    'class': 'fa fa-address-book'
                },
                content: h('span', Messages.type.contacts),
                action: function () {
                    Common.openURL('/contacts/');
                },
            });
        }
        if (padType !== 'settings') {
            options.push({
                tag: 'a',
                attributes: {'class': 'cp-toolbar-menu-settings fa fa-cog'},
                content: h('span', Messages.settingsButton),
                action: function () {
                    if (padType) {
                        Common.openURL(origin+'/settings/');
                    } else {
                        Common.gotoURL(origin+'/settings/');
                    }
                },
            });
        }

        options.push({ tag: 'hr' });
        // Add administration panel link if the user is an admin
        if (priv.edPublic && Array.isArray(Config.adminKeys) && Config.adminKeys.indexOf(priv.edPublic) !== -1) {
            options.push({
                tag: 'a',
                attributes: {'class': 'cp-toolbar-menu-admin fa fa-cogs'},
                content: h('span', Messages.adminPage || 'Admin'),
                action: function () {
                    if (padType) {
                        Common.openURL(origin+'/admin/');
                    } else {
                        Common.gotoURL(origin+'/admin/');
                    }
                },
            });
        }
        options.push({
            tag: 'a',
            attributes: {
                'target': '_blank',
                'rel': 'noopener',
                'href': 'https://docs.cryptpad.fr',
                'class': 'fa fa-book'
            },
            content: h('span', Messages.docs_link)
        });
        if (padType !== 'support' && accountName && Config.supportMailbox) {
            options.push({
                tag: 'a',
                attributes: {'class': 'cp-toolbar-menu-support fa fa-life-ring'},
                content: h('span', Messages.supportPage || 'Support'),
                action: function () {
                    if (padType) {
                        Common.openURL(origin+'/support/');
                    } else {
                        Common.gotoURL(origin+'/support/');
                    }
                },
            });
        }

        options.push({
            tag: 'a',
            attributes: {
                'class': 'cp-toolbar-about fa fa-info',
            },
            content: h('span', Messages.user_about),
            action: function () {
                UIElements.displayInfoMenu(Common, metadataMgr);
            },
        });

        options.push({
            tag: 'a',
            attributes: {
                'class': 'fa fa-home'
            },
            content: h('span', Messages.homePage),
            action: function () {
                Common.openURL('/index.html');
            },
        });
        // Add the change display name button if not in read only mode
        /*
        if (config.changeNameButtonCls && config.displayChangeName && !AppConfig.disableProfile) {
            options.push({
                tag: 'a',
                attributes: {'class': config.changeNameButtonCls + ' fa fa-user'},
                content: h('span', Messages.user_rename)
            });
        }*/
        options.push({ tag: 'hr' });

        // We have code to hide 2 separators in a row, but in the case of survey, they may be
        // in the DOM but hidden. We need to know if there are other elements in this
        // section to determine if we have to manually hide a separator.
        var surveyAlone = true;

        if (Config.allowSubscriptions) {
            surveyAlone = false;
            options.push({
                tag: 'a',
                attributes: {
                    'class': 'fa fa-star-o'
                },
                content: h('span', priv.plan ? Messages.settings_cat_subscription : Messages.pricing),
                action: function () {
                    Common.openURL(priv.plan ? priv.accounts.upgradeURL :'/features.html');
                },
            });
        }
        if (!priv.plan && !Config.removeDonateButton) {
            surveyAlone = false;
            options.push({
                tag: 'a',
                attributes: {
                    'class': 'fa fa-gift'
                },
                content: h('span', Messages.crowdfunding_button2),
                action: function () {
                    Common.openUnsafeURL(priv.accounts.donateURL);
                },
            });
        }

        // If you set "" in the admin panel, it will remove the AppConfig survey
        var surveyURL = typeof(Broadcast.surveyURL) !== "undefined" ? Broadcast.surveyURL
                                        : AppConfig.surveyURL;
        options.push({
            tag: 'a',
            attributes: {
                'class': 'cp-toolbar-survey fa fa-graduation-cap'
            },
            content: h('span', Messages.survey),
            action: function () {
                Common.openUnsafeURL(surveyURL);
                Feedback.send('SURVEY_CLICKED');
            },
        });

        options.push({ tag: 'hr' });
        // Add login or logout button depending on the current status
        if (priv.loggedIn) {
            options.push({
                tag: 'a',
                attributes: {
                    'class': 'cp-toolbar-menu-logout-everywhere fa fa-plug',
                },
                content: h('span', Messages.logoutEverywhere),
                action: function () {
                    Common.getSframeChannel().query('Q_LOGOUT_EVERYWHERE', null, function () {
                        Common.gotoURL(origin + '/');
                    });
                },
            });
            options.push({
                tag: 'a',
                attributes: {'class': 'cp-toolbar-menu-logout fa fa-sign-out'},
                content: h('span', Messages.logoutButton),
                action: function () {
                    Common.logout(function () {
                        Common.gotoURL(origin+'/');
                    });
                },
            });
        } else {
            options.push({
                tag: 'a',
                attributes: {'class': 'cp-toolbar-menu-login fa fa-sign-in'},
                content: h('span', Messages.login_login),
                action: function () {
                    Common.setLoginRedirect('login');
                },
            });
            options.push({
                tag: 'a',
                attributes: {'class': 'cp-toolbar-menu-register fa fa-user-plus'},
                content: h('span', Messages.login_register),
                action: function () {
                    Common.setLoginRedirect('register');
                },
            });
        }
        var $icon = $('<span>', {'class': 'fa fa-user-secret'});
        //var $userbig = $('<span>', {'class': 'big'}).append($displayedName.clone());
        var $userButton = $('<div>').append($icon);//.append($userbig);
        if (accountName) {
            $userButton = $('<div>').append(accountName);
        }
        /*if (account && config.displayNameCls) {
            $userbig.append($('<span>', {'class': 'account-name'}).text('(' + accountName + ')'));
        } else if (account) {
            // If no display name, do not display the parentheses
            $userbig.append($('<span>', {'class': 'account-name'}).text(accountName));
        }*/
        var dropdownConfigUser = {
            text: $userButton.html(), // Button initial text
            options: options, // Entries displayed in the menu
            left: true, // Open to the left of the button
            container: config.$initBlock, // optional
            feedback: "USER_ADMIN",
            common: Common
        };
        var $userAdmin = UIElements.createDropdown(dropdownConfigUser);

        var $survey = $userAdmin.find('.cp-toolbar-survey');
        if (!surveyURL) {
            $survey.hide();
            if (surveyAlone) { $survey.next('hr').hide(); }
        }
        Common.makeUniversal('broadcast', {
            onEvent: function (obj) {
                var cmd = obj.ev;
                if (cmd !== "SURVEY") { return; }
                var url = obj.data;
                if (url === surveyURL) { return; }
                if (url && !Util.isValidURL(url)) { return; }
                surveyURL = url;
                if (!url) {
                    $survey.hide();
                    if (surveyAlone) { $survey.next('hr').hide(); }
                    return;
                }
                $survey.show();
                if (surveyAlone) { $survey.next('hr').show(); }
            }
        });

        /*
        // Uncomment these lines to have a language selector in the admin menu
        // FIXME clicking on the inner menu hides the outer one
        var $lang = UIElements.createLanguageSelector(Common);
        $userAdmin.find('.cp-dropdown-content').append($lang);
        */

        var $displayName = $userAdmin.find('.'+displayNameCls);

        var $avatar = $userAdmin.find('> button .cp-dropdown-button-title');
        var loadingAvatar;
        var to;
        var oldUrl = '';
        var updateButton = function () {
            var myData = metadataMgr.getUserData();
            var privateData = metadataMgr.getPrivateData();
            if (!priv.plan && privateData.plan) {
                config.$initBlock.empty();
                metadataMgr.off('change', updateButton);
                UIElements.createUserAdminMenu(Common, config);
                return;
            }
            if (!myData) { return; }
            if (loadingAvatar) {
                // Try again in 200ms
                window.clearTimeout(to);
                to = window.setTimeout(updateButton, 200);
                return;
            }
            loadingAvatar = true;
            var newName = myData.name;
            var url = myData.avatar;
            $displayName.text(newName || Messages.anonymous);
            if (accountName && oldUrl !== url) {
                $avatar.html('');
                Common.displayAvatar($avatar, url,
                        newName || Messages.anonymous, function ($img) {
                    oldUrl = url;
                    $userAdmin.find('> button').removeClass('cp-avatar');
                    if ($img) { $userAdmin.find('> button').addClass('cp-avatar'); }
                    loadingAvatar = false;
                });
                return;
            }
            loadingAvatar = false;
        };
        metadataMgr.onChange(updateButton);
        updateButton();

        return $userAdmin;
    };

    // Provide $container if you want to put the generated block in another element
    // Provide $initBlock if you already have the menu block and you want the content inserted in it
    UIElements.createLanguageSelector = function (common, $container, $initBlock) {
        var options = [];
        var languages = Messages._languages;
        var keys = Object.keys(languages).sort();
        keys.forEach(function (l) {
            options.push({
                tag: 'a',
                attributes: {
                    'class': 'cp-language-value',
                    'data-value': l,
                    'href': '#',
                },
                content: languages[l] // Pretty name of the language value
            });
        });
        var dropdownConfig = {
            text: Messages.language, // Button initial text
            options: options, // Entries displayed in the menu
            //left: true, // Open to the left of the button
            container: $initBlock, // optional
            isSelect: true,
            common: common
        };
        var $block = UIElements.createDropdown(dropdownConfig);
        $block.attr('id', 'cp-language-selector');

        if ($container) {
            $block.appendTo($container);
        }

        Language.initSelector($block, common);

        return $block;
    };


    UIElements.createNewPadModal = function (common) {
        // if in drive, show new pad modal instead
        if ($(".cp-app-drive-element-row.cp-app-drive-new-ghost").length !== 0) {
            return void $(".cp-app-drive-element-row.cp-app-drive-new-ghost").click();
        }

        var modal = UI.createModal({
            id: 'cp-app-toolbar-creation-dialog',
            $body: $('body')
        });
        var $modal = modal.$modal;
        var $title = $(h('h3', [ h('i.fa.fa-plus'), ' ', Messages.fm_newButton ]));

        var $description = $('<p>').html(Messages.creation_newPadModalDescription);
        $modal.find('.cp-modal').append($title);
        $modal.find('.cp-modal').append($description);

        var $container = $('<div>');
        var i = 0;
        var types = AppConfig.availablePadTypes.filter(function (p) {
            if (p === 'drive') { return; }
            if (p === 'teams') { return; }
            if (p === 'contacts') { return; }
            if (p === 'todo') { return; }
            if (p === 'file') { return; }
            if (p === 'accounts') { return; }
            if (p === 'calendar') { return; }
            if (!common.isLoggedIn() && AppConfig.registeredOnlyTypes &&
                AppConfig.registeredOnlyTypes.indexOf(p) !== -1) { return; }
            return true;
        });
        types.forEach(function (p) {
            var $element = $('<li>', {
                'class': 'cp-icons-element',
                'id': 'cp-newpad-icons-'+ (i++)
            }).prepend(UI.getIcon(p)).appendTo($container);
            $element.append($('<span>', {'class': 'cp-icons-name'})
                .text(Messages.type[p]));
            $element.attr('data-type', p);
            $element.click(function () {
                $modal.hide();
                common.openURL('/' + p + '/');
            });
        });

        var selected = -1;
        var next = function () {
            selected = ++selected % types.length;
            $container.find('.cp-icons-element-selected').removeClass('cp-icons-element-selected');
            $container.find('#cp-newpad-icons-'+selected).addClass('cp-icons-element-selected');
        };

        $modal.off('keydown');
        $modal.keydown(function (e) {
            if (e.which === 9) {
                e.preventDefault();
                e.stopPropagation();
                next();
                return;
            }
            if (e.which === 13) {
                if ($container.find('.cp-icons-element-selected').length === 1) {
                    $container.find('.cp-icons-element-selected').click();
                }
                return;
            }
        });


        $modal.find('.cp-modal').append($container);
        window.setTimeout(function () {
            modal.show();
            $modal.focus();
        });
    };

    UIElements.openFilePicker = function (common, types, cb) {
        var sframeChan = common.getSframeChannel();
        sframeChan.query("Q_FILE_PICKER_OPEN", types, function (err, data) {
            if (err) { return; }
            cb(data);
        });
    };

    UIElements.openTemplatePicker = function (common, force) {
        var metadataMgr = common.getMetadataMgr();
        var type = metadataMgr.getMetadataLazy().type;
        var sframeChan = common.getSframeChannel();
        var focus;

        var pickerCfgInit = {
            types: [type],
            where: ['template'],
            hidden: true
        };
        var pickerCfg = {
            types: [type],
            where: ['template'],
        };
        var onConfirm = function (yes) {
            if (!yes) {
                if (focus) { focus.focus(); }
                return;
            }
            delete pickerCfg.hidden;
            var first = true; // We can only pick a template once (for a new document)
            common.openFilePicker(pickerCfg, function (data) {
                if (data.type === type && first) {
                    UI.addLoadingScreen({hideTips: true});
                    var chatChan = common.getPadChat();
                    var cursorChan = common.getCursorChannel();
                    sframeChan.query('Q_TEMPLATE_USE', {
                        href: data.href,
                        chat: chatChan,
                        cursor: cursorChan
                    }, function () {
                        first = false;
                        UI.removeLoadingScreen();
                        Feedback.send('TEMPLATE_USED');
                    });
                    if (focus) { focus.focus(); }
                    return;
                }
            });
        };

        sframeChan.query("Q_TEMPLATE_EXIST", type, function (err, data) {
            if (data) {
                common.openFilePicker(pickerCfgInit);
                focus = document.activeElement;
                if (force) { return void onConfirm(true); }
                UI.confirm(Messages.useTemplate, onConfirm, {
                    ok: Messages.useTemplateOK,
                    cancel: Messages.useTemplateCancel,
                });
            } else if (force) {
                UI.alert(Messages.template_empty);
            }
        });
    };

    /*
    UIElements.setExpirationValue = function (val, $expire) {
        if (val && typeof (val) === "number") {
            $expire.find('#cp-creation-expire').attr('checked', true).trigger('change');
            $expire.find('#cp-creation-expire-true').attr('checked', true);
            if (val % (3600 * 24 * 30) === 0) {
                $expire.find('#cp-creation-expire-unit').val("month");
                $expire.find('#cp-creation-expire-val').val(val / (3600 * 24 * 30));
                return;
            }
            if (val % (3600 * 24) === 0) {
                $expire.find('#cp-creation-expire-unit').val("day");
                $expire.find('#cp-creation-expire-val').val(val / (3600 * 24));
                return;
            }
            if (val % 3600 === 0) {
                $expire.find('#cp-creation-expire-unit').val("hour");
                $expire.find('#cp-creation-expire-val').val(val / 3600);
                return;
            }
            // if we're here, it means we don't have a valid value so we should check unlimited
            $expire.find('#cp-creation-expire-false').attr('checked', true);
        }
    };
    */
    UIElements.getPadCreationScreen = function (common, cfg, appCfg, cb) {
        appCfg = appCfg || {};
        if (!common.isLoggedIn()) { return void cb(); }
        var sframeChan = common.getSframeChannel();
        var metadataMgr = common.getMetadataMgr();
        var privateData = metadataMgr.getPrivateData();

        if (privateData.offline) {
            var onChange = function () {
                var privateData = metadataMgr.getPrivateData();
                if (privateData.offline) { return; }
                UIElements.getPadCreationScreen(common, cfg, appCfg, cb);
                metadataMgr.off('change', onChange);
            };
            metadataMgr.onChange(onChange);
            return;
        }

        var type = metadataMgr.getMetadataLazy().type || privateData.app;
        var fromFileData = privateData.fromFileData;

        var $body = $('body');
        var $creationContainer = $('<div>', { id: 'cp-creation-container' }).appendTo($body);
        var urlArgs = (Config.requireConf && Config.requireConf.urlArgs) || '';

        var logo = h('img', { src: '/customize/CryptPad_logo.svg?' + urlArgs });
        var fill1 = h('div.cp-creation-fill.cp-creation-logo', logo);
        var fill2 = h('div.cp-creation-fill');
        var $creation = $('<div>', { id: 'cp-creation', tabindex:1 });
        $creationContainer.append([fill1, $creation, fill2]);

        var createHelper = function (href, text) {
            var q = UI.createHelper(href, text);
            $(q).addClass('cp-creation-help');
            return q;
        };

        // Title
        //$creation.append(h('h2.cp-creation-title', Messages.newButtonTitle));
        var newPadH3Title = Messages['button_new' + type];

        var title = h('div.cp-creation-title', [
            UI.getFileIcon({type: type})[0],
            h('div.cp-creation-title-text', [
                h('span', newPadH3Title),
                createHelper(Pages.localizeDocsLink('https://docs.cryptpad.fr/en/user_guide/apps/general.html#new-document'), Messages.creation_helperText)
            ])
        ]);
        $creation.append(title);
        //var colorClass = 'cp-icon-color-'+type;
        //$creation.append(h('h2.cp-creation-title.'+colorClass, Messages.newButtonTitle));

        // Deleted pad warning
        if (metadataMgr.getPrivateData().isDeleted) {
            $creation.append(h('div.cp-creation-deleted-container',
                h('div.cp-creation-deleted', Messages.creation_404)
            ));
        }

        // Team pad
        var team;
        // FIXME: broken wen cache is enabled
        var teamExists = privateData.teams && Object.keys(privateData.teams).length;
        var teamValue;
        // storeInTeam can be
        // * a team ID ==> store in the team drive, and the team will be the owner
        // * -1 ==> store in the user drive, and the user will be the owner
        // * undefined ==> ask
        if (teamExists) {
            var teams = Object.keys(privateData.teams).map(function (id) {
                var data = privateData.teams[id];
                var avatar = h('span.cp-creation-team-avatar.cp-avatar');
                common.displayAvatar($(avatar), data.avatar, data.name);
                return h('div.cp-creation-team', {
                    'data-id': id,
                    title: data.name,
                },[
                    avatar,
                    h('span.cp-creation-team-name', data.name)
                ]);
            });
            teams.unshift(h('div.cp-creation-team', {
                'data-id': '-1',
                title: Messages.settings_cat_drive
            }, [
                h('span.cp-creation-team-avatar.fa.fa-hdd-o'),
                h('span.cp-creation-team-name', Messages.settings_cat_drive)
            ]));
            team = h('div.cp-creation-teams', [
                Messages.team_pcsSelectLabel,
                h('div.cp-creation-teams-grid', teams),
                createHelper('#', Messages.team_pcsSelectHelp)
            ]);
            var $team = $(team);
            $team.find('.cp-creation-team').click(function () {
                if ($(this).hasClass('cp-selected')) {
                    teamValue = undefined;
                    return void $(this).removeClass('cp-selected');
                }
                $team.find('.cp-creation-team').removeClass('cp-selected');
                $(this).addClass('cp-selected');
                teamValue = $(this).attr('data-id');
            });
            if (privateData.storeInTeam) {
                $team.find('[data-id="'+privateData.storeInTeam+'"]').addClass('cp-selected');
                teamValue = privateData.storeInTeam;
            }
        }


        // Owned pads
        // Default is Owned pad
        var owned = h('div.cp-creation-owned', [
            UI.createCheckbox('cp-creation-owned', Messages.creation_owned, true),
        ]);

        // Life time
        var expire = h('div.cp-creation-expire', [
            UI.createCheckbox('cp-creation-expire', Messages.creation_expiration, false, {
                labelAlt: Messages.creation_expiresIn
            }),
            h('span.cp-creation-expire-picker.cp-creation-slider', [
                h('input#cp-creation-expire-val', {
                    type: "number",
                    min: 1,
                    max: 100,
                    value: 3
                }),
                h('select#cp-creation-expire-unit', [
                    h('option', { value: 'hour' }, Messages.creation_expireHours),
                    h('option', { value: 'day' }, Messages.creation_expireDays),
                    h('option', {
                        value: 'month',
                        selected: 'selected'
                    }, Messages.creation_expireMonths)
                ])
            ]),
        ]);

        // Password
        var password = h('div.cp-creation-password', [
            UI.createCheckbox('cp-creation-password', Messages.properties_addPassword, false),
            h('span.cp-creation-password-picker.cp-creation-slider', [
                UI.passwordInput({id: 'cp-creation-password-val'})
                /*h('input#cp-creation-password-val', {
                    type: "text" // TODO type password with click to show
                }),*/
            ]),
            //createHelper('#', "TODO: password protection adds another layer of security ........") // TODO
        ]);

        var $w = $(window);
        var big = $w.width() > 800;

        var right = h('span.fa.fa-chevron-right.cp-creation-template-more');
        var left = h('span.fa.fa-chevron-left.cp-creation-template-more');
        if (!big) {
            $(left).removeClass('fa-chevron-left').addClass('fa-chevron-up');
            $(right).removeClass('fa-chevron-right').addClass('fa-chevron-down');
        }
        var templates = h('div.cp-creation-template', [
            left,
            h('div.cp-creation-template-container', [
                h('span.fa.fa-circle-o-notch.fa-spin.fa-4x.fa-fw')
            ]),
            right
        ]);

        var createDiv = h('div.cp-creation-create');
        var $create = $(createDiv);

        $(h('div#cp-creation-form', [
            h('div.cp-creation-checkboxes', [
                team,
                owned,
                expire,
                password,
            ]),
            templates,
            createDiv
        ])).appendTo($creation);

        // Display templates

        var selected = 0; // Selected template in the list (highlighted)
        var TEMPLATES_DISPLAYED = big ? 6 : 3; // Max templates displayed per page
        var next = function () {}; // Function called when pressing tab to highlight the next template
        var i = 0; // Index of the first template displayed in the current page
        sframeChan.query("Q_CREATE_TEMPLATES", type, function (err, res) {
            if (!res.data || !Array.isArray(res.data)) {
                return void console.error("Error: get the templates list");
            }
            var allData = res.data.slice().sort(function (a, b) {
                if (a.used === b.used) {
                    // Sort by name
                    if (a.name === b.name) { return 0; }
                    return a.name < b.name ? -1 : 1;
                }
                return b.used - a.used;
            });
            if (!appCfg.noTemplates) {
                allData.unshift({
                    name: Messages.creation_newTemplate,
                    id: -1,
                    //icon: h('span.fa.fa-bookmark')
                    icon: h('span.cptools.cptools-new-template')
                });
            }
            if (!privateData.newTemplate) {
                allData.unshift({
                    name: Messages.creation_noTemplate,
                    id: 0,
                    //icon: h('span.fa.fa-file')
                    icon: UI.getFileIcon({type: type})
                });
            }
            var redraw = function (index) {
                if (index < 0) { i = 0; }
                else if (index > allData.length - 1) { return; }
                else { i = index; }
                var data = allData.slice(i, i + TEMPLATES_DISPLAYED);
                var $container = $(templates).find('.cp-creation-template-container').html('');
                data.forEach(function (obj, idx) {
                    var name = obj.name;
                    var $span = $('<span>', {
                        'class': 'cp-creation-template-element',
                        'title': name,
                    }).appendTo($container);
                    $span.data('id', obj.id);
                    if (idx === selected) { $span.addClass('cp-creation-template-selected'); }
                    if (!obj.thumbnail) {
                        $span.append(obj.icon || h('span.cptools.cptools-template'));
                    }
                    $('<span>', {'class': 'cp-creation-template-element-name'}).text(name)
                        .appendTo($span);
                    $span.click(function () {
                        $container.find('.cp-creation-template-selected')
                            .removeClass('cp-creation-template-selected');
                        $span.addClass('cp-creation-template-selected');
                        selected = idx;
                    });

                    // Add thumbnail if it exists
                    if (obj.thumbnail) {
                        common.addThumbnail(obj.thumbnail, $span, function () {});
                    }
                });
                $(right).off('click').removeClass('hidden').click(function () {
                    selected = 0;
                    redraw(i + TEMPLATES_DISPLAYED);
                });
                if (i >= allData.length - TEMPLATES_DISPLAYED ) { $(right).addClass('hidden'); }
                $(left).off('click').removeClass('hidden').click(function () {
                    selected = TEMPLATES_DISPLAYED - 1;
                    redraw(i - TEMPLATES_DISPLAYED);
                });
                if (i < TEMPLATES_DISPLAYED) { $(left).addClass('hidden'); }
            };
            if (fromFileData) {
                var todo = function (thumbnail) {
                    allData = [{
                        name: fromFileData.title,
                        id: 0,
                        thumbnail: thumbnail,
                        icon: h('span.cptools.cptools-file'),
                    }];
                    redraw(0);
                };
                todo();
                sframeChan.query("Q_GET_FILE_THUMBNAIL", null, function (err, res) {
                    if (err || (res && res.error)) { return; }
                    todo(res.data);
                });
            }
            else {
                redraw(0);
            }


            // Change template selection when Tab is pressed
            next = function (revert) {
                var max = $creation.find('.cp-creation-template-element').length;
                if (selected + 1 === max && !revert) {
                    selected = i + TEMPLATES_DISPLAYED < allData.length ? 0 : max;
                    return void redraw(i + TEMPLATES_DISPLAYED);
                }
                if (selected === 0 && revert) {
                    selected = i - TEMPLATES_DISPLAYED >= 0 ? TEMPLATES_DISPLAYED - 1 : 0;
                    return void redraw(i - TEMPLATES_DISPLAYED);
                }
                selected = revert ?
                            (--selected < 0 ? 0 : selected) :
                            ++selected >= max ? max-1 : selected;
                $creation.find('.cp-creation-template-element')
                    .removeClass('cp-creation-template-selected');
                $($creation.find('.cp-creation-template-element').get(selected))
                    .addClass('cp-creation-template-selected');
            };

            $w.on('resize', function () {
                var _big = $w.width() > 800;
                if (big === _big) { return; }
                big = _big;
                if (!big) {
                    $(left).removeClass('fa-chevron-left').addClass('fa-chevron-up');
                    $(right).removeClass('fa-chevron-right').addClass('fa-chevron-down');
                } else {
                    $(left).removeClass('fa-chevron-up').addClass('fa-chevron-left');
                    $(right).removeClass('fa-chevron-down').addClass('fa-chevron-right');
                }
                TEMPLATES_DISPLAYED = big ? 6 : 3;
                redraw(0);
            });
        });

        // Display expiration form when checkbox checked
        $creation.find('#cp-creation-expire').on('change', function () {
            if ($(this).is(':checked')) {
                $creation.find('.cp-creation-expire-picker:not(.active)').addClass('active');
                $creation.find('.cp-creation-expire:not(.active)').addClass('active');
                $creation.find('#cp-creation-expire-val').focus();
                return;
            }
            $creation.find('.cp-creation-expire-picker').removeClass('active');
            $creation.find('.cp-creation-expire').removeClass('active');
            $creation.focus();
        });

        // Display password form when checkbox checked
        $creation.find('#cp-creation-password').on('change', function () {
            if ($(this).is(':checked')) {
                $creation.find('.cp-creation-password-picker:not(.active)').addClass('active');
                $creation.find('.cp-creation-password:not(.active)').addClass('active');
                $creation.find('#cp-creation-password-val').focus();
                return;
            }
            $creation.find('.cp-creation-password-picker').removeClass('active');
            $creation.find('.cp-creation-password').removeClass('active');
            $creation.focus();
        });

        // Keyboard shortcuts
        $creation.find('#cp-creation-expire-val').keydown(function (e) {
            if (e.which === 9) {
                e.stopPropagation();
            }
        });
        $creation.find('#cp-creation-expire-unit').keydown(function (e) {
            if (e.which === 9 && e.shiftKey) {
                e.stopPropagation();
            }
        });


        // Initial values
        /*
        if (!cfg.owned && typeof cfg.owned !== "undefined") {
            $creation.find('#cp-creation-owned').prop('checked', false);
        }
        UIElements.setExpirationValue(cfg.expire, $creation);
        */

        // Create the pad
        var getFormValues = function () {
            // Type of pad
            var ownedVal = $('#cp-creation-owned').is(':checked') ? 1 : 0;
            // Life time
            var expireVal = 0;
            if($('#cp-creation-expire').is(':checked')) {
                var unit = 0;
                switch ($('#cp-creation-expire-unit').val()) {
                    case "hour" : unit = 3600;           break;
                    case "day"  : unit = 3600 * 24;      break;
                    case "month": unit = 3600 * 24 * 30; break;
                    default: unit = 0;
                }
                expireVal = ($('#cp-creation-expire-val').val() || 0) * unit;
            }
            // Password
            var passwordVal = $('#cp-creation-password').is(':checked') ?
                                $('#cp-creation-password-val').val() : undefined;

            var $template = $creation.find('.cp-creation-template-selected');
            var templateId = $template.data('id') || undefined;
            // Team
            var team;
            if (teamValue) {
                team = privateData.teams[teamValue] || {};
                team.id = Number(teamValue);
            }

            return {
                owned: ownedVal,
                password: passwordVal,
                expire: expireVal,
                templateId: templateId,
                team: team
            };
        };
        var create = function () {
            var val = getFormValues();

            common.setAttribute(['general', 'creation', 'owned'], val.owned, function (e) {
                if (e) { return void console.error(e); }
            });
            common.setAttribute(['general', 'creation', 'expire'], val.expire, function (e) {
                if (e) { return void console.error(e); }
            });

            if (val.expire) {
                Feedback.send('EXPIRING_PAD-'+val.expire);
            }

            $creationContainer.remove();
            common.createPad(val, function () {
                cb();
            });
        };


        var $button = $('<button>').text(Messages.creation_create).appendTo($create);
        $button.addClass('cp-creation-button-selected');
        $button.click(function () {
            create();
        });

        $creation.keydown(function (e) {
            if (e.which === 9) {
                e.preventDefault();
                e.stopPropagation();
                next(e.shiftKey);
                return;
            }
            if (e.which === 13) {
                $button.click();
                return;
            }
        });
        $creation.focus();
    };

    var autoStoreModal = {};
    UIElements.onServerError = function (common, err, toolbar, cb) {
        //if (["EDELETED", "EEXPIRED", "ERESTRICTED"].indexOf(err.type) === -1) { return; }
        var priv = common.getMetadataMgr().getPrivateData();
        var sframeChan = common.getSframeChannel();
        var msg = err.type;
        if (err.type === 'EEXPIRED') {
            msg = Messages.expiredError;
            if (err.loaded) {
                msg += Messages.errorCopy;
            }
            if (toolbar && typeof toolbar.deleted === "function") { toolbar.deleted(); }
        } else if (err.type === 'EDELETED') {
            if (priv.burnAfterReading) { return void cb(); }

            if (autoStoreModal[priv.channel]) {
                autoStoreModal[priv.channel].delete();
                delete autoStoreModal[priv.channel];
            }

            if (err.ownDeletion) {
                if (toolbar && typeof toolbar.deleted === "function") { toolbar.deleted(); }
                (cb || function () {})();
                return;
            }

            // View users have the wrong seed, thay can't retireve access directly
            // Version 1 hashes don't support passwords
            if (!priv.readOnly && !priv.oldVersionHash) {
                sframeChan.event('EV_SHARE_OPEN', {hidden: true}); // Close share modal
                UIElements.displayPasswordPrompt(common, {
                    fromServerError: true,
                    loaded: err.loaded,
                });
                if (toolbar && typeof toolbar.deleted === "function") { toolbar.deleted(); }
                (cb || function () {})();
                return;
            }

            msg = Messages.deletedError;
            if (err.loaded) {
                msg += Messages.errorCopy;
            }

            if (toolbar && typeof toolbar.deleted === "function") { toolbar.deleted(); }
        } else if (err.type === 'ERESTRICTED') {
            msg = Messages.restrictedError;
            if (toolbar && typeof toolbar.failed === "function") { toolbar.failed(true); }
        } else if (err.type === 'HASH_NOT_FOUND' && priv.isHistoryVersion) {
            msg = Messages.oo_deletedVersion;
            if (toolbar && typeof toolbar.failed === "function") { toolbar.failed(true); }
        }
        sframeChan.event('EV_SHARE_OPEN', {hidden: true});
        UI.errorLoadingScreen(msg, Boolean(err.loaded), Boolean(err.loaded));
        (cb || function () {})();
    };

    UIElements.displayPasswordPrompt = function (common, cfg, isError) {
        var error;
        if (isError) { error = setHTML(h('p.cp-password-error'), Messages.password_error); }

        var info = h('p.cp-password-info', Messages.password_info);
        var info_loaded = setHTML(h('p.cp-password-info'), Messages.errorCopy);

        var password = UI.passwordInput({placeholder: Messages.password_placeholder});
        var $password = $(password);
        var button = h('button.btn.btn-primary', Messages.password_submit);
        cfg = cfg || {};

        if (cfg.value && !isError) {
            $password.find('.cp-password-input').val(cfg.value);
        }

        var submit = function () {
            var value = $password.find('.cp-password-input').val();

            // Password-prompt called from UIElements.onServerError
            if (cfg.fromServerError) {
                common.getSframeChannel().query('Q_PASSWORD_CHECK', value, function (err, obj) {
                    if (obj && obj.error) {
                        console.error(obj.error);
                        return void UI.warn(Messages.error);
                    }
                    // On success, outer will reload the page: this is a wrong password
                    UIElements.displayPasswordPrompt(common, cfg, true);
                });
                return;
            }

            // Initial load
            UI.addLoadingScreen({newProgress: true});
            if (window.CryptPad_updateLoadingProgress) {
                window.CryptPad_updateLoadingProgress({
                    type: 'pad',
                    progress: 0
                });
            }
            common.getSframeChannel().query('Q_PAD_PASSWORD_VALUE', value, function (err, data) {
                if (!data) {
                    return void UIElements.displayPasswordPrompt(common, cfg, true);
                }
            });
        };


        $password.find('.cp-password-input').on('keydown', function (e) { if (e.which === 13) { submit(); } });
        $(button).on('click', function () { submit(); });


        var block = h('div#cp-loading-password-prompt', [
            error,
            info,
            cfg.loaded ? info_loaded : undefined,
            h('p.cp-password-form', [
                password,
                button
            ]),
        ]);
        UI.errorLoadingScreen(block, Boolean(cfg.loaded), Boolean(cfg.loaded));

        $password.find('.cp-password-input').focus();
    };

    UIElements.displayBurnAfterReadingPage = function (common, cb) {
        var info = h('p.cp-password-info', Messages.burnAfterReading_warningAccess);
        var button = h('button.btn.primary', Messages.burnAfterReading_proceed);

        $(button).on('click', function () {
            cb();
        });

        var block = h('div#cp-loading-burn-after-reading', [
            info,
            h('nav', {
                style: 'text-align: right'
            }, button),
        ]);
        UI.errorLoadingScreen(block);
    };
    UIElements.getBurnAfterReadingWarning = function (common) {
        var priv = common.getMetadataMgr().getPrivateData();
        if (!priv.burnAfterReading) { return; }
        return h('div.alert.alert-danger.cp-burn-after-reading', Messages.burnAfterReading_warningDeleted);
    };

    var crowdfundingState = false;
    UIElements.displayCrowdfunding = function (common, force) {
        if (crowdfundingState) { return; }
        var priv = common.getMetadataMgr().getPrivateData();


        var todo = function () {
            crowdfundingState = true;
            // Display the popup
            var text = Messages.crowdfunding_popup_text;
            var yes = h('button.cp-corner-primary', [
                h('span.fa.fa-external-link'),
                'OpenCollective'
            ]);
            var no = h('button.cp-corner-cancel', Messages.crowdfunding_popup_no);
            var actions = h('div', [no, yes]);

            var dontShowAgain = function () {
                common.setAttribute(['general', 'crowdfunding'], false);
                Feedback.send('CROWDFUNDING_NEVER');
            };

            var modal = UI.cornerPopup(text, actions, '', {
                big: true,
                alt: true,
                dontShowAgain: dontShowAgain
            });

            $(yes).click(function () {
                modal.delete();
                common.openURL(priv.accounts.donateURL);
                Feedback.send('CROWDFUNDING_YES');
            });
            $(no).click(function () {
                modal.delete();
                Feedback.send('CROWDFUNDING_NO');
            });
        };

        if (force) {
            crowdfundingState = true;
            return void todo();
        }

        if (AppConfig.disableCrowdfundingMessages) { return; }
        if (priv.plan) { return; }

        crowdfundingState = true;
        common.getAttribute(['general', 'crowdfunding'], function (err, val) {
            if (err || val === false) { return; }
            common.getSframeChannel().query('Q_GET_PINNED_USAGE', null, function (err, obj) {
                var quotaMb = obj.quota / (1024 * 1024);
                if (quotaMb < 10) { return; }
                todo();
            });
        });
    };

    var storePopupState = false;
    UIElements.displayStorePadPopup = function (common, data) {
        if (storePopupState) { return; }
        storePopupState = true;
        if (data && data.stored) { return; } // We won't display the popup for dropped files
        var priv = common.getMetadataMgr().getPrivateData();

        // This pad will be deleted automatically, it shouldn't be stored
        if (priv.burnAfterReading) { return; }


        var typeMsg = priv.pathname.indexOf('/file/') !== -1 ? Messages.autostore_file :
                        priv.pathname.indexOf('/drive/') !== -1 ? Messages.autostore_sf :
                          Messages.autostore_pad;
        var text = Messages._getKey('autostore_notstored', [typeMsg]);
        var footer = Pages.setHTML(h('span'), Messages.autostore_settings);

        var hide = h('button.cp-corner-cancel', Messages.autostore_hide);
        var store = h('button.cp-corner-primary', Messages.autostore_store);
        var actions = h('div', [hide, store]);

        var initialHide = data && data.autoStore && data.autoStore === -1;
        if (initialHide) {
            $('.cp-toolbar-storeindrive').show();
            UIElements.displayCrowdfunding(common);
            return;
        }

        var modal = UI.cornerPopup(text, actions, footer, {hidden: initialHide});

        // Once the store pad popup is created, put the crowdfunding one in the queue
        UIElements.displayCrowdfunding(common);


        autoStoreModal[priv.channel] = modal;

        $(modal.popup).find('.cp-corner-footer a').click(function (e) {
            e.preventDefault();
            common.openURL('/settings/');
        });

        $(hide).click(function () {
            delete autoStoreModal[priv.channel];
            $('.cp-toolbar-storeindrive').show();
            modal.delete();
        });
        var waitingForStoringCb = false;
        $(store).click(function () {
            if (waitingForStoringCb) { return; }
            waitingForStoringCb = true;
            common.getSframeChannel().query("Q_AUTOSTORE_STORE", null, function (err, obj) {
                waitingForStoringCb = false;
                var error = err || (obj && obj.error);
                if (error) {
                    if (error === 'E_OVER_LIMIT') {
                        return void UI.warn(Messages.pinLimitReached);
                    }
                    return void UI.warn(Messages.autostore_error);
                }
                $(document).trigger('cpPadStored');
                delete autoStoreModal[priv.channel];
                modal.delete();
                UI.log(Messages.autostore_saved);
            });
        });

    };

    UIElements.displayTrimHistoryPrompt = function (common, data) {
        var mb = Util.bytesToMegabytes(data.size);
        var text = Messages._getKey('history_trimPrompt', [
            Messages._getKey('formattedMB', [mb])
        ]);
        var yes = h('button.cp-corner-primary', [
            h('span.fa.fa-trash-o'),
            Messages.trimHistory_button
        ]);
        var no = h('button.cp-corner-cancel', Messages.crowdfunding_popup_no); // Not now
        var actions = h('div', [no, yes]);

        var dontShowAgain = function () {
            var until = (+new Date()) + (7 * 24 * 3600 * 1000); // 7 days from now
            if (data.drive) {
                common.setAttribute(['drive', 'trim'], until);
                return;
            }
            common.setPadAttribute('trim', until);
        };

        var modal = UI.cornerPopup(text, actions, '', {});

        $(yes).click(function () {
            modal.delete();
            if (data.drive) {
                common.openURL('/settings/#drive');
                return;
            }
            common.getSframeChannel().event('EV_PROPERTIES_OPEN');
        });
        $(no).click(function () {
            dontShowAgain();
            modal.delete();
        });
    };

    UIElements.displayFriendRequestModal = function (common, data) {
        var msg = data.content.msg;
        var userData = msg.content.user;
        var text = Messages._getKey('contacts_request', [Util.fixHTML(userData.displayName)]);

        var todo = function (yes) {
            common.getSframeChannel().query("Q_ANSWER_FRIEND_REQUEST", {
                data: data,
                value: yes
            }, function (err, obj) {
                var error = err || (obj && obj.error);
                if (error) {
                    return void UI.warn(error);
                }
                if (yes) {
                    UI.log(Messages.contacts_added);
                } else {
                    UI.log(Messages.contacts_rejected);
                }
            });
        };

        var content = h('div.cp-share-modal', [
            setHTML(h('p'), text),
        ]);
        UI.proposal(content, todo);
    };

    UIElements.displayAddOwnerModal = function (common, data) {
        var priv = common.getMetadataMgr().getPrivateData();
        var sframeChan = common.getSframeChannel();
        var msg = data.content.msg;

        var name = Util.fixHTML(msg.content.user.displayName) || Messages.anonymous;
        var title = Util.fixHTML(msg.content.title);

        var text = Messages._getKey('owner_add', [name, title]);

        var link = h('a', {
            href: '#'
        }, Messages.requestEdit_viewPad);
        $(link).click(function (e) {
            e.preventDefault();
            e.stopPropagation();
            var obj = { pw: msg.content.password || '' };
            common.openURL(Hash.getNewPadURL(msg.content.href, obj));
        });

        var div = h('div', [
            UI.setHTML(h('p'), text),
            link
        ]);

        var dismiss = function () {
            common.mailbox.dismiss(data, function (err) {
                if (err) { console.log(err); }
            });
        };
        var answer = function (yes) {
            common.mailbox.sendTo("ADD_OWNER_ANSWER", {
                channel: msg.content.channel,
                href: msg.content.href,
                password: msg.content.password,
                title: msg.content.title,
                calendar: msg.content.calendar,
                answer: yes
            }, {
                channel: msg.content.user.notifications,
                curvePublic: msg.content.user.curvePublic
            });
            dismiss();
        };

        var todo = function (yes) {
            if (yes) {
                // ACCEPT
                sframeChan.query('Q_SET_PAD_METADATA', {
                    channel: msg.content.channel,
                    command: 'ADD_OWNERS',
                    value: [priv.edPublic]
                }, function (err, res) {
                    err = err || (res && res.error);
                    if (err) {
                        var text = err === "INSUFFICIENT_PERMISSIONS" ? Messages.fm_forbidden
                                                                      : Messages.error;
                        console.error(err);
                        dismiss();
                        return void UI.warn(text);
                    }
                    UI.log(Messages.saved);

                    // Send notification to the sender
                    answer(true);

                    var data = JSON.parse(JSON.stringify(msg.content));
                    data.metadata = res;

                    // Add the pad to your drive
                    // This command will also add your mailbox to the metadata log
                    // The callback is called when the pad is stored, independantly of the metadata command
                    if (data.calendar) {
                        var calendarModule = common.makeUniversal('calendar');
                        var calendarData = data.calendar;
                        calendarData.href = data.href;
                        calendarData.teamId = 1;
                        calendarModule.execCommand('ADD', calendarData, function (obj) {
                            if (obj && obj.error) {
                                console.error(obj.error);
                                return void UI.warn(Messages.error);
                            }
                        });
                    } else {
                        sframeChan.query('Q_ACCEPT_OWNERSHIP', data, function (err, res) {
                            if (err || (res && res.error)) {
                                return void console.error(err | res.error);
                            }
                            UI.log(Messages.saved);
                            if (autoStoreModal[data.channel]) {
                                autoStoreModal[data.channel].delete();
                                delete autoStoreModal[data.channel];
                            }
                        });
                    }

                    // Remove yourself from the pending owners
                    sframeChan.query('Q_SET_PAD_METADATA', {
                        channel: msg.content.channel,
                        command: 'RM_PENDING_OWNERS',
                        value: [priv.edPublic]
                    }, function (err, res) {
                        err = err || (res && res.error);
                        if (err) {
                            console.error(err);
                        }
                    });
                });
                return;
            }

            // DECLINE
            // Remove yourself from the pending owners
            sframeChan.query('Q_SET_PAD_METADATA', {
                channel: msg.content.channel,
                command: 'RM_PENDING_OWNERS',
                value: [priv.edPublic]
            }, function (err, res) {
                err = err || (res && res.error);
                if (err) {
                    console.error(err);
                }
                // Send notification to the sender
                answer(false);
            });
        };

        UI.proposal(div, todo);
    };
    UIElements.displayAddTeamOwnerModal = function (common, data) {
        var priv = common.getMetadataMgr().getPrivateData();
        var sframeChan = common.getSframeChannel();
        var msg = data.content.msg;

        var name = Util.fixHTML(msg.content.user.displayName) || Messages.anonymous;
        var title = Util.fixHTML(msg.content.title);

        var text = Messages._getKey('owner_team_add', [name, title]);

        var div = h('div', [
            UI.setHTML(h('p'), text),
        ]);

        var answer = function (yes) {
            common.mailbox.sendTo("ADD_OWNER_ANSWER", {
                teamChannel: msg.content.teamChannel,
                title: msg.content.title,
                answer: yes
            }, {
                channel: msg.content.user.notifications,
                curvePublic: msg.content.user.curvePublic
            });
            common.mailbox.dismiss(data, function (err) {
                if (err) { console.log(err); }
            });
        };
        var module = common.makeUniversal('team');

        var addOwner = function (chan, waitFor, cb) {
            // Remove yourself from the pending owners
            sframeChan.query('Q_SET_PAD_METADATA', {
                channel: chan,
                command: 'ADD_OWNERS',
                value: [priv.edPublic]
            }, function (err, res) {
                err = err || (res && res.error);
                if (!err) { return; }
                waitFor.abort();
                cb(err);
            });
        };
        var removePending = function (chan, waitFor, cb) {
            // Remove yourself from the pending owners
            sframeChan.query('Q_SET_PAD_METADATA', {
                channel: chan,
                command: 'RM_PENDING_OWNERS',
                value: [priv.edPublic]
            }, waitFor(function (err, res) {
                err = err || (res && res.error);
                if (!err) { return; }
                waitFor.abort();
                cb(err);
            }));
        };
        var changeAll = function (add, _cb) {
            var f = add ? addOwner : removePending;
            var cb = Util.once(_cb);
            NThen(function (waitFor) {
                f(msg.content.teamChannel, waitFor, cb);
                f(msg.content.chatChannel, waitFor, cb);
                f(msg.content.rosterChannel, waitFor, cb);
            }).nThen(function () { cb(); });
        };

        var todo = function (yes) {
            if (yes) {
                // ACCEPT
                changeAll(true, function (err) {
                    if (err) {
                        console.error(err);
                        var text = err === "INSUFFICIENT_PERMISSIONS" ? Messages.fm_forbidden
                                                                      : Messages.error;
                        return void UI.warn(text);
                    }
                    UI.log(Messages.saved);

                    // Send notification to the sender
                    answer(true);

                    // Mark ourselves as "owner" in our local team data
                    module.execCommand("ANSWER_OWNERSHIP", {
                        teamChannel: msg.content.teamChannel,
                        answer: true
                    }, function (obj) {
                        if (obj && obj.error) { console.error(obj.error); }
                    });

                    // Remove yourself from the pending owners
                    changeAll(false, function (err) {
                        if (err) { console.error(err); }
                    });
                });
                return;
            }

            // DECLINE
            // Remove yourself from the pending owners
            changeAll(false, function (err) {
                if (err) { console.error(err); }
                // Send notification to the sender
                answer(false);
                // Set our role back to ADMIN
                module.execCommand("ANSWER_OWNERSHIP", {
                    teamChannel: msg.content.teamChannel,
                    answer: false
                }, function (obj) {
                    if (obj && obj.error) { console.error(obj.error); }
                });
            });
        };

        UI.proposal(div, todo);
    };

    UIElements.getVerifiedFriend = function (common, curve, name) {
        var priv = common.getMetadataMgr().getPrivateData();
        var verified = h('p');
        var $verified = $(verified);

        if (priv.friends && priv.friends[curve]) {
            $verified.addClass('cp-notifications-requestedit-verified');
            var f = priv.friends[curve];
            $verified.append(h('span.fa.fa-certificate'));
            var $avatar = $(h('span.cp-avatar')).appendTo($verified);
            $verified.append(h('p', Messages._getKey('isContact', [f.displayName])));
            common.displayAvatar($avatar, f.avatar, f.displayName);
        } else {
            $verified.append(Messages._getKey('isNotContact', [name]));
        }
        return verified;
    };

    UIElements.displayInviteTeamModal = function (common, data) {
        var msg = data.content.msg;

        var name = Util.fixHTML(msg.content.user.displayName) || Messages.anonymous;
        var teamName = Util.fixHTML(Util.find(msg, ['content', 'team', 'metadata', 'name']) || '');

        var verified = UIElements.getVerifiedFriend(common, msg.author, name);

        var text = Messages._getKey('team_invitedToTeam', [name, teamName]);

        var div = h('div', [
            UI.setHTML(h('p'), text),
            verified
        ]);

        var module = common.makeUniversal('team');

        var answer = function (yes) {
            common.mailbox.sendTo("INVITE_TO_TEAM_ANSWER", {
                answer: yes,
                teamChannel: msg.content.team.channel,
                teamName: teamName
            }, {
                channel: msg.content.user.notifications,
                curvePublic: msg.content.user.curvePublic
            });
            common.mailbox.dismiss(data, function (err) {
                console.log(err);
            });
        };

        var MAX_TEAMS_SLOTS = Constants.MAX_TEAMS_SLOTS;
        var todo = function (yes) {
            var priv = common.getMetadataMgr().getPrivateData();
            var numberOfTeams = Object.keys(priv.teams || {}).length;
            if (yes) {
                if (numberOfTeams >= MAX_TEAMS_SLOTS) {
                    return void UI.alert(Messages._getKey('team_maxTeams', [MAX_TEAMS_SLOTS]));
                }
                // ACCEPT
                module.execCommand('JOIN_TEAM', {
                    team: msg.content.team
                }, function (obj) {
                    if (obj && obj.error) {
                        if (obj.error === 'ENOENT') {
                            common.mailbox.dismiss(data, function () {});
                            return void UI.alert(Messages.deletedError);
                        }
                        return void UI.warn(Messages.error);
                    }
                    answer(true);
                    if (priv.app !== 'teams') { common.openURL('/teams/'); }
                });
                return;
            }

            // DECLINE
            answer(false);
        };

        UI.proposal(div, todo);
    };

    var insertTextAtCursor = function (text) {
        var selection = window.getSelection();
        var range = selection.getRangeAt(0);
        range.deleteContents();
        var node = document.createTextNode(text);
        range.insertNode(node);

        for (var position = 0; position !== text.length; position++) {
            selection.modify("move", "right", "character");
        }
    };

    var getSource = {};
    getSource['contacts'] = function (common, sources) {
        var priv = common.getMetadataMgr().getPrivateData();
        Object.keys(priv.friends || {}).forEach(function (key) {
            if (key === 'me') { return; }
            var f = priv.friends[key];
            if (!f.curvePublic || sources[f.curvePublic]) { return; }
            sources[f.curvePublic] = {
                avatar: f.avatar,
                name: f.displayName,
                curvePublic: f.curvePublic,
                profile: f.profile,
                notifications: f.notifications
            };
        });
    };
    UIElements.addMentions = function (common, options) {
        if (!options.$input) { return; }
        var $t = options.$input;

        var getValue = function () { return $t.val(); };
        var setValue = function (val) { $t.val(val); };

        var div = false;
        if (options.contenteditable) {
            div = true;
            getValue = function () { return $t.html(); };
            setValue = function () {}; // Not used, we insert data at the node level
            $t.on('paste', function (e) {
                try {
                    insertTextAtCursor(e.originalEvent.clipboardData.getData('text'));
                    e.preventDefault();
                } catch (err) { console.error(err); }
            });

            // Fix backspace with "contenteditable false" children
            $t.on('keydown', function (e) {
                if (e.which !== 8 && e.which !== 46) { return; } // Backspace or del
                var sel = document.getSelection();
                if (sel.anchorNode.nodeType !== Node.TEXT_NODE) { return; } // text nodes only

                // Only fix node located after mentions
                var n = sel.anchorNode;
                var prev = n && n.previousSibling;
                // Check if our caret is just after a mention
                if (!prev || !prev.classList || !prev.classList.contains('cp-mentions')) { return; }

                // Del: if we're at offset 0, make sure we won't delete the text node
                if (e.which === 46) {
                    if (!sel.anchorOffset && sel.anchorNode.length === 1) {
                        sel.anchorNode.nodeValue = " ";
                        e.preventDefault();
                    }
                    return;
                }

                // Backspace
                // If we're not at offset 0, make sure we won't delete the text node
                if (e.which === 8 && sel.anchorOffset) {
                    if (sel.anchorNode.length === 1) {
                        sel.anchorNode.nodeValue = " ";
                        e.preventDefault();
                    }
                    return;
                }
                // If we're at offset 0, We're just after a mention: delete it
                prev.parentElement.removeChild(prev);
                e.preventDefault();
            });
        }

        // Add the sources
        // NOTE: Sources must have a "name". They can have an "avatar".
        var sources = options.sources || {};
        if (!getSource[options.type]) { return; }
        getSource[options.type](common, sources);


        // Sort autocomplete result by label
        var sort = function (a, b) {
            var _a = a.label.toLowerCase();
            var _b = b.label.toLowerCase();
            if (_a.label < _b.label) { return -1; }
            if (_b.label < _a.label) { return 1; }
            return 0;
        };

        // Get the text between the last @ before the cursor and the cursor
        var extractLast = function (term, offset) {
            offset = typeof(offset) !== "undefined" ? offset : $t[0].selectionStart;
            var startOffset = term.slice(0,offset).lastIndexOf('@');
            return term.slice(startOffset+1, offset);
        };
        // Insert the autocomplete value in the input field
        var insertValue = function (value, offset, content) {
            offset = typeof(offset) !== "undefined" ? offset : $t[0].selectionStart;
            content = content || getValue();
            var startOffset = content.slice(0,offset).lastIndexOf('@');
            var length = offset - startOffset;
            if (length <= 0) { return; }
            var result = content.slice(0,startOffset) + value + content.slice(offset);
            if (content) {
                return {
                    result: result,
                    startOffset: startOffset
                };
            }
            setValue(result);
        };
        // Set the value to receive from the autocomplete
        var toInsert = function (data, key) {
            var name = data.name.replace(/[^a-zA-Z0-9]+/g, "-");
            return "[@"+name+"|"+key+"]";
        };

        // Fix the functions when suing a contenteditable div
        if (div) {
            var _extractLast = extractLast;
            // Use getSelection to get the cursor position in contenteditable
            extractLast = function () {
                var sel = document.getSelection();
                if (sel.anchorNode.nodeType !== Node.TEXT_NODE) { return; }
                return _extractLast(sel.anchorNode.nodeValue, sel.anchorOffset);
            };
            var _insertValue = insertValue;
            insertValue = function (value) {
                // Get the selected node
                var sel = document.getSelection();
                if (sel.anchorNode.nodeType !== Node.TEXT_NODE) { return; }
                var node = sel.anchorNode;

                // Remove the "term"
                var insert =_insertValue("", sel.anchorOffset, node.nodeValue);
                if (insert) {
                    node.nodeValue = insert.result;
                }
                var breakAt = insert ? insert.startOffset : sel.anchorOffset;

                var el;
                if (typeof(value) === "string") { el = document.createTextNode(value); }
                else { el = value; }

                node.parentNode.insertBefore(el, node.splitText(breakAt));
                var next = el.nextSibling;
                if (!next) {
                    next = document.createTextNode(" ");
                    el.parentNode.appendChild(next);
                } else if (next.nodeType === Node.TEXT_NODE && !next.nodeValue) {
                    next.nodeValue = " ";
                }
                var range = document.createRange();
                range.setStart(next, 0);
                range.setEnd(next, 0);
                var newSel = window.getSelection();
                newSel.removeAllRanges();
                newSel.addRange(range);
            };

            // Inserting contacts into contenteditable: use mention UI
            if (options.type === "contacts") {
                toInsert = function (data) {
                    var avatar = h('span.cp-avatar', {
                        contenteditable: false
                    });
                    common.displayAvatar($(avatar), data.avatar, data.name);
                    return h('span.cp-mentions', {
                        'data-curve': data.curvePublic,
                        'data-notifications': data.notifications,
                        'data-profile': data.profile,
                        'data-name': Util.fixHTML(data.name),
                        'data-avatar': data.avatar || "",
                    }, [
                        avatar,
                        h('span.cp-mentions-name', {
                            contenteditable: false
                        }, data.name)
                    ]);
                };
            }
        }


        // don't navigate away from the field on tab when selecting an item
        $t.on("keydown", function(e) {
            // Tab or enter
            if ((e.which === 13 || e.which === 9)) {
                try {
                    var visible = $t.autocomplete("instance").menu.activeMenu.is(':visible');
                    if (visible) {
                        e.preventDefault();
                        e.stopPropagation();
                    }
                } catch (err) { console.error(err, $t); }
            }
        }).autocomplete({
            minLength: 0,
            source: function(data, cb) {
                var term = data.term;
                var results = [];
                if (term.indexOf("@") >= 0) {
                    term = extractLast(data.term) || '';
                    results = Object.keys(sources).filter(function (key) {
                        var data = sources[key];
                        return data.name.toLowerCase().indexOf(term.toLowerCase()) !== -1;
                    }).map(function (key) {
                        var data = sources[key];
                        return {
                            label: data.name,
                            value: key
                        };
                    });
                    results.sort(sort);
                }
                cb(results);
                // Set max-height to the autocomplete dropdown
                try {
                    var max = window.innerHeight;
                    var pos = $t[0].getBoundingClientRect();
                    var menu = $t.autocomplete("instance").menu.activeMenu;
                    menu.css({
                        'overflow-y': 'auto',
                        'max-height': (max-pos.bottom)+'px'
                    });
                } catch (e) {}
            },
            focus: function() {
                // prevent value inserted on focus
                return false;
            },
            select: function(event, ui) {
                // add the selected item
                var key = ui.item.value;
                var data = sources[key];
                var value = toInsert(data, key);
                insertValue(value);
                return false;
            }
        }).autocomplete( "instance" )._renderItem = function( ul, item ) {
            var key = item.value;
            var obj = sources[key];
            if (!obj) { return; }
            var avatar = h('span.cp-avatar');
            common.displayAvatar($(avatar), obj.avatar, obj.name);
            var li = h('li.cp-autocomplete-value', [
                avatar,
                h('span', obj.name)
            ]);
            return $(li).appendTo(ul);
        };
    };

    UIElements.isVisible = function (el, $container) {
        var size = $container.outerHeight();
        var pos = el.getBoundingClientRect();
        return (pos.bottom < size) && (pos.y > 0);
    };

    UIElements.openSnapshotsModal = function (common, load, make, remove) {
        var modal;
        var readOnly = common.getMetadataMgr().getPrivateData().readOnly;

        var container = h('div.cp-snapshots-container', {tabindex:1});
        var $container = $(container);

        var input = h('input', {
            tabindex: 1,
            placeholder: Messages.snapshots_placeholder
        });
        var $input = $(input);
        var content = h('div.cp-snapshots-modal', [
            h('h5', Messages.snapshots_button),
            container,
            readOnly ? undefined : h('label', Messages.snapshots_new),
            readOnly ? undefined : input
        ]);

        var refresh = function () {
            var metadataMgr = common.getMetadataMgr();
            var md = metadataMgr.getMetadata();
            var snapshots = md.snapshots || {};

            var list = Object.keys(snapshots).sort(function (h1, h2) {
                var s1 = snapshots[h1];
                var s2 = snapshots[h2];
                return s1.time - s2.time;
            }).map(function (hash) {
                var s = snapshots[hash];

                var openButton = h('button.cp-snapshot-view.btn.btn-light', {
                    tabindex: 1,
                }, [
                    h('i.fa.fa-eye'),
                    h('span', Messages.snapshots_open)
                ]);
                $(openButton).click(function () {
                    load(hash, s);
                    if (modal && modal.closeModal) {
                        modal.closeModal();
                    }
                });

                var deleteButton = h('button.cp-snapshot-delete.btn.btn-light', {
                    tabindex: 1,
                }, [
                    h('i.fa.fa-trash'),
                    h('span', Messages.snapshots_delete)
                ]);
                UI.confirmButton(deleteButton, {
                    classes: 'btn-danger'
                }, function () {
                    remove(hash, s);
                    refresh();
                });

                return h('span.cp-snapshot-element', {tabindex:1}, [
                    h('i.fa.fa-camera'),
                    h('span.cp-snapshot-title', [
                        h('span', s.title),
                        h('span.cp-snapshot-time', new Date(s.time).toLocaleString())
                    ]),
                    h('span.cp-snapshot-buttons', [
                        readOnly ? undefined : deleteButton,
                        openButton,
                    ])
                ]);
            });

            $container.html('').append(list);
            setTimeout(function () {
                if (list.length) { return void $container.focus(); }
                $input.focus();
            });
        };
        refresh();

        var buttons = [{
            className: 'cancel',
            name: Messages.filePicker_close,
            onClick: function () {},
            keys: [27],
        }];
        if (!readOnly) {
            buttons.push({
                className: 'primary',
                iconClass: '.fa.fa-camera',
                name: Messages.snapshots_new,
                onClick: function () {
                    var val = $input.val();
                    if (!val) { return true; }
                    $container.html('').append(h('div.cp-snapshot-spinner'));
                    var to = setTimeout(function () {
                        UI.spinner($container.find('div')).get().show();
                    });
                    make(val, function (err) {
                        clearTimeout(to);
                        $input.val('');
                        if (err) {
                            return void UI.alert(Messages.snapshots_cantMake);
                        }
                        refresh();
                    });
                    return true;
                },
                keys: [],
            });
        }

        modal = UI.openCustomModal(UI.dialog.customModal(content, {buttons: buttons }));
    };

    return UIElements;
});<|MERGE_RESOLUTION|>--- conflicted
+++ resolved
@@ -789,10 +789,6 @@
                 ])).click(common.prepareFeedback(type));
                 break;
             case 'storeindrive':
-<<<<<<< HEAD
-                Messages.toolbar_storeInDrive = "Store in CryptDrive"; // XXX
-=======
->>>>>>> bcdf2f46
                 button = $(h('button.cp-toolbar-storeindrive', {
                     style: 'display:none;'
                 }, [
