define([
    'jquery',
    '/common/common-interface.js',
    '/common/common-util.js',
    '/common/hyperscript.js',
    '/customize/messages.js',
    '/bower_components/nthen/index.js',
    //'/bower_components/chainpad-json-validator/json-ot.js',

    '/bower_components/chainpad/chainpad.dist.js',
], function ($, UI, Util, h, Messages, nThen, ChainPad /* JsonOT */) {
    //var ChainPad = window.ChainPad;
    var History = {};

    History.create = function (common, config) {
        if (!config.$toolbar) { return void console.error("config.$toolbar is undefined");}
        if (History.loading) { return void console.error("History is already being loaded..."); }
        if (History.state) { return void console.error("Already loaded"); }
        History.loading = true;
        History.state = true;
        var $toolbar = config.$toolbar;
        var $hist = $toolbar.find('.cp-toolbar-history');
        $hist.addClass('cp-history-init');

        if (!config.applyVal || !config.setHistory || !config.onLocal || !config.onRemote) {
            throw new Error("Missing config element: applyVal, onLocal, onRemote, setHistory");
        }

        var getStates = function (rt) {
            var states = [];
            var b = rt.getAuthBlock();
            if (b) { states.unshift(b); }
            while (b.getParent()) {
                b = b.getParent();
                states.unshift(b);
            }
            return states;
        };

        var createRealtime = function (config) {
            return ChainPad.create({
                userName: 'history',
                validateContent: function (content) {
                    try {
                        JSON.parse(content);
                        return true;
                    } catch (e) {
                        console.log('Failed to parse, rejecting patch');
                        return false;
                    }
                },
                initialState: '',
                logLevel: config.debug ? 2 : 0,
                noPrune: true
            });
        };

        var fillChainPad = function (realtime, messages) {
            messages.forEach(function (m) {
                realtime.message(m);
            });
        };

        var realtime;
        var states = [];
        var patchWidth = 0;
        var c = 0;//states.length - 1;

        var getIndex = function (i) {
            return states.length - 1 + i;
        };
        var getRank = function (idx) {
            return idx - states.length + 1;
        };
        // Get the author or group of author linked to a state
        var getAuthor = function (idx, semantic) {
            if (semantic === 1 || !config.extractMetadata) {
                return states[idx].author;
            }
            try {
                var val = JSON.parse(states[idx].getContent().doc);
                var md = config.extractMetadata(val);
                var users = Object.keys(md.users).sort();
                return users.join();
            } catch (e) {
                console.error(e);
                return states[idx].author;
            }
        };

        var bar = h('span.cp-history-timeline-bar');
        var onResize = function () {
            var $bar = $(bar);
            if (!$bar.width() || !$bar.length) { return; }
            var widthPx = patchWidth * $bar.width() / 100;
            $hist.removeClass('cp-smallpatch');
            $bar.find('.cp-history-snapshot').css('margin-left', "");
            var $pos = $hist.find('.cp-history-timeline-pos');
            $pos.css('margin-left', "");
            if (widthPx < 18) {
                $hist.addClass('cp-smallpatch');
                $bar.find('.cp-history-snapshot').css('margin-left', (widthPx/2-2)+"px");
                $pos.css('margin-left', (widthPx/2-2)+"px");
            }
        };

        // Refresh the timeline UI with the block states
        var refreshBar = function (snapshotsOnly) {
            var $pos = $hist.find('.cp-history-timeline-pos');
            var $bar = $(bar);
            var users = {
                list: [],
                author: '',
                el: undefined,
                i: 0
            };
            var user = {
                list: [],
                author: '',
                el: undefined,
                i: 0
            };

            var snapshotsData = {};
            var snapshots = [];
            if (config.getLastMetadata) {
                try {
                    var md = config.getLastMetadata();
                    if (md.snapshots) {
                        snapshotsData = md.snapshots;
                        snapshots = Object.keys(md.snapshots);
                    }
                } catch (e) { console.error(e); }
            }

            var max = states.length - 1;
            var snapshotsEl = [];
            patchWidth = 100 / max;

            // Check if we need a new block on the index i for the "obj" type (user or users)
            var check = function (obj, author, i) {
                if (snapshotsOnly) { return; }
                if (obj.author !== author) {
                    obj.author = author;
                    if (obj.el) {
                        $(obj.el).css('width', (100*(i - obj.i)/max)+'%');
                    }
                    obj.el = h('span.cp-history-bar-el');
                    obj.list.push(obj.el);
                    obj.i = i;
                }
            };

            var hash;
            for (var i = 1; i < states.length; i++) {
                hash = states[i].serverHash;
                if (snapshots.indexOf(hash) !== -1) {
                    snapshotsEl.push(h('div.cp-history-snapshot', {
                        style: 'width:'+patchWidth+'%;left:'+(patchWidth * (i-1))+'%;',
                        title: snapshotsData[hash].title
                    }, h('i.fa.fa-camera')));
                }
                if (config.drive) {
                    // Display only one bar, split by patch
                    check(user, i, i);
                } else {
                    // Display two bars, split by author(s)
                    check(user, getAuthor(i, 1), i);
                    check(users, getAuthor(i, 2), i);
                }
            }

            if (snapshotsOnly) {
                // We only want to redraw the snapshots
                $bar.find('.cp-history-snapshots').html('').append([
                    $pos,
                    snapshotsEl
                ]);
            } else {
                $(user.el).css('width', (100*(max + 1 - user.i)/max)+'%');
                if (!config.drive) {
                    $(users.el).css('width', (100*(max + 1 - users.i)/max)+'%');
                }

                $bar.html('').append([
                    h('span.cp-history-timeline-users', users.list),
                    h('span.cp-history-timeline-user', user.list),
                    h('div.cp-history-snapshots', [
                        $pos[0],
                        snapshotsEl
                    ]),
                ]);
            }

            onResize();
        };

        var allMessages = [];
        var lastKnownHash;
        var isComplete = false;
        var loadMoreHistory = function (config, common, cb) {
            if (isComplete) { return void cb ('EFULL'); }
            var realtime = createRealtime(config);
            var sframeChan = common.getSframeChannel();

            sframeChan.query('Q_GET_HISTORY_RANGE', {
                lastKnownHash: lastKnownHash,
                sharedFolder: config.sharedFolder
            }, function (err, data) {
                if (err) { return void console.error(err); }
                if (!Array.isArray(data.messages)) { return void console.error('Not an array!'); }
                lastKnownHash = data.lastKnownHash;
                isComplete = data.isFull;
                var messages = (data.messages || []).map(function (obj) {
                    return obj;
                });
                if (config.debug) { console.log(data.messages); }
                Array.prototype.unshift.apply(allMessages, messages); // Destructive concat
                fillChainPad(realtime, allMessages);
                cb (null, realtime, data.isFull);
            });
        };

        // config.setHistory(bool, bool)
        // - bool1: history value
        // - bool2: reset old content?
        var render = function (val) {
            if (typeof val === "undefined") { return; }
            try {
                config.applyVal(val);
            } catch (e) {
                // Probably a parse error
                console.error(e);
            }
        };
        var onClose = function () {
            config.setHistory(false, true);
        };

        Messages.history_cantRestore = "Can't restore now. Disconnected."; // XXX
        var onRevert = function () {
            // Before we can restore the current version, we need to update metadataMgr
            // so that it will uses the snapshots from the realtime version!
            // Restoring the snapshots to their old version would go against the
            // goal of having snapshots
            if (config.getLastMetadata) {
                var metadataMgr = common.getMetadataMgr();
                var lastMd = config.getLastMetadata();
                var _snapshots = lastMd.snapshots;
                var md = Util.clone(metadataMgr.getMetadata());
                md.snapshots = _snapshots;
                metadataMgr.updateMetadata(md);
            }

            // And now we can properly restore the content
            var closed = config.setHistory(false, false);
            if (!closed) {
                return void UI.alert(Messages.history_cantRestore);
            }
            config.onLocal();
            config.onRemote();
            return true;
        };

        config.setHistory(true);

        var $bottom = $toolbar.find('.cp-toolbar-bottom');
        var $cke = $toolbar.find('.cke_toolbox_main');

        $hist.html('').css('display', 'flex');
        $bottom.hide();
        $cke.hide();

        UI.spinner($hist).get().show();

        var update = function (newRt) {
            realtime = newRt;
            if (!realtime) { return []; }
            states = getStates(realtime);
            refreshBar();
            return states;
        };

        var $loadMore, $version, $time, get;

        // Get the content of the selected version, and change the version number
        var loading = false;
        var loadMore = function (cb) {
            if (loading) { return; }
            loading = true;
            $loadMore.find('.fa-ellipsis-h').hide();
            $loadMore.find('.fa-refresh').show();

            loadMoreHistory(config, common, function (err, newRt, isFull) {
                if (err === 'EFULL') {
                    $loadMore.off('click').hide();
                    get(c);
                    $version.show();
                    return;
                }
                loading = false;
                if (err) { return void console.error(err); }
                update(newRt);
                $loadMore.find('.fa-ellipsis-h').show();
                $loadMore.find('.fa-refresh').hide();
                get(c);
                if (isFull) {
                    $loadMore.off('click').hide();
                    $version.show();
                }
                if (cb) { cb(); }
            });
        };

        // semantic === 1 : group by user
        // semantic === 2 : group by "group of users"
        get = function (i, blockOnly, semantic) {
            i = parseInt(i);
            if (isNaN(i)) { return; }
            if (i > 0) { i = 0; }
            if (i < -(states.length - 2)) { i = -(states.length - 2); }
            if (i <= -(states.length - 11)) {
                loadMore();
            }

            var idx = getIndex(i);
            if (semantic && i !== c) {
                // If semantic is truc, jump to the next patch from a different netflux ID
                var author = getAuthor(idx, semantic);
                var forward = i > c;
                for (var j = idx; (j > 0 && j < states.length ); (forward ? j++ : j--)) {
                    if (author !== getAuthor(j, semantic)) {
                        break;
                    }
                    idx = j;
                    i = getRank(idx);
                }
            }

            if (blockOnly) { return states[idx]; }

            var val = states[idx].getContent().doc;
            c = i;
            $hist.find('.cp-toolbar-history-next, .cp-toolbar-history-previous')
                .prop('disabled', '');
            if (c === -(states.length-1)) {
                $hist.find('.cp-toolbar-history-previous').prop('disabled', 'disabled');
            }
            if (c === 0) {
                $hist.find('.cp-toolbar-history-next').prop('disabled', 'disabled');
            }
            var $pos = $hist.find('.cp-history-timeline-pos');
            var p = 100 * (1 - (-(c - 1) / (states.length-1)));
            $pos.css('left', p+'%');
            $pos.css('width', patchWidth+'%');

            // Display the version when the full history is loaded
            // Note: the first version is always empty and probably can't be displayed, so
            // we can consider we have only states.length - 1 versions
            $version.text(idx + ' / ' + (states.length-1));
            var time = states[idx].time;
            if (time) {
                $time.text(new Date(time).toLocaleString());
            } else { $time.text(''); }

            if (config.debug) {
                console.log(states[idx]);
                var ops = states[idx] && states[idx].getPatch() && states[idx].getPatch().operations;
                if (Array.isArray(ops)) {
                    ops.forEach(function (op) { console.log(op); });
                }
            }

            return val || '';
        };

        /*
        var getNext = function (step) {
            return typeof step === "number" ? get(c + step) : get(c + 1);
        };
        var getPrevious = function (step) {
            return typeof step === "number" ? get(c - step) : get(c - 1);
        };
        */

        var makeSnapshot = function (title) {
            var idx = getIndex(c);
            if (!config.getLastMetadata || !config.setLastMetadata) { return; }
            try {
                var block = states[idx];
                var hash = block.serverHash;
                var md = config.getLastMetadata();
                md.snapshots = md.snapshots || {};
                if (md.snapshots[hash]) { return; }
                md.snapshots[hash] = {
                    title: title,
                    time: block.time ? (+new Date(block.time)) : +new Date()
                };
                var sent = config.setLastMetadata(md);
                if (!sent) { return void UI.warn(Messages.error); }
                refreshBar();
            } catch (e) {
                console.error(e);
            }
        };

        Messages.history_fastPrev = "Previous editing session"; // XXX
        Messages.history_userPrev = "Previous user"; // XXX
        Messages.history_fastNext = "Next editing session"; // XXX
        Messages.history_userNext = "Next user"; // XXX

        // Create the history toolbar
        var display = function () {
            $hist.html('');
            $hist.removeClass('cp-history-init');

            var fastPrev = h('button.cp-toolbar-history-previous', { title: Messages.history_fastPrev }, [
                h('i.fa.fa-step-backward'),
                h('i.fa.fa-users')
            ]);
            var userPrev = h('button.cp-toolbar-history-previous', { title: Messages.history_userPrev }, [
                h('i.fa.fa-step-backward'),
                h('i.fa.fa-user')
            ]);
            var prev = h('button.cp-toolbar-history-previous', { title: Messages.history_prev }, [
                h('i.fa.fa-step-backward')
            ]);
<<<<<<< HEAD
            var fastNext = h('button.cp-toolbar-history-next', { title: Messages.history_fastNnext }, [
=======
            var fastNext = h('button.cp-toolbar-history-next', { title: Messages.history_fastNext }, [
>>>>>>> a614f633
                h('i.fa.fa-users'),
                h('i.fa.fa-step-forward'),
            ]);
            var userNext = h('button.cp-toolbar-history-next', { title: Messages.history_userNext }, [
                h('i.fa.fa-user'),
                h('i.fa.fa-step-forward'),
            ]);
            var next = h('button.cp-toolbar-history-next', { title: Messages.history_next }, [
                h('i.fa.fa-step-forward')
            ]);
            if (config.drive) {
                fastNext = h('button.cp-toolbar-history-next', { title: Messages.history_next }, [
                    h('i.fa.fa-fast-forward'),
                ]);
                fastPrev = h('button.cp-toolbar-history-previous', {title: Messages.history_prev}, [
                    h('i.fa.fa-fast-backward'),
                ]);
            }

            var $fastPrev = $(fastPrev);
            var $userPrev = $(userPrev);
            var $prev = $(prev);
            var $fastNext = $(fastNext);
            var $userNext = $(userNext);
            var $next = $(next);

            var _loadMore = h('button.cp-toolbar-history-loadmore', { title: Messages.history_loadMore }, [
                h('i.fa.fa-ellipsis-h'),
                h('i.fa.fa-refresh.fa-spin.fa-3x.fa-fw', { style: 'display: none;' })
            ]);

            var pos = h('span.cp-history-timeline-pos');
            var time = h('div.cp-history-timeline-time');
            $time = $(time);
            $version = $(); // XXX
            var timeline = h('div.cp-toolbar-history-timeline', [
                h('div.cp-history-timeline-line', [
                    h('span.cp-history-timeline-legend', [
                        h('i.fa.fa-users'),
                        h('i.fa.fa-user')
                    ]),
                    h('span.cp-history-timeline-loadmore', _loadMore),
                    h('span.cp-history-timeline-container', [
                        bar
                    ])
                ]),
                h('div.cp-history-timeline-actions', [
                    h('span.cp-history-timeline-prev', [
                        fastPrev,
                        config.drive ? undefined : userPrev,
                        prev,
                    ]),
                    time,
                    h('span.cp-history-timeline-next', [
                        next,
                        config.drive ? undefined : userNext,
                        fastNext
                    ])
                ])
            ]);

            Messages.history_restore = "Restore";// XXX
            Messages.history_close = "Close";// XXX
            Messages.history_shareTitle = "Share a link to this version"; // XXX
            var snapshot = h('button', {
                title: Messages.snapshots_new,
            }, [
                h('i.fa.fa-camera')
            ]);
            var share = h('button', { title: Messages.history_shareTitle }, [
                h('i.fa.fa-shhare-alt'),
                h('span', Messages.shareButton)
            ]);
            var restore = h('button', {
                title: Messages.history_restoreTitle,
            }, [
                h('i.fa.fa-check'),
                h('span', Messages.history_restore)
            ]);
            var close = h('button', { title: Messages.history_closeTitle }, [
                h('i.fa.fa-times'),
                h('span', Messages.history_close)
            ]);
            var actions = h('div.cp-toolbar-history-actions', [
                h('span.cp-history-actions-first', [
                    snapshot,
                    share
                ]),
                h('span.cp-history-actions-last', [
                    restore,
                    close
                ])
            ]);

            if (History.readOnly) {
                snapshot.disabled = true;
                restore.disabled = true;
            }
            if (config.drive) {
                $hist.addClass('cp-history-drive');
                $(snapshot).hide();
                $(share).hide();
            }

            $hist.append([timeline, actions]);
            onResize();
            $(window).on('resize', onResize);

            var $bar = $(bar);
            $bar.find('.cp-history-snapshots').append(pos);
            $bar.click(function (e) {
                e.stopPropagation();
                var $t = $(e.target);
                if ($t.closest('.cp-history-snapshot').length) {
                    $t = $t.closest('.cp-history-snapshot');
                }
                var isEl = $t.is('.cp-history-snapshot');
                if (!$t.is('.cp-history-snapshots') && !isEl) { return; }
                var x = e.offsetX;
                if (isEl) {
                    x += $t.position().left;
                }
                var p = x / $bar.width();
                var v = 1-Math.ceil((states.length - 1) * (1 - p));
                render(get(v));
            });
            $loadMore = $(_loadMore).click(function () {
                loadMore(function () {
                    get(c);
                });
            });

            var onKeyDown, onKeyUp;
            var closeUI = function () {
                History.state = false;
                $hist.hide();
                $bottom.show();
                $cke.show();
                $(window).trigger('resize');
                $(window).off('keydown', onKeyDown);
                $(window).off('keyup', onKeyUp);
            };

            // Version buttons
            $prev.click(function () { render(get(c - 1)); });
            $next.click(function () { render(get(c + 1)); });
            if (config.drive) {
                $fastPrev.click(function () { render(get(c - 10)); });
                $fastNext.click(function () { render(get(c + 10)); });
                $userPrev.click(function () { render(get(c - 10)); });
                $userNext.click(function () { render(get(c + 10)); });
            } else {
                $userPrev.click(function () { render(get(c - 1, false, 1)); });
                $userNext.click(function () { render(get(c + 1, false, 1)); });
                $fastPrev.click(function () { render(get(c - 1, false, 2)); });
                $fastNext.click(function () { render(get(c + 1, false, 2)); });
            }
            onKeyDown = function (e) {
                var p = function () { e.preventDefault(); };
                if (e.which === 39) { p(); return $next.click(); } // Right
                if (e.which === 37) { p(); return $prev.click(); } // Left
                if (e.which === 38) { p(); return $userNext.click(); } // Up
                if (e.which === 40) { p(); return $userPrev.click(); } // Down
                if (e.which === 33) { p(); return $fastNext.click(); } // PageUp
                if (e.which === 34) { p(); return $fastPrev.click(); } // PageUp
                if (e.which === 27) { p(); $(close).click(); }
            };
            onKeyUp = function (e) { e.stopPropagation(); };
            $(window).on('keydown', onKeyDown).on('keyup', onKeyUp).focus();

            // Snapshots
            $(snapshot).click(function () {
                var input = h('input', {
                    placeholder: Messages.snapshots_placeholder
                });
                var $input = $(input);
                var content = h('div', [
                    h('h5', Messages.snapshots_new),
                    input
                ]);

                var buttons = [{
                    className: 'cancel',
                    name: Messages.filePicker_close,
                    onClick: function () {},
                    keys: [27],
                }, {
                    className: 'primary',
                    icon: 'fa-camera',
                    name: Messages.snapshots_new,
                    onClick: function () {
                        var val = $input.val();
                        if (!val) { return true; }
                        makeSnapshot(val);
                    },
                    keys: [],
                }];

                UI.openCustomModal(UI.dialog.customModal(content, {buttons: buttons }));
                setTimeout(function () {
                    $input.focus();
                });
            });

            // Share
            $(share).click(function () {
                var block = get(c, true);
                common.getSframeChannel().event('EV_SHARE_OPEN', {
                    versionHash: block.serverHash,
                    //title: title
                });
            });

            // Close & restore buttons
            $(close).click(function () {
                states = [];
                onClose();
                closeUI();
            });
            $(restore).click(function () {
                UI.confirm(Messages.history_restorePrompt, function (yes) {
                    if (!yes) { return; }
                    var done = onRevert();
                    if (done) {
                        closeUI();
                        UI.log(Messages.history_restoreDone);
                    }
                });
            });

            // Display the latest content
            render(get(c));
            $(window).trigger('resize');
        };

        if (config.onOpen) {
            config.onOpen();
        }

        // Load all the history messages into a new chainpad object
        loadMoreHistory(config, common, function (err, newRt, isFull) {
            History.readOnly = common.getMetadataMgr().getPrivateData().readOnly;
            History.loading = false;
            if (err) { throw new Error(err); }
            update(newRt);
            display();
            if (isFull) {
                $loadMore.off('click').hide();
                $version.show();
            }
        });
    };

    return History;
});

<|MERGE_RESOLUTION|>--- conflicted
+++ resolved
@@ -425,11 +425,7 @@
             var prev = h('button.cp-toolbar-history-previous', { title: Messages.history_prev }, [
                 h('i.fa.fa-step-backward')
             ]);
-<<<<<<< HEAD
-            var fastNext = h('button.cp-toolbar-history-next', { title: Messages.history_fastNnext }, [
-=======
             var fastNext = h('button.cp-toolbar-history-next', { title: Messages.history_fastNext }, [
->>>>>>> a614f633
                 h('i.fa.fa-users'),
                 h('i.fa.fa-step-forward'),
             ]);
