--- conflicted
+++ resolved
@@ -1032,11 +1032,7 @@
     Messages.broadcast_maintenance = "A maintenance is planned between <b>{0}</b> and <b>{1}</b>"; // XXX
     var createMaintenance = function (toolbar, config) {
         var $notif = toolbar.$top.find('.'+MAINTENANCE_CLS);
-<<<<<<< HEAD
-        var button = h('button.cp-maintenance-wrench.fa.fa-wrench');
-=======
         var button = h('button.cp-maintenance-wrench.fa.fa-wrench'); // XXX might need some color contrast
->>>>>>> 3a81e5b7
         $notif.append(button);
 
 
