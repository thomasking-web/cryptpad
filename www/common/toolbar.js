--- conflicted
+++ resolved
@@ -862,19 +862,11 @@
 
         var href = toMain ? origin+'/index.html' : origin+'/drive/';
         var buttonTitle = toMain ? Messages.header_homeTitle : Messages.header_logoTitle;
-<<<<<<< HEAD
-        Messages.homeButton = "Home button"; // XXX
-=======
->>>>>>> 15444481
         var $aTag = $('<a>', {
             href: href,
             title: buttonTitle,
             'class': "cp-toolbar-link-logo",
-<<<<<<< HEAD
-            'aria-label': Messages.homeButton,
-=======
             'aria-label': buttonTitle,
->>>>>>> 15444481
         }).append(UI.getIcon(privateData.app));
 
         var onClick = function (e) {
@@ -1130,12 +1122,7 @@
         $button.attr('title', Messages.notificationsPage);
         $button.addClass('fa fa-bell-o cp-notifications-bell');
         $button.addClass('fa fa-bell-o cp-notifications-bell');
-<<<<<<< HEAD
-        Messages.notificationBell = "Notification Bell"; // XXX
-        $button.attr('aria-label', Messages.notificationBell);
-=======
         $button.attr('aria-label', Messages.notificationsPage);
->>>>>>> 15444481
         var $n = $button.find('.cp-dropdown-button-title').hide();
         var $empty = $(div).find('.cp-notifications-empty');
 
