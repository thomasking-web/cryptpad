--- conflicted
+++ resolved
@@ -40,11 +40,7 @@
                     Mermaid = _Mermaid;
                     Mermaid.initialize({
                         gantt: { axisFormat: '%m-%d', },
-<<<<<<< HEAD
-                        theme: window.CryptPad_theme === 'dark' ? 'dark' : undefined,
-=======
                         theme: (window.CryptPad_theme === 'dark') ? 'dark' : undefined,
->>>>>>> ef76665b
                         "themeCSS": mermaidThemeCSS,
                     });
                 }
