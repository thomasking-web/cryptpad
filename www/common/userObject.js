--- conflicted
+++ resolved
@@ -458,13 +458,8 @@
             };
             var href = noPassword(_href);
             getFiles([FILES_DATA]).some(function (id) {
-<<<<<<< HEAD
-                if (getHref(files[FILES_DATA][id]) === href ||
-                    files[FILES_DATA][id].roHref === href) {
-=======
-                if (noPassword(files[FILES_DATA][id].href) === href ||
+                if (noPassword(getHref(files[FILES_DATA][id])) === href ||
                     noPassword(files[FILES_DATA][id].roHref) === href) {
->>>>>>> efded106
                     result = id;
                     return true;
                 }
@@ -481,13 +476,8 @@
             };
             var href = noPassword(_href);
             getFiles([SHARED_FOLDERS]).some(function (id) {
-<<<<<<< HEAD
-                if (getHref(files[SHARED_FOLDERS][id]) === href ||
-                    files[SHARED_FOLDERS][id].roHref === href) {
-=======
-                if (noPassword(files[SHARED_FOLDERS][id].href) === href ||
+                if (noPassword(getHref(files[SHARED_FOLDERS][id])) === href ||
                     noPassword(files[SHARED_FOLDERS][id].roHref) === href) {
->>>>>>> efded106
                     result = id;
                     return true;
                 }
