--- conflicted
+++ resolved
@@ -155,12 +155,8 @@
             if (!id) { return void cb("E_INVAL_HREF"); }
             if (!attr || !attr.trim()) { return void cb("E_INVAL_ATTR"); }
             var data = getFileData(id);
-<<<<<<< HEAD
             data[attr] = clone(value);
-=======
-            data[attr] = value;
             cb(null);
->>>>>>> db86a2db
         };
 
         // PATHS
