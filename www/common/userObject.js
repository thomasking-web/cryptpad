define([
    'jquery',
    '/customize/application_config.js'
], function ($, AppConfig) {
    var module = {};

    var ROOT = module.ROOT = "root";
    var UNSORTED = module.UNSORTED = "unsorted";
    var TRASH = module.TRASH = "trash";
    var TEMPLATE = module.TEMPLATE = "template";

    var clone = function (o) {
        try { return JSON.parse(JSON.stringify(o)); }
        catch (e) { return undefined; }
    };

    module.init = function (files, config) {
        var exp = {};
        var Cryptpad = config.Cryptpad;
        var Messages = Cryptpad.Messages;
        var loggedIn = config.loggedIn || Cryptpad.isLoggedIn();

        var FILES_DATA = module.FILES_DATA = exp.FILES_DATA = Cryptpad.storageKey;
        var OLD_FILES_DATA = module.OLD_FILES_DATA = exp.OLD_FILES_DATA = Cryptpad.oldStorageKey;
        var NEW_FOLDER_NAME = Messages.fm_newFolder;
        var NEW_FILE_NAME = Messages.fm_newFile;

        exp.ROOT = ROOT;
        exp.UNSORTED = UNSORTED;
        exp.TRASH = TRASH;
        exp.TEMPLATE = TEMPLATE;

        // Logging
        var logging = function () {
            console.log.apply(console, arguments);
        };
        var log = config.log || logging;
        var logError = config.logError || logging;
        var debug = config.debug || logging;
        var error = exp.error = function() {
            exp.fixFiles();
            console.error.apply(console, arguments);
        };

        // TODO: workgroup
        var workgroup = config.workgroup;


        /*
         * UTILS
         */

        exp.getStructure = function () {
            var a = {};
            a[ROOT] = {};
            a[TRASH] = {};
            a[FILES_DATA] = {};
            a[TEMPLATE] = [];
            return a;
        };
        var getHrefArray = function () {
            return [TEMPLATE];
        };


        var compareFiles = function (fileA, fileB) { return fileA === fileB; };

        var isFile = exp.isFile = function (element, allowStr) {
            return typeof(element) === "number" ||
                    ((typeof(files[OLD_FILES_DATA]) !== "undefined" || allowStr)
                        &&  typeof(element) === "string");
        };

        exp.isReadOnlyFile = function (element) {
            if (!isFile(element)) { return false; }
            var data = exp.getFileData(element);
            var parsed = Cryptpad.parsePadUrl(data.href);
            if (!parsed) { return false; }
            var pHash = parsed.hashData;
            if (!pHash || pHash.type !== "pad") { return; }
            return pHash && pHash.mode === 'view';
        };

        var isFolder = exp.isFolder = function (element) {
            return typeof(element) === "object";
        };
        exp.isFolderEmpty = function (element) {
            if (!isFolder(element)) { return false; }
            return Object.keys(element).length === 0;
        };

        exp.hasSubfolder = function (element, trashRoot) {
            if (!isFolder(element)) { return false; }
            var subfolder = 0;
            var addSubfolder = function (el) {
                subfolder += isFolder(el.element) ? 1 : 0;
            };
            for (var f in element) {
                if (trashRoot) {
                    if ($.isArray(element[f])) {
                        element[f].forEach(addSubfolder);
                    }
                } else {
                    subfolder += isFolder(element[f]) ? 1 : 0;
                }
            }
            return subfolder;
        };

        exp.hasFile = function (element, trashRoot) {
            if (!isFolder(element)) { return false; }
            var file = 0;
            var addFile = function (el) {
                file += isFile(el.element) ? 1 : 0;
            };
            for (var f in element) {
                if (trashRoot) {
                    if ($.isArray(element[f])) {
                        element[f].forEach(addFile);
                    }
                } else {
                    file += isFile(element[f]) ? 1 : 0;
                }
            }
            return file;
        };

        // Get data from AllFiles (Cryptpad_RECENTPADS)
        var getFileData = exp.getFileData = function (file) {
            if (!file) { return; }
            return files[FILES_DATA][file] || {};
        };

        // Data from filesData
        var getTitle = exp.getTitle = function (file, type) {
            if (workgroup) { debug("No titles in workgroups"); return; }
            var data = getFileData(file);
            if (!file || !data || !data.href) {
                error("getTitle called with a non-existing file id: ", file, data);
                return;
            }
            if (type === 'title') { return data.title; }
            if (type === 'name') { return data.filename; }
            return data.filename || data.title || NEW_FILE_NAME;
        };
        exp.getPadAttribute = function (href, attr, cb) {
            cb = cb || $.noop;
            var id = exp.getIdFromHref(href);
            if (!id) { return void cb(null, undefined); }
            var data = getFileData(id);
            cb(null, clone(data[attr]));
        };
        exp.setPadAttribute = function (href, attr, value, cb) {
            cb = cb || $.noop;
            var id = exp.getIdFromHref(href);
            if (!id) { return void cb("E_INVAL_HREF"); }
            if (!attr || !attr.trim()) { return void cb("E_INVAL_ATTR"); }
            var data = getFileData(id);
            data[attr] = clone(value);
            cb(null);
        };

        // PATHS

        var comparePath  = exp.comparePath = function (a, b) {
            if (!a || !b || !$.isArray(a) || !$.isArray(b)) { return false; }
            if (a.length !== b.length) { return false; }
            var result = true;
            var i = a.length - 1;
            while (result && i >= 0) {
                result = a[i] === b[i];
                i--;
            }
            return result;
        };

        var isSubpath = exp.isSubpath = function (path, parentPath) {
            var pathA = parentPath.slice();
            var pathB = path.slice(0, pathA.length);
            return comparePath(pathA, pathB);
        };

        var isPathIn = exp.isPathIn = function (path, categories) {
            if (!categories) { return; }
            var idx = categories.indexOf('hrefArray');
            if (idx !== -1) {
                categories.splice(idx, 1);
                categories = categories.concat(getHrefArray());
            }
            return categories.some(function (c) {
                return Array.isArray(path) && path[0] === c;
            });
        };

        var isInTrashRoot = exp.isInTrashRoot = function (path) {
            return path[0] === TRASH && path.length === 4;
        };


        // FIND

        var findElement = function (root, pathInput) {
            if (!pathInput) {
                error("Invalid path:\n", pathInput, "\nin root\n", root);
                return;
            }
            if (pathInput.length === 0) { return root; }
            var path = pathInput.slice();
            var key = path.shift();
            if (typeof root[key] === "undefined") {
                debug("Unable to find the key '" + key + "' in the root object provided:", root);
                return;
            }
            return findElement(root[key], path);
        };

        var find = exp.find = function (path) {
            return findElement(files, path);
        };


        // GET FILES

        var getFilesRecursively = function (root, arr) {
            for (var e in root) {
                if (isFile(root[e])) {
                    if(arr.indexOf(root[e]) === -1) { arr.push(root[e]); }
                } else {
                    getFilesRecursively(root[e], arr);
                }
            }
        };
        var _getFiles = {};
        _getFiles['array'] = function (cat) {
            if (!files[cat]) { files[cat] = []; }
            return files[cat].slice();
        };
        getHrefArray().forEach(function (c) {
            _getFiles[c] = function () { return _getFiles['array'](c); };
        });
        _getFiles['hrefArray'] = function () {
            var ret = [];
            getHrefArray().forEach(function (c) {
                ret = ret.concat(_getFiles[c]());
            });
            return Cryptpad.deduplicateString(ret);
        };
        _getFiles[ROOT] = function () {
            var ret = [];
            getFilesRecursively(files[ROOT], ret);
            return ret;
        };
        _getFiles[TRASH] = function () {
            var root = files[TRASH];
            var ret = [];
            var addFiles = function (el) {
                if (isFile(el.element)) {
                    if(ret.indexOf(el.element) === -1) { ret.push(el.element); }
                } else {
                    getFilesRecursively(el.element, ret);
                }
            };
            for (var e in root) {
                if (!$.isArray(root[e])) {
                    error("Trash contains a non-array element");
                    return;
                }
                root[e].forEach(addFiles);
            }
            return ret;
        };
        _getFiles[OLD_FILES_DATA] = function () {
            var ret = [];
            if (!files[OLD_FILES_DATA]) { return ret; }
            files[OLD_FILES_DATA].forEach(function (el) {
                if (el.href && ret.indexOf(el.href) === -1) {
                    ret.push(el.href);
                }
            });
            return ret;
        };
        _getFiles[FILES_DATA] = function () {
            var ret = [];
            if (!files[FILES_DATA]) { return ret; }
            return Object.keys(files[FILES_DATA]).map(Number);
        };
        var getFiles = exp.getFiles = function (categories) {
            var ret = [];
            if (!categories || !categories.length) {
                categories = [ROOT, 'hrefArray', TRASH, OLD_FILES_DATA, FILES_DATA];
            }
            categories.forEach(function (c) {
                if (typeof _getFiles[c] === "function") {
                    ret = ret.concat(_getFiles[c]());
                }
            });
            return Cryptpad.deduplicateString(ret);
        };

        var getIdFromHref = exp.getIdFromHref = function (href) {
            var result;
            getFiles([FILES_DATA]).some(function (id) {
                if (files[FILES_DATA][id].href === href) {
                    result = id;
                    return true;
                }
                return;
            });
            return result;
        };

        // SEARCH
        var _findFileInRoot = function (path, file) {
            if (!isPathIn(path, [ROOT, TRASH])) { return []; }
            var paths = [];
            var root = find(path);
            var addPaths = function (p) {
                if (paths.indexOf(p) === -1) {
                    paths.push(p);
                }
            };

            if (isFile(root)) {
                if (compareFiles(file, root)) {
                    if (paths.indexOf(path) === -1) {
                        paths.push(path);
                    }
                }
                return paths;
            }
            for (var e in root) {
                var nPath = path.slice();
                nPath.push(e);
                _findFileInRoot(nPath, file).forEach(addPaths);
            }

            return paths;
        };
        exp.findFileInRoot = function (file) {
            return _findFileInRoot([ROOT], file);
        };
        var _findFileInHrefArray = function (rootName, file) {
            if (!files[rootName]) { return []; }
            var unsorted = files[rootName].slice();
            var ret = [];
            var i = -1;
            while ((i = unsorted.indexOf(file, i+1)) !== -1){
                ret.push([rootName, i]);
            }
            return ret;
        };
        var _findFileInTrash = function (path, file) {
            var root = find(path);
            var paths = [];
            var addPaths = function (p) {
                if (paths.indexOf(p) === -1) {
                    paths.push(p);
                }
            };
            if (path.length === 1 && typeof(root) === 'object') {
                Object.keys(root).forEach(function (key) {
                    var arr = root[key];
                    if (!Array.isArray(arr)) { return; }
                    var nPath = path.slice();
                    nPath.push(key);
                    _findFileInTrash(nPath, file).forEach(addPaths);
                });
            }
            if (path.length === 2) {
                if (!Array.isArray(root)) { return []; }
                root.forEach(function (el, i) {
                    var nPath = path.slice();
                    nPath.push(i);
                    nPath.push('element');
                    if (isFile(el.element)) {
                        if (compareFiles(file, el.element)) {
                            addPaths(nPath);
                        }
                        return;
                    }
                    _findFileInTrash(nPath, file).forEach(addPaths);
                });
            }
            if (path.length >= 4) {
                _findFileInRoot(path, file).forEach(addPaths);
            }
            return paths;
        };
        var findFile = exp.findFile = function (file) {
            var rootpaths = _findFileInRoot([ROOT], file);
            var templatepaths = _findFileInHrefArray(TEMPLATE, file);
            var trashpaths = _findFileInTrash([TRASH], file);
            return rootpaths.concat(templatepaths, trashpaths);
        };
        exp.search = function (value) {
            if (typeof(value) !== "string") { return []; }
            value = value.trim();
            var res = [];
            // Search title
            var allFilesList = files[FILES_DATA];
            var lValue = value.toLowerCase();

            // parse the search string into tags
            var tags;
            lValue.replace(/^#(.*)/, function (all, t) {
                tags = t.split(/\s+/)
                .map(function (tag) {
                    return tag.replace(/^#/, '');
                }).filter(function (x) {
                    return x;
                });
            });

            /* returns true if an entry's tags are at least a partial match for
                one of the specified tags */
            var containsSearchedTag = function (T) {
                if (!tags) { return false; }
                if (!T.length) { return false; }
                T = T.map(function (t) { return t.toLowerCase(); });
                return tags.some(function (tag) {
                    return T.some(function (t) {
                        return t.indexOf(tag) !== -1;
                    });
                });
            };

            getFiles([FILES_DATA]).forEach(function (id) {
                var data = allFilesList[id];
                if (Array.isArray(data.tags) && containsSearchedTag(data.tags)) {
                    res.push(id);
                } else
                if ((data.title && data.title.toLowerCase().indexOf(lValue) !== -1) ||
                    (data.filename && data.filename.toLowerCase().indexOf(lValue) !== -1)) {
                    res.push(id);
                }
            });

            // Search Href
            var href = Cryptpad.getRelativeHref(value);
            if (href) {
                var id = getIdFromHref(href);
                if (id) { res.push(id); }
            }

            res = Cryptpad.deduplicateString(res);

            var ret = [];
            res.forEach(function (l) {
                //var paths = findFile(l);
                ret.push({
                    id: l,
                    paths: findFile(l),
                    data: exp.getFileData(l)
                });
            });
            return ret;
        };
        exp.getRecentPads = function () {
            var allFiles = files[FILES_DATA];
            var sorted = Object.keys(allFiles).filter(function (a) { return allFiles[a]; })
                .sort(function (a,b) {
                    return allFiles[a].atime < allFiles[b].atime;
                })
                .map(function (str) { return Number(str); });
            return sorted;
        };

        /**
         * OPERATIONS
         */

        var getAvailableName = function (parentEl, name) {
            if (typeof(parentEl[name]) === "undefined") { return name; }
            var newName = name;
            var i = 1;
            while (typeof(parentEl[newName]) !== "undefined") {
                newName = name + "_" + i;
                i++;
            }
            return newName;
        };

        // FILES DATA
        exp.pushData = function (data, cb) {
            // TODO: can only be called from outside atm
            if (typeof cb !== "function") { cb = function () {}; }
            var todo = function () {
                var id = Cryptpad.createRandomInteger();
                files[FILES_DATA][id] = data;
                cb(null, id);
            };
            if (!loggedIn || !AppConfig.enablePinning || config.testMode) {
                return void todo();
            }
            Cryptpad.pinPads([Cryptpad.hrefToHexChannelId(data.href)], function (e) {
                if (e) { return void cb(e); }
                todo();
            });
        };
        var spliceFileData = exp.removeData = function (id) {
            files[FILES_DATA][id] = undefined;
            delete files[FILES_DATA][id];
        };

        // MOVE
        var pushToTrash = function (name, element, path) {
            var trash = files[TRASH];
            if (typeof(trash[name]) === "undefined") { trash[name] = []; }
            var trashArray = trash[name];
            var trashElement = {
                element: element,
                path: path
            };
            trashArray.push(trashElement);
        };
        var copyElement = function (elementPath, newParentPath) {
            if (comparePath(elementPath, newParentPath)) { return; } // Nothing to do...
            var element = find(elementPath);
            var newParent = find(newParentPath);

            // Move to Trash
            if (isPathIn(newParentPath, [TRASH])) {
                if (!elementPath || elementPath.length < 2 || elementPath[0] === TRASH) {
                    debug("Can't move an element from the trash to the trash: ", elementPath);
                    return;
                }
                var key = elementPath[elementPath.length - 1];
                var elName = isPathIn(elementPath, ['hrefArray']) ? getTitle(element) : key;
                var parentPath = elementPath.slice();
                parentPath.pop();
                pushToTrash(elName, element, parentPath);
                return true;
            }
            // Move to hrefArray
            if (isPathIn(newParentPath, ['hrefArray'])) {
                if (isFolder(element)) {
                    log(Messages.fo_moveUnsortedError);
                    return;
                } else {
                    if (elementPath[0] === newParentPath[0]) { return; }
                    var fileRoot = newParentPath[0];
                    if (files[fileRoot].indexOf(element) === -1) {
                        files[fileRoot].push(element);
                    }
                    return true;
                }
            }
            // Move to root
            var newName = isFile(element) ?
                            getAvailableName(newParent, Cryptpad.createChannelId()) :
                            isInTrashRoot(elementPath) ?
                              elementPath[1] : elementPath.pop();

            if (typeof(newParent[newName]) !== "undefined") {
                log(Messages.fo_unavailableName);
                return;
            }
            newParent[newName] = element;
            return true;
        };
        var move = exp.move = function (paths, newPath, cb) {
            // Copy the elements to their new location
            var toRemove = [];
            paths.forEach(function (p) {
                var parentPath = p.slice();
                parentPath.pop();
                if (comparePath(parentPath, newPath)) { return; }
                if (isSubpath(newPath, p)) {
                    log(Messages.fo_moveFolderToChildError);
                    return;
                }
                // Try to copy, and if success, remove the element from the old location
                if (copyElement(p.slice(), newPath)) {
                    toRemove.push(p);
                }
            });
            exp.delete(toRemove, cb);
        };
        exp.restore = function (path, cb) {
            if (!isInTrashRoot(path)) { return; }
            var parentPath = path.slice();
            parentPath.pop();
            var oldPath = find(parentPath).path;
            move([path], oldPath, cb);
        };


        // ADD
        var add = exp.add = function (id, path) {
            if (!loggedIn && !config.testMode) { return; }
            var data = files[FILES_DATA][id];
            if (!data || typeof(data) !== "object") { return; }
            var newPath = path, parentEl;
            if (path && !Array.isArray(path)) {
                newPath = decodeURIComponent(path).split(',');
            }
            // Add to href array
            if (path && isPathIn(newPath, ['hrefArray'])) {
                parentEl = find(newPath);
                parentEl.push(id);
                return;
            }
            // Add to root if path is ROOT or if no path
            var filesList = getFiles([ROOT, TRASH, 'hrefArray']);
            if (path && isPathIn(newPath, [ROOT]) || filesList.indexOf(id) === -1) {
                parentEl = find(newPath || [ROOT]);
                if (parentEl) {
                    var newName = getAvailableName(parentEl, Cryptpad.createChannelId());
                    parentEl[newName] = id;
                    return;
                }
            }
        };
        exp.addFolder = function (folderPath, name, cb) {
            var parentEl = find(folderPath);
            var folderName = getAvailableName(parentEl, name || NEW_FOLDER_NAME);
            parentEl[folderName] = {};
            var newPath = folderPath.slice();
            newPath.push(folderName);
            cb(void 0, {
                newPath: newPath
            });
        };

        // FORGET (move with href not path)
        exp.forget = function (href) {
            var id = getIdFromHref(href);
            if (!id) { return; }
            if (!loggedIn && !config.testMode) {
                // delete permanently
                exp.removePadAttribute(href);
                spliceFileData(id);
                return;
            }
            var paths = findFile(id);
            move(paths, [TRASH]);
        };

        // DELETE
        // Permanently delete multiple files at once using a list of paths
        // NOTE: We have to be careful when removing elements from arrays (trash root, unsorted or template)
        var removePadAttribute = exp.removePadAttribute = function (f) {
            if (typeof(f) !== 'string') {
                console.error("Can't find pad attribute for an undefined pad");
                return;
            }
            Object.keys(files).forEach(function (key) {
                var hash = f.indexOf('#') !== -1 ? f.slice(f.indexOf('#') + 1) : null;
                if (hash && key.indexOf(hash) === 0) {
                    debug("Deleting pad attribute in the realtime object");
                    files[key] = undefined;
                    delete files[key];
                }
            });
        };
        var checkDeletedFiles = function () {
            // Nothing in OLD_FILES_DATA for workgroups
            if (workgroup || (!loggedIn && !config.testMode)) { return; }

            var filesList = getFiles([ROOT, 'hrefArray', TRASH]);
            getFiles([FILES_DATA]).forEach(function (id) {
                if (filesList.indexOf(id) === -1) {
                    spliceFileData(id);
                }
            });
        };
        var deleteHrefs = function (ids) {
            ids.forEach(function (obj) {
                var idx = files[obj.root].indexOf(obj.id);
                files[obj.root].splice(idx, 1);
            });
        };
        var deleteMultipleTrashRoot = function (roots) {
            roots.forEach(function (obj) {
                var idx = files[TRASH][obj.name].indexOf(obj.el);
                files[TRASH][obj.name].splice(idx, 1);
            });
        };
        var deleteMultiplePermanently = function (paths, nocheck) {
            var hrefPaths = paths.filter(function(x) { return isPathIn(x, ['hrefArray']); });
            var rootPaths = paths.filter(function(x) { return isPathIn(x, [ROOT]); });
            var trashPaths = paths.filter(function(x) { return isPathIn(x, [TRASH]); });
            var allFilesPaths = paths.filter(function(x) { return isPathIn(x, [FILES_DATA]); });

            if (!loggedIn && !config.testMode) {
                allFilesPaths.forEach(function (path) {
                    var el = find(path);
                    if (!el) { return; }
                    var id = getIdFromHref(el.href);
                    if (!id) { return; }
                    spliceFileData(id);
                    removePadAttribute(el.href);
                });
                return;
            }

            var ids = [];
            hrefPaths.forEach(function (path) {
                var id = find(path);
                ids.push({
                    root: path[0],
                    id: id
                });
            });
            deleteHrefs(ids);

            rootPaths.forEach(function (path) {
                var parentPath = path.slice();
                var key = parentPath.pop();
                var parentEl = find(parentPath);
                parentEl[key] = undefined;
                delete parentEl[key];
            });

            var trashRoot = [];
            trashPaths.forEach(function (path) {
                var parentPath = path.slice();
                var key = parentPath.pop();
                var parentEl = find(parentPath);
                // Trash root: we have array here, we can't just splice with the path otherwise we might break the path
                // of another element in the loop
                if (path.length === 4) {
                    trashRoot.push({
                        name: path[1],
                        el: parentEl
                    });
                    return;
                }
                // Trash but not root: it's just a tree so remove the key
                parentEl[key] = undefined;
                delete parentEl[key];
            });
            deleteMultipleTrashRoot(trashRoot);

            // In some cases, we want to remove pads from a location without removing them from
            // OLD_FILES_DATA (replaceHref)
            if (!nocheck) { checkDeletedFiles(); }
        };
        exp.delete = function (paths, cb, nocheck) {
            deleteMultiplePermanently(paths, nocheck);
            if (typeof cb === "function") { cb(); }
        };
        exp.emptyTrash = function (cb) {
            files[TRASH] = {};
            checkDeletedFiles();
            if(cb) { cb(); }
        };

        // RENAME
        exp.rename = function (path, newName, cb) {
            if (path.length <= 1) {
                logError('Renaming `root` is forbidden');
                return;
            }
            // Copy the element path and remove the last value to have the parent path and the old name
            var element = find(path);

            // Folders
            if (isFolder(element)) {
                var parentPath = path.slice();
                var oldName = parentPath.pop();
                if (!newName || !newName.trim() || oldName === newName) { return; }
                var parentEl = find(parentPath);
                if (typeof(parentEl[newName]) !== "undefined") {
                    log(Messages.fo_existingNameError);
                    return;
                }
                parentEl[newName] = element;
                parentEl[oldName] = undefined;
                delete parentEl[oldName];
                if (typeof cb === "function") { cb(); }
                return;
            }

            // Files
            var data = files[FILES_DATA][element];
            if (!data) { return; }
            if (!newName || newName.trim() === "") {
                data.filename = undefined;
                delete data.filename;
                if (typeof cb === "function") { cb(); }
                return;
            }
            if (getTitle(element, 'name') === newName) { return; }
            data.filename = newName;
            if (typeof cb === "function") { cb(); }
        };

        // REPLACE
        exp.replace = function (o, n) {
            var idO = getIdFromHref(o);
            if (!idO || !isFile(idO)) { return; }
            var data = getFileData(idO);
            if (!data) { return; }
            data.href = n;
        };
        // If all the occurences of an href are in the trash, remvoe them and add the file in root.
        // This is use with setPadTitle when we open a stronger version of a deleted pad
        exp.restoreHref = function (href) {
            var idO = getIdFromHref(href);

            if (!idO || !isFile(idO)) { return; }

            var paths = findFile(idO);

            // Remove all the occurences in the trash
            // If all the occurences are in the trash or no occurence, add the pad to root
            var allInTrash = true;
            paths.forEach(function (p) {
                if (p[0] === TRASH) {
                    exp.delete(p, null, true); // 3rd parameter means skip "checkDeletedFiles"
                    return;
                }
                allInTrash = false;
            });
            if (allInTrash) {
                add(idO);
            }
        };

        /**
         * INTEGRITY CHECK
         */

        exp.migrate = function (cb) {
            // Make sure unsorted doesn't exist anymore
            // Note: Unsorted only works with the old structure where pads are href
            // It should be called before the migration code
            var fixUnsorted = function () {
                if (!files[UNSORTED] || !files[OLD_FILES_DATA]) { return; }
                debug("UNSORTED still exists in the object, removing it...");
                var us = files[UNSORTED];
                if (us.length === 0) {
                    delete files[UNSORTED];
                    return;
                }
                us.forEach(function (el) {
                    if (typeof el !== "string") {
                        return;
                    }
                    var data = files[OLD_FILES_DATA].filter(function (x) {
                        return x.href === el;
                    });
                    if (data.length === 0) {
                        files[OLD_FILES_DATA].push({
                            href: el
                        });
                    }
                    return;
                });
                delete files[UNSORTED];
            };
            // mergeDrive...
            var migrateToNewFormat = function (todo) {
                if (!files[OLD_FILES_DATA]) {
                    return void todo();
                }
                try {
                    debug("Migrating file system...");
                    // TODO
                    Cryptpad.feedback('Migrate-oldFilesData', true);
                    files.migrate = 1;
                    var next = function () {
                        var oldData = files[OLD_FILES_DATA].slice();
                        if (!files[FILES_DATA]) {
                            files[FILES_DATA] = {};
                        }
                        var newData = files[FILES_DATA];
                        //var oldFiles = oldData.map(function (o) { return o.href; });
                        oldData.forEach(function (obj) {
                            if (!obj || !obj.href) { return; }
                            var href = obj.href;
                            var id = Cryptpad.createRandomInteger();
                            var paths = findFile(href);
                            var data = obj;
                            var key = Cryptpad.createChannelId();
                            if (data) {
                                newData[id] = data;
                            } else {
                                newData[id] = {href: href};
                            }
                            paths.forEach(function (p) {
                                var parentPath = p.slice();
                                var okey = parentPath.pop(); // get the parent
                                var parent = find(parentPath);
                                if (isInTrashRoot(p)) {
                                    parent.element = id;
                                    newData[id].filename = p[1];
                                    return;
                                }
                                if (isPathIn(p, ['hrefArray'])) {
                                    parent[okey] = id;
                                    return;
                                }
                                // else root or trash (not trashroot)
                                parent[key] = id;
                                newData[id].filename = okey;
                                delete parent[okey];
                            });
                        });
                        files[OLD_FILES_DATA] = undefined;
                        delete files[OLD_FILES_DATA];
                        files.migrate = undefined;
                        delete files.migrate;
                        console.log('done');
                        todo();
                    };
                    if (exp.rt) {
                        exp.rt.sync();
                        // TODO
                        Cryptpad.whenRealtimeSyncs(exp.rt, next);
                    } else {
                        window.setTimeout(next, 1000);
                    }
                } catch(e) {
                    console.error(e);
                    todo();
                }
            };

            fixUnsorted();
            migrateToNewFormat(cb);
        };

        exp.fixFiles = function () {
            // Explore the tree and check that everything is correct:
            //  * 'root', 'trash', 'unsorted' and 'filesData' exist and are objects
            //  * ROOT: Folders are objects, files are href
            //  * TRASH: Trash root contains only arrays, each element of the array is an object {element:.., path:..}
            //  * OLD_FILES_DATA: - Data (title, cdate, adte) are stored in filesData. filesData contains only href keys linking to object with title, cdate, adate.
            //                - Dates (adate, cdate) can be parsed/formatted
            //                - All files in filesData should be either in 'root', 'trash' or 'unsorted'. If that's not the case, copy the fily to 'unsorted'
            //  * TEMPLATE: Contains only files (href), and does not contains files that are in ROOT
            debug("Cleaning file system...");

            var before = JSON.stringify(files);

            var fixRoot = function (elem) {
                if (typeof(files[ROOT]) !== "object") { debug("ROOT was not an object"); files[ROOT] = {}; }
                var element = elem || files[ROOT];
                for (var el in element) {
                    if (!isFile(element[el], true) && !isFolder(element[el])) {
                        debug("An element in ROOT was not a folder nor a file. ", element[el]);
                        element[el] = undefined;
                        delete element[el];
                        continue;
                    }
                    if (isFolder(element[el])) {
                        fixRoot(element[el]);
                        continue;
                    }
                    if (typeof element[el] === "string") {
                        // We have an old file (href) which is not in filesData: add it
                        var id = Cryptpad.createRandomInteger();
                        var key = Cryptpad.createChannelId();
                        files[FILES_DATA][id] = {href: element[el], filename: el};
                        element[key] = id;
                        delete element[el];
                    }
                    if (typeof element[el] === "number") {
                        var data = files[FILES_DATA][element[el]];
                        if (!data) {
                            debug("An element in ROOT doesn't have associated data", element[el], el);
                            delete element[el];
                        }
                    }
                }
            };
            var fixTrashRoot = function () {
                if (typeof(files[TRASH]) !== "object") { debug("TRASH was not an object"); files[TRASH] = {}; }
                var tr = files[TRASH];
                var toClean;
                var addToClean = function (obj, idx, el) {
                    if (typeof(obj) !== "object") { toClean.push(idx); return; }
                    if (!isFile(obj.element, true) && !isFolder(obj.element)) { toClean.push(idx); return; }
                    if (!$.isArray(obj.path)) { toClean.push(idx); return; }
                    if (typeof obj.element === "string") {
                        // We have an old file (href) which is not in filesData: add it
                        var id = Cryptpad.createRandomInteger();
                        files[FILES_DATA][id] = {href: obj.element, filename: el};
                        obj.element = id;
                    }
                    if (isFolder(obj.element)) { fixRoot(obj.element); }
                    if (typeof obj.element === "number") {
                        var data = files[FILES_DATA][obj.element];
                        if (!data) {
                            debug("An element in TRASH doesn't have associated data", obj.element, el);
                            toClean.push(idx);
                        }
                    }

                };
                for (var el in tr) {
                    if (!Array.isArray(tr[el])) {
                        debug("An element in TRASH root is not an array. ", tr[el]);
                        tr[el] = undefined;
                        delete tr[el];
                    } else if (tr[el].length === 0) {
                        debug("Empty array in TRASH root. ", tr[el]);
                        tr[el] = undefined;
                        delete tr[el];
                    } else {
                        toClean = [];
                        for (var j=0; j<tr[el].length; j++) {
                            addToClean(tr[el][j], j, el);
                        }
                        for (var i = toClean.length-1; i>=0; i--) {
                            tr[el].splice(toClean[i], 1);
                        }
                    }
                }
            };
            var fixTemplate = function () {
                if (!Array.isArray(files[TEMPLATE])) { debug("TEMPLATE was not an array"); files[TEMPLATE] = []; }
                files[TEMPLATE] = Cryptpad.deduplicateString(files[TEMPLATE].slice());
                var us = files[TEMPLATE];
                var rootFiles = getFiles([ROOT]).slice();
                var toClean = [];
                us.forEach(function (el, idx) {
                    if (!isFile(el, true) || rootFiles.indexOf(el) !== -1) {
                        toClean.push(el);
                    }
                    if (typeof el === "string") {
                        // We have an old file (href) which is not in filesData: add it
                        var id = Cryptpad.createRandomInteger();
                        files[FILES_DATA][id] = {href: el};
                        us[idx] = id;
                    }
                    if (typeof el === "number") {
                        var data = files[FILES_DATA][el];
                        if (!data) {
                            debug("An element in TEMPLATE doesn't have associated data", el);
                            toClean.push(el);
                        }
                    }
                });
                toClean.forEach(function (el) {
                    var idx = us.indexOf(el);
                    if (idx !== -1) {
                        us.splice(idx, 1);
                    }
                });
            };
            var fixFilesData = function () {
                if (typeof files[FILES_DATA] !== "object") { debug("OLD_FILES_DATA was not an object"); files[FILES_DATA] = {}; }
                var fd = files[FILES_DATA];
                var rootFiles = getFiles([ROOT, TRASH, 'hrefArray']);
                var root = find([ROOT]);
                var toClean = [];
                for (var id in fd) {
                    id = Number(id);
                    var el = fd[id];
                    if (!el || typeof(el) !== "object") {
                        debug("An element in filesData was not an object.", el);
                        toClean.push(id);
                        continue;
                    }
                    if (!el.href) {
                        debug("Removing an element in filesData with a missing href.", el);
                        toClean.push(id);
                        continue;
                    }
                    var parsed = Cryptpad.parsePadUrl(el.href);
                    if (!parsed.hash) {
                        debug("Removing an element in filesData with a invalid href.", el);
                        toClean.push(id);
                        continue;
                    }

<<<<<<< HEAD
                    migrateAttributes(el, id, parsed);

                    if ((loggedIn || config.testMode) && rootFiles.indexOf(id) === -1) {
=======
                    if ((Cryptpad.isLoggedIn() || config.testMode) && rootFiles.indexOf(id) === -1) {
>>>>>>> a8eecee5
                        debug("An element in filesData was not in ROOT, TEMPLATE or TRASH.", id, el);
                        var newName = Cryptpad.createChannelId();
                        root[newName] = id;
                        continue;
                    }
                }
                toClean.forEach(function (id) {
                    spliceFileData(id);
                });
            };

            var fixDrive = function () {
                Object.keys(files).forEach(function (key) {
                    if (key.slice(0,1) === '/') { delete files[key]; }
                });
            };

            fixRoot();
            fixTrashRoot();
            if (!workgroup) {
                fixTemplate();
                fixFilesData();
            }
            fixDrive();

            if (JSON.stringify(files) !== before) {
                debug("Your file system was corrupted. It has been cleaned so that the pads you visit can be stored safely");
                return;
            }
            debug("File system was clean");
        };

        return exp;
    };
    return module;
});<|MERGE_RESOLUTION|>--- conflicted
+++ resolved
@@ -1067,13 +1067,7 @@
                         continue;
                     }
 
-<<<<<<< HEAD
-                    migrateAttributes(el, id, parsed);
-
                     if ((loggedIn || config.testMode) && rootFiles.indexOf(id) === -1) {
-=======
-                    if ((Cryptpad.isLoggedIn() || config.testMode) && rootFiles.indexOf(id) === -1) {
->>>>>>> a8eecee5
                         debug("An element in filesData was not in ROOT, TEMPLATE or TRASH.", id, el);
                         var newName = Cryptpad.createChannelId();
                         root[newName] = id;
