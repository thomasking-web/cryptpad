define([
    '/customize/application_config.js',
    '/common/common-util.js',
    '/common/common-hash.js',
    '/common/common-realtime.js',
    '/common/common-constants.js',
    '/common/outer/userObject.js',
    '/customize/messages.js'
], function (AppConfig, Util, Hash, Realtime, Constants, OuterFO, Messages) {
    var module = {};

    var ROOT = module.ROOT = "root";
    var UNSORTED = module.UNSORTED = "unsorted";
    var TRASH = module.TRASH = "trash";
    var TEMPLATE = module.TEMPLATE = "template";
    var SHARED_FOLDERS = module.SHARED_FOLDERS = "sharedFolders";

    module.init = function (files, config) {
        var exp = {};
        var sframeChan = config.sframeChan;

        var FILES_DATA = module.FILES_DATA = exp.FILES_DATA = Constants.storageKey;
        var OLD_FILES_DATA = module.OLD_FILES_DATA = exp.OLD_FILES_DATA = Constants.oldStorageKey;
        var NEW_FOLDER_NAME = Messages.fm_newFolder || 'New folder';
        var NEW_FILE_NAME = Messages.fm_newFile || 'New file';

        exp.ROOT = ROOT;
        exp.UNSORTED = UNSORTED;
        exp.TRASH = TRASH;
        exp.TEMPLATE = TEMPLATE;
        exp.SHARED_FOLDERS = SHARED_FOLDERS;

        var sharedFolder = exp.sharedFolder = config.sharedFolder;
        exp.id = config.id;

        // Logging
        var logging = function () {
            console.log.apply(console, arguments);
        };
        var log = exp.log = config.log || logging;
        var logError = config.logError || logging;
        var debug = exp.debug = config.debug || logging;

        exp.fixFiles = function () {}; // Overriden by OuterFO

        var error = exp.error = function() {
<<<<<<< HEAD
            if (sframeChan) {
                return void sframeChan.query("Q_DRIVE_USEROBJECT", {
                    cmd: "fixFiles",
                    data: {}
                }, function () {});
            } else if (typeof (exp.fixFiles) === "function") {
                exp.fixFiles();
            }
=======
>>>>>>> 08005a70
            console.error.apply(console, arguments);
            exp.fixFiles();
        };

        if (config.outer) {
            // Extend "exp" with methods used only outside of the iframe (requires access to store)
            OuterFO.init(config, exp, files);
        }


        /*
         * UTILS
         */

        exp.getStructure = function () {
            var a = {};
            a[ROOT] = {};
            a[TRASH] = {};
            a[FILES_DATA] = {};
            a[TEMPLATE] = [];
            return a;
        };
        var getHrefArray = function () {
            return [TEMPLATE];
        };


        var compareFiles = function (fileA, fileB) { return fileA === fileB; };

        var isSharedFolder = exp.isSharedFolder = function (element) {
            if (sharedFolder) { return false; } // No recursive shared folders
            return Boolean(files[SHARED_FOLDERS][element]);
        };
        var isFile = exp.isFile = function (element, allowStr) {
            if (isSharedFolder(element)) { return false; }
            return typeof(element) === "number" ||
                    ((typeof(files[OLD_FILES_DATA]) !== "undefined" || allowStr)
                        &&  typeof(element) === "string");
        };

        exp.isReadOnlyFile = function (element) {
            if (!isFile(element)) { return false; }
            var data = exp.getFileData(element);
            return Boolean(data.roHref && !data.href);
        };

        var isFolder = exp.isFolder = function (element) {
            return typeof(element) === "object" || isSharedFolder(element);
        };
        exp.isFolderEmpty = function (element) {
            if (!isFolder(element)) { return false; }
            return Object.keys(element).length === 0;
        };

        exp.hasSubfolder = function (element, trashRoot) {
            if (!isFolder(element)) { return false; }
            var subfolder = 0;
            var addSubfolder = function (el) {
                subfolder += isFolder(el.element) ? 1 : 0;
            };
            for (var f in element) {
                if (trashRoot) {
                    if (Array.isArray(element[f])) {
                        element[f].forEach(addSubfolder);
                    }
                } else {
                    subfolder += isFolder(element[f]) ? 1 : 0;
                }
            }
            return subfolder;
        };

        exp.hasFile = function (element, trashRoot) {
            if (!isFolder(element)) { return false; }
            var file = 0;
            var addFile = function (el) {
                file += isFile(el.element) ? 1 : 0;
            };
            for (var f in element) {
                if (trashRoot) {
                    if (Array.isArray(element[f])) {
                        element[f].forEach(addFile);
                    }
                } else {
                    file += isFile(element[f]) ? 1 : 0;
                }
            }
            return file;
        };

        // Get data from AllFiles (Cryptpad_RECENTPADS)
        var getFileData = exp.getFileData = function (file) {
            if (!file) { return; }
            return files[FILES_DATA][file] || {};
        };

        // Data from filesData
        var getTitle = exp.getTitle = function (file, type) {
            if (isSharedFolder(file)) {
                return '??';
            }
            var data = getFileData(file);
            if (!file || !data || !(data.href || data.roHref)) {
                error("getTitle called with a non-existing file id: ", file, data);
                return;
            }
            if (type === 'title') { return data.title; }
            if (type === 'name') { return data.filename; }
            return data.filename || data.title || NEW_FILE_NAME;
        };

        // PATHS

        var comparePath = exp.comparePath = function (a, b) {
            if (!a || !b || !Array.isArray(a) || !Array.isArray(b)) { return false; }
            if (a.length !== b.length) { return false; }
            var result = true;
            var i = a.length - 1;
            while (result && i >= 0) {
                result = a[i] === b[i];
                i--;
            }
            return result;
        };

        var isSubpath = exp.isSubpath = function (path, parentPath) {
            var pathA = parentPath.slice();
            var pathB = path.slice(0, pathA.length);
            return comparePath(pathA, pathB);
        };

        var isPathIn = exp.isPathIn = function (path, categories) {
            if (!categories) { return; }
            var idx = categories.indexOf('hrefArray');
            if (idx !== -1) {
                categories.splice(idx, 1);
                categories = categories.concat(getHrefArray());
            }
            return categories.some(function (c) {
                return Array.isArray(path) && path[0] === c;
            });
        };

        var isInTrashRoot = exp.isInTrashRoot = function (path) {
            return path[0] === TRASH && path.length === 4;
        };


        // FIND

        var findElement = function (root, pathInput) {
            if (!pathInput) {
                error("Invalid path:\n", pathInput, "\nin root\n", root);
                return;
            }
            if (pathInput.length === 0) { return root; }
            var path = pathInput.slice();
            var key = path.shift();
            if (typeof root[key] === "undefined") {
                debug("Unable to find the key '" + key + "' in the root object provided:", root);
                return;
            }
            return findElement(root[key], path);
        };

        var find = exp.find = function (path) {
            return findElement(files, path);
        };


        // GET FILES

        var getFilesRecursively = exp.getFilesRecursively = function (root, arr) {
            arr = arr || [];
            for (var e in root) {
                if (isFile(root[e]) || isSharedFolder(root[e])) {
                    if(arr.indexOf(root[e]) === -1) { arr.push(root[e]); }
                } else {
                    getFilesRecursively(root[e], arr);
                }
            }
            return arr;
        };
        var _getFiles = {};
        _getFiles['array'] = function (cat) {
            if (!files[cat]) { files[cat] = []; }
            return files[cat].slice();
        };
        getHrefArray().forEach(function (c) {
            _getFiles[c] = function () { return _getFiles['array'](c); };
        });
        _getFiles['hrefArray'] = function () {
            var ret = [];
            if (sharedFolder) { return ret; }
            getHrefArray().forEach(function (c) {
                ret = ret.concat(_getFiles[c]());
            });
            return Util.deduplicateString(ret);
        };
        _getFiles[ROOT] = function () {
            var ret = [];
            getFilesRecursively(files[ROOT], ret);
            return ret;
        };
        _getFiles[TRASH] = function () {
            var root = files[TRASH];
            var ret = [];
            var addFiles = function (el) {
                if (isFile(el.element)) {
                    if(ret.indexOf(el.element) === -1) { ret.push(el.element); }
                } else {
                    getFilesRecursively(el.element, ret);
                }
            };
            for (var e in root) {
                if (!Array.isArray(root[e])) {
                    error("Trash contains a non-array element");
                    return;
                }
                root[e].forEach(addFiles);
            }
            return ret;
        };
        _getFiles[OLD_FILES_DATA] = function () {
            var ret = [];
            if (!files[OLD_FILES_DATA]) { return ret; }
            files[OLD_FILES_DATA].forEach(function (el) {
                if (el.href && ret.indexOf(el.href) === -1) {
                    ret.push(el.href);
                }
            });
            return ret;
        };
        _getFiles[FILES_DATA] = function () {
            var ret = [];
            if (!files[FILES_DATA]) { return ret; }
            return Object.keys(files[FILES_DATA]).map(Number);
        };
        _getFiles[SHARED_FOLDERS] = function () {
            var ret = [];
            if (!files[SHARED_FOLDERS]) { return ret; }
            return Object.keys(files[SHARED_FOLDERS]).map(Number);
        };
        var getFiles = exp.getFiles = function (categories) {
            var ret = [];
            if (!categories || !categories.length) {
                categories = [ROOT, 'hrefArray', TRASH, OLD_FILES_DATA, FILES_DATA, SHARED_FOLDERS];
            }
            categories.forEach(function (c) {
                if (typeof _getFiles[c] === "function") {
                    ret = ret.concat(_getFiles[c]());
                }
            });
            return Util.deduplicateString(ret);
        };

        var getIdFromHref = exp.getIdFromHref = function (href) {
            var result;
            getFiles([FILES_DATA]).some(function (id) {
                if (files[FILES_DATA][id].href === href ||
                    files[FILES_DATA][id].roHref === href) {
                    result = id;
                    return true;
                }
            });
            return result;
        };

        // SEARCH
        var _findFileInRoot = function (path, file) {
            if (!isPathIn(path, [ROOT, TRASH])) { return []; }
            var paths = [];
            var root = find(path);
            var addPaths = function (p) {
                if (paths.indexOf(p) === -1) {
                    paths.push(p);
                }
            };

            if (isFile(root) || isSharedFolder(root)) {
                if (compareFiles(file, root)) {
                    if (paths.indexOf(path) === -1) {
                        paths.push(path);
                    }
                }
                return paths;
            }
            for (var e in root) {
                var nPath = path.slice();
                nPath.push(e);
                _findFileInRoot(nPath, file).forEach(addPaths);
            }

            return paths;
        };
        exp.findFileInRoot = function (file) {
            return _findFileInRoot([ROOT], file);
        };
        var _findFileInHrefArray = function (rootName, file) {
            if (sharedFolder) { return []; }
            if (!files[rootName]) { return []; }
            var unsorted = files[rootName].slice();
            var ret = [];
            var i = -1;
            while ((i = unsorted.indexOf(file, i+1)) !== -1){
                ret.push([rootName, i]);
            }
            return ret;
        };
        var _findFileInTrash = function (path, file) {
            if (sharedFolder) { return []; }
            var root = find(path);
            var paths = [];
            var addPaths = function (p) {
                if (paths.indexOf(p) === -1) {
                    paths.push(p);
                }
            };
            if (path.length === 1 && typeof(root) === 'object') {
                Object.keys(root).forEach(function (key) {
                    var arr = root[key];
                    if (!Array.isArray(arr)) { return; }
                    var nPath = path.slice();
                    nPath.push(key);
                    _findFileInTrash(nPath, file).forEach(addPaths);
                });
            }
            if (path.length === 2) {
                if (!Array.isArray(root)) { return []; }
                root.forEach(function (el, i) {
                    var nPath = path.slice();
                    nPath.push(i);
                    nPath.push('element');
                    if (isFile(el.element)) {
                        if (compareFiles(file, el.element)) {
                            addPaths(nPath);
                        }
                        return;
                    }
                    _findFileInTrash(nPath, file).forEach(addPaths);
                });
            }
            if (path.length >= 4) {
                _findFileInRoot(path, file).forEach(addPaths);
            }
            return paths;
        };
        var findFile = exp.findFile = function (file) {
            var rootpaths = _findFileInRoot([ROOT], file);
            var templatepaths = _findFileInHrefArray(TEMPLATE, file);
            var trashpaths = _findFileInTrash([TRASH], file);
            return rootpaths.concat(templatepaths, trashpaths);
        };

        // Get drive ids of files from their channel ids
        exp.findChannels = function (channels) {
            var allFilesList = files[FILES_DATA];
            return getFiles([FILES_DATA]).filter(function (k) {
                var data = allFilesList[k];
                return channels.indexOf(data.channel) !== -1;
            });
        };

        exp.search = function (value) {
            if (typeof(value) !== "string") { return []; }
            value = value.trim();
            var res = [];
            // Search title
            var allFilesList = files[FILES_DATA];
            var lValue = value.toLowerCase();

            // parse the search string into tags
            var tags;
            lValue.replace(/^#(.*)/, function (all, t) {
                tags = t.split(/\s+/)
                .map(function (tag) {
                    return tag.replace(/^#/, '');
                }).filter(function (x) {
                    return x;
                });
            });

            /* returns true if an entry's tags are at least a partial match for
                one of the specified tags */
            var containsSearchedTag = function (T) {
                if (!tags) { return false; }
                if (!T.length) { return false; }
                T = T.map(function (t) { return t.toLowerCase(); });
                return tags.some(function (tag) {
                    return T.some(function (t) {
                        return t.indexOf(tag) !== -1;
                    });
                });
            };

            getFiles([FILES_DATA]).forEach(function (id) {
                var data = allFilesList[id];
                if (!data) { return; }
                if (Array.isArray(data.tags) && containsSearchedTag(data.tags)) {
                    res.push(id);
                } else
                if ((data.title && data.title.toLowerCase().indexOf(lValue) !== -1) ||
                    (data.filename && data.filename.toLowerCase().indexOf(lValue) !== -1)) {
                    res.push(id);
                }
            });

            // Search Href
            var href = Hash.getRelativeHref(value);
            if (href) {
                var id = getIdFromHref(href);
                if (id) { res.push(id); }
            }

            res = Util.deduplicateString(res);

            var ret = [];
            res.forEach(function (l) {
                //var paths = findFile(l);
                ret.push({
                    id: l,
                    paths: findFile(l),
                    data: exp.getFileData(l)
                });
            });
            return ret;
        };
        exp.getRecentPads = function () {
            var allFiles = files[FILES_DATA];
            var sorted = Object.keys(allFiles).filter(function (a) { return allFiles[a]; })
                .sort(function (a,b) {
                    return allFiles[b].atime - allFiles[a].atime;
                })
                .map(function (str) { return Number(str); });
            return sorted;
        };
        exp.getOwnedPads = function (edPub) {
            var allFiles = files[FILES_DATA];
            return Object.keys(allFiles).filter(function (id) {
                return allFiles[id].owners && allFiles[id].owners.indexOf(edPub) !== -1;
            }).map(function (k) { return Number(k); });
        };

        /**
         * OPERATIONS
         */

        var getAvailableName = exp.getAvailableName = function (parentEl, name) {
            if (typeof(parentEl[name]) === "undefined") { return name; }
            var newName = name;
            var i = 1;
            while (typeof(parentEl[newName]) !== "undefined") {
                newName = name + "_" + i;
                i++;
            }
            return newName;
        };

        // MOVE
        var move = exp.move = function (paths, newPath, cb) {
            if (sframeChan) {
                return void sframeChan.query("Q_DRIVE_USEROBJECT", {
                    cmd: "move",
                    data: {
                        paths: paths,
                        newPath: newPath
                    }
                }, cb);
            }
            // Copy the elements to their new location
            var toRemove = [];
            paths.forEach(function (p) {
                var parentPath = p.slice();
                parentPath.pop();
                if (comparePath(parentPath, newPath)) { return; }
                if (isSubpath(newPath, p)) {
                    log(Messages.fo_moveFolderToChildError);
                    return;
                }
                // Try to copy, and if success, remove the element from the old location
                if (exp.copyElement(p.slice(), newPath)) {
                    toRemove.push(p);
                }
            });
            exp.delete(toRemove, cb);
        };
        exp.restore = function (path, cb) {
            if (sframeChan) {
                return void sframeChan.query("Q_DRIVE_USEROBJECT", {
                    cmd: "restore",
                    data: {
                        path: path
                    }
                }, cb);
            }
            if (!isInTrashRoot(path)) { return; }
            var parentPath = path.slice();
            parentPath.pop();
            var oldPath = find(parentPath).path;
            move([path], oldPath, cb);
        };


        // ADD
        exp.addFolder = function (folderPath, name, cb) {
            if (sframeChan) {
                return void sframeChan.query("Q_DRIVE_USEROBJECT", {
                    cmd: "addFolder",
                    data: {
                        path: folderPath,
                        name: name
                    }
                }, cb);
            }
            var parentEl = find(folderPath);
            var folderName = getAvailableName(parentEl, name || NEW_FOLDER_NAME);
            parentEl[folderName] = {};
            var newPath = folderPath.slice();
            newPath.push(folderName);
            cb({
                newPath: newPath
            });
        };

        // DELETE
        // Permanently delete multiple files at once using a list of paths
        // NOTE: We have to be careful when removing elements from arrays (trash root, unsorted or template)
        exp.delete = function (paths, cb, nocheck, isOwnPadRemoved) {
            if (sframeChan) {
                return void sframeChan.query("Q_DRIVE_USEROBJECT", {
                    cmd: "delete",
                    data: {
                        paths: paths,
                        nocheck: nocheck,
                        isOwnPadRemoved: isOwnPadRemoved
                    }
                }, cb);
            }
            cb = cb || function () {};
            exp.deleteMultiplePermanently(paths, nocheck, isOwnPadRemoved, cb);
            //if (typeof cb === "function") { cb(); }
        };
        exp.emptyTrash = function (cb) {
            if (sframeChan) {
                return void sframeChan.query("Q_DRIVE_USEROBJECT", {
                    cmd: "emptyTrash"
                }, cb);
            }
            files[TRASH] = {};
            exp.checkDeletedFiles();
            if(cb) { cb(); }
        };

        // RENAME
        exp.rename = function (path, newName, cb) {
            if (sframeChan) {
                return void sframeChan.query("Q_DRIVE_USEROBJECT", {
                    cmd: "rename",
                    data: {
                        path: path,
                        newName: newName
                    }
                }, cb);
            }
            if (path.length <= 1) {
                logError('Renaming `root` is forbidden');
                return;
            }
            // Copy the element path and remove the last value to have the parent path and the old name
            var element = find(path);

            // Folders
            if (isFolder(element) && !isSharedFolder(element)) {
                var parentPath = path.slice();
                var oldName = parentPath.pop();
                if (!newName || !newName.trim() || oldName === newName) { return; }
                var parentEl = find(parentPath);
                if (typeof(parentEl[newName]) !== "undefined") {
                    log(Messages.fo_existingNameError);
                    return;
                }
                parentEl[newName] = element;
                delete parentEl[oldName];
                if (typeof cb === "function") { cb(); }
                return;
            }

            // Files or Shared folder
            var data;
            if (isSharedFolder(element)) {
                data = files[SHARED_FOLDERS][element];
            } else {
                data = files[FILES_DATA][element];
            }
            if (!data) { return; }
            if (!newName || newName.trim() === "") {
                delete data.filename;
                if (typeof cb === "function") { cb(); }
                return;
            }
            if (getTitle(element, 'name') === newName) { return; }
            data.filename = newName;
            if (typeof cb === "function") { cb(); }
        };

        // Tags
        exp.getTagsList = function () {
            var tags = {};
            var data;
            var pushTag = function (tag) {
                tags[tag] = tags[tag] ? ++tags[tag] : 1;
            };
            for (var id in files[FILES_DATA]) {
                data = files[FILES_DATA][id];
                if (!data.tags || !Array.isArray(data.tags)) { continue; }
                data.tags.forEach(pushTag);
            }
            return tags;
        };

        return exp;
    };
    return module;
});<|MERGE_RESOLUTION|>--- conflicted
+++ resolved
@@ -44,7 +44,6 @@
         exp.fixFiles = function () {}; // Overriden by OuterFO
 
         var error = exp.error = function() {
-<<<<<<< HEAD
             if (sframeChan) {
                 return void sframeChan.query("Q_DRIVE_USEROBJECT", {
                     cmd: "fixFiles",
@@ -53,8 +52,6 @@
             } else if (typeof (exp.fixFiles) === "function") {
                 exp.fixFiles();
             }
-=======
->>>>>>> 08005a70
             console.error.apply(console, arguments);
             exp.fixFiles();
         };
