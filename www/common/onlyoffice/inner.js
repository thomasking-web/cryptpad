--- conflicted
+++ resolved
@@ -1599,8 +1599,6 @@
                         var $tb = $iframe.find('head');
                         var css = // Old OO
                                   //'#id-toolbar-full .toolbar-group:nth-child(2), #id-toolbar-full .separator:nth-child(3) { display: none; }' +
-                                  '#slot-btn-inschart { display: none !important; }' + // XXX XXX
-                                  '#slot-btn-insertchart { display: none !important; }' + // XXX XXX
                                   //'#fm-btn-save { display: none !important; }' +
                                   //'#panel-settings-general tr.autosave { display: none !important; }' +
                                   //'#panel-settings-general tr.coauth { display: none !important; }' +
@@ -1645,24 +1643,25 @@
                         }
                     },
                     "onDocumentReady": function () {
-<<<<<<< HEAD
-
-                        if (content.version === 4 && NEW_VERSION === 5) {
+
+                        // Cancel migration from v4 et v5 if there is no charts
+                        if (APP.migrate && content.version === 4 && NEW_VERSION === 5) {
                             var skip = false;
                             // Skip if there is no chart in the document
                             if (getEditor()) {
                                 var app = common.getMetadataMgr().getPrivateData().ooType;
-                                var d;
+                                var d, hasChart;
                                 if (app === 'doc') {
-                                    console.error('ici');
                                     d = getEditor().GetDocument();
+                                    hasChart = d.GetAllCharts().length;
                                 } else if (app === 'presentation') {
-                                    //d = getEditor().GetPresentation();
-                                    // XXX can't skip until we find a chart detector
+                                    hasChart = d.Slides.some(function (slide) {
+                                        return slide.getDrawingObjects().some(function (obj) {
+                                            return obj instanceof getWindow().AscFormat.CChartSpace;
+                                        });
+                                    });
                                 }
-                                if (d) {
-                                    skip = !d.GetAllCharts().length;
-                                }
+                                if (!hasChart) { skip = true; }
                             }
                             if (skip) {
                                 delete content.migration;
@@ -1678,28 +1677,6 @@
                                 return;
                             }
                         }
-=======
-                        // XXX remove the following block
-                        try {
-                        var app = common.getMetadataMgr().getPrivateData().ooType;
-                        var d, hasChart;
-                        if (app === 'doc') {
-                            d = getEditor().GetDocument();
-                            hasChart = d.GetAllCharts().length;
-                            if (hasChart) { Feedback.send('OO_DOC_CHART', true); }
-                        } else if (app === 'presentation') {
-                            d = getEditor().GetPresentation().Presentation;
-                            hasChart = d.Slides.some(function (slide) {
-                                return slide.getDrawingObjects().some(function (obj) {
-                                    return obj instanceof getWindow().AscFormat.CChartSpace;
-                                });
-                            });
-                            if (hasChart) { Feedback.send('OO_SLIDE_CHART', true); }
-                        }
-                        } catch (e) {}
-
->>>>>>> 93f7afe8
-
 
                         evOnSync.fire();
                         var onMigrateRdy = Util.mkEvent();
