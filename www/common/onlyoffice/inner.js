--- conflicted
+++ resolved
@@ -1654,11 +1654,7 @@
                         if (app === 'doc') {
                             d = getEditor().GetDocument();
                             hasChart = d.GetAllCharts().length || d.Document.Content.some(function (obj) {
-<<<<<<< HEAD
-                                return obj instanceof AscCommonWord.CTable;
-=======
                                 return obj instanceof getWindow().AscCommonWord.CTable;
->>>>>>> 90fc5ae4
                             });
                             if (hasChart) { Feedback.send('OO_DOC_CHART', true); }
                         } else if (app === 'presentation') {
