--- conflicted
+++ resolved
@@ -1361,18 +1361,6 @@
             }
         };
 
-<<<<<<< HEAD
-        var setEditable = function (state) {
-            if (!state) {
-                try {
-                    getEditor().setViewModeDisconnect(true);
-                } catch (e) {}
-            }
-            debug(state);
-        };
-
-=======
->>>>>>> b2fcde87
         var stringifyInner = function () {
             var obj = {
                 content: content,
