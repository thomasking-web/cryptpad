--- conflicted
+++ resolved
@@ -58,16 +58,13 @@
         urlArgs: Util.find(ApiConfig, ['requireConf', 'urlArgs'])
     };
 
-    var CHECKPOINT_INTERVAL = 20;
-    var FORCE_CHECKPOINT_INTERVAL = 50;
+    var CHECKPOINT_INTERVAL = 20; // XXX
+    var FORCE_CHECKPOINT_INTERVAL = 50; // XXX
     var DISPLAY_RESTORE_BUTTON = false;
     var NEW_VERSION = 4; // version of the .bin, patches and ChainPad formats
     var PENDING_TIMEOUT = 30000;
-<<<<<<< HEAD
     var CURRENT_VERSION = X2T.CURRENT_VERSION;
-=======
-    var CURRENT_VERSION = 'v4'; // Path to the current onlyoffice version
->>>>>>> b8968706
+
     //var READONLY_REFRESH_TO = 15000;
 
     var debug = function (x, type) {
