define([
    'jquery',
    '/common/toolbar.js',
    'json.sortify',
    '/bower_components/nthen/index.js',
    '/common/sframe-common.js',
    '/common/common-interface.js',
    '/common/common-hash.js',
    '/common/common-util.js',
    '/common/common-ui-elements.js',
    '/common/common-feedback.js',
    '/common/hyperscript.js',
    '/api/config',
    '/customize/messages.js',
    '/customize/application_config.js',
    '/bower_components/chainpad/chainpad.dist.js',
    '/file/file-crypto.js',
    '/common/onlyoffice/history.js',
    '/common/onlyoffice/oocell_base.js',
    '/common/onlyoffice/oodoc_base.js',
    '/common/onlyoffice/ooslide_base.js',
    '/common/outer/worker-channel.js',

    '/bower_components/file-saver/FileSaver.min.js',

    'css!/bower_components/bootstrap/dist/css/bootstrap.min.css',
    'less!/bower_components/components-font-awesome/css/font-awesome.min.css',
    'less!/common/onlyoffice/app-oo.less',
], function (
    $,
    Toolbar,
    JSONSortify,
    nThen,
    SFCommon,
    UI,
    Hash,
    Util,
    UIElements,
    Feedback,
    h,
    ApiConfig,
    Messages,
    AppConfig,
    ChainPad,
    FileCrypto,
    History,
    EmptyCell,
    EmptyDoc,
    EmptySlide,
    Channel)
{
    var saveAs = window.saveAs;
    var Nacl = window.nacl;

    var APP = window.APP = {
        $: $,
        urlArgs: Util.find(ApiConfig, ['requireConf', 'urlArgs'])
    };

    var CHECKPOINT_INTERVAL = 100;
    var DISPLAY_RESTORE_BUTTON = false;
    var NEW_VERSION = 4;
    var PENDING_TIMEOUT = 30000;
    var CURRENT_VERSION = 'v4';
    //var READONLY_REFRESH_TO = 15000;

    var debug = function (x, type) {
        if (!window.CP_DEV_MODE) { return; }
        console.debug(x, type);
    };

    var stringify = function (obj) {
        return JSONSortify(obj);
    };

    var supportsXLSX = function () {
        return !(typeof(Atomics) === "undefined" || typeof (SharedArrayBuffer) === "undefined");
    };


    var toolbar;
    var cursor;


    var andThen = function (common) {
        var Title;
        var sframeChan = common.getSframeChannel();
        var metadataMgr = common.getMetadataMgr();
        var privateData = metadataMgr.getPrivateData();
        var readOnly = false;
        var offline = false;
        var ooLoaded = false;
        var pendingChanges = {};
        var config = {};
        var content = {
            hashes: {},
            ids: {},
            mediasSources: {},
            version: privateData.ooForceVersion ? Number(privateData.ooForceVersion) : NEW_VERSION
        };
        var oldHashes = {};
        var oldIds = {};
        var oldLocks = {};
        var myUniqueOOId;
        var myOOId;
        var sessionId = Hash.createChannelId();
        var cpNfInner;

        var evOnPatch = Util.mkEvent();
        var evOnSync = Util.mkEvent();

        // This structure is used for caching media data and blob urls for each media cryptpad url
        var mediasData = {};

        var startOO = function () {};

        var getMediasSources = APP.getMediasSources =  function() {
            content.mediasSources = content.mediasSources || {};
            return content.mediasSources;
        };

        var getId = function () {
            return metadataMgr.getNetfluxId() + '-' + privateData.clientId;
        };

        var getEditor = function () {
            if (!window.frames || !window.frames[0]) { return; }
            return window.frames[0].editor || window.frames[0].editorCell;
        };

        var setEditable = function (state, force) {
            $('#cp-app-oo-editor').find('#cp-app-oo-offline').remove();
            /*
            try {
                getEditor().asc_setViewMode(!state);
                //window.frames[0].editor.setViewModeDisconnect(true);
            } catch (e) {}
            */
            if (!state && (!readOnly || force)) {
                $('#cp-app-oo-editor').append(h('div#cp-app-oo-offline'));
            }
        };

        var deleteOffline = function () {
            var ids = content.ids;
            var users = Object.keys(metadataMgr.getMetadata().users);
            Object.keys(ids).forEach(function (id) {
                var nId = id.slice(0,32);
                if (users.indexOf(nId) === -1) {
                    delete ids[id];
                }
            });
            APP.onLocal();
        };

        var isRegisteredUserOnline = function () {
            var users = metadataMgr.getMetadata().users || {};
            return Object.keys(users).some(function (id) {
                return users[id] && users[id].curvePublic;
            });
        };
        var isUserOnline = function (ooid) {
            // Remove ids for users that have left the channel
            deleteOffline();
            var ids = content.ids;
            // Check if the provided id is in the ID list
            return Object.keys(ids).some(function (id) {
                return ooid === ids[id].ooid;
            });
        };

        var getUserIndex = function () {
            var i = 1;
            var ids = content.ids || {};
            Object.keys(ids).forEach(function (k) {
                if (ids[k] && ids[k].index && ids[k].index >= i) {
                    i = ids[k].index + 1;
                }
            });
            return i;
        };

        var setMyId = function () {
            // Remove ids for users that have left the channel
            deleteOffline();
            var ids = content.ids;
            if (!myOOId) {
                myOOId = Util.createRandomInteger();
                // f: function used in .some(f) but defined outside of the while
                var f = function (id) {
                    return ids[id] === myOOId;
                };
                while (Object.keys(ids).some(f)) {
                    myOOId = Util.createRandomInteger();
                }
            }
            var myId = getId();
            ids[myId] = {
                ooid: myOOId,
                index: getUserIndex(),
                netflux: metadataMgr.getNetfluxId()
            };
            oldIds = JSON.parse(JSON.stringify(ids));
            APP.onLocal();
        };

        // Another tab from our worker has left: remove its id from the list
        var removeClient = function (obj) {
            var tabId = metadataMgr.getNetfluxId() + '-' + obj.id;
            if (content.ids[tabId]) {
                delete content.ids[tabId];
                delete content.locks[tabId];
                APP.onLocal();
            }
        };

        // Make sure a former tab on the same worker doesn't have remaining locks
        var checkClients = function (clients) {
            Object.keys(content.ids).forEach(function (id) {
                var tabId = Number(id.slice(33)); // remove the netflux ID and the "-"
                if (clients.indexOf(tabId) === -1) {
                    removeClient({
                        id: tabId
                    });
                }
            });
        };


        var getFileType = function () {
            var type = common.getMetadataMgr().getPrivateData().ooType;
            var title = common.getMetadataMgr().getMetadataLazy().title;
            var file = {};
            switch(type) {
                case 'doc':
                    file.type = 'docx';
                    file.title = title + '.docx' || 'document.docx';
                    file.doc = 'text';
                    break;
                case 'sheet':
                    file.type = 'xlsx';
                    file.title = title + '.xlsx' || 'spreadsheet.xlsx';
                    file.doc = 'spreadsheet';
                    break;
                case 'presentation':
                    file.type = 'pptx';
                    file.title = title + '.pptx' || 'presentation.pptx';
                    file.doc = 'presentation';
                    break;
            }
            return file;
        };

        var now = function () { return +new Date(); };

        var sortCpIndex = function (hashes) {
            return Object.keys(hashes).map(Number).sort(function (a, b) {
                return a-b;
            });
        };
        var getLastCp = function (old, i) {
            var hashes = old ? oldHashes : content.hashes;
            if (!hashes || !Object.keys(hashes).length) { return {}; }
            i = i || 0;
            var idx = sortCpIndex(hashes);
            var lastIndex = idx[idx.length - 1 - i];
            if (typeof(lastIndex) === "undefined" || !hashes[lastIndex]) {
                return {};
            }
            var last = JSON.parse(JSON.stringify(hashes[lastIndex]));
            return last;
        };

        var rtChannel = {
            ready: false,
            readyCb: undefined,
            sendCmd: function (data, cb) {
                if (APP.history) { return; }
                sframeChan.query('Q_OO_COMMAND', data, cb);
            },
            getHistory: function (cb) {
                rtChannel.sendCmd({
                    cmd: 'GET_HISTORY',
                    data: {}
                }, function () {
                    APP.onHistorySynced = cb;
                });
            },
            sendMsg: function (msg, cp, cb) {
                evOnPatch.fire();
                rtChannel.sendCmd({
                    cmd: 'SEND_MESSAGE',
                    data: {
                        msg: msg,
                        isCp: cp
                    }
                }, function (err, h) {
                    if (!err) { evOnSync.fire(); }
                    cb(err, h);
                });
            },
        };

        var ooChannel = {
            ready: false,
            queue: [],
            send: function () {},
            cpIndex: 0
        };

        var getContent = function () {
            try {
                return getEditor().asc_nativeGetFile();
            } catch (e) {
                console.error(e);
                return;
            }
        };

        /*
        var checkDrawings = function () {
            var editor = getEditor();
            if (!editor || !editor.GetSheets) { return false; }
            var s = editor.GetSheets();
            return s.some(function (obj) {
                return obj.worksheet.Drawings.length;
            });
        };
        */

        // DEPRECATED from version 3
        // Loading a checkpoint reorder the sheet starting from ID "5".
        // We have to reorder it manually when a checkpoint is created
        // so that the messages we send to the realtime channel are
        // loadable by users joining after the checkpoint
        var fixSheets = function () {
            // Starting from version 3, we don't need to fix the sheet IDs anymore
            // because we reload onlyoffice whenever we receive a checkpoint
            if (!APP.migrate || (content && content.version > 2)) { return; }

            try {
                var editor = getEditor();
                // if we are not in the sheet app
                // we should not call this code
                if (typeof editor.GetSheets === 'undefined') { return; }
                var s = editor.GetSheets();
                if (s.length === 0) { return; }
                var wb = s[0].worksheet.workbook;
                s.forEach(function (obj, i) {
                    var id = String(i + 5);
                    obj.worksheet.Id = id;
                    wb.aWorksheetsById[id] = obj.worksheet;
                });
            } catch (e) {
                console.error(e);
            }
        };

        // Add a lock
        var isLockedModal = {
            content: UI.dialog.customModal(h('div.cp-oo-x2tXls', [
                h('span.fa.fa-spin.fa-spinner'),
                h('span', Messages.oo_isLocked)
            ]))
        };

<<<<<<< HEAD
        Messages.oo_cantMigrate = "This sheet exceeds the maximum upload size and is too large to be migrated."; // XXX
=======
>>>>>>> 980a2369
        var onUploaded = function (ev, data, err) {
            content.saveLock = undefined;
            if (err) {
                console.error(err);
                if (content.saveLock === myOOId) { delete content.saveLock; } // Unlock checkpoints
                if (APP.migrateModal) {
                    try { getEditor().asc_setRestriction(true); } catch (e) {}
                    setEditable(true);
                    delete content.migration;
                    APP.migrateModal.closeModal();
                    APP.onLocal();
                }
                if (isLockedModal.modal && err === "TOO_LARGE") {
                    if (APP.migrate) {
                        UI.warn(Messages.oo_cantMigrate);
                    }
                    APP.cantCheckpoint = true;
                    isLockedModal.modal.closeModal();
                    delete isLockedModal.modal;
                    if (content.saveLock === myOOId) {
                        delete content.saveLock;
                    }
                    APP.onLocal();
                    return;
                }
                return void UI.alert(Messages.oo_saveError);
            }
            // Get the last cp idx
            var all = sortCpIndex(content.hashes || {});
            var current = all[all.length - 1] || 0;

            var i = current + 1;
            content.hashes[i] = {
                file: data.url,
                hash: ev.hash,
                index: ev.index,
                version: NEW_VERSION
            };
            oldHashes = JSON.parse(JSON.stringify(content.hashes));
            content.locks = {};
            content.ids = {};
            // If this is a migration, set the new version
            if (APP.migrate) {
                delete content.migration;
                content.version = NEW_VERSION;
            }
            APP.onLocal();
            APP.realtime.onSettle(function () {
                UI.log(Messages.saved);
                APP.realtime.onSettle(function () {
                    if (APP.migrate) {
                        UI.removeModals();
                        UI.alert(Messages.oo_sheetMigration_complete, function () {
                            common.gotoURL();
                        });
                        return;
                    }
                    if (ev.callback) {
                        return void ev.callback();
                    }
                });
            });
            sframeChan.query('Q_OO_COMMAND', {
                cmd: 'UPDATE_HASH',
                data: ev.hash
            }, function (err, obj) {
                if (err || (obj && obj.error)) { console.error(err || obj.error); }
            });
        };

        var fmConfig = {
            noHandlers: true,
            noStore: true,
            body: $('body'),
            onUploaded: function (ev, data) {
                if (!data || !data.url) { return; }
                data.hash = ev.hash;
                sframeChan.query('Q_OO_SAVE', data, function (err) {
                    onUploaded(ev, data, err);
                });
            },
            onError: function (err) {
                onUploaded(null, null, err);
            }
        };
        APP.FM = common.createFileManager(fmConfig);

        var resetData = function (blob, type) {
            // If a read-only refresh popup was planned, abort it
            delete APP.refreshPopup;
            clearTimeout(APP.refreshRoTo);

            if (!isLockedModal.modal) {
                isLockedModal.modal = UI.openCustomModal(isLockedModal.content);
            }
            myUniqueOOId = undefined;
            setMyId();
            if (APP.docEditor) { APP.docEditor.destroyEditor(); } // Kill the old editor
            $('iframe[name="frameEditor"]').after(h('div#cp-app-oo-placeholder-a')).remove();
            ooLoaded = false;
            oldLocks = {};
            Object.keys(pendingChanges).forEach(function (key) {
                clearTimeout(pendingChanges[key]);
                delete pendingChanges[key];
            });
            if (APP.stopHistory || APP.template) { APP.history = false; }
            startOO(blob, type, true);
        };

        var saveToServer = function () {
            if (APP.cantCheckpoint) { return; } // TOO_LARGE
            var text = getContent();
            if (!text) {
                setEditable(false, true);
                sframeChan.query('Q_CLEAR_CACHE_CHANNELS', [
                    'chainpad',
                    content.channel,
                ], function () {});
                UI.alert(Messages.realtime_unrecoverableError, function () {
                    common.gotoURL();
                });
                return;
            }
            var blob = new Blob([text], {type: 'plain/text'});
            var file = getFileType();
            blob.name = (metadataMgr.getMetadataLazy().title || file.doc) + '.' + file.type;
            var data = {
                hash: (APP.history || APP.template) ? ooChannel.historyLastHash : ooChannel.lastHash,
                index: (APP.history || APP.template) ? ooChannel.currentIndex : ooChannel.cpIndex
            };
            fixSheets();

            if (!isLockedModal.modal) {
                isLockedModal.modal = UI.openCustomModal(isLockedModal.content);
            }
            ooChannel.ready = false;
            ooChannel.queue = [];
            data.callback = function () {
                if (APP.template) { APP.template = false; }
                resetData(blob, file);
            };

            APP.FM.handleFile(blob, data);
        };

        var noLogin = false;

        var makeCheckpoint = function (force) {
            if (APP.cantCheckpoint) { return; } // TOO_LARGE

            var locked = content.saveLock;
            var lastCp = getLastCp();

            var needCp = force || ooChannel.cpIndex % CHECKPOINT_INTERVAL === 0 ||
                        (ooChannel.cpIndex - (lastCp.index || 0)) > CHECKPOINT_INTERVAL;
            if (!needCp) { return; }

            if (!locked || !isUserOnline(locked) || force) {
                if (!common.isLoggedIn() && !isRegisteredUserOnline() && !noLogin) {
                    var login = h('button.cp-corner-primary', Messages.login_login);
                    var register = h('button.cp-corner-primary', Messages.login_register);
                    var cancel = h('button.cp-corner-cancel', Messages.cancel);
                    var actions = h('div', [cancel, register, login]);
                    var modal = UI.cornerPopup(Messages.oo_login, actions, '', {alt: true});
                    $(register).click(function () {
                        common.setLoginRedirect('register');
                        modal.delete();
                    });
                    $(login).click(function () {
                        common.setLoginRedirect('login');
                        modal.delete();
                    });
                    $(cancel).click(function () {
                        modal.delete();
                        noLogin = true;
                    });
                    return;
                }
                if (!common.isLoggedIn()) { return; }
                content.saveLock = myOOId;
                APP.onLocal();
                APP.realtime.onSettle(function () {
                    saveToServer();
                });
            }
        };
        var deleteLastCp = function () {
            var hashes = content.hashes;
            if (!hashes || !Object.keys(hashes).length) { return; }
            var i = 0;
            var idx = Object.keys(hashes).map(Number).sort(function (a, b) {
                return a-b;
            });
            var lastIndex = idx[idx.length - 1 - i];
            delete content.hashes[lastIndex];
            APP.onLocal();
            APP.realtime.onSettle(function () {
                UI.log(Messages.saved);
            });
        };
        var restoreLastCp = function () {
            content.saveLock = myOOId;
            APP.onLocal();
            APP.realtime.onSettle(function () {
                onUploaded({
                    hash: ooChannel.lastHash,
                    index: ooChannel.cpIndex
                }, {
                    url: getLastCp().file,
                });
            });
        };
        // Add a timeout to check if a checkpoint was correctly saved by the locking user
        // and "unlock the sheet" or "make a checkpoint" if needed
        var cpTo;
        var checkCheckpoint = function () {
            clearTimeout(cpTo);
            var saved = stringify(content.hashes);
            var locked = content.saveLock;
            var to = 20000 + (Math.random() * 20000);
            cpTo = setTimeout(function () {
                // If no checkpoint was added and the same user still has the lock
                // then make a checkpoint if needed (cp interval)
                if (stringify(content.hashes) === saved && locked === content.saveLock) {
                    content.saveLock = undefined;
                    makeCheckpoint();
                }
            }, to);
        };

        var loadInitDocument = function (type, useNewDefault) {
            var newText;
            switch (type) {
                case 'sheet' :
                    newText = EmptyCell(useNewDefault);
                    break;
                case 'doc':
                    newText = EmptyDoc();
                    break;
                case 'presentation':
                    newText = EmptySlide();
                    break;
                default:
                    newText = '';
            }
            return new Blob([newText], {type: 'text/plain'});
        };
        var loadLastDocument = function (lastCp, onCpError, cb) {
            if (!lastCp || !lastCp.file) {
                return void onCpError('EEMPTY');
            }
            ooChannel.cpIndex = lastCp.index || 0;
            ooChannel.lastHash = lastCp.hash;
            var parsed = Hash.parsePadUrl(lastCp.file);
            var secret = Hash.getSecrets('file', parsed.hash);
            if (!secret || !secret.channel) { return; }
            var hexFileName = secret.channel;
            var fileHost = privateData.fileHost || privateData.origin;
            var src = fileHost + Hash.getBlobPathFromHex(hexFileName);
            var key = secret.keys && secret.keys.cryptKey;
            var xhr = new XMLHttpRequest();
            xhr.open('GET', src, true);
            xhr.responseType = 'arraybuffer';
            xhr.onload = function () {
                if (/^4/.test('' + this.status)) {
                    onCpError(this.status);
                    return void console.error('XHR error', this.status);
                }
                var arrayBuffer = xhr.response;
                if (arrayBuffer) {
                    var u8 = new Uint8Array(arrayBuffer);
                    FileCrypto.decrypt(u8, key, function (err, decrypted) {
                        if (err) {
                            if (err === "DECRYPTION_ERROR") {
                                console.warn(err);
                                return void onCpError(err);
                            }
                            return void console.error(err);
                        }
                        var blob = new Blob([decrypted.content], {type: 'plain/text'});
                        if (cb) {
                            return cb(blob, getFileType());
                        }
                        startOO(blob, getFileType());
                    });
                }
            };
            xhr.onerror = function (err) {
                onCpError(err);
            };
            xhr.send(null);
        };

        /*
        var refreshReadOnly = function () {
            var cancel = h('button.cp-corner-cancel', Messages.cancel);
            var reload = h('button.cp-corner-primary', [
                h('i.fa.fa-refresh'),
                Messages.oo_refresh
            ]);

            var actions = h('div', [cancel, reload]);
            var m = UI.cornerPopup(Messages.oo_refreshText, actions, '');
            $(reload).click(function () {
                ooChannel.ready = false;
                var lastCp = getLastCp();
                loadLastDocument(lastCp, function () {
                    var file = getFileType();
                    var type = common.getMetadataMgr().getPrivateData().ooType;
                    var blob = loadInitDocument(type, true);
                    resetData(blob, file);
                }, function (blob, file) {
                    resetData(blob, file);
                });
                delete APP.refreshPopup;
                m.delete();
            });
            $(cancel).click(function () {
                delete APP.refreshPopup;
                m.delete();
            });
        };
        */

        var openVersionHash = function (version) {
            readOnly = true;
            var hashes = content.hashes || {};
            var sortedCp = Object.keys(hashes).map(Number).sort(function (a, b) {
                return hashes[a].index - hashes[b].index;
            });
            var s = version.split('.');
            if (s.length !== 2) { return UI.errorLoadingScreen(Messages.error); }

            var major = Number(s[0]);
            var cpId = sortedCp[major - 1];
            var nextCpId = sortedCp[major];
            var cp = hashes[cpId] || {};

            var minor = Number(s[1]) + 1;

            var toHash = cp.hash || 'NONE';
            var fromHash = nextCpId ? hashes[nextCpId].hash : 'NONE';

            sframeChan.query('Q_GET_HISTORY_RANGE', {
                channel: content.channel,
                lastKnownHash: fromHash,
                toHash: toHash,
            }, function (err, data) {
                if (err) { console.error(err); return void UI.errorLoadingScreen(Messages.error); }
                if (!Array.isArray(data.messages)) {
                    console.error('Not an array');
                    return void UI.errorLoadingScreen(Messages.error);
                }

                // The first "cp" in history is the empty doc. It doesn't include the first patch
                // of the history
                var initialCp = major === 0;
                var messages = (data.messages || []).slice(initialCp ? 0 : 1, minor);

                messages.forEach(function (obj) {
                    try { obj.msg = JSON.parse(obj.msg); } catch (e) { console.error(e); }
                });

                // The version exists if we have results in the "messages" array
                // or if we requested a x.0 version
                var exists = !Number(s[1]) || messages.length;
                var vHashEl;

                if (!privateData.embed) {
                    var vTime = (messages[messages.length - 1] || {}).time;
                    var vTimeStr = vTime ? new Date(vTime).toLocaleString()
                                         : 'v' + privateData.ooVersionHash;
                    var vTxt = Messages._getKey('infobar_versionHash',  [vTimeStr]);

                    // If we expected patched and we don't have any, it means this part
                    // of the history has been deleted
                    var vType = "warning";
                    if (!exists) {
                        vTxt = Messages.oo_deletedVersion;
                        vType = "danger";
                    }

                    vHashEl = h('div.alert.alert-'+vType+'.cp-burn-after-reading', vTxt);
                    $('#cp-app-oo-editor').prepend(vHashEl);
                }

                if (!exists) { return void UI.removeLoadingScreen(); }

                loadLastDocument(cp, function () {
                    if (cp.hash && vHashEl) {
                        // We requested a checkpoint but we can't find it...
                        UI.removeLoadingScreen();
                        vHashEl.innerText = Messages.oo_deletedVersion;
                        $(vHashEl).removeClass('alert-warning').addClass('alert-danger');
                        return;
                    }
                    var file = getFileType();
                    var type = common.getMetadataMgr().getPrivateData().ooType;
                    var blob = loadInitDocument(type, true);
                    ooChannel.queue = messages;
                    resetData(blob, file);
                    UI.removeLoadingScreen();
                }, function (blob, file) {
                    ooChannel.queue = messages;
                    resetData(blob, file);
                    UI.removeLoadingScreen();
                });
            });
        };

        var openRtChannel = function (cb) {
            if (rtChannel.ready) { return void cb(); }
            var chan = content.channel || Hash.createChannelId();
            if (!content.channel) {
                content.channel = chan;
                APP.onLocal();
            }
            sframeChan.query('Q_OO_OPENCHANNEL', {
                channel: content.channel,
                lastCpHash: getLastCp().hash
            }, function (err, obj) {
                if (err || (obj && obj.error)) { console.error(err || (obj && obj.error)); }
            });
            sframeChan.on('EV_OO_EVENT', function (obj) {
                switch (obj.ev) {
                    case 'READY':
                        checkClients(obj.data);
                        cb();
                        break;
                    case 'LEAVE':
                        removeClient(obj.data);
                        break;
                    case 'MESSAGE':
                        if (APP.history) {
                            ooChannel.historyLastHash = obj.data.hash;
                            ooChannel.currentIndex++;
                            return;
                        }
                        if (ooChannel.ready) {
                            // In read-only mode, push the message to the queue and prompt
                            // the user to refresh OO (without reloading the page)
                            /*if (readOnly) {
                                ooChannel.queue.push(obj.data);
                                if (APP.refreshPopup) { return; }
                                APP.refreshPopup = true;

                                // Don't "spam" the user instantly and no more than
                                // 1 popup every 15s
                                APP.refreshRoTo = setTimeout(refreshReadOnly, READONLY_REFRESH_TO);
                                return;
                            }*/
                            ooChannel.send(obj.data.msg);
                            ooChannel.lastHash = obj.data.hash;
                            ooChannel.cpIndex++;
                        } else {
                            ooChannel.queue.push(obj.data);
                        }
                        break;
                    case 'HISTORY_SYNCED':
                        if (typeof(APP.onHistorySynced) !== "function") { return; }
                        APP.onHistorySynced();
                        delete APP.onHistorySynced;
                        break;

                }
            });
        };

        var getParticipants = function () {
            var users = metadataMgr.getMetadata().users;
            var i = 1;
            var p = Object.keys(content.ids || {}).map(function (id) {
                var nId = id.slice(0,32);
                if (!users[nId]) { return; }
                var ooId = content.ids[id].ooid;
                var idx = content.ids[id].index;
                if (!ooId || ooId === myOOId) { return; }
                if (idx >= i) { i = idx + 1; }
                return {
                    id: String(ooId) + idx,
                    idOriginal: String(ooId),
                    username: (users[nId] || {}).name || Messages.anonymous,
                    indexUser: idx,
                    connectionId: content.ids[id].netflux || Hash.createChannelId(),
                    isCloseCoAuthoring:false,
                    view: false
                };
            });
            // Add an history keeper user to show that we're never alone
            var hkId = Util.createRandomInteger();
            p.push({
                id: hkId,
                idOriginal: String(hkId),
                username: "History",
                indexUser: i,
                connectionId: Hash.createChannelId(),
                isCloseCoAuthoring:false,
                view: false
            });
            i++;
            if (!myUniqueOOId) { myUniqueOOId = String(myOOId) + i; }
            p.push({
                id: myUniqueOOId,
                idOriginal: String(myOOId),
                username: metadataMgr.getUserData().name || Messages.anonymous,
                indexUser: i,
                connectionId: metadataMgr.getNetfluxId() || Hash.createChannelId(),
                isCloseCoAuthoring:false,
                view: false
            });
            return {
                index: i,
                list: p.filter(Boolean)
            };
        };

        // Get all existing locks
        var getUserLock = function (id, forceArray) {
            var type = common.getMetadataMgr().getPrivateData().ooType;
            content.locks = content.locks || {};
            var l = content.locks[id] || {};
            if (type === "sheet" || forceArray) {
                return Object.keys(l).map(function (uid) { return l[uid]; });
            }
            var res = {};
            Object.keys(l).forEach(function (uid) {
                res[uid] = l[uid];
            });
            return res;
        };
        var getLock = function () {
            var type = common.getMetadataMgr().getPrivateData().ooType;
            var locks = [];
            if (type === "sheet") {
                Object.keys(content.locks || {}).forEach(function (id) {
                    Array.prototype.push.apply(locks, getUserLock(id));
                });
                return locks;
            }
            locks = {};
            Object.keys(content.locks || {}).forEach(function (id) {
                Util.extend(locks, getUserLock(id));
            });
            return locks;
        };

        // Update the userlist in onlyoffice
        var handleNewIds = function (o, n) {
            if (stringify(o) === stringify(n)) { return; }
            var p = getParticipants();
            ooChannel.send({
                type: "connectState",
                participantsTimestamp: +new Date(),
                participants: p.list,
                waitAuth: false
            });
        };
        // Update the locks status in onlyoffice
        var handleNewLocks = function (o, n) {
            var hasNew = false;
            // Check if we have at least one new lock
            Object.keys(n || {}).some(function (id) {
                if (typeof(n[id]) !== "object") { return; } // Ignore old format
                // n[id] = { uid: lock, uid2: lock2 };
                return Object.keys(n[id]).some(function (uid) {
                    // New lock
                    if (!o[id] || !o[id][uid]) {
                        hasNew = true;
                        return true;
                    }
                });
            });
            // Remove old locks
            Object.keys(o || {}).forEach(function (id) {
                if (typeof(o[id]) !== "object") { return; } // Ignore old format
                Object.keys(o[id]).forEach(function (uid) {
                    // Removed lock
                    if (!n[id] || !n[id][uid]) {
                        ooChannel.send({
                            type: "releaseLock",
                            locks: [o[id][uid]]
                        });
                    }
                });
            });
            if (hasNew) {
                ooChannel.send({
                    type: "getLock",
                    locks: getLock()
                });
            }
        };

        // Remove locks from offline users
        var deleteOfflineLocks = function () {
            var locks = content.locks || {};
            var users = Object.keys(metadataMgr.getMetadata().users);
            Object.keys(locks).forEach(function (id) {
                var nId = id.slice(0,32);
                if (users.indexOf(nId) === -1) {
                    // Offline locks: support old format
                    var l = (locks[id] && !locks[id].block) ? getUserLock(id) : [locks[id]];
                    ooChannel.send({
                        type: "releaseLock",
                        locks: l
                    });
                    delete content.locks[id];
                }
            });
            if (content.saveLock && !isUserOnline(content.saveLock)) {
                delete content.saveLock;
            }
        };

        var handleAuth = function (obj, send) {
            //setEditable(false);

            var changes = [];
            if (content.version > 2) {
                ooChannel.queue.forEach(function (data) {
                    Array.prototype.push.apply(changes, data.msg.changes);
                });
                ooChannel.ready = true;

                ooChannel.cpIndex += ooChannel.queue.length;
                var last = ooChannel.queue.pop();
                if (last) { ooChannel.lastHash = last.hash; }
            } else {
                setEditable(false, true);
            }
            send({
                type: "authChanges",
                changes: changes
            });

            // Answer to the auth command
            var p = getParticipants();
            send({
                type: "auth",
                result: 1,
                sessionId: sessionId,
                participants: p.list,
                locks: [],
                changes: [],
                changesIndex: 0,
                indexUser: p.index,
                buildVersion: "5.2.6",
                buildNumber: 2,
                licenseType: 3,
                //"g_cAscSpellCheckUrl": "/spellchecker",
                //"settings":{"spellcheckerUrl":"/spellchecker","reconnection":{"attempts":50,"delay":2000}}
            });
            // Open the document
            send({
                type: "documentOpen",
                data: {"type":"open","status":"ok","data":{"Editor.bin":obj.openCmd.url}}
            });

            /*
            // TODO: make sure we don't have new popups that can break our integration
            var observer = new MutationObserver(function(mutations) {
                mutations.forEach(function(mutation) {
                    if (mutation.type === "childList") {
                        for (var i = 0; i < mutation.addedNodes.length; i++) {
                            if (mutation.addedNodes[i].classList.contains('asc-window') &&
                                mutation.addedNodes[i].classList.contains('alert')) {
                                $(mutation.addedNodes[i]).find('button').not('.custom').click();
                            }
                        }
                    }
                });
            });
            observer.observe(window.frames[0].document.body, {
                childList: true,
            });
            */
        };

        var handleLock = function (obj, send) {
            if (APP.history) { return; }

            if (content.saveLock) {
                if (!isLockedModal.modal) {
                    isLockedModal.modal = UI.openCustomModal(isLockedModal.content);
                }
                setTimeout(function () {
                    handleLock(obj, send);
                }, 50);
                return;
            }
            var type = common.getMetadataMgr().getPrivateData().ooType;

            content.locks = content.locks || {};
            // Send the lock to other users
            var msg = {
                time: now(),
                user: myUniqueOOId,
                block: obj.block && obj.block[0],
            };
            var myId = getId();
            content.locks[myId] = content.locks[myId] || {};
            var b = obj.block && obj.block[0];
            if (type === "sheet" || typeof(b) !== "string") {
                var uid = Util.uid();
                content.locks[myId][uid] = msg;
            } else {
                if (typeof(b) === "string") { content.locks[myId][b] = msg; }
            }
            oldLocks = JSON.parse(JSON.stringify(content.locks));
            // Remove old locks
            deleteOfflineLocks();
            // Prepare callback
            if (cpNfInner) {
                var waitLock = APP.waitLock = Util.mkEvent(true);
                setTimeout(function () {
                    // Make sure the waitLock is never stuck
                    waitLock.fire();
                    if (waitLock === APP.waitLock) { delete APP.waitLock; }
                }, 5000);
                var onPatchSent = function (again) {
                    if (!again) { cpNfInner.offPatchSent(onPatchSent); }
                    // Answer to our onlyoffice
                    if (!content.saveLock) {
                        if (isLockedModal.modal) {
                            isLockedModal.modal.closeModal();
                            delete isLockedModal.modal;
                            if (!APP.history) {
                                $('#cp-app-oo-editor > iframe')[0].contentWindow.focus();
                            }
                        }
                        send({
                            type: "getLock",
                            locks: getLock()
                        });
                        waitLock.fire();
                        if (waitLock === APP.waitLock) { delete APP.waitLock; }
                    } else {
                        if (!isLockedModal.modal) {
                            isLockedModal.modal = UI.openCustomModal(isLockedModal.content);
                        }
                        setTimeout(function () {
                            onPatchSent(true);
                        }, 50);
                    }
                };
                cpNfInner.onPatchSent(onPatchSent);
            }
            // Commit
            APP.onLocal();
            APP.realtime.sync();
        };

        var parseChanges = function (changes) {
            try {
                changes = JSON.parse(changes);
            } catch (e) {
                return [];
            }
            return changes.map(function (change) {
                return {
                    docid: "fresh",
                    change: '"' + change + '"',
                    time: now(),
                    user: myUniqueOOId,
                    useridoriginal: String(myOOId)
                };
            });
        };

        var handleChanges = function (obj, send) {
            // Add a new entry to the pendingChanges object.
            // If we can't send the patch within 30s, force a page reload
            var uid = Util.uid();
            pendingChanges[uid] = setTimeout(function () {
                // If we're offline, force a reload on reconnect
                if (offline) {
                    pendingChanges.force = true;
                    return;
                }

                // We're online: force a reload now
                setEditable(false);
                UI.alert(Messages.realtime_unrecoverableError, function () {
                    common.gotoURL();
                });

            }, PENDING_TIMEOUT);
            if (offline) {
                pendingChanges.force = true;
                return;
            }

            // Send the changes
            content.locks = content.locks || {};
            rtChannel.sendMsg({
                type: "saveChanges",
                changes: parseChanges(obj.changes),
                changesIndex: ooChannel.cpIndex || 0,
                locks: getUserLock(getId(), true),
                excelAdditionalInfo: obj.excelAdditionalInfo
            }, null, function (err, hash) {
                if (err) {
                    return void console.error(err);
                }

                if (pendingChanges[uid]) {
                    clearTimeout(pendingChanges[uid]);
                    delete pendingChanges[uid];
                }
                // Call unSaveLock to tell onlyoffice that the patch was sent.
                // It will allow you to make changes to another cell.
                // If there is an error and unSaveLock is not called, onlyoffice
                // will try to send the patch again
                send({
                    type: "unSaveLock",
                    index: ooChannel.cpIndex,
                    time: +new Date()
                });
                // Increment index and update latest hash
                ooChannel.cpIndex++;
                ooChannel.lastHash = hash;
                // Check if a checkpoint is needed
                makeCheckpoint();
                // Remove my locks
                delete content.locks[getId()];
                oldLocks = JSON.parse(JSON.stringify(content.locks));
                APP.onLocal();
            });
        };


        var makeChannel = function () {
            var msgEv = Util.mkEvent();
            var iframe = $('#cp-app-oo-editor > iframe')[0].contentWindow;
            var type = common.getMetadataMgr().getPrivateData().ooType;
            window.addEventListener('message', function (msg) {
                if (msg.source !== iframe) { return; }
                msgEv.fire(msg);
            });
            var postMsg = function (data) {
                iframe.postMessage(data, '*');
            };
            Channel.create(msgEv, postMsg, function (chan) {
                APP.chan = chan;

                var send = ooChannel.send = function (obj, force) {
                    // can't push to OO before reloading cp
                    if (APP.onStrictSaveChanges && !force) { return; }
                    // We only need to release locks for sheets
                    if (type !== "sheet" && obj.type === "releaseLock") { return; }

                    debug(obj, 'toOO');
                    chan.event('CMD', obj);
                };

                chan.on('CMD', function (obj) {
                    debug(obj, 'fromOO');
                    switch (obj.type) {
                        case "auth":
                            handleAuth(obj, send);
                            break;
                        case "isSaveLock":
                            // TODO ping the server to check if we're online first?
                            if (!offline) {
                                if (APP.waitLock) {
                                    APP.waitLock.reg(function () {
                                        send({
                                            type: "saveLock",
                                            saveLock: false
                                        }, true);
                                    });
                                } else {
                                    send({
                                        type: "saveLock",
                                        saveLock: false
                                    }, true);
                                }
                            }
                            break;
                        case "cursor":
                            cursor.updateCursor({
                                type: "cursor",
                                messages: [{
                                    cursor: obj.cursor,
                                    time: +new Date(),
                                    user: myUniqueOOId,
                                    useridoriginal: myOOId
                                }]
                            });
                            break;
                        case "getLock":
                            handleLock(obj, send);
                            break;
                        case "getMessages":
                            // OO chat messages?
                            send({ type: "message" });
                            break;
                        case "saveChanges":
                            // If we have unsaved data before reloading for a checkpoint...
                            if (APP.onStrictSaveChanges) {
                                delete APP.unsavedLocks;
                                APP.unsavedChanges = {
                                    type: "saveChanges",
                                    changes: parseChanges(obj.changes),
                                    changesIndex: ooChannel.cpIndex || 0,
                                    locks: type === "sheet" ? [] : APP.unsavedLocks,
                                    excelAdditionalInfo: null,
                                    recover: true
                                };
                                APP.onStrictSaveChanges();
                                return;
                            }
                            // We're sending our changes to netflux
                            handleChanges(obj, send);
                            // If we're alone, clean up the medias
                            var m = metadataMgr.getChannelMembers().slice().filter(function (nId) {
                                return nId.length === 32;
                            });
                            if (m.length === 1 && APP.loadingImage <= 0) {
                                try {
                                    var docs = window.frames[0].AscCommon.g_oDocumentUrls.urls || {};
                                    var mediasSources = getMediasSources();
                                    Object.keys(mediasSources).forEach(function (name) {
                                        if (!docs['media/'+name]) {
                                            delete mediasSources[name];
                                        }
                                    });
                                    APP.onLocal();
                                } catch (e) {}
                            }
                            break;
                        case "unLockDocument":
                            if (obj.releaseLocks && content.locks && content.locks[getId()]) {
                                send({
                                    type: "releaseLock",
                                    locks: getUserLock(getId())
                                });
                                delete content.locks[getId()];
                                APP.onLocal();
                            }
                            if (obj.isSave) {
                                send({
                                    type: "unSaveLock",
                                    time: -1,
                                    index: -1
                                });
                            }
                            if (APP.onDocumentUnlock) {
                                APP.onDocumentUnlock();
                                APP.onDocumentUnlock = undefined;
                            }
                            break;
                    }
                });
            });
        };

        startOO = function (blob, file, force) {
            if (APP.ooconfig && !force) { return void console.error('already started'); }
            var url = URL.createObjectURL(blob);
            var lock = !APP.history && (APP.migrate);

            // Starting from version 3, we can use the view mode again
            // defined but never used
            //var mode = (content && content.version > 2 && lock) ? "view" : "edit";

            // Config
            APP.ooconfig = {
                "document": {
                    "fileType": file.type,
                    "key": "fresh",
                    "title": file.title,
                    "url": url,
                    "permissions": {
                        "download": false,
                        "print": true,
                    }
                },
                "documentType": file.doc,
                "editorConfig": {
                    customization: {
                        chat: false,
                        logo: {
                            url: "/bounce/#" + encodeURIComponent('https://www.onlyoffice.com')
                        }
                    },
                    "user": {
                        "id": String(myOOId), //"c0c3bf82-20d7-4663-bf6d-7fa39c598b1d",
                        "firstname": metadataMgr.getUserData().name || Messages.anonymous,
                        "name": metadataMgr.getUserData().name || Messages.anonymous,
                    },
                    "mode": "edit",
                    "lang": (window.cryptpadLanguage || navigator.language || navigator.userLanguage || '').slice(0,2)
                },
                "events": {
                    "onAppReady": function(/*evt*/) {
                        var $iframe = $('iframe[name="frameEditor"]').contents();
                        $iframe.prop('tabindex', '-1');
                        var $tb = $iframe.find('head');
                        var css = // Old OO
                                  //'#id-toolbar-full .toolbar-group:nth-child(2), #id-toolbar-full .separator:nth-child(3) { display: none; }' +
                                  //'#fm-btn-save { display: none !important; }' +
                                  //'#panel-settings-general tr.autosave { display: none !important; }' +
                                  //'#panel-settings-general tr.coauth { display: none !important; }' +
                                  //'#header { display: none !important; }' +
                                  '#title-doc-name { display: none !important; }' +
                                  '#title-user-name { display: none !important; }' +
           (supportsXLSX() ? '' : '#slot-btn-dt-print { display: none !important; }') +
                                  // New OO:
                                  'section[data-tab="ins"] .separator:nth-last-child(2) { display: none !important; }' + // separator
                                  '#slot-btn-insequation { display: none !important; }' + // Insert equation
                                  '#asc-gen125 { display: none !important; }' + // Disable presenter mode
                                  //'.toolbar .tabs .ribtab:not(.canedit) { display: none !important; }' + // Switch collaborative mode
                                  '#fm-btn-info { display: none !important; }' + // Author name, doc title, etc. in "File" (menu entry)
                                  '#panel-info { display: none !important; }' + // Same but content
                                  '#image-button-from-url { display: none !important; }' + // Inline image settings: replace with url
                                  '.cp-from-url, #textart-button-from-url { display: none !important; }' + // Spellcheck language
                                  '.statusbar .cnt-lang { display: none !important; }' + // Spellcheck language
                                  '.statusbar #btn-doc-spell { display: none !important; }' + // Spellcheck button
                                  '#file-menu-panel .devider { display: none !important; }' + // separator in the "File" menu
                                  '#left-btn-spellcheck, #left-btn-about { display: none !important; }'+
                                  'div.btn-users.dropdown-toggle { display: none; !important }';
                        if (readOnly) {
                            css += '#toolbar { display: none !important; }';
                            //css += '#app-title { display: none !important; }'; // OnlyOffice logo + doc title
                            //css += '#file-menu-panel { top: 28px !important; }'; // Position of the "File" menu
                        }
                        $('<style>').text(css).appendTo($tb);
                        setTimeout(function () {
                            $(window).trigger('resize');
                        });
                        if (UI.findOKButton().length) {
                            UI.findOKButton().on('focusout', function () {
                                window.setTimeout(function () { UI.findOKButton().focus(); });
                            });
                        }
                    },
                    "onDocumentReady": function () {
                        evOnSync.fire();
                        var onMigrateRdy = Util.mkEvent();
                        onMigrateRdy.reg(function () {
                            var div = h('div.cp-oo-x2tXls', [
                                h('span.fa.fa-spin.fa-spinner'),
                                h('span', Messages.oo_sheetMigration_loading)
                            ]);
                            APP.migrateModal = UI.openCustomModal(UI.dialog.customModal(div, {buttons: []}));
                            makeCheckpoint(true);
                        });
                        // DEPRECATED: from version 3, the queue is sent again during init
                        if (APP.migrate && ((content.version || 1) <= 2)) {
                            // The doc is ready, fix the worksheets IDs and push the queue
                            fixSheets();
                            // Push changes since last cp
                            ooChannel.ready = true;
                            var changes = [];
                            var changesIndex;
                            ooChannel.queue.forEach(function (data) {
                                Array.prototype.push.apply(changes, data.msg.changes);
                                changesIndex = data.msg.changesIndex;
                                //ooChannel.send(data.msg);
                            });
                            ooChannel.cpIndex += ooChannel.queue.length;
                            var last = ooChannel.queue.pop();
                            if (last) { ooChannel.lastHash = last.hash; }

                            var onDocUnlock = function () {
                                // Migration required but read-only: continue...
                                if (readOnly) {
                                    setEditable(true);
                                    try { getEditor().asc_setRestriction(true); } catch (e) {}
                                } else {
                                    // No changes after the cp: migrate now
                                    onMigrateRdy.fire();
                                }
                            };


                            // Send the changes all at once
                            if (changes.length) {
                                setTimeout(function () {
                                    ooChannel.send({
                                        type: 'saveChanges',
                                        changesIndex: changesIndex,
                                        changes: changes,
                                        locks: []
                                    });
                                    APP.onDocumentUnlock = onDocUnlock;
                                }, 5000);
                                return;
                            }
                            onDocUnlock();
                            return;
                        }

                        if (lock || readOnly) {
                            try { getEditor().asc_setRestriction(true); } catch (e) {}
                            //getEditor().setViewModeDisconnect(); // can't be used anymore, display an OO error popup
                        } else {
                            setEditable(true);
                            deleteOfflineLocks();
                            handleNewLocks({}, content.locks);
                            if (APP.unsavedChanges) {
                                var unsaved = APP.unsavedChanges;
                                delete APP.unsavedChanges;
                                rtChannel.sendMsg(unsaved, null, function (err, hash) {
                                    if (err) { return void UI.alert(Messages.oo_lostEdits); }
                                    // This is supposed to be a "send" function to tell our OO
                                    // to unlock the cell. We use this to know that the patch was
                                    // correctly sent so that we can apply it to our OO too.
                                    ooChannel.send(unsaved);
                                    ooChannel.cpIndex++;
                                    ooChannel.lastHash = hash;
                                });
                            }
                        }

                        if (isLockedModal.modal && force) {
                            isLockedModal.modal.closeModal();
                            delete isLockedModal.modal;
                            if (!APP.history) {
                                $('#cp-app-oo-editor > iframe')[0].contentWindow.focus();
                            }
                        }

                        if (APP.template) {
                            try { getEditor().asc_setRestriction(true); } catch (e) {}
                            //getEditor().setViewModeDisconnect();
                            UI.removeLoadingScreen();
                            makeCheckpoint(true);
                            return;
                        }

                        APP.onLocal(); // Add our data to the userlist

                        if (APP.history) {
                            try {
                                getEditor().asc_setRestriction(true);
                            } catch (e) {}
                        }

                        if (lock && !readOnly) {
                            onMigrateRdy.fire();
                        }

                        // Check if history can/should be trimmed
                        var cp = getLastCp();
                        if (cp && cp.file && cp.hash) {
                            var channels = [{
                                channel: content.channel,
                                lastKnownHash: cp.hash
                            }];
                            common.checkTrimHistory(channels);
                        }
                    }
                }
            };
            /*
            // NOTE: Make sure it won't break anaything new (Firefox setTimeout bug)
            window.onbeforeunload = function () {
                var ifr = document.getElementsByTagName('iframe')[0];
                if (ifr) { ifr.remove(); }
            };
            */

            APP.getUserColor = function (userId) {
                var hex;
                Object.keys(content.ids || {}).some(function (k) {
                    var u = content.ids[k];
                    if (Number(u.ooid) === Number(userId)) {
                        var md = common.getMetadataMgr().getMetadataLazy();
                        if (md && md.users && md.users[u.netflux]) {
                            hex = md.users[u.netflux].color;
                        }
                        return true;
                    }
                });
                if (hex) {
                    var rgb = Util.hexToRGB(hex);
                    return {
                        r: rgb[0],
                        g: rgb[1],
                        b: rgb[2],
                        a: 255
                    };
                }
            };

            APP.UploadImageFiles = function (files, type, id, jwt, cb) {
                return void cb();
            };
            APP.AddImage = function(cb1, cb2) {
                APP.AddImageSuccessCallback = cb1;
                APP.AddImageErrorCallback = cb2;
                common.openFilePicker({
                    types: ['file'],
                    where: ['root'],
                    filter: {
                        fileType: ['image/']
                    }
                }, function (data) {
                    if (data.type !== 'file') {
                        debug("Unexpected data type picked " + data.type);
                        return;
                    }
                    var name = data.name;

                    // Add image to the list
                    var mediasSources = getMediasSources();

                    // Check if name already exists
                    var getUniqueName = function (name, mediasSources) {
                        var get = function () {
                            var s = name.split('.');
                            if (s.length > 1) {
                                s[s.length - 2] = s[s.length - 2] + '-' + Util.uid();
                                name = s.join('.');
                            } else {
                                name += '-'+ Util.uid();
                            }
                        };
                        while (mediasSources[name]) { get(); }
                        return name;
                    };
                    if (mediasSources[name]) {
                        name = getUniqueName(name, mediasSources);
                        data.name = name;
                    }
                    mediasSources[name] = data;
                    APP.onLocal();

                    APP.realtime.onSettle(function () {
                        APP.getImageURL(name, function(url) {
                            debug("CRYPTPAD success add " + name);
                            common.setPadAttribute('atime', +new Date(), null, data.href);
                            APP.AddImageSuccessCallback({
                                name: name,
                                url: url
                            });
                        });
                    });
                });
            };

            APP.openURL = function (url) {
                common.openUnsafeURL(url);
            };

            APP.loadingImage = 0;
            APP.getImageURL = function(name, callback) {
                if (name && /^data:image/.test(name)) {
                    return void callback('');
                }

                var mediasSources = getMediasSources();
                var data = mediasSources[name];

                if (typeof data === 'undefined') {
                    debug("CryptPad - could not find matching media for " + name);
                    return void callback("");
                }

                var blobUrl = (typeof mediasData[data.src] === 'undefined') ? "" : mediasData[data.src].src;
                if (blobUrl) {
                    debug("CryptPad Image already loaded " + blobUrl);
                    return void callback(blobUrl);
                }

                APP.loadingImage++;
                Util.fetch(data.src, function (err, u8) {
                    if (err) {
                        APP.loadingImage--;
                        console.error(err);
                        return void callback("");
                    }
                    try {
                        debug("Decrypt with key " + data.key);
                        FileCrypto.decrypt(u8, Nacl.util.decodeBase64(data.key), function (err, res) {
                            APP.loadingImage--;
                            if (err || !res.content) {
                                debug("Decrypting failed");
                                return void callback("");
                            }

                            try {
                                var blobUrl = URL.createObjectURL(res.content);
                                // store media blobUrl and content for cache and export
                                var mediaData = { blobUrl : blobUrl, content : "" };
                                mediasData[data.src] = mediaData;
                                var reader = new FileReader();
                                reader.onloadend = function () {
                                    debug("MediaData set");
                                    mediaData.content = reader.result;
                                };
                                reader.readAsArrayBuffer(res.content);
                                debug("Adding CryptPad Image " + data.name + ": " +  blobUrl);
                                window.frames[0].AscCommon.g_oDocumentUrls.addImageUrl(data.name, blobUrl);
                                callback(blobUrl);
                            } catch (e) {}
                        });
                    } catch (e) {
                        APP.loadingImage--;
                        debug("Exception decrypting image " + data.name);
                        console.error(e);
                        callback("");
                    }
                }, void 0, common.getCache());
            };

            APP.docEditor = new window.DocsAPI.DocEditor("cp-app-oo-placeholder-a", APP.ooconfig);
            ooLoaded = true;
            makeChannel();
        };

        var x2tReady = Util.mkEvent(true);
        var fetchFonts = function (x2t) {
            var path = '/common/onlyoffice/'+CURRENT_VERSION+'/fonts/';
            var e = getEditor();
            var fonts = e.FontLoader.fontInfos;
            var files = e.FontLoader.fontFiles;
            var suffixes = {
                indexR: '',
                indexB: '_Bold',
                indexBI: '_Bold_Italic',
                indexI: '_Italic',
            };
            nThen(function (waitFor) {
                fonts.forEach(function (font) {
                    // Check if the font is already loaded
                    if (!font.NeedStyles) { return; }
                    // Pick the variants we need (regular, bold, italic)
                    ['indexR', 'indexB', 'indexI', 'indexBI'].forEach(function (k) {
                        if (typeof(font[k]) !== "number" || font[k] === -1) { return; } // No matching file
                        var file = files[font[k]];

                        var name = font.Name + suffixes[k] + '.ttf';
                        Util.fetch(path + file.Id, waitFor(function (err, buffer) {
                            if (buffer) {
                                x2t.FS.writeFile('/working/fonts/' + name, buffer);
                            }
                        }));
                    });
                });
            }).nThen(function () {
                x2tReady.fire();
            });
        };

        var x2tInitialized = false;
        var x2tInit = function(x2t) {
            debug("x2t mount");
            // x2t.FS.mount(x2t.MEMFS, {} , '/');
            x2t.FS.mkdir('/working');
            x2t.FS.mkdir('/working/media');
            x2t.FS.mkdir('/working/fonts');
            x2tInitialized = true;
            fetchFonts(x2t);
            debug("x2t mount done");
        };
        var getX2T = function (cb) {
            // Perform the x2t conversion
            require(['/common/onlyoffice/x2t/x2t.js'], function() { // FIXME why does this fail without an access-control-allow-origin header?
                var x2t = window.Module;
                x2t.run();
                if (x2tInitialized) {
                    debug("x2t runtime already initialized");
                    return void x2tReady.reg(function () {
                        cb(x2t);
                    });
                }

                x2t.onRuntimeInitialized = function() {
                    debug("x2t in runtime initialized");
                    // Init x2t js module
                    x2tInit(x2t);
                    x2tReady.reg(function () {
                        cb(x2t);
                    });
                };
            });
        };


        /*
            Converting Data

            This function converts a data in a specific format to the outputformat
            The filename extension needs to represent the input format
            Example: fileName=cryptpad.bin outputFormat=xlsx
        */
        var getFormatId = function (ext) {
            // Sheets
            if (ext === 'xlsx') { return 257; }
            if (ext === 'xls') { return 258; }
            if (ext === 'ods') { return 259; }
            if (ext === 'csv') { return 260; }
            if (ext === 'pdf') { return 513; }
            return;
        };
        var getFromId = function (ext) {
            var id = getFormatId(ext);
            if (!id) { return ''; }
            return '<m_nFormatFrom>'+id+'</m_nFormatFrom>';
        };
        var getToId = function (ext) {
            var id = getFormatId(ext);
            if (!id) { return ''; }
            return '<m_nFormatTo>'+id+'</m_nFormatTo>';
        };
        var x2tConvertDataInternal = function(x2t, data, fileName, outputFormat) {
            debug("Converting Data for " + fileName + " to " + outputFormat);

            // PDF
            var pdfData = '';
            if (outputFormat === "pdf" && typeof(data) === "object" && data.bin && data.buffer) {
                // Add conversion rules
                pdfData = "<m_bIsNoBase64>false</m_bIsNoBase64>" +
                          "<m_sFontDir>/working/fonts/</m_sFontDir>";
                // writing file to mounted working disk (in memory)
                x2t.FS.writeFile('/working/' + fileName, data.bin);
                x2t.FS.writeFile('/working/pdf.bin', data.buffer);
            } else {
                // writing file to mounted working disk (in memory)
                x2t.FS.writeFile('/working/' + fileName, data);
            }

            // Adding images
            Object.keys(window.frames[0].AscCommon.g_oDocumentUrls.urls || {}).forEach(function (_mediaFileName) {
                var mediaFileName = _mediaFileName.substring(6);
                var mediasSources = getMediasSources();
                var mediaSource = mediasSources[mediaFileName];
                var mediaData = mediaSource ? mediasData[mediaSource.src] : undefined;
                if (mediaData) {
                    debug("Writing media data " + mediaFileName);
                    debug("Data");
                    var fileData = mediaData.content;
                    x2t.FS.writeFile('/working/media/' + mediaFileName, new Uint8Array(fileData));
                } else {
                    debug("Could not find media content for " + mediaFileName);
                }
            });


            var inputFormat = fileName.split('.').pop();

            var params =  "<?xml version=\"1.0\" encoding=\"utf-8\"?>"
                        + "<TaskQueueDataConvert xmlns:xsi=\"http://www.w3.org/2001/XMLSchema-instance\" xmlns:xsd=\"http://www.w3.org/2001/XMLSchema\">"
                        + "<m_sFileFrom>/working/" + fileName + "</m_sFileFrom>"
                        + "<m_sFileTo>/working/" + fileName + "." + outputFormat + "</m_sFileTo>"
                        + pdfData
                        + getFromId(inputFormat)
                        + getToId(outputFormat)
                        + "<m_bIsNoBase64>false</m_bIsNoBase64>"
                        + "</TaskQueueDataConvert>";
            // writing params file to mounted working disk (in memory)
            x2t.FS.writeFile('/working/params.xml', params);
            // running conversion
            x2t.ccall("runX2T", ["number"], ["string"], ["/working/params.xml"]);
            // reading output file from working disk (in memory)
            var result;
            try {
                result = x2t.FS.readFile('/working/' + fileName + "." + outputFormat);
            } catch (e) {
                debug("Failed reading converted file");
                UI.removeModals();
                UI.warn(Messages.error);
                return "";
            }
            return result;
        };

        APP.printPdf = function (obj, cb) {
            getX2T(function (x2t) {
                //var e = getEditor();
                //var d = e.asc_nativePrint(undefined, undefined, 0x100 + opts.printType).ImData;
                var bin = getContent();
                var xlsData = x2tConvertDataInternal(x2t, {
                    buffer: obj.data,
                    bin: bin
                }, 'output.bin', 'pdf');
                if (xlsData) {
                    var md = common.getMetadataMgr().getMetadataLazy();
                    var type = common.getMetadataMgr().getPrivateData().ooType;
                    var title = md.title || md.defaultTitle || type;
                    var blob = new Blob([xlsData], {type: "application/pdf"});
                    //var url = URL.createObjectURL(blob, { type: "application/pdf" });
                    saveAs(blob, title+'.pdf');
                    //window.open(url);
                    cb({
                        "type":"save",
                        "status":"ok",
                        //"data":url + "?disposition=inline&ooname=output.pdf"
                    });
                    /*
                    ooChannel.send({
                        "type":"documentOpen",
                        "data": {
                            "type":"save",
                            "status":"ok",
                            "data":url + "?disposition=inline&ooname=output.pdf"
                        }
                    });
                    */
                }
            });
        };

        var x2tSaveAndConvertDataInternal = function(x2t, data, filename, extension, finalFilename) {
            var type = common.getMetadataMgr().getPrivateData().ooType;
            var xlsData;

            // PDF
            if (type === "sheet" && extension === "pdf") {
                var e = getEditor();
                var d = e.asc_nativePrint(undefined, undefined, 0x101).ImData;
                xlsData = x2tConvertDataInternal(x2t, {
                    buffer: d.data,
                    bin: data
                }, filename, extension);
                if (xlsData) {
                    var _blob = new Blob([xlsData], {type: "application/bin;charset=utf-8"});
                    UI.removeModals();
                    saveAs(_blob, finalFilename);
                }
                return;
            }
            if (type === "sheet" && extension !== 'xlsx') {
                xlsData = x2tConvertDataInternal(x2t, data, filename, 'xlsx');
                filename += '.xlsx';
            } else if (type === "presentation" && extension !== "pptx") {
                xlsData = x2tConvertDataInternal(x2t, data, filename, 'pptx');
                filename += '.pptx';
            } else if (type === "doc" && extension !== "docx") {
                xlsData = x2tConvertDataInternal(x2t, data, filename, 'docx');
                filename += '.docx';
            }
            xlsData = x2tConvertDataInternal(x2t, data, filename, extension);
            if (xlsData) {
                var blob = new Blob([xlsData], {type: "application/bin;charset=utf-8"});
                UI.removeModals();
                saveAs(blob, finalFilename);
            }
        };

        var x2tSaveAndConvertData = function(data, filename, extension, finalName) {
            getX2T(function (x2t) {
                x2tSaveAndConvertDataInternal(x2t, data, filename, extension, finalName);
            });
        };

        var exportXLSXFile = function() {
            var text = getContent();
            var suggestion = Title.suggestTitle(Title.defaultTitle);
            var ext = ['.xlsx', '.ods', '.bin', '.csv', '.pdf'];
            var type = common.getMetadataMgr().getPrivateData().ooType;
            var warning = '';
            if (type==="presentation") {
                ext = ['.pptx', /*'.odp',*/ '.bin'];
            } else if (type==="doc") {
                ext = ['.docx', /*'.odt',*/ '.bin'];
            }

            if (!supportsXLSX()) {
                ext = ['.bin'];
                warning = '<div class="alert alert-info cp-alert-top">'+Messages.oo_exportChrome+'</div>';
            }

            var types = ext.map(function (val) {
                return {
                    tag: 'a',
                    attributes: {
                        'data-value': val,
                        href: '#'
                    },
                    content: val
                };
            });
            var dropdownConfig = {
                text: ext[0], // Button initial text
                caretDown: true,
                options: types, // Entries displayed in the menu
                isSelect: true,
                initialValue: ext[0],
                common: common
            };
            var $select = UIElements.createDropdown(dropdownConfig);

            UI.prompt(Messages.exportPrompt+warning, Util.fixFileName(suggestion), function (filename) {
                // $select.getValue()
                if (!(typeof(filename) === 'string' && filename)) { return; }
                var ext = ($select.getValue() || '').slice(1);
                if (ext === 'bin') {
                    var blob = new Blob([text], {type: "application/bin;charset=utf-8"});
                    saveAs(blob, filename+'.bin');
                    return;
                }

                var content = h('div.cp-oo-x2tXls', [
                    h('span.fa.fa-spin.fa-spinner'),
                    h('span', Messages.oo_exportInProgress)
                ]);
                UI.openCustomModal(UI.dialog.customModal(content, {buttons: []}));

                setTimeout(function () {
                    x2tSaveAndConvertData(text, "filename.bin", ext, filename+'.'+ext);
                }, 100);
            }, {
                typeInput: $select[0]
            }, true);
            $select.find('button').addClass('btn');
        };

        var x2tImportImagesInternal = function(x2t, images, i, callback) {
            if (i >= images.length) {
                callback();
            } else {
                debug("Import image " + i);
                var handleFileData = {
                    name: images[i],
                    mediasSources: getMediasSources(),
                    callback: function() {
                        debug("next image");
                        x2tImportImagesInternal(x2t, images, i+1, callback);
                    },
                };
                var filePath = "/working/media/" + images[i];
                debug("Import filename " + filePath);
                var fileData = x2t.FS.readFile("/working/media/" + images[i], { encoding : "binary" });
                debug("Importing data");
                debug("Buffer");
                debug(fileData.buffer);
                var blob = new Blob([fileData.buffer], {type: 'image/png'});
                blob.name = images[i];
                APP.FMImages.handleFile(blob, handleFileData);
            }
        };

        var x2tImportImages = function (x2t, callback) {
            if (!APP.FMImages) {
                var fmConfigImages = {
                    noHandlers: true,
                    noStore: true,
                    body: $('body'),
                    onUploaded: function (ev, data) {
                        if (!ev.callback) { return; }
                        debug("Image uploaded at " + data.url);
                        var parsed = Hash.parsePadUrl(data.url);
                        if (parsed.type === 'file') {
                            var secret = Hash.getSecrets('file', parsed.hash, data.password);
                            var fileHost = privateData.fileHost || privateData.origin;
                            var src = fileHost + Hash.getBlobPathFromHex(secret.channel);
                            var key = Hash.encodeBase64(secret.keys.cryptKey);
                            debug("Final src: " + src);
                            ev.mediasSources[ev.name] = { name : ev.name, src : src, key : key };
                        }
                        ev.callback();
                    }
                };
                APP.FMImages = common.createFileManager(fmConfigImages);
            }

            // Import Images
            debug("Import Images");
            var files = x2t.FS.readdir("/working/media/");
            var images = [];
            files.forEach(function (file) {
                if (file !== "." && file !== "..") {
                    images.push(file);
                }
            });
            x2tImportImagesInternal(x2t, images, 0, function() {
                debug("Sync media sources elements");
                debug(getMediasSources());
                APP.onLocal();
                debug("Import Images finalized");
                callback();
            });
        };


        var x2tConvertData = function (x2t, data, filename, extension, callback) {
            var convertedContent;
            // Convert from ODF format:
            // first convert to Office format then to the selected extension
            if (filename.endsWith(".ods")) {
                console.log(x2t, data, filename, extension);
                convertedContent = x2tConvertDataInternal(x2t, new Uint8Array(data), filename, "xlsx");
                console.log(convertedContent);
                convertedContent = x2tConvertDataInternal(x2t, convertedContent, filename + ".xlsx", extension);
            } else if (filename.endsWith(".odt")) {
                convertedContent = x2tConvertDataInternal(x2t, new Uint8Array(data), filename, "docx");
                convertedContent = x2tConvertDataInternal(x2t, convertedContent, filename + ".docx", extension);
            } else if (filename.endsWith(".odp")) {
                convertedContent = x2tConvertDataInternal(x2t, new Uint8Array(data), filename, "pptx");
                convertedContent = x2tConvertDataInternal(x2t, convertedContent, filename + ".pptx", extension);
            } else {
                convertedContent = x2tConvertDataInternal(x2t, new Uint8Array(data), filename, extension);
            }
            x2tImportImages(x2t, function() {
                callback(convertedContent);
            });
        };

        var importFile = function(content) {
            // Abort if there is another real user in the channel (history keeper excluded)
            var m = metadataMgr.getChannelMembers().slice().filter(function (nId) {
                return nId.length === 32;
            });
            if (m.length > 1) {
                UI.removeModals();
                return void UI.alert(Messages.oo_cantUpload);
            }
            if (!content) {
                UI.removeModals();
                return void UI.alert(Messages.oo_invalidFormat);
            }
            var blob = new Blob([content], {type: 'plain/text'});
            var file = getFileType();
            blob.name = (metadataMgr.getMetadataLazy().title || file.doc) + '.' + file.type;
            var uploadedCallback = function() {
                UI.removeModals();
                UI.confirm(Messages.oo_uploaded, function (yes) {
                    try {
                        getEditor().asc_setRestriction(true);
                    } catch (e) {}
                    if (!yes) { return; }
                    common.gotoURL();
                });
            };
            var data = {
                hash: ooChannel.lastHash,
                index: ooChannel.cpIndex,
                callback: uploadedCallback
            };
            APP.FM.handleFile(blob, data);
        };

        var importXLSXFile = function(content, filename, ext) {
            // Perform the x2t conversion
            debug("Filename");
            debug(filename);
            if (ext === "bin") {
                return void importFile(content);
            }
            if (!supportsXLSX()) {
                return void UI.alert(Messages.oo_invalidFormat);
            }
            var div = h('div.cp-oo-x2tXls', [
                h('span.fa.fa-spin.fa-spinner'),
                h('span', Messages.oo_importInProgress)
            ]);
            UI.openCustomModal(UI.dialog.customModal(div, {buttons: []}));
            setTimeout(function () {
                getX2T(function (x2t) {
                    x2tConvertData(x2t, new Uint8Array(content), filename.name, "bin", function(c) {
                        importFile(c);
                    });
                });
            }, 100);
        };

        var loadDocument = function (noCp, useNewDefault, i) {
            if (ooLoaded) { return; }
            var type = common.getMetadataMgr().getPrivateData().ooType;
            var file = getFileType();
            if (!noCp) {
                var lastCp = getLastCp(false, i);
                // If the last checkpoint is empty, load the "initial" doc instead
                if (!lastCp || !lastCp.file) { return void loadDocument(true, useNewDefault); }
                // Load latest checkpoint
                return void loadLastDocument(lastCp, function () {
                    // Checkpoint error: load the previous one
                    i = i || 0;
                    loadDocument(noCp, useNewDefault, ++i);
                });
            }
            var newText;
            switch (type) {
                case 'sheet' :
                    newText = EmptyCell(useNewDefault);
                    break;
                case 'doc':
                    newText = EmptyDoc();
                    break;
                case 'presentation':
                    newText = EmptySlide();
                    break;
                default:
                    newText = '';
            }
            var blob = loadInitDocument(type, useNewDefault);
            startOO(blob, file);
        };

        var initializing = true;
        var $bar = $('#cp-toolbar');

        config = {
            patchTransformer: ChainPad.SmartJSONTransformer,
            // cryptpad debug logging (default is 1)
            // logLevel: 0,
            validateContent: function (content) {
                try {
                    JSON.parse(content);
                    return true;
                } catch (e) {
                    debug("Failed to parse, rejecting patch");
                    return false;
                }
            }
        };

        var stringifyInner = function () {
            var obj = {
                content: content,
                metadata: metadataMgr.getMetadataLazy()
            };
            // stringify the json and send it into chainpad
            return stringify(obj);
        };

        var pinImages = function () {
            if (content.mediasSources) {
                var toPin = Object.keys(content.mediasSources || {}).map(function (id) {
                    var data = content.mediasSources[id] || {};
                    var src = data.src;
                    if (!src) { return; }
                    // Remove trailing slash
                    if (src.slice(-1) === '/') {
                        src = src.slice(0, -1);
                    }
                    // Extract the channel id from the source href
                    return src.slice(src.lastIndexOf('/') + 1);
                }).filter(Boolean);
                sframeChan.query('EV_OO_PIN_IMAGES', toPin);
            }
        };

        var setStrictEditing = function () {
            if (APP.isFast) { return; }
            var editor = getEditor();
            var isModified = editor.asc_isDocumentModified || editor.isDocumentModified;
            var editing = isModified();
            if (editing) {
                evOnPatch.fire();
            } else {
                evOnSync.fire();
            }
        };
        APP.onFastChange = function (isFast) {
            APP.isFast = isFast;
            if (isFast) {
                if (APP.hasChangedInterval) {
                    window.clearInterval(APP.hasChangedInterval);
                }
                return;
            }
            setStrictEditing();
            APP.hasChangedInterval = window.setInterval(setStrictEditing, 500);
        };

        APP.getContent = function () { return content; };

        APP.onLocal = config.onLocal = function () {
            if (initializing) { return; }
            if (readOnly) { return; }

            // Update metadata
            var content = stringifyInner();
            APP.realtime.contentUpdate(content);
            pinImages();
        };

        var loadCp = function (cp, keepQueue) {
            if (!isLockedModal.modal) {
                isLockedModal.modal = UI.openCustomModal(isLockedModal.content);
            }
            loadLastDocument(cp, function () {
                var file = getFileType();
                var type = common.getMetadataMgr().getPrivateData().ooType;
                var blob = loadInitDocument(type, true);
                if (!keepQueue) { ooChannel.queue = []; }
                resetData(blob, file);
            }, function (blob, file) {
                if (!keepQueue) { ooChannel.queue = []; }
                resetData(blob, file);
            });
        };

        var loadTemplate = function (href, pw, parsed) {
            APP.history = true;
            APP.template = true;
            var editor = getEditor();
            if (editor) {
                try { getEditor().asc_setRestriction(true); } catch (e) {}
            }
            var content = parsed.content;

            // Get checkpoint
            var hashes = content.hashes || {};
            var idx = sortCpIndex(hashes);
            var lastIndex = idx[idx.length - 1];
            var lastCp = hashes[lastIndex] || {};

            // Current cp or initial hash (invalid hash ==> initial hash)
            var toHash = lastCp.hash || 'NONE';
            // Last hash
            var fromHash = 'NONE';

            sframeChan.query('Q_GET_HISTORY_RANGE', {
                href: href,
                password: pw,
                channel: content.channel,
                lastKnownHash: fromHash,
                toHash: toHash,
            }, function (err, data) {
                if (err) { return void console.error(err); }
                if (!Array.isArray(data.messages)) { return void console.error('Not an array!'); }

                // The first "cp" in history is the empty doc. It doesn't include the first patch
                // of the history
                var initialCp = !lastCp.hash;

                var messages = (data.messages || []).slice(initialCp ? 0 : 1);

                ooChannel.queue = messages.map(function (obj) {
                    return {
                        hash: obj.serverHash,
                        msg: JSON.parse(obj.msg)
                    };
                });
                ooChannel.historyLastHash = ooChannel.lastHash;
                ooChannel.currentIndex = ooChannel.cpIndex;
                loadCp(lastCp, true);
            });
        };

        var openTemplatePicker = function () {
            var metadataMgr = common.getMetadataMgr();
            var type = metadataMgr.getPrivateData().app;
            var sframeChan = common.getSframeChannel();
            var pickerCfgInit = {
                types: [type],
                where: ['template'],
                hidden: true
            };
            var pickerCfg = {
                types: [type],
                where: ['template'],
            };
            var onConfirm = function () {
                common.openFilePicker(pickerCfg, function (data) {
                    if (data.type !== type) { return; }
                    UI.addLoadingScreen({hideTips: true});
                    sframeChan.query('Q_OO_TEMPLATE_USE', {
                        href: data.href,
                    }, function (err, val) {
                        var parsed;
                        try {
                            parsed = JSON.parse(val);
                        } catch (e) {
                            console.error(e, val);
                            UI.removeLoadingScreen();
                            return void UI.warn(Messages.error);
                        }
                        console.error(data);
                        loadTemplate(data.href, data.password, parsed);
                    });
                });
            };
            sframeChan.query("Q_TEMPLATE_EXIST", type, function (err, data) {
                if (data) {
                    common.openFilePicker(pickerCfgInit);
                    onConfirm();
                } else {
                    UI.alert(Messages.template_empty);
                }
            });
        };

        config.onInit = function (info) {
            var privateData = metadataMgr.getPrivateData();
            metadataMgr.setDegraded(false); // FIXME degraded moded unsupported (no cursor channel)

            readOnly = privateData.readOnly;

            Title = common.createTitle({});

            var configTb = {
                displayed: ['pad'],
                title: Title.getTitleConfig(),
                metadataMgr: metadataMgr,
                readOnly: readOnly,
                realtime: info.realtime,
                spinner: {
                    onPatch: evOnPatch,
                    onSync: evOnSync
                },
                sfCommon: common,
                $container: $bar,
                $contentContainer: $('#cp-app-oo-container')
            };
            toolbar = APP.toolbar = Toolbar.create(configTb);
            toolbar.showColors();
            Title.setToolbar(toolbar);

            if (window.CP_DEV_MODE) {

                var $save = common.createButton('save', true, {}, function () {
                    makeCheckpoint(true);
                });
                $save.appendTo(toolbar.$bottomM);
            }

            if (!privateData.ooVersionHash) {
            (function () {
                /* add a history button */
                var commit = function () {
                    // Wait for the checkpoint to be uploaded before leaving history mode
                    // (race condition). We use "stopHistory" to remove the history
                    // flag only when the checkpoint is ready.
                    APP.stopHistory = true;
                    makeCheckpoint(true);
                };
                var onPatch = function (patch) {
                    // Patch on the current cp
                    ooChannel.send(JSON.parse(patch.msg));
                };
                var onCheckpoint = function (cp) {
                    // We want to load a checkpoint:
                    loadCp(cp);
                };
                var setHistoryMode = function (bool) {
                    if (bool) {
                        APP.history = true;
                        try { getEditor().asc_setRestriction(true); } catch (e) {}
                        return;
                    }
                    // Cancel button: redraw from lastCp
                    APP.history = false;
                    ooChannel.queue = [];
                    ooChannel.ready = false;
                    // Fill the queue and then load the last CP
                    rtChannel.getHistory(function () {
                        var lastCp = getLastCp();
                        loadCp(lastCp, true);
                    });
                };

                var deleteSnapshot = function (hash) {
                    var md = Util.clone(cpNfInner.metadataMgr.getMetadata());
                    var snapshots = md.snapshots = md.snapshots || {};
                    delete snapshots[hash];
                    metadataMgr.updateMetadata(md);
                    APP.onLocal();
                };
                var makeSnapshot = function (title, cb, obj) {
                    var hash, time;
                    if (obj && obj.hash && obj.time) {
                        hash = obj.hash;
                        time = obj.time;
                    } else {
                        var major = Object.keys(content.hashes).length;
                        var cpIndex = getLastCp().index || 0;
                        var minor = ooChannel.cpIndex - cpIndex;
                        hash = major+'.'+minor;
                        time = +new Date();
                    }
                    var md = Util.clone(metadataMgr.getMetadata());
                    var snapshots = md.snapshots = md.snapshots || {};
                    if (snapshots[hash]) { cb('EEXISTS'); return void UI.warn(Messages.snapshot_error_exists); }
                    snapshots[hash] = {
                        title: title,
                        time: time
                    };
                    metadataMgr.updateMetadata(md);
                    APP.onLocal();
                    APP.realtime.onSettle(cb);
                };
                var loadSnapshot = function (hash) {
                    sframeChan.event('EV_OO_OPENVERSION', {
                        hash: hash
                    });
                };

                common.createButton('', true, {
                    name: 'history',
                    icon: 'fa-history',
                    text: Messages.historyText,
                    tippy: Messages.historyButton
                }).click(function () {
                    ooChannel.historyLastHash = ooChannel.lastHash;
                    ooChannel.currentIndex = ooChannel.cpIndex;
                    Feedback.send('OO_HISTORY');
                    var histConfig = {
                        onPatch: onPatch,
                        onCheckpoint: onCheckpoint,
                        onRevert: commit,
                        setHistory: setHistoryMode,
                        makeSnapshot: makeSnapshot,
                        onlyoffice: {
                            hashes: content.hashes || {},
                            channel: content.channel,
                            lastHash: ooChannel.lastHash
                        },
                        $toolbar: $('.cp-toolbar-container')
                    };
                    History.create(common, histConfig);
                }).appendTo(toolbar.$drawer);

                // Snapshots
                var $snapshot = common.createButton('snapshots', true, {
                    remove: deleteSnapshot,
                    make: makeSnapshot,
                    load: loadSnapshot
                });
                toolbar.$drawer.append($snapshot);

                // Import template
                var $template = common.createButton('importtemplate', true, {}, openTemplatePicker);
                if ($template && typeof($template.appendTo) === 'function') {
                    $template.appendTo(toolbar.$drawer);
                }
            })();
            }

            if (window.CP_DEV_MODE || DISPLAY_RESTORE_BUTTON) {
                common.createButton('', true, {
                    name: 'delete',
                    icon: 'fa-trash',
                    hiddenReadOnly: true
                }).click(function () {
                    if (initializing) { return void console.error('initializing'); }
                    deleteLastCp();
                }).attr('title', 'Delete last checkpoint').appendTo(toolbar.$bottomM);
                common.createButton('', true, {
                    name: 'restore',
                    icon: 'fa-history',
                    hiddenReadOnly: true
                }).click(function () {
                    if (initializing) { return void console.error('initializing'); }
                    restoreLastCp();
                }).attr('title', 'Restore last checkpoint').appendTo(toolbar.$bottomM);
            }

            var $exportXLSX = common.createButton('export', true, {}, exportXLSXFile);
            $exportXLSX.appendTo(toolbar.$drawer);

            var type = privateData.ooType;
            var accept = [".bin", ".ods", ".xlsx"];
            if (type === "presentation") {
                accept = ['.bin', '.odp', '.pptx'];
            } else if (type === "doc") {
                accept = ['.bin', '.odt', '.docx'];
            }
            if (!supportsXLSX()) {
                accept = ['.bin'];
            }

            if (common.isLoggedIn()) {
                window.CryptPad_deleteLastCp = deleteLastCp;
                var $importXLSX = common.createButton('import', true, {
                    accept: accept,
                    binary : ["ods", "xlsx", "odt", "docx", "odp", "pptx"]
                }, importXLSXFile);
                $importXLSX.appendTo(toolbar.$drawer);
                common.createButton('hashtag', true).appendTo(toolbar.$drawer);
            }

            var $forget = common.createButton('forget', true, {}, function (err) {
                if (err) { return; }
                setEditable(false);
            });
            toolbar.$drawer.append($forget);

            if (!privateData.isEmbed) {
                var helpMenu = APP.helpMenu = common.createHelpMenu(['beta', 'oo']);
                $('#cp-app-oo-editor').prepend(common.getBurnAfterReadingWarning());
                $('#cp-app-oo-editor').prepend(helpMenu.menu);
                toolbar.$drawer.append(helpMenu.button);
            }

            var $properties = common.createButton('properties', true);
            toolbar.$drawer.append($properties);
        };

        var noCache = false; // Prevent reload loops
        var onCorruptedCache = function () {
            if (noCache) {
                UI.errorLoadingScreen(Messages.unableToDisplay, false, function () {
                    common.gotoURL('');
                });
            }
            noCache = true;
            var sframeChan = common.getSframeChannel();
            sframeChan.event("EV_CORRUPTED_CACHE");
        };

        config.onReady = function (info) {
            if (APP.realtime !== info.realtime) {
                APP.realtime = info.realtime;
            }

            var userDoc = APP.realtime.getUserDoc();
            var isNew = false;
            var newDoc = true;
            if (userDoc === "" || userDoc === "{}") { isNew = true; }

            if (userDoc !== "") {
                var hjson = JSON.parse(userDoc);

                if (hjson && hjson.metadata) {
                    metadataMgr.updateMetadata(hjson.metadata);
                }
                if (typeof (hjson) !== 'object' || Array.isArray(hjson) ||
                    (hjson.metadata && typeof(hjson.metadata.type) !== 'undefined' &&
                     hjson.metadata.type !== 'oo')) {
                    var errorText = Messages.typeError;
                    UI.errorLoadingScreen(errorText);
                    throw new Error(errorText);
                }
                content = hjson.content || content;
                var newLatest = getLastCp();
                sframeChan.query('Q_OO_SAVE', {
                    hash: newLatest.hash,
                    url: newLatest.file
                }, function () { });
                newDoc = !content.hashes || Object.keys(content.hashes).length === 0;
            } else if (!privateData.isNewFile) {
                // This is an empty doc but not a new file: error
                onCorruptedCache();
                return void console.error("Empty chainpad for a non-empty doc");
            } else {
                Title.updateTitle(Title.defaultTitle);
            }

            var version = CURRENT_VERSION + '/';
            var msg;
            // Old version detected: use the old OO and start the migration if we can
            if (privateData.ooForceVersion) {
                if (privateData.ooForceVersion === "1") {
                    version = "v1/";
                }
            } else if (content && (!content.version || content.version === 1)) {
                version = 'v1/';
                APP.migrate = true;
                // Registedred ~~users~~ editors can start the migration
                if (common.isLoggedIn() && !readOnly) {
                    content.migration = true;
                    APP.onLocal();
                } else {
                    msg = h('div.alert.alert-warning.cp-burn-after-reading', Messages.oo_sheetMigration_anonymousEditor);
                    if (APP.helpMenu) {
                        $(APP.helpMenu.menu).after(msg);
                    } else {
                        $('#cp-app-oo-editor').prepend(msg);
                    }
                    readOnly = true;
                }
            } else if (content && content.version <= 3) { // V2 or V3
                version = 'v2b/';
                APP.migrate = true;
                // Registedred ~~users~~ editors can start the migration
                if (common.isLoggedIn() && !readOnly) {
                    content.migration = true;
                    APP.onLocal();
                } else {
                    msg = h('div.alert.alert-warning.cp-burn-after-reading', Messages.oo_sheetMigration_anonymousEditor);
                    if (APP.helpMenu) {
                        $(APP.helpMenu.menu).after(msg);
                    } else {
                        $('#cp-app-oo-editor').prepend(msg);
                    }
                    readOnly = true;
                }
            }

            // If the sheet is locked by an offline user, remove it
            if (content && content.saveLock && !isUserOnline(content.saveLock)) {
                content.saveLock = undefined;
                APP.onLocal();
            } else if (content && content.saveLock) {
                // If someone is currently creating a checkpoint (and locking the sheet),
                // make sure it will end (maybe you'll have to make the checkpoint yourself)
                checkCheckpoint();
            }

            var s = h('script', {
                type:'text/javascript',
                src: '/common/onlyoffice/'+version+'web-apps/apps/api/documents/api.js'
            });
            $('#cp-app-oo-editor').append(s);

            if (metadataMgr.getPrivateData().burnAfterReading && content && content.channel) {
                sframeChan.event('EV_BURN_PAD', content.channel);
            }

            if (privateData.ooVersionHash) {
                return void openVersionHash(privateData.ooVersionHash);
            }


            var useNewDefault = content.version && content.version >= 2;
            openRtChannel(function () {
                setMyId();
                oldHashes = JSON.parse(JSON.stringify(content.hashes));
                initializing = false;
                common.openPadChat(APP.onLocal);


                if (!readOnly) {
                    var cursors = {};
                    common.openCursorChannel(APP.onLocal);
                    cursor = common.createCursor(APP.onLocal);
                    cursor.onCursorUpdate(function (data) {
                        // Leaving user
                        if (data && data.leave && data.id) {
                            // When a netflux user leaves, remove all their cursors
                            Object.keys(cursors).forEach(function (ooid) {
                                var d = cursors[ooid];
                                if (d !== data.id) { return; } // Only continue for the leaving user
                                // Remove from OO UI
                                ooChannel.send({
                                    type: "cursor",
                                    messages: [{
                                        cursor: "10;AgAAADIAAAAAAA==",
                                        time: +new Date(),
                                        user: ooid,
                                        useridoriginal: String(ooid).slice(0,-1),
                                    }]
                                });
                                // Remove from memory
                                delete cursors[ooid];
                            });
                            handleNewIds({}, content.ids);
                        }

                        // Cursor update
                        if (!data || !data.cursor) { return; }
                        // Store the new cursor in memory for this user, with their netflux ID
                        var ooid = Util.find(data.cursor, ['messages', 0, 'user']);
                        if (ooid) { cursors[ooid] = data.id.slice(0,32); }
                        // Update cursor in the UI
                        ooChannel.send(data.cursor);
                    });
                }

                if (APP.startWithTemplate) {
                    var template = APP.startWithTemplate;
                    loadTemplate(template.href, template.password, template.content);
                    return;
                }

                loadDocument(newDoc, useNewDefault);
                setEditable(!readOnly);
                UI.removeLoadingScreen();
            });
        };

        config.onError = function (err) {
            common.onServerError(err, toolbar, function () {
                setEditable(false);
            });
        };

        var reloadPopup = false;

        var checkNewCheckpoint = function () {
            if (!isLockedModal.modal) {
                isLockedModal.modal = UI.openCustomModal(isLockedModal.content);
            }
            var lastCp = getLastCp();
            loadLastDocument(lastCp, function (err) {
                console.error(err);
                // On error, do nothing
                // FIXME lock the document or ask for a page reload?
            }, function (blob, type) {
                resetData(blob, type);
            });
        };

        config.onRemote = function () {
            if (initializing) { return; }
            var userDoc = APP.realtime.getUserDoc();
            var json = JSON.parse(userDoc);
            if (json.metadata) {
                metadataMgr.updateMetadata(json.metadata);
            }

            var wasLocked = content.saveLock;

            var wasMigrating = content.migration;

            var myLocks = getUserLock(getId(), true);

            content = json.content;

            if (content.saveLock && wasLocked !== content.saveLock) {
                // Someone new is creating a checkpoint: fix the sheets ids
                fixSheets();
                // If the checkpoint is not saved in 20s to 40s, do it ourselves
                checkCheckpoint();
            }

            var editor = getEditor();
            if (content.hashes) {
                var latest = getLastCp(true);
                var newLatest = getLastCp();
                if (newLatest.index > latest.index || (newLatest.index && !latest.index)) {
                    ooChannel.queue = [];
                    ooChannel.ready = false;
                    var reload = function () {
                        // New checkpoint
                        sframeChan.query('Q_OO_SAVE', {
                            hash: newLatest.hash,
                            url: newLatest.file
                        }, function () {
                            checkNewCheckpoint();
                        });
                    };
                    var isModified = editor.asc_isDocumentModified || function () {
                        return editor.isDocumentModify;
                    };
                    if (isModified()) {
                        setEditable(false);
                        APP.unsavedLocks = myLocks;
                        APP.onStrictSaveChanges = function () {
                            reload();
                            delete APP.onStrictSaveChanges;
                        };
                        editor.asc_Save();
                    } else {
                        reload();
                    }
                }
                oldHashes = JSON.parse(JSON.stringify(content.hashes));
            }

            if (content.ids) {
                handleNewIds(oldIds, content.ids);
                oldIds = JSON.parse(JSON.stringify(content.ids));
            }
            if (content.locks) {
                handleNewLocks(oldLocks, content.locks);
                oldLocks = JSON.parse(JSON.stringify(content.locks));
            }
            if (content.migration) {
                setEditable(false);
            }
            if (wasMigrating && !content.migration && !reloadPopup) {
                reloadPopup = true;
                UI.alert(Messages.oo_sheetMigration_complete, function () {
                    common.gotoURL();
                });
            }
            pinImages();
        };

        config.onConnectionChange = function (info) {
            if (info.state) {
                // If we tried to send changes while we were offline, force a page reload
                UIElements.reconnectAlert();
                if (Object.keys(pendingChanges).length) {
                    return void UI.confirm(Messages.oo_reconnect, function (yes) {
                        if (!yes) { return; }
                        common.gotoURL();
                    });
                }
                setEditable(true);
                offline = false;
            } else {
                setEditable(false);
                offline = true;
                UI.findOKButton().click();
                UIElements.disconnectAlert();
            }
        };

        cpNfInner = common.startRealtime(config);

        cpNfInner.onInfiniteSpinner(function () {
            if (offline) { return; }
            setEditable(false);
            UI.confirm(Messages.realtime_unrecoverableError, function (yes) {
                if (!yes) { return; }
                common.gotoURL();
            });
        });

        common.onLogout(function () { setEditable(false); });
    };

    var main = function () {
        var common;

        nThen(function (waitFor) {
            $(waitFor(function () {
                UI.addLoadingScreen();
            }));
            SFCommon.create(waitFor(function (c) { APP.common = common = c; }));
        }).nThen(function (waitFor) {
            common.getSframeChannel().on('EV_OO_TEMPLATE', function (data) {
                APP.startWithTemplate = data;
            });
            common.handleNewFile(waitFor, {
                //noTemplates: true
            });
        }).nThen(function (/*waitFor*/) {
            andThen(common);
        });
    };
    main();
});<|MERGE_RESOLUTION|>--- conflicted
+++ resolved
@@ -364,10 +364,6 @@
             ]))
         };
 
-<<<<<<< HEAD
-        Messages.oo_cantMigrate = "This sheet exceeds the maximum upload size and is too large to be migrated."; // XXX
-=======
->>>>>>> 980a2369
         var onUploaded = function (ev, data, err) {
             content.saveLock = undefined;
             if (err) {
