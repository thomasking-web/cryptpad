--- conflicted
+++ resolved
@@ -319,23 +319,22 @@
         return window.innerHeight < 800 || window.innerWidth < 800;
     };
 
-<<<<<<< HEAD
     Util.stripTags = function (text) {
         var div = document.createElement("div");
         div.innerHTML = text;
         return div.innerText;
     };
 
-=======
-    // return an
+    // return an object containing {name, ext}
+    // or {} if the name could not be parsed
     Util.parseFilename = function (filename) {
         if (!filename || !filename.trim()) { return {}; }
         var parsedName =  /^(\.?.+?)(\.[^.]+)?$/.exec(filename) || [];
         return {
             name: parsedName[1],
             ext: parsedName[2],
-        }
-    }
+        };
+    };
 
     // Tell if a file is plain text from its metadata={title, fileType}
     Util.isPlainTextFile = function (type, name) {
@@ -350,8 +349,6 @@
         return false;
     };
 
-
->>>>>>> 79b667c8
     return Util;
 });
 }(self));