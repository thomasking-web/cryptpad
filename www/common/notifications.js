define([
    'jquery',
    '/common/hyperscript.js',
    '/common/common-hash.js',
    '/common/common-ui-elements.js',
    '/customize/messages.js',
], function ($, h, Hash, UIElements, Messages) {

    var handlers = {};

    var defaultDismiss = function (common, data) {
        return function (e) {
            if (e) {
                e.preventDefault();
                e.stopPropagation();
            }
            common.mailbox.dismiss(data, function (err) {
                if (err) { return void console.error(err); }
            });
        };
    };

    // Friend request

    handlers['FRIEND_REQUEST'] = function (common, data) {
        var content = data.content;
        var msg = content.msg;

        // Display the notification
        content.getFormatText = function () {
            return Messages._getKey('friendRequest_notification', [msg.content.displayName || Messages.anonymous]);
        };

        // Check authenticity
        if (msg.author !== msg.content.curvePublic) { return; }

        // if not archived, add handlers
        if (!content.archived) {
            content.handler = function () {
                UIElements.displayFriendRequestModal(common, data);
            };
            common.addFriendRequest(data);
        }
    };

    handlers['FRIEND_REQUEST_ACCEPTED'] = function (common, data) {
        var content = data.content;
        var msg = content.msg;
        content.getFormatText = function () {
            return Messages._getKey('friendRequest_accepted', [msg.content.name || Messages.anonymous]);
        };
        if (!content.archived) {
            content.dismissHandler = defaultDismiss(common, data);
        }
    };

    handlers['FRIEND_REQUEST_DECLINED'] = function (common, data) {
        var content = data.content;
        var msg = content.msg;
        content.getFormatText = function () {
            return Messages._getKey('friendRequest_declined', [msg.content.name || Messages.anonymous]);
        };
        if (!content.archived) {
            content.dismissHandler = defaultDismiss(common, data);
        }
    };

    // Share pad

    handlers['SHARE_PAD'] = function (common, data) {
        var content = data.content;
        var msg = content.msg;
        var type = Hash.parsePadUrl(msg.content.href).type;
        var key = type === 'drive' ? 'notification_folderShared' :
                    (type === 'file' ? 'notification_fileShared' :
<<<<<<< HEAD
                    'notification_padShared');
        content.getFormatText = function () {
            return Messages._getKey(key, [msg.content.name || Messages.anonymous, msg.content.title]);
        };
        content.handler = function () {
            common.openURL(msg.content.href);
        };
        if (!content.archived) {
            content.dismissHandler = defaultDismiss(common, data);
        }
=======
                      'notification_padShared');
        $(el).find('.cp-notification-content p')
            .html(Messages._getKey(key, [msg.content.name || Messages.anonymous, msg.content.title]));
        $(el).find('.cp-notification-content').addClass("cp-clickable")
            .click(function () {
                var todo = function () { common.openURL(msg.content.href); };
                if (!msg.content.password) { return void todo(); }
                common.getSframeChannel().query('Q_SESSIONSTORAGE_PUT', {
                    key: 'newPadPassword',
                    value: msg.content.password
                }, todo);
            });
        $(el).find('.cp-notification-dismiss').css('display', 'flex');
>>>>>>> 91b2b8a7
    };

    return {
        add: function (common, data) {
            var type = data.content.msg.type;

            if (handlers[type]) {
                handlers[type](common, data);
                // add getters to access simply some informations
                data.content.isClickable = typeof data.content.handler === "function";
                data.content.isDismissible = typeof data.content.dismissHandler === "function";
            }
        },
        remove: function (common, data) {
            common.removeFriendRequest(data.hash);
        },
    };
});<|MERGE_RESOLUTION|>--- conflicted
+++ resolved
@@ -73,32 +73,21 @@
         var type = Hash.parsePadUrl(msg.content.href).type;
         var key = type === 'drive' ? 'notification_folderShared' :
                     (type === 'file' ? 'notification_fileShared' :
-<<<<<<< HEAD
                     'notification_padShared');
         content.getFormatText = function () {
             return Messages._getKey(key, [msg.content.name || Messages.anonymous, msg.content.title]);
         };
         content.handler = function () {
-            common.openURL(msg.content.href);
+            var todo = function () { common.openURL(msg.content.href); };
+            if (!msg.content.password) { return void todo(); }
+            common.getSframeChannel().query('Q_SESSIONSTORAGE_PUT', {
+                key: 'newPadPassword',
+                value: msg.content.password
+            }, todo);
         };
         if (!content.archived) {
             content.dismissHandler = defaultDismiss(common, data);
         }
-=======
-                      'notification_padShared');
-        $(el).find('.cp-notification-content p')
-            .html(Messages._getKey(key, [msg.content.name || Messages.anonymous, msg.content.title]));
-        $(el).find('.cp-notification-content').addClass("cp-clickable")
-            .click(function () {
-                var todo = function () { common.openURL(msg.content.href); };
-                if (!msg.content.password) { return void todo(); }
-                common.getSframeChannel().query('Q_SESSIONSTORAGE_PUT', {
-                    key: 'newPadPassword',
-                    value: msg.content.password
-                }, todo);
-            });
-        $(el).find('.cp-notification-dismiss').css('display', 'flex');
->>>>>>> 91b2b8a7
     };
 
     return {
