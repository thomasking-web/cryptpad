--- conflicted
+++ resolved
@@ -28,7 +28,6 @@
         });
     };
 
-<<<<<<< HEAD
     // Title module
     funcs.createTitle = Title.create;
 
@@ -37,15 +36,12 @@
         return ctx.cpNfInner.metadataMgr.getMetadata().defaultTitle;
     };
 
-
-=======
     funcs.setDisplayName = function (name, cb) {
         ctx.sframeChan.query('Q_SETTINGS_SET_DISPLAY_NAME', name, function (err) {
             if (cb) { cb(err); }
         });
     };
 
->>>>>>> 909bda43
     Object.freeze(funcs);
     return { create: function (cb) {
         nThen(function (waitFor) {
