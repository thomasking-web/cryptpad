define([
    'jquery',
    '/api/config',
    '/components/nthen/index.js',
    '/customize/messages.js',
    '/common/sframe-chainpad-netflux-inner.js',
    '/common/outer/worker-channel.js',
    '/common/sframe-common-title.js',
    '/common/common-ui-elements.js',
    '/common/sframe-common-history.js',
    '/common/sframe-common-file.js',
    '/common/sframe-common-codemirror.js',
    '/common/sframe-common-cursor.js',
    '/common/sframe-common-integration.js',
    '/common/sframe-common-mailbox.js',
    '/common/inner/cache.js',
    '/common/inner/common-mediatag.js',
    '/common/metadata-manager.js',

    '/customize/application_config.js',
    '/customize/pages.js',
    '/common/common-realtime.js',
    '/common/common-util.js',
    '/common/common-hash.js',
    '/common/common-thumbnail.js',
    '/common/common-interface.js',
    '/common/common-feedback.js',
    '/common/common-language.js',
    '/common/common-constants.js',
    '/components/localforage/dist/localforage.min.js',
    '/common/hyperscript.js',
], function (
    $,
    ApiConfig,
    nThen,
    Messages,
    CpNfInner,
    SFrameChannel,
    Title,
    UIElements,
    History,
    File,
    CodeMirror,
    Cursor,
    Integration,
    Mailbox,
    Cache,
    MT,
    MetadataMgr,
    AppConfig,
    Pages,
    CommonRealtime,
    Util,
    Hash,
    Thumb,
    UI,
    Feedback,
    Language,
    Constants,
    localForage,
    h
) {
    // Chainpad Netflux Inner
    var funcs = {};
    var ctx = {};

    funcs.Messages = Messages;

    var evRealtimeSynced = Util.mkEvent(true);

    funcs.startRealtime = function (options) {
        if (ctx.cpNfInner) { return ctx.cpNfInner; }
        options.sframeChan = ctx.sframeChan;
        options.metadataMgr = ctx.metadataMgr;
        ctx.cpNfInner = CpNfInner.start(options);
        ctx.cpNfInner.metadataMgr.onChangeLazy(options.onLocal);
        ctx.cpNfInner.whenRealtimeSyncs(function () { evRealtimeSynced.fire(); });
        return ctx.cpNfInner;
    };

    funcs.getMetadataMgr = function () { return ctx.metadataMgr; };
    funcs.getSframeChannel = function () { return ctx.sframeChan; };
    funcs.getAppConfig = function () { return AppConfig; };

    funcs.isLoggedIn = function () {
        return ctx.metadataMgr.getPrivateData().loggedIn;
    };

    // MISC

    // Call the selected function with 'funcs' as a (new) first parameter
    var callWithCommon = function (f) {
        return function () {
            [].unshift.call(arguments, funcs);
            return f.apply(null, arguments);
        };
    };

    // UI
    window.CryptPad_UI = UI;
    window.CryptPad_UIElements = UIElements;
    window.CryptPad_common = funcs;
    funcs.createUserAdminMenu = callWithCommon(UIElements.createUserAdminMenu);
    funcs.openFilePicker = callWithCommon(UIElements.openFilePicker);
    funcs.openTemplatePicker = callWithCommon(UIElements.openTemplatePicker);
    funcs.displayMediatagImage = callWithCommon(MT.displayMediatagImage);
    funcs.displayAvatar = callWithCommon(MT.displayAvatar);
    funcs.createButton = callWithCommon(UIElements.createButton);
    funcs.createUsageBar = callWithCommon(UIElements.createUsageBar);
    funcs.updateTags = callWithCommon(UIElements.updateTags);
    funcs.createLanguageSelector = callWithCommon(UIElements.createLanguageSelector);
    funcs.createMarkdownToolbar = callWithCommon(UIElements.createMarkdownToolbar);
    funcs.createHelpMenu = callWithCommon(UIElements.createHelpMenu);
    funcs.getPadCreationScreen = callWithCommon(UIElements.getPadCreationScreen);
    funcs.getBurnAfterReadingWarning = callWithCommon(UIElements.getBurnAfterReadingWarning);
    funcs.createNewPadModal = callWithCommon(UIElements.createNewPadModal);
    funcs.onServerError = callWithCommon(UIElements.onServerError);
    funcs.addMentions = callWithCommon(UIElements.addMentions);
    funcs.importMediaTagMenu = callWithCommon(MT.importMediaTagMenu);
    funcs.getMediaTagPreview = callWithCommon(MT.getMediaTagPreview);
    funcs.getMediaTag = callWithCommon(MT.getMediaTag);

    // Thumb
    funcs.displayThumbnail = callWithCommon(Thumb.displayThumbnail);
    funcs.addThumbnail = Thumb.addThumbnail;

    // History
    funcs.getHistory = callWithCommon(History.create);

    // Title module
    funcs.createTitle = callWithCommon(Title.create);

    // Cursor
    funcs.createCursor = callWithCommon(Cursor.create);

    // Integration
    funcs.createIntegration = callWithCommon(Integration.create);

    // Files
    funcs.uploadFile = callWithCommon(File.uploadFile);
    funcs.createFileManager = callWithCommon(File.create);
    funcs.getMediatagScript = function () {
        var origin = ctx.metadataMgr.getPrivateData().origin;
        return '<script src="' + origin + '/common/media-tag-nacl.min.js"></script>';
    };
    funcs.getMediatagFromHref = function (obj) {
        if (!obj || !obj.hash) { return; }
        var data = ctx.metadataMgr.getPrivateData();
        var secret = Hash.getSecrets('file', obj.hash, obj.password);
        if (secret.keys && secret.channel) {
            var key = Hash.encodeBase64(secret.keys && secret.keys.cryptKey);
            var hexFileName = secret.channel;
            var origin = data.fileHost || data.origin;
            var src = origin + Hash.getBlobPathFromHex(hexFileName);
            return UI.mediaTag(src, key).outerHTML;
        }
        return;
    };
    var getMtData = function ($mt) {
        if (!$mt || !$mt.is('media-tag')) { return; }
        var chanStr = $mt.attr('src');
        var keyStr = $mt.attr('data-crypto-key');
        // Remove origin
        var a = document.createElement('a');
        a.href = chanStr;
        var src = a.pathname;
        // Get channel id
        var channel = src.replace(/\/blob\/[0-9a-f]{2}\//i, '');
        // Get key
        var key = keyStr.replace(/cryptpad:/i, '');
        return {
            channel: channel,
            key: key
        };
    };
    funcs.getHashFromMediaTag = function ($mt) {
        var data = getMtData($mt);
        if (!data) { return; }
        return Hash.getFileHashFromKeys({
            version: 1,
            channel: data.channel,
            keys: { fileKeyStr: data.key }
        });
    };
    funcs.importMediaTag = function ($mt) {
        var data = getMtData($mt);
        if (!data) { return; }
        var metadata = $mt[0]._mediaObject._blob.metadata;
        ctx.sframeChan.query('Q_IMPORT_MEDIATAG', {
            channel: data.channel,
            key: data.key,
            name: metadata.name,
            type: metadata.type,
            owners: metadata.owners
        }, function () {
            UI.log(Messages.saved);
        });
    };

    funcs.getFileSize = function (channelId, cb, noCache) {
        nThen(function (waitFor) {
            if (channelId.length < 48 || noCache) { return; }
            ctx.cache.getBlobCache(channelId, waitFor(function(err, blob) {
                if (err) { return; }
                waitFor.abort();
                cb(null, blob.length);
            }));
        }).nThen(function () {
            funcs.sendAnonRpcMsg("GET_FILE_SIZE", channelId, function (data) {
                if (!data) { return void cb("No response"); }
                if (data.error) { return void cb(data.error); }
                if (data.response && data.response.length && typeof(data.response[0]) === 'number') {
                    return void cb(void 0, data.response[0]);
                } else {
                    cb('INVALID_RESPONSE');
                }
            });
        });
    };

    // Universal direct channel
    var modules = {};
    funcs.makeUniversal = function (type, cfg) {
        if (cfg && cfg.onEvent) {
            modules[type] = modules[type] || Util.mkEvent();
            modules[type].reg(cfg.onEvent);
        }
        var sframeChan = funcs.getSframeChannel();
        return {
            execCommand: function (cmd, data, cb) {
                sframeChan.query("Q_UNIVERSAL_COMMAND", {
                    type: type,
                    data: {
                        cmd: cmd,
                        data: data
                    }
                }, function (err, obj) {
                    if (err) { return void cb({error: err}); }
                    cb(obj);
                });
            }
        };
    };

    var authorUid = function(existing) {
        if (!Array.isArray(existing)) { existing = []; }
        var n;
        var i = 0;
        while (!n || existing.indexOf(n) !== -1 && i++ < 1000) {
            n = Math.floor(Math.random() * 1000000);
        }
        // If we can't find a valid number in 1000 iterations, use 0...
        if (existing.indexOf(n) !== -1) { n = 0; }
        return n;
    };
    funcs.getAuthorId = function(authors, curve, tokenId) {
        var existing = Object.keys(authors || {}).map(Number);
        var uid;
        var loggedIn = funcs.isLoggedIn();
        if (!loggedIn && !tokenId) { return authorUid(existing); }
        if (!loggedIn) {
            existing.some(function (id) {
                var author = authors[id];
                if (!author || author.uid !== tokenId) { return; }
                uid = Number(id);
                return true;
            });
            return uid || authorUid(existing);
        }
        // TODO this should check for a matching curvePublic / uid if:
        // 1. you are logged in OR
        // 2. you have a token
        // so that users that register recognize comments from before
        // they registered as their own (same uid)
        existing.some(function(id) {
            var author = authors[id] || {};
            if (author.curvePublic !== curve) { return; }
            uid = Number(id);
            return true;
        });
        return uid || authorUid(existing);
    };

    // Chat
    var padChatChannel;
    // common-ui-elements needs to be able to get the chat channel to put it in metadata when
    // importing a template
    funcs.getPadChat = function () {
        return padChatChannel;
    };
    funcs.openPadChat = function (saveChanges) {
        var md = JSON.parse(JSON.stringify(ctx.metadataMgr.getMetadata()));
        //if (md.chat) { delete md.chat; } // Old channel without signing key
        // NOTE: "chat2" is also used in cryptpad-common's "useTemplate"
        var channel = md.chat2 || Hash.createChannelId();
        if (!md.chat2) {
            md.chat2 = channel;
            ctx.metadataMgr.updateMetadata(md);
            setTimeout(saveChanges);
        }
        padChatChannel = channel;
        console.debug('Chat ID:', channel);
        ctx.sframeChan.query('Q_CHAT_OPENPADCHAT', channel, function (err, obj) {
            if (err || (obj && obj.error)) { console.error(err || (obj && obj.error)); }
        });
    };

    // Team Chat
    var teamChatChannel;
    funcs.setTeamChat = function (channel) {
        teamChatChannel = channel;
    };
    funcs.getTeamChat = function () {
        return teamChatChannel;
    };

    // When opening a pad, if were an owner check the history size and prompt for trimming if
    // necessary
    funcs.checkTrimHistory = function (channels, isDrive) {
        channels = channels || [];
        var priv = ctx.metadataMgr.getPrivateData();

        var limit = 100 * 1024 * 1024; // 100MB

        var owned;
        nThen(function (w) {
            if (isDrive) {
                funcs.getAttribute(['drive', 'trim'], w(function (err, val) {
                    if (err || typeof(val) !== "number") { return; }
                    if (val < (+new Date())) { return; }
                    w.abort();
                }));
                return;
            }
            funcs.getPadAttribute('trim', w(function (err, val) {
                if (err || typeof(val) !== "number") { return; }
                if (val < (+new Date())) { return; }
                w.abort();
            }));
        }).nThen(function (w) {
            // Check ownership
            // DRIVE
            if (isDrive) {
                if (!priv.isDriveOwned) { return void w.abort(); }
                return;
            }
            // PAD
            channels.push({ channel: priv.channel });
            funcs.getPadMetadata({
                channel: priv.channel
            }, w(function (md) {
                if (md && md.error) { return void w.abort(); }
                var owners = md.owners;
                owned = funcs.isOwned(owners);
                if (!owned) { return void w.abort(); }
            }));
        }).nThen(function () {
            // We're an owner: check the history size
            var history = funcs.makeUniversal('history');
            history.execCommand('GET_HISTORY_SIZE', {
                account: isDrive,
                pad: !isDrive,
                channels: channels,
                teamId: typeof(owned) === "number" && owned
            }, function (obj) {
                if (obj && obj.error) { return; } // can't get history size: abort
                var bytes = obj.size;
                if (!bytes || typeof(bytes) !== "number") { return; } // no history: abort
                if (bytes < limit) { return; }
                obj.drive = isDrive;
                UIElements.displayTrimHistoryPrompt(funcs, obj);
            });
        });
    };

    var cursorChannel;
    // common-ui-elements needs to be able to get the cursor channel to put it in metadata when
    // importing a template
    funcs.getCursorChannel = function () {
        return cursorChannel;
    };
    funcs.openCursorChannel = function (saveChanges) {
        var md = JSON.parse(JSON.stringify(ctx.metadataMgr.getMetadata()));
        var channel = md.cursor;
        if (typeof(channel) !== 'string' || channel.length !== Hash.ephemeralChannelLength) {
            channel = Hash.createChannelId(true); // true indicates that it's an ephemeral channel
        }
        if (md.cursor !== channel) {
            md.cursor = channel;
            ctx.metadataMgr.updateMetadata(md);
            setTimeout(saveChanges);
        }
        cursorChannel = channel;
        ctx.sframeChan.query('Q_CURSOR_OPENCHANNEL', channel, function (err, obj) {
            if (err || (obj && obj.error)) { console.error(err || (obj && obj.error)); }
        });
    };

    funcs.openIntegrationChannel = function (saveChanges) {
        var md = JSON.parse(JSON.stringify(ctx.metadataMgr.getMetadata()));
        var channel = md.integration;
        if (typeof(channel) !== 'string' || channel.length !== Hash.ephemeralChannelLength) {
            channel = Hash.createChannelId(true); // true indicates that it's an ephemeral channel
        }
        if (md.integration !== channel) {
            md.integration = channel;
            ctx.metadataMgr.updateMetadata(md);
            setTimeout(saveChanges);
        }
        ctx.sframeChan.query('Q_INTEGRATION_OPENCHANNEL', channel, function (err, obj) {
            if (err || (obj && obj.error)) { console.error(err || (obj && obj.error)); }
        });
    };

    // CodeMirror
    funcs.initCodeMirrorApp = callWithCommon(CodeMirror.create);

    // Window
    funcs.logout = function (cb) {
        cb = cb || $.noop;
        ctx.sframeChan.query('Q_LOGOUT', null, cb);
    };

    funcs.notify = function (data) {
        ctx.sframeChan.event('EV_NOTIFY', data);
    };
    funcs.setTabTitle = function (newTitle) {
        ctx.sframeChan.event('EV_SET_TAB_TITLE', newTitle);
    };

    funcs.setHash = function (hash) {
        ctx.sframeChan.event('EV_SET_HASH', hash);
    };

    funcs.setLoginRedirect = function (page) {
<<<<<<< HEAD
        // We have to logout before redirecting because otherwise Safari might keep
        // the guest SharedWorker alive
        funcs.logout(() => {
            ctx.sframeChan.event('EV_SET_LOGIN_REDIRECT', page);
        });
=======
        ctx.sframeChan.event('EV_SET_LOGIN_REDIRECT', page);
>>>>>>> 30743c29
    };

    funcs.isPresentUrl = function (cb) {
        ctx.sframeChan.query('Q_PRESENT_URL_GET_VALUE', null, cb);
    };
    funcs.setPresentUrl = function (value) {
        ctx.sframeChan.event('EV_PRESENT_URL_SET_VALUE', value);
    };

    // Store
    funcs.handleNewFile = function (waitFor, config) {
        if (window.__CRYPTPAD_TEST__) { return; }
        var priv = ctx.metadataMgr.getPrivateData();
        if (priv.isNewFile && priv.initialState) {
            return void setTimeout(waitFor());
        }
        if (priv.isNewFile) {
            var c = (priv.settings.general && priv.settings.general.creation) || {};
            // If this is a new file but we have a hash in the URL and pad creation screen is
            // not displayed, then display an error...
            if (priv.isDeleted && !funcs.isLoggedIn()) {
                UI.errorLoadingScreen(Messages.inactiveError, false, function () {
                    UI.addLoadingScreen();
                    return void funcs.createPad({}, waitFor());
                });
                return;
            }
            // Otherwise, if we don't display the screen, it means it is not a deleted pad
            // so we can continue and start realtime...
            if (!funcs.isLoggedIn()) {
                return void funcs.createPad(c, waitFor());
            }
            // If we display the pad creation screen, it will handle deleted pads directly
            funcs.getPadCreationScreen(c, config, waitFor());
            return;
        }
        if (priv.burnAfterReading) {
            UIElements.displayBurnAfterReadingPage(funcs, waitFor(function () {
                UI.addLoadingScreen({newProgress: true});
                if (window.CryptPad_updateLoadingProgress) {
                    window.CryptPad_updateLoadingProgress({
                        type: 'pad',
                        progress: 0
                    });
                }
                ctx.sframeChan.event('EV_BURN_AFTER_READING');
            }));
        }
    };
    funcs.createPad = function (cfg, cb) {
        //var priv = ctx.metadataMgr.getPrivateData();
        if (AppConfig.disableAnonymousPadCreation && !funcs.isLoggedIn()) {
            return void UI.errorLoadingScreen(Messages.mustLogin);
        }
        ctx.sframeChan.query("Q_CREATE_PAD", {
            owned: cfg.owned,
            expire: cfg.expire,
            password: cfg.password,
            team: cfg.team,
            template: cfg.template,
            templateId: cfg.templateId,
            templateContent: cfg.templateContent
        }, cb);
    };

    funcs.isOwned = function (owners) {
        var priv = ctx.metadataMgr.getPrivateData();
        var edPublic = priv.edPublic;
        var owned = false;
        if (Array.isArray(owners) && owners.length) {
            if (owners.indexOf(edPublic) !== -1) {
                owned = true;
            } else {
                Object.keys(priv.teams || {}).some(function (id) {
                    var team = priv.teams[id] || {};
                    if (team.viewer) { return; }
                    if (owners.indexOf(team.edPublic) === -1) { return; }
                    owned = Number(id);
                    return true;
                });
            }
        }
        return owned;
    };

    funcs.isPadStored = function (cb) {
        ctx.sframeChan.query("Q_IS_PAD_STORED", null, function (err, obj) {
            cb (err || (obj && obj.error), obj);
        });
    };

    funcs.sendAnonRpcMsg = function (msg, content, cb) {
        ctx.sframeChan.query('Q_ANON_RPC_MESSAGE', {
            msg: msg,
            content: content
        }, function (err, data) {
            if (cb) { cb(data); }
        });
    };
    funcs.getPinUsage = function (teamId, cb) {
        cb = cb || $.noop;
        ctx.sframeChan.query('Q_PIN_GET_USAGE', teamId, function (err, data) {
            cb(err || data.error, data.data);
        });
    };

    funcs.isOverPinLimit = function (cb) {
        ctx.sframeChan.query('Q_GET_PIN_LIMIT_STATUS', null, function (err, data) {
            cb(data.error, data.overLimit, data.limits);
        });
    };

    // href is optional here: if not provided, we use the href of the current tab
    funcs.getPadAttribute = function (key, cb, href) {
        ctx.sframeChan.query('Q_GET_PAD_ATTRIBUTE', {
            key: key,
            href: href
        }, function (err, res) {
            cb(err || res.error, res && res.data);
        });
    };
    funcs.setPadAttribute = function (key, value, cb, href) {
        cb = cb || $.noop;
        ctx.sframeChan.query('Q_SET_PAD_ATTRIBUTE', {
            key: key,
            href: href,
            value: value
        }, cb);
    };

    funcs.getAttribute = function (key, cb) {
        ctx.sframeChan.query('Q_GET_ATTRIBUTE', {
            key: key
        }, function (err, res) {
            cb (err || res.error, res.data);
        });
    };
    funcs.setAttribute = function (key, value, cb) {
        cb = cb || $.noop;
        ctx.sframeChan.query('Q_SET_ATTRIBUTE', {
            key: key,
            value: value
        }, cb);
    };

    // Thumbnails
    funcs.setThumbnail = function (key, value, cb) {
        cb = cb || $.noop;
        ctx.sframeChan.query('Q_THUMBNAIL_SET', {
            key: key,
            value: value
        }, cb);
    };
    funcs.getThumbnail = function (key, cb) {
        ctx.sframeChan.query('Q_THUMBNAIL_GET', {
            key: key
        }, function (err, res) {
            cb (err || res.error, res.data);
        });
    };

    funcs.setDisplayName = function (name, cb) {
        cb = cb || $.noop;
        ctx.sframeChan.query('Q_SETTINGS_SET_DISPLAY_NAME', name, cb);
    };

    funcs.mergeAnonDrive = function (cb) {
        ctx.sframeChan.query('Q_MERGE_ANON_DRIVE', null, cb);
    };

    // Create friend request
    funcs.getPendingFriends = function () {
        return ctx.metadataMgr.getPrivateData().pendingFriends;
    };
    funcs.sendFriendRequest = function (data, cb) {
        ctx.sframeChan.query('Q_SEND_FRIEND_REQUEST', data, cb);
    };
    // Friend requests received
    var friendRequests = {};
    funcs.addFriendRequest = function (data) {
        var curve = Util.find(data, ['content', 'msg', 'author']);
        friendRequests[curve] = data;
    };
    funcs.removeFriendRequest = function (hash) {
        Object.keys(friendRequests).some(function (curve) {
            var h = Util.find(friendRequests[curve], ['content', 'hash']);
            if (h === hash) {
                delete friendRequests[curve];
                return true;
            }
        });
    };
    funcs.getFriendRequests = function () {
        return JSON.parse(JSON.stringify(friendRequests));
    };

    funcs.getFriends = function (meIncluded) {
        var priv = ctx.metadataMgr.getPrivateData();
        var friends = priv.friends;
        var goodFriends = {};
        Object.keys(friends).forEach(function (curve) {
            if (curve.length !== 44 && !meIncluded) { return; }
            var data = friends[curve];
            if (!data.notifications) { return; }
            goodFriends[curve] = friends[curve];
        });
        return goodFriends;
    };

    // Feedback
    funcs.prepareFeedback = function (key) {
        if (typeof(key) !== 'string') { return $.noop; }

        var type = ctx.metadataMgr.getMetadata().type;
        return function () {
            Feedback.send((key + (type? '_' + type: '')).toUpperCase());
        };
    };

    // RESTRICTED
    // Filepicker app
    funcs.getFilesList = function (types, cb) {
        ctx.sframeChan.query('Q_GET_FILES_LIST', types, function (err, data) {
            cb(err || data.error, data.data);
        });
    };

    funcs.getCache = function () {
        return ctx.cache;
    };

/*    funcs.storeLinkToClipboard = function (readOnly, cb) {
        ctx.sframeChan.query('Q_STORE_LINK_TO_CLIPBOARD', readOnly, function (err) {
            if (cb) { cb(err); }
        });
    }; */

    funcs.getPad = function (data, cb) {
        ctx.sframeChan.query("Q_CRYPTGET", data, function (err, obj) {
            if (err) { return void cb(err); }
            if (obj.error) { return void cb(obj.error); }
            cb(null, obj.data);
        }, { timeout: 60000 });
    };

    funcs.getPadMetadata = function (data, cb) {
        ctx.sframeChan.query('Q_GET_PAD_METADATA', data, function (err, val) {
            if (err || (val && val.error)) { return void cb({error: err || val.error}); }
            cb(val);
        });
    };

    funcs.openDirectly = function () {
        ctx.sframeChan.event('EV_OPEN_URL_DIRECTLY');
    };
    funcs.gotoURL = function (url) { ctx.sframeChan.event('EV_GOTO_URL', url); };
    funcs.openURL = function (url) { ctx.sframeChan.event('EV_OPEN_URL', url); };
    funcs.getBounceURL = function (url) {
        return window.location.origin + '/bounce/#' + encodeURIComponent(url);
    };
    funcs.openUnsafeURL = function (url) {
        var app = ctx.metadataMgr.getPrivateData().app;
        if (app === "sheet") {
            return void ctx.sframeChan.event('EV_OPEN_UNSAFE_URL', url);
        }
        var bounceHref = window.location.origin + '/bounce/#' + encodeURIComponent(url);
        window.open(bounceHref);
    };

    funcs.fixLinks = function (domElement) {
        var origin = ctx.metadataMgr.getPrivateData().origin;
        $(domElement).find('a[target="_blank"]').click(function (e) {
            e.preventDefault();
            e.stopPropagation();
            var href = $(this).attr('href');
            var absolute = /^https?:\/\//i;
            if (!absolute.test(href)) {
                if (href.slice(0,1) !== '/') { href = '/' + href; }
                href = origin + href;
            }
            funcs.openUnsafeURL(href);
        });
        $(domElement).find('a[target!="_blank"]').click(function (e) {
            e.preventDefault();
            e.stopPropagation();
            funcs.gotoURL($(this).attr('href'));
        });
        return $(domElement)[0];
    };

    funcs.whenRealtimeSyncs = evRealtimeSynced.reg;

    var logoutHandlers = [];
    funcs.onLogout = function (h) {
        if (typeof (h) !== "function") { return; }
        if (logoutHandlers.indexOf(h) !== -1) { return; }
        logoutHandlers.push(h);
    };

    var shortcuts = [];
    funcs.addShortcuts = function (w, isApp) {
        w = w || window;
        if (shortcuts.indexOf(w) !== -1) { return; }
        shortcuts.push(w);
        $(w).keydown(function (e) {
            // Ctrl || Meta (mac)
            if (e.ctrlKey || (navigator.platform === "MacIntel" && e.metaKey)) {
                // Ctrl+E: New pad modal
                if (e.which === 69 && isApp) {
                    e.preventDefault();
                    return void funcs.createNewPadModal();
                }
                // Ctrl+S: prevent default (save)
                if (e.which === 83) { return void e.preventDefault(); }
            }
        });
    };

    funcs.isAdmin = function () {
        var privateData = ctx.metadataMgr.getPrivateData();
        return privateData.edPublic && Array.isArray(ApiConfig.adminKeys) &&
                ApiConfig.adminKeys.indexOf(privateData.edPublic) !== -1;
    };

    funcs.checkRestrictedApp = function (app) {
        var ea = Constants.earlyAccessApps;
        var priv = ctx.metadataMgr.getPrivateData();
        return Util.checkRestrictedApp(app, AppConfig, ea, priv.plan, priv.loggedIn);
    };

    funcs.mailbox = {};

    Object.freeze(funcs);
    return { create: function (cb) {

        if (window.CryptPad_sframe_common) {
            throw new Error("Sframe-common should only be created once");
        }
        window.CryptPad_sframe_common = true;

        if (window.CryptPad_updateLoadingProgress) {
            window.CryptPad_updateLoadingProgress({
                type: 'drive',
                progress: 0
            });
        }

        nThen(function (waitFor) {
            var msgEv = Util.mkEvent();
            var iframe = window.parent;
            window.addEventListener('message', function (msg) {
                if (msg.source !== iframe) { return; }
                msgEv.fire(msg);
            });
            var postMsg = function (data) {
                iframe.postMessage(data, ApiConfig.httpUnsafeOrigin);
            };
            SFrameChannel.create(msgEv, postMsg, waitFor(function (sfc) { ctx.sframeChan = sfc; }));
        }).nThen(function (waitFor) {
            localForage.clear();
            Language.applyTranslation();

            ctx.metadataMgr = MetadataMgr.create(ctx.sframeChan);

            ctx.sframeChan.whenReg('EV_CACHE_PUT', function () {
                if (Object.keys(window.cryptpadCache.updated).length) {
                    ctx.sframeChan.event('EV_CACHE_PUT', window.cryptpadCache.updated);
                }
                window.cryptpadCache._put = window.cryptpadCache.put;
                window.cryptpadCache.put = function (k, v, cb) {
                    window.cryptpadCache._put(k, v, cb);
                    var x = {};
                    x[k] = v;
                    ctx.sframeChan.event('EV_CACHE_PUT', x);
                };
            });
            ctx.sframeChan.whenReg('EV_LOCALSTORE_PUT', function () {
                if (Object.keys(window.cryptpadStore.updated).length) {
                    ctx.sframeChan.event('EV_LOCALSTORE_PUT', window.cryptpadStore.updated);
                }
                window.cryptpadStore._put = window.cryptpadStore.put;
                window.cryptpadStore.put = function (k, v, cb) {
                    window.cryptpadStore._put(k, v, cb);
                    var x = {};
                    x[k] = v;
                    ctx.sframeChan.event('EV_LOCALSTORE_PUT', x, {raw:true});
                };
            });

            UI.addTooltips();

            ctx.sframeChan.on("EV_PAD_NODATA", function () {
                var error = Pages.setHTML(h('span'), Messages.safeLinks_error);
                var i = error.querySelector('i');
                if (i) { i.classList = 'fa fa-shhare-alt'; }
                var a = error.querySelector('a');
                if (a) {
                    a.setAttribute('href', Pages.localizeDocsLink("https://docs.cryptpad.org/en/user_guide/user_account.html#confidentiality"));
                }
                UI.errorLoadingScreen(error);
            });

            ctx.sframeChan.on("EV_PAD_PASSWORD", function (cfg) {
                UIElements.displayPasswordPrompt(funcs, cfg);
            });

            ctx.sframeChan.on("EV_RESTRICTED_ERROR", function () {
                UI.errorLoadingScreen(Messages.restrictedError);
            });

            ctx.sframeChan.on("EV_DELETED_ERROR", function (reason) {
                funcs.onServerError({
                    type: 'EDELETED',
                    message: reason
                });
            });

            ctx.sframeChan.on("EV_DRIVE_DELETED", function (reason) {
                funcs.onServerError({
                    type: 'EDELETED',
                    drive: true,
                    message: reason
                });
            });

            ctx.sframeChan.on("EV_PAD_PASSWORD_ERROR", function () {
                UI.errorLoadingScreen(Messages.password_error_seed);
            });

            ctx.sframeChan.on("EV_POPUP_BLOCKED", function () {
                UI.alert(Messages.errorPopupBlocked);
            });

            ctx.sframeChan.on("EV_EXPIRED_ERROR", function () {
                funcs.onServerError({
                    type: 'EEXPIRED'
                });
            });

            ctx.sframeChan.on('EV_LOADING_INFO', function (data) {
                //UI.updateLoadingProgress(data, 'drive');
                UI.updateLoadingProgress(data);
            });

            ctx.sframeChan.on('EV_NEW_VERSION', function () {
                // TODO lock the UI and do the same in non-framework apps
                var $err = $('<div>').append(Messages.newVersionError);
                $err.find('a').click(function () {
                    funcs.gotoURL();
                });
                UI.findOKButton().click(); // FIXME this might be randomly clicking something dangerous...
                UI.errorLoadingScreen($err, true, true);
            });

            ctx.sframeChan.on('EV_AUTOSTORE_DISPLAY_POPUP', function (data) {
                UIElements.displayStorePadPopup(funcs, data);
            });

            ctx.sframeChan.on('EV_LOADING_ERROR', function (err) {
                var msg = err;
                if (err === 'DELETED' || (err && err.type === 'EDELETED')) {
                    // XXX You can still use the current version in read-only mode by pressing Esc.
                    // what if they don't have a keyboard (ie. mobile)
                    if (err.type && err.message) {
                        msg = UI.getDestroyedPlaceholderMessage(err.message, false, true);
                    } else {
                        msg = Messages.deletedError;
                    }
                    msg += '<br>' + Messages.errorRedirectToHome;
                } else if (err === "INVALID_HASH") {
                    msg = Messages.invalidHashError;
                } else if (err === 'ACCOUNT') { // block 404 but no placeholder
                    msg = Messages.login_unhandledError;
                }
                UI.errorLoadingScreen(msg, false, function () {
                    funcs.gotoURL('/drive/');
                });
            });

            ctx.sframeChan.on('EV_UNIVERSAL_EVENT', function (obj) {
                var type = obj.type;
                if (!type || !modules[type]) { return; }
                modules[type].fire(obj.data);
            });

            ctx.cache = Cache.create(ctx.sframeChan);

            ctx.metadataMgr.onReady(waitFor());

        }).nThen(function () {
            var privateData = ctx.metadataMgr.getPrivateData();
            funcs.addShortcuts(window, Boolean(privateData.app));

            var mt = Util.find(privateData, ['settings', 'general', 'mediatag-size']);
            if (MT.MediaTag && typeof(mt) === "number") {
                var maxMtSize = mt === -1 ? Infinity : mt * 1024 * 1024;
                MT.MediaTag.setDefaultConfig('maxDownloadSize', maxMtSize);
            }

            if (MT.MediaTag && ctx.cache) {
                MT.MediaTag.setDefaultConfig('Cache', ctx.cache);
            }

            try {
                var feedback = privateData.feedbackAllowed;
                Feedback.init(feedback);
            } catch (e) { Feedback.init(false); }

            if (privateData.secureIframe) {
                UI.log = function (msg) { ctx.sframeChan.event('EV_ALERTIFY_LOG', msg); };
                UI.warn = function (msg) { ctx.sframeChan.event('EV_ALERTIFY_WARN', msg); };
            } else {
                ctx.sframeChan.on('EV_ALERTIFY_LOG', function (msg) { UI.log(msg); });
                ctx.sframeChan.on('EV_ALERTIFY_WARN', function (msg) { UI.warn(msg); });
            }

            try {
                var forbidden = privateData.disabledApp;
                if (forbidden) {
                    UI.alert(Messages.disabledApp, function () {
                        funcs.gotoURL('/drive/');
                    }, {forefront: true});
                    return;
                }
                var mustLogin = privateData.registeredOnly;
                if (mustLogin) {
                    UI.alert(Messages.mustLogin, function () {
                        funcs.setLoginRedirect('login');
                    }, {forefront: true});
                    return;
                }
                var blocked = privateData.premiumOnly && privateData.isNewFile;
                if (blocked) {
                    var domain = ApiConfig.httpUnsafeOrigin || 'CryptPad';
                    if (/^http/.test(domain)) { domain = domain.replace(/^https?\:\/\//, ''); }
                    UI.errorLoadingScreen(Messages._getKey('premiumOnly', [domain]), null, function () {
                        funcs.gotoURL('/drive/');
                    }, {forefront: true});
                    return;
                }
                if (privateData.earlyAccessBlocked) {
                    UI.errorLoadingScreen(Messages.earlyAccessBlocked, null, function () {
                        funcs.gotoURL('/drive/');
                    }, {forefront: true});
                    return;

                }
            } catch (e) {
                console.error("Can't check permissions for the app");
            }

            try {
                window.CP_DEV_MODE = privateData.devMode;
            } catch (e) {}

            ctx.sframeChan.on('EV_LOGOUT', function () {
                $(window).on('keyup', function (e) {
                    if (e.keyCode === 27) {
                        UI.removeLoadingScreen();
                    }
                });
                UI.addLoadingScreen({hideTips: true});
                var origin = privateData.origin;
                var href = origin + "/login/";
                var onLogoutMsg = Messages._getKey('onLogout', ['<a href="' + href + '" target="_blank">', '</a>']);
                UI.errorLoadingScreen(onLogoutMsg, true);
                logoutHandlers.forEach(function (h) {
                    if (typeof (h) === "function") { h(); }
                });
            });

            ctx.sframeChan.on('EV_WORKER_TIMEOUT', function () {
                var message = UI.setHTML(h('span'), Messages.timeoutError);
                var cb = Util.once(function () { funcs.gotoURL(''); });
                $(message).find('em').on('touchend', cb);
                UI.errorLoadingScreen(message, false, cb);
            });

            ctx.sframeChan.on('EV_CHROME_68', function () {
                UI.alert(Messages.chrome68);
            });

            ctx.sframeChan.on('EV_IFRAME_TITLE', function (title) {
                document.title = title;
            });

            funcs.isPadStored(function (err, val) {
                if (err || !val) { return; }
                UIElements.displayCrowdfunding(funcs);
            });

            ctx.sframeChan.ready();

            Mailbox.create(funcs);

            cb(funcs);
        });
    } };
});<|MERGE_RESOLUTION|>--- conflicted
+++ resolved
@@ -433,15 +433,11 @@
     };
 
     funcs.setLoginRedirect = function (page) {
-<<<<<<< HEAD
         // We have to logout before redirecting because otherwise Safari might keep
         // the guest SharedWorker alive
         funcs.logout(() => {
             ctx.sframeChan.event('EV_SET_LOGIN_REDIRECT', page);
         });
-=======
-        ctx.sframeChan.event('EV_SET_LOGIN_REDIRECT', page);
->>>>>>> 30743c29
     };
 
     funcs.isPresentUrl = function (cb) {
