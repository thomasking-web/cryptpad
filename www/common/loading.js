--- conflicted
+++ resolved
@@ -1,89 +1,76 @@
-<<<<<<< HEAD
 define([], function () {
     var loadingStyle = (function(){/*
-        #loading {
-            position: fixed;
-            z-index: 9999999;
-            top: 0px;
-            bottom: 0px;
-            left: 0px;
-            right: 0px;
-            background: #222;
-            color: #fafafa;
-            text-align: center;
-            font-size: 1.5em;
-        }
-        #loading .loadingContainer {
-            margin-top: 50vh;
-            transform: translateY(-50%);
-        }
-        #loading .cryptofist {
-            margin-left: auto;
-            margin-right: auto;
-            height: 300px;
-            margin-bottom: 2em;
-        }
-        @media screen and (max-height: 450px) {
-            #loading .cryptofist {
-                display: none;
-            }
-        }
-        #loading .spinnerContainer {
-            position: relative;
-            height: 100px;
-        }
-        #loading .spinnerContainer > div {
-            height: 100px;
-        }
-        #loadingTip {
-            position: fixed;
-            z-index: 99999;
-            top: 80%;
-            left: 0;
-            right: 0;
-            text-align: center;
-            transition: opacity 750ms;
-            transition-delay: 3000ms;
-        }
-        @media screen and (max-height: 600px) {
-            #loadingTip {
-                display: none;
-            }
-        }
-        #loadingTip span {
-            background-color: #222;
-            color: #fafafa;
-            text-align: center;
-            font-size: 1.5em;
-            opacity: 0.7;
-            font-family: 'Open Sans', 'Helvetica Neue', sans-serif;
-            padding: 15px;
-            max-width: 60%;
-            display: inline-block;
-        }*/
-    }).toString().slice(14, -3);
-=======
-define([
-    'less!/bower_components/components-font-awesome/css/font-awesome.min.css',
-    'less!/customize/src/less2/loading.less'
-], function () {
->>>>>>> 4d688289
+#cp-loading {
+  position: fixed;
+  z-index: 10000000;
+  top: 0px;
+  bottom: 0px;
+  left: 0px;
+  right: 0px;
+  background: #222;
+  color: #fafafa;
+  text-align: center;
+  font-size: 1.5em;
+}
+#cp-loading .cp-loading-container {
+  margin-top: 50vh;
+  transform: translateY(-50%);
+}
+#cp-loading .cp-loading-cryptofist {
+  margin-left: auto;
+  margin-right: auto;
+  height: 300px;
+  margin-bottom: 2em;
+}
+@media screen and (max-height: 450px) {
+  #cp-loading .cp-loading-cryptofist {
+    display: none;
+  }
+}
+#cp-loading .cp-loading-spinner-container {
+  position: relative;
+  height: 100px;
+}
+#cp-loading .cp-loading-spinner-container > div {
+  height: 100px;
+}
+#cp-loading-tip {
+  position: fixed;
+  z-index: 100000;
+  top: 80%;
+  left: 0;
+  right: 0;
+  text-align: center;
+  transition: opacity 750ms;
+  transition-delay: 3000ms;
+}
+@media screen and (max-height: 600px) {
+  #cp-loading-tip {
+    display: none;
+  }
+}
+#cp-loading-tip span {
+  background: #222;
+  color: #fafafa;
+  text-align: center;
+  font-size: 1.5em;
+  opacity: 0.7;
+  font-family: 'Open Sans', 'Helvetica Neue', sans-serif;
+  padding: 15px;
+  max-width: 60%;
+  display: inline-block;
+}
+*/}).toString().slice(14, -3);
     var urlArgs = window.location.href.replace(/^.*\?([^\?]*)$/, function (all, x) { return x; });
     var elem = document.createElement('div');
     elem.setAttribute('id', 'cp-loading');
     elem.innerHTML = [
-<<<<<<< HEAD
         '<style>',
         loadingStyle,
         '</style>',
-        '<div class="loadingContainer">',
-            '<img class="cryptofist" src="/customize/cryptpad-new-logo-colors-logoonly.png?' + urlArgs + '">',
-            '<div class="spinnerContainer">',
-=======
         '<div class="cp-loading-container">',
             '<img class="cp-loading-cryptofist" src="/customize/cryptpad-new-logo-colors-logoonly.png?' + urlArgs + '">',
             '<div class="cp-loading-spinner-container">',
->>>>>>> 4d688289
                 '<span class="fa fa-circle-o-notch fa-spin fa-4x fa-fw"></span>',
             '</div>',
             '<p id="cp-loading-message"></p>',
