// This file defines all of the RPC calls which are used between the inner and outer iframe.
// Define *querys* (which expect a response) using Q_<query name>
// Define *events* (which expect no response) using EV_<event name>
// Please document the queries and events you create, and please please avoid making generic
// "do stuff" events/queries which are used for many different things because it makes the
// protocol unclear.
//
// WARNING: At this point, this protocol is still EXPERIMENTAL. This is not it's final form.
//   We need to define protocol one piece at a time and then when we are satisfied that we
//   fully understand the problem, we will define the *right* protocol and this file will be dynomited.
//
define({
    // When the iframe first launches, this query is sent repeatedly by the controller
    // to wait for it to awake and give it the requirejs config to use.
    'Q_INIT': true,

    // When either the outside or inside registers a query handler, this is sent.
    'EV_REGISTER_HANDLER': true,

    // When an iframe is ready to receive messages
    'EV_RPC_READY': true,

    // Realtime events called from the outside.
    // When someone joins the pad, argument is a string with their netflux id.
    'EV_RT_JOIN': true,
    // When someone leaves the pad, argument is a string with their netflux id.
    'EV_RT_LEAVE': true,
    // When you have been disconnected, no arguments.
    'EV_RT_DISCONNECT': true,
    // When you have connected, argument is an object with myID: string, members: list, readOnly: boolean.
    'EV_RT_CONNECT': true,
    // Called after the history is finished synchronizing, no arguments.
    'EV_RT_READY': true,
    // Called from both outside and inside, argument is a (string) chainpad message.
    'Q_RT_MESSAGE': true,

    // Called from the outside, this informs the inside whenever the user's data has been changed.
    // The argument is the object representing the content of the user profile minus the netfluxID
    // which changes per-reconnect.
    'EV_METADATA_UPDATE': true,

    // Takes one argument only, the title to set for the CURRENT pad which the user is looking at.
    // This changes the pad title in drive ONLY, the pad title needs to be changed inside of the
    // iframe and synchronized with the other users. This will not trigger a EV_METADATA_UPDATE
    // because the metadata contained in EV_METADATA_UPDATE does not contain the pad title.
    // It also sets the page (tab) title to the selected title, unles it is overridden by
    // the EV_SET_TAB_TITLE event.
    'Q_SET_PAD_TITLE_IN_DRIVE': true,
    // Set the page title (tab title) to the selected value which will override the pad title.
    // The new title value can contain {title}, which will be replaced by the pad title when it
    // is set or modified.
    'EV_SET_TAB_TITLE': true,

    // Update the user's display-name which will be shown to contacts and people in the same pads.
    'Q_SETTINGS_SET_DISPLAY_NAME': true,

    // Log the user out in all the tabs
    'Q_LOGOUT': true,

    // When moving to the login or register page from a pad, we need to redirect to that pad at the
    // end of the login process. This query set the current href to the sessionStorage.
    'Q_SET_LOGIN_REDIRECT': true,

    // Store the editing or readonly link of the current pad to the clipboard (share button).
    'Q_STORE_LINK_TO_CLIPBOARD': true,

    // Use anonymous rpc from inside the iframe (for avatars & pin usage).
    'Q_ANON_RPC_MESSAGE': true,

    // Get the user's pin limit, usage and plan
    'Q_PIN_GET_USAGE': true,

    // Check the pin limit to determine if we can store the pad in the drive or if we should.
    // display a warning
    'Q_GET_PIN_LIMIT_STATUS': true,

    // Move a pad to the trash when using the forget button.
    'Q_MOVE_TO_TRASH': true,

    // Request the full history from the server when the users clicks on the history button.
    // Callback is called when the FULL_HISTORY_END message is received in the outside.
    'Q_GET_FULL_HISTORY': true,
    // When a (full) history message is received from the server.
    'EV_RT_HIST_MESSAGE': true,

    // Save a pad as a template using the toolbar button
    'Q_SAVE_AS_TEMPLATE': true,

    // Friend requests from the userlist
    'Q_SEND_FRIEND_REQUEST': true, // Up query
    'Q_INCOMING_FRIEND_REQUEST': true, // Down query
    'EV_FRIEND_REQUEST': true, // Down event when the request is complete

    // Set the tab notification when the content of the pad changes
    'EV_NOTIFY': true,

    // Send the new settings to the inner iframe when they are changed in the proxy
    'EV_SETTINGS_UPDATE': true,

    // Get and set (pad) attributes stored in the drive from the inner iframe
    'Q_GET_ATTRIBUTE': true,
    'Q_SET_ATTRIBUTE': true,
    'Q_GET_PAD_ATTRIBUTE': true,
    'Q_SET_PAD_ATTRIBUTE': true,

    // Open/close the File picker (sent from the iframe to the outside)
    'EV_FILE_PICKER_OPEN': true,
    'EV_FILE_PICKER_CLOSE': true,
    'EV_FILE_PICKER_REFRESH': true,
    // File selected in the file picker: sent from the filepicker iframe to the outside
    // and then send to the inner iframe
    'EV_FILE_PICKED': true,

    // Get all the files from the drive to display them in a file picker secure app
    'Q_GET_FILES_LIST': true,

    // Template picked, replace the content of the pad
    'Q_TEMPLATE_USE': true,
    // Check if we have template(s) for the selected pad type
    'Q_TEMPLATE_EXIST': true,

    // File upload queries and events
    'Q_UPLOAD_FILE': true,
    'EV_FILE_UPLOAD_STATE': true,
    'Q_CANCEL_PENDING_FILE_UPLOAD': true,

    // Make the browser window navigate to a given URL, if no URL is passed then it will reload.
    'EV_GOTO_URL': true,
    // Make the parent window open a given URL in a new tab. It allows us to keep sessionStorage
    // form the parent window.
    'EV_OPEN_URL': true,

    // Present mode URL
    'Q_PRESENT_URL_GET_VALUE': true,
    'EV_PRESENT_URL_SET_VALUE': true,

    // Put one or more entries to the cache which will go in localStorage.
    // Cache is wiped after each new release
    'EV_CACHE_PUT': true,
<<<<<<< HEAD

    // Contacts
    'EV_CONTACTS_MESSAGE': true,
    'EV_CONTACTS_JOIN': true,
    'EV_CONTACTS_LEAVE': true,
    'EV_CONTACTS_UPDATE': true,
    'EV_CONTACTS_FRIEND': true,
    'EV_CONTACTS_UNFRIEND': true,
    'Q_CONTACTS_GET_FRIEND_LIST': true,
    'Q_CONTACTS_GET_MY_INFO': true,
    'Q_CONTACTS_GET_FRIEND_INFO': true,
    'Q_CONTACTS_OPEN_FRIEND_CHANNEL': true,
    'Q_CONTACTS_GET_STATUS': true,
    'Q_CONTACTS_GET_MORE_HISTORY': true,
    'Q_CONTACTS_SEND_MESSAGE': true,
    'Q_CONTACTS_SET_CHANNEL_HEAD': true,
=======
    // Put one or more entries to the localStore which will go in localStorage.
    'EV_LOCALSTORE_PUT': true,
    // Put one entry in the parent sessionStorage
    'Q_SESSIONSTORAGE_PUT': true,

    // Set and get the tags using the tag prompt button
    'Q_TAGS_GET': true,
    'EV_TAGS_SET': true,

    // Merge the anonymous drive (FS_hash) into the current logged in user's drive, to keep the pads
    // in the drive at registration.
    'Q_MERGE_ANON_DRIVE': true,
>>>>>>> 0f9e93e1

});<|MERGE_RESOLUTION|>--- conflicted
+++ resolved
@@ -137,7 +137,6 @@
     // Put one or more entries to the cache which will go in localStorage.
     // Cache is wiped after each new release
     'EV_CACHE_PUT': true,
-<<<<<<< HEAD
 
     // Contacts
     'EV_CONTACTS_MESSAGE': true,
@@ -154,7 +153,7 @@
     'Q_CONTACTS_GET_MORE_HISTORY': true,
     'Q_CONTACTS_SEND_MESSAGE': true,
     'Q_CONTACTS_SET_CHANNEL_HEAD': true,
-=======
+
     // Put one or more entries to the localStore which will go in localStorage.
     'EV_LOCALSTORE_PUT': true,
     // Put one entry in the parent sessionStorage
@@ -167,6 +166,5 @@
     // Merge the anonymous drive (FS_hash) into the current logged in user's drive, to keep the pads
     // in the drive at registration.
     'Q_MERGE_ANON_DRIVE': true,
->>>>>>> 0f9e93e1
 
 });