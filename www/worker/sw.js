--- conflicted
+++ resolved
@@ -1,11 +1,6 @@
-<<<<<<< HEAD
+/* jshint ignore:start */
 var id;
 //= Math.floor(Math.random()*100000);
-=======
-/* jshint ignore:start */
-
-var id = Math.floor(Math.random()*100000);
->>>>>>> a6d9ecb3
 
 var postMsg = function (client, data) {
     client.postMessage(data);
