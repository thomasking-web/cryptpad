--- conflicted
+++ resolved
@@ -3,12 +3,7 @@
     '/common/cryptpad-common.js',
     '/common/login.js',
 
-<<<<<<< HEAD
-    'css!/bower_components/components-font-awesome/css/font-awesome.min.css',
-=======
     'less!/bower_components/components-font-awesome/css/font-awesome.min.css',
-    'less!/customize/src/less/loading.less',
->>>>>>> 710418f4
 ], function ($, Cryptpad, Login) {
     $(function () {
         var $main = $('#mainBlock');
