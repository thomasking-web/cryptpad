--- conflicted
+++ resolved
@@ -145,11 +145,7 @@
 /*  if the user is registering, we expect that the userDoc will be empty
 */
 
-<<<<<<< HEAD
             var proxyKeys = Object.keys(proxy);
-=======
-            var proxykeys = Object.keys(proxy);
->>>>>>> 29d406b7
 
             if (opt.register) {
                 if (proxyKeys.length) {
@@ -163,17 +159,11 @@
                 }
             } else {
                 if (proxyKeys.length) {
-<<<<<<< HEAD
                     // user has already initialized the object, as expected
                 } else {
                     // user has logged in, but there is no object here
                     // they should confirm their password
                     // basically this means registering
-=======
-
-                } else {
-
->>>>>>> 29d406b7
                 }
             }
 
@@ -230,10 +220,6 @@
             $logoutBox.slideDown();
         } else {
             revealLogin();
-<<<<<<< HEAD
-            //$logoutBox.hide();
-=======
->>>>>>> 29d406b7
         }
 
         $login.click(function () {
