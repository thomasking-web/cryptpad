--- conflicted
+++ resolved
@@ -50,12 +50,7 @@
             'cp-settings-resettips',
             'cp-settings-thumbnails',
             'cp-settings-userfeedback',
-<<<<<<< HEAD
             'cp-settings-change-password',
-            //'cp-settings-migrate',
-=======
-            //'cp-settings-change-password',
->>>>>>> 76c9b01d
             'cp-settings-delete'
         ],
         'creation': [
