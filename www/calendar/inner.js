define([
    'jquery',
    'json.sortify',
    '/bower_components/chainpad-crypto/crypto.js',
    '/common/toolbar.js',
    '/bower_components/nthen/index.js',
    '/common/sframe-common.js',
    '/common/common-util.js',
    '/common/common-hash.js',
    '/common/common-interface.js',
    '/common/common-ui-elements.js',
    '/common/common-realtime.js',
    '/common/clipboard.js',
    '/common/inner/common-mediatag.js',
    '/common/hyperscript.js',
    '/customize/messages.js',
    '/customize/application_config.js',
    '/lib/calendar/tui-calendar.min.js',

    '/common/inner/share.js',
    '/common/inner/access.js',
    '/common/inner/properties.js',

    '/common/jscolor.js',
    'css!/lib/calendar/tui-calendar.min.css',
    'css!/bower_components/components-font-awesome/css/font-awesome.min.css',
    'less!/calendar/app-calendar.less',
], function (
    $,
    JSONSortify,
    Crypto,
    Toolbar,
    nThen,
    SFCommon,
    Util,
    Hash,
    UI,
    UIElements,
    Realtime,
    Clipboard,
    MT,
    h,
    Messages,
    AppConfig,
    Calendar,
    Share, Access, Properties
    )
{
    var APP = window.APP = {
        calendars: {}
    };

    var common;
    var metadataMgr;
    var sframeChan;

Messages.calendar = "Calendar"; // XXX
Messages.calendar_default = "My calendar"; // XXX
Messages.calendar_new = "New calendar"; // XXX
Messages.calendar_day = "Day";
Messages.calendar_week = "Week";
Messages.calendar_month = "Month";
Messages.calendar_today = "Today";
Messages.calendar_more = "{0} more";
Messages.calendar_deleteConfirm = "Are you sure you want to delete this calendar from your account?";
Messages.calendar_deleteTeamConfirm = "Are you sure you want to delete this calendar from this team?";
Messages.calendar_deleteOwned = " It will still be visible for the users it has been shared with.";
Messages.calendar_errorNoCalendar = "No editable calendar selected!";
Messages.calendar_myCalendars = "My calendars";
Messages.calendar_tempCalendar = "Temp calendar";
Messages.calendar_import = "Import to my calendars";
Messages.calendar_newEvent = "New event";
Messages.calendar_new = "New calendar";
Messages.calendar_dateRange = "{0} - {1}";
Messages.calendar_dateTimeRange = "{0} {1} - {2}";
Messages.calendar_update = "Update";
Messages.calendar_title = "Title";
Messages.calendar_loc = "Location";
Messages.calendar_location = "Location: {0}";
Messages.calendar_allDay = "All day";

Messages.calendar_minutes = "Minutes";
Messages.calendar_hours = "Hours";
Messages.calendar_days = "Days";

Messages.calendar_notifications = "Reminders";
Messages.calendar_addNotification = "Add reminder";
Messages.calendar_noNotification = "None";

    var onCalendarsUpdate = Util.mkEvent();

    var newCalendar = function (data, cb) {
        APP.module.execCommand('CREATE', data, function (obj) {
            if (obj && obj.error) { return void cb(obj.error); }
            cb(null, obj);
        });
    };
    var updateCalendar = function (data, cb) {
        APP.module.execCommand('UPDATE', data, function (obj) {
            if (obj && obj.error) { return void cb(obj.error); }
            cb(null, obj);
        });
    };
    var deleteCalendar = function (data, cb) {
        APP.module.execCommand('DELETE', data, function (obj) {
            if (obj && obj.error) { return void cb(obj.error); }
            cb(null, obj);
        });
    };
    var importCalendar = function (data, cb) {
        APP.module.execCommand('IMPORT', data, function (obj) {
            if (obj && obj.error) { return void cb(obj.error); }
            cb(null, obj);
        });
    };
    var newEvent = function (data, cb) {
        APP.module.execCommand('CREATE_EVENT', data, function (obj) {
            if (obj && obj.error) { return void cb(obj.error); }
            cb(null, obj);
        });
    };
    var updateEvent = function (data, cb) {
        APP.module.execCommand('UPDATE_EVENT', data, function (obj) {
            if (obj && obj.error) { return void cb(obj.error); }
            cb(null, obj);
        });
    };
    var deleteEvent = function (data, cb) {
        APP.module.execCommand('DELETE_EVENT', data, function (obj) {
            if (obj && obj.error) { return void cb(obj.error); }
            cb(null, obj);
        });
    };

    var getContrast = function (color) {
        var rgb = Util.hexToRGB(color);
        // http://www.w3.org/TR/AERT#color-contrast
        var brightness = Math.round(((parseInt(rgb[0]) * 299) +
                          (parseInt(rgb[1]) * 587) +
                          (parseInt(rgb[2]) * 114)) / 1000);
        return (brightness > 125) ? 'black' : 'white';
    };

    var getWeekDays = function () {
        var baseDate = new Date(Date.UTC(2017, 0, 1)); // just a Sunday
        var weekDays = [];
        for(var i = 0; i < 7; i++) {
            weekDays.push(baseDate.toLocaleDateString(undefined, { weekday: 'long' }));
            baseDate.setDate(baseDate.getDate() + 1);
        }
        return weekDays.map(function (day) { return day.replace(/^./, function (str) { return str.toUpperCase(); }); });
    };



    var getCalendars = function () {
        return Object.keys(APP.calendars).map(function (id) {
            var c = APP.calendars[id];
            if (c.hidden || c.restricted || c.loading) { return; }
            var md = Util.find(c, ['content', 'metadata']);
            if (!md) { return void console.error('Ignore calendar without metadata'); }
            return {
                id: id,
                name: md.title,
                color: getContrast(md.color),
                bgColor: md.color,
                dragBgColor: md.color,
                borderColor: md.color,
            };
        }).filter(Boolean);
    };
    var getSchedules = function () {
        var s = [];
        Object.keys(APP.calendars).forEach(function (id) {
            var c = APP.calendars[id];
            if (c.hidden || c.restricted || c.loading) { return; }
            var data = c.content || {};
            Object.keys(data.content || {}).forEach(function (uid) {
                var obj = data.content[uid];
                obj.title = obj.title || "";
                obj.location = obj.location || "";
                if (obj.isAllDay && obj.startDay) { obj.start = +new Date(obj.startDay); }
                if (obj.isAllDay && obj.endDay) {
                    var endDate = new Date(obj.endDay);
                    endDate.setHours(23);
                    endDate.setMinutes(59);
                    endDate.setSeconds(59);
                    obj.end = +endDate;
                }
                if (c.readOnly) {
                    obj.isReadOnly = true;
                }
                s.push(data.content[uid]);
            });
        });
        return s;
    };
    var renderCalendar = function () {
        var cal = APP.calendar;
        if (!cal) { return; }

        cal.clear();
        cal.setCalendars(getCalendars());
        cal.createSchedules(getSchedules(), true);
        cal.render();
    };
    var onCalendarUpdate = function (data) {
        var cal = APP.calendar;

        if (data.deleted) {
            // Remove this calendar
            delete APP.calendars[data.id];
        } else {
            // Update local data
            APP.calendars[data.id] = data;
        }

        // If calendar if initialized, update it
        if (!cal) { return; }
        onCalendarsUpdate.fire();
        renderCalendar();
    };

    var getTime = function (time) {
        var d = new Date();
        d.setHours(time.hour);
        d.setMinutes(time.minutes);
        return d.toLocaleTimeString([], {hour: '2-digit', minute:'2-digit'});
    };

    // If this browser doesn't support options to toLocaleTimeString, use default layout
    if (!(function () {
        // Modern browser will return a RangeError if the "locale" argument is invalid.
        // Note: the "locale" argument has the same browser compatibility table as the "options"
        try {
            new Date().toLocaleTimeString('i');
        } catch (e) {
            return e.name === 'RangeError';
        }
    })()) { getTime = undefined; }

    var templates = {
        popupSave: function (obj) {
            APP.editModalData = obj.data && obj.data.root;
            return Messages.settings_save;
        },
        popupUpdate: function(obj) {
            APP.editModalData = obj.data && obj.data.root;
            return Messages.calendar_update;
        },
        monthGridHeaderExceed: function(hiddenSchedules) {
            return '<span class="tui-full-calendar-weekday-grid-more-schedules">' + Messages._getKey('calendar_more', [hiddenSchedules]) + '</span>';
        },
        popupEdit: function() { return Messages.poll_edit; },
        popupDelete: function() { return Messages.kanban_delete; },
        popupDetailLocation: function(schedule) {
            // TODO detect url and create 'a' tag
            return Messages._getKey('calendar_location', [Util.fixHTML(schedule.location)]);
        },
        popupIsAllDay: function() { return Messages.calendar_allDay; },
        titlePlaceholder: function() { return Messages.calendar_title; },
        locationPlaceholder: function() { return Messages.calendar_loc; },
        alldayTitle: function() {
            return '<span class="tui-full-calendar-left-content">'+Messages.calendar_allDay+'</span>';
        },
        timegridDisplayTime: getTime,
        timegridDisplayPrimaryTime: getTime,
        popupDetailDate: function(isAllDay, start, end) {
            var startDate = start._date.toLocaleDateString();
            var endDate = end._date.toLocaleDateString();
            if (isAllDay) {
                if (startDate === endDate) { return startDate; }
                return Messages._getKey('calendar_dateRange', [startDate, endDate]);
            }

            var startTime = getTime({
                hour: start._date.getHours(),
                minutes: start._date.getMinutes(),
            });
            var endTime = getTime({
                hour: end._date.getHours(),
                minutes: end._date.getMinutes(),
            });

            if (startDate === endDate && startTime === endTime) {
                return start._date.toLocaleString();
            }
            if (startDate === endDate) {
                return Messages._getKey('calendar_dateTimeRange', [startDate, startTime, endTime]);
            }
            return Messages._getKey('calendar_dateRange', [start._date.toLocaleString(), end._date.toLocaleString()]);
        }
    };

    // XXX Note: always create calendars in your own proxy. If you want a team calendar, you can share it with the team later.
    var editCalendar = function (id) {
        var isNew = !id;
        var data = APP.calendars[id];
        if (id && !data) { return; }
        var md = {};
        if (!isNew) { md = Util.find(data, ['content', 'metadata']); }
        if (!md) { return; }

        // Create form data
        var labelTitle = h('label', Messages.kanban_title);
        var title = h('input');
        var $title = $(title);
        $title.val(md.title || Messages.calendar_new);
        var labelColor = h('label', Messages.kanban_color);

        var $colorPicker = $(h('div.cp-calendar-colorpicker'));
        var jscolorL = new window.jscolor($colorPicker[0], { showOnClick: false, valueElement: undefined, zIndex: 100000 });
        $colorPicker.click(function() {
            jscolorL.show();
        });
        if (md.color) { jscolorL.fromString(md.color); }
        else { jscolorL.fromString(Util.getRandomColor()); }

        var form = h('div', [
            labelTitle,
            title,
            labelColor,
            $colorPicker[0]
        ]);

        var send = function (obj) {
            if (isNew) {
                return void newCalendar(obj, function (err) {
                    if (err) { console.error(err); return void UI.warn(Messages.error); }
                    UI.log(Messages.saved);
                });
            }
            obj.id = id;
            updateCalendar(obj, function (err) {
                if (err) { console.error(err); return void UI.warn(Messages.error); }
                UI.log(Messages.saved);
            });
        };
        var m = UI.dialog.customModal(form, {
            buttons: [{
                className: 'cancel',
                name: Messages.cancel,
                onClick: function () {},
                keys: [27]
            }, {
                className: 'primary',
                name: Messages.settings_save,
                onClick: function () {
                    var color = jscolorL.toHEXString();
                    var title = $title.val();
                    var obj = {
                        color: color,
                        title: title
                    };
                    if (!title || !title.trim() ||!/^#[0-9a-fA-F]{6}$/.test(color)) {
                        return true;
                    }
                    send(obj);
                },
                keys: [13]
            }]
        });
        UI.openCustomModal(m);
    };

    var isReadOnly = function (id, teamId) {
        var data = APP.calendars[id];
        return data.readOnly || (data.roTeams && data.roTeams.indexOf(teamId) !== -1);
    };
    var makeEditDropdown = function (id, teamId) {
        var options = [];
        var privateData = metadataMgr.getPrivateData();
        var cantRemove = teamId === 0 || (teamId !== 1 && privateData.teams[teamId].viewer);
        var data = APP.calendars[id];
        if (!data.readOnly) {
            options.push({
                tag: 'a',
                attributes: {
                    'class': 'fa fa-pencil',
                },
                content: h('span', Messages.tag_edit),
                action: function (e) {
                    e.stopPropagation();
                    editCalendar(id);
                    return true;
                }
            });
        }
        if (data.teams.indexOf(1) === -1 || teamId === 0) {
            options.push({
                tag: 'a',
                attributes: {
                    'class': 'fa fa-clone',
                },
                content: h('span', Messages.calendar_import),
                action: function (e) {
                    e.stopPropagation();
                    importCalendar({
                        id: id,
                        teamId: teamId
                    }, function (obj) {
                        if (obj && obj.error) {
                            console.error(obj.error);
                            return void UI.warn(obj.error);
                        }
                    });
                    return true;
                }
            });
        }
        if (!data.restricted) {
            options.push({
                tag: 'a',
                attributes: {
                    'class': 'fa fa-shhare-alt',
                },
                content: h('span', Messages.shareButton),
                action: function (e) {
                    e.stopPropagation();
                    var friends = common.getFriends();
                    var cal = APP.calendars[id];
                    var title = Util.find(cal, ['content', 'metadata', 'title']);
                    var color = Util.find(cal, ['content', 'metadata', 'color']);
                    Share.getShareModal(common, {
                        teamId: teamId === 1 ? undefined : teamId,
                        origin: APP.origin,
                        pathname: "/calendar/",
                        friends: friends,
                        title: title,
                        password: cal.password, // XXX support passwords
                        calendar: {
                            title: title,
                            color: color,
                            channel: id,
                        },
                        common: common,
                        hashes: cal.hashes
                    });
                    return true;
                }
            });
            options.push({
                tag: 'a',
                attributes: {
                    'class': 'fa fa-lock',
                },
                content: h('span', Messages.accessButton),
                action: function (e) {
                    e.stopPropagation();
                    var cal = APP.calendars[id];
                    var title = Util.find(cal, ['content', 'metadata', 'title']);
                    var color = Util.find(cal, ['content', 'metadata', 'color']);
                    var h = cal.hashes || {};
                    var href = Hash.hashToHref(h.editHash || h.viewHash, 'calendar');
                    Access.getAccessModal(common, {
                        title: title,
                        password: cal.password, // XXX support passwords
                        calendar: {
                            title: title,
                            color: color,
                            channel: id,
                        },
                        common: common,
                        noExpiration: true,
                        noEditPassword: true,
                        channel: id,
                        href: href
                    });
                    return true;
                }
            });
            options.push({
                tag: 'a',
                attributes: {
                    'class': 'fa fa-info-circle',
                },
                content: h('span', Messages.propertiesButton),
                action: function (e) {
                    e.stopPropagation();
                    var cal = APP.calendars[id];
                    var title = Util.find(cal, ['content', 'metadata', 'title']);
                    var color = Util.find(cal, ['content', 'metadata', 'color']);
                    var h = cal.hashes || {};
                    var href = Hash.hashToHref(h.editHash || h.viewHash, 'calendar');
                    Properties.getPropertiesModal(common, {
                        calendar: {
                            title: title,
                            color: color,
                            channel: id,
                        },
                        common: common,
                        channel: id,
                        href: href
                    });
                    return true;
                }
            });
        }
        if (!cantRemove) {
            options.push({
                tag: 'a',
                attributes: {
                    'class': 'fa fa-trash-o',
                },
                content: h('span', Messages.kanban_delete),
                action: function (e) {
                    e.stopPropagation();
                    var cal = APP.calendars[id];
                    var key = Messages.calendar_deleteConfirm;
                    var teams = (cal && cal.teams) || [];
                    if (teams.length === 1 && teams[0] !== 1) {
                        key = Messages.calendar_deleteTeamConfirm;
                    }
                    if (cal.owned) {
                        key += Messages.calendar_deleteOwned;
                    }
                    UI.confirm(key, function (yes) {
                        if (!yes) { return; }
                        deleteCalendar({
                            id: id,
                            teamId: teamId,
                        }, function (err) {
                            if (err) {
                                console.error(err);
                                UI.warn(Messages.error);
                            }
                        });
                    });
                }
            });
        }
        var dropdownConfig = {
            text: '',
            options: options, // Entries displayed in the menu
            common: common,
            buttonCls: 'btn btn-cancel fa fa-ellipsis-h small'
        };
        return UIElements.createDropdown(dropdownConfig)[0];
    };
    var makeCalendarEntry = function (id, teamId) {
        // XXX handle RESTRICTED calendars (data.restricted)
        var data = APP.calendars[id];
        var edit;
        if (data.loading) {
            edit = h('i.fa.fa-spinner.fa-spin');
        } else {
            edit = makeEditDropdown(id, teamId);
        }
        var md = Util.find(data, ['content', 'metadata']);
        if (!md) { return; }
        var active = data.hidden ? '' : '.cp-active';
        var restricted = data.restricted ? '.cp-restricted' : '';
        var calendar = h('div.cp-calendar-entry'+active+restricted, {
            'data-uid': id
        }, [
            h('span.cp-calendar-color', {
                style: 'background-color: '+md.color+';'
            }),
            h('span.cp-calendar-title', md.title),
            data.restricted ? h('i.fa.fa-ban', {title: Messages.fm_restricted}) :
                (isReadOnly(id, teamId) ? h('i.fa.fa-eye', {title: Messages.readonly}) : undefined),
            edit
        ]);
        $(calendar).click(function () {
            data.hidden = !data.hidden;
            if (APP.$calendars) {
                APP.$calendars.find('[data-uid="'+id+'"]').toggleClass('cp-active', !data.hidden);
            } else {
                $(calendar).toggleClass('cp-active', !data.hidden);
            }

            renderCalendar();
        });
        if (APP.$calendars) { APP.$calendars.append(calendar); }
        return calendar;
    };
    var makeLeftside = function (calendar, $container) {
        // Show calendars
        var calendars = h('div.cp-calendar-list');
        var $calendars = APP.$calendars = $(calendars).appendTo($container);
        onCalendarsUpdate.reg(function () {
            $calendars.empty();
            var privateData = metadataMgr.getPrivateData();
            var filter = function (teamId) {
                return Object.keys(APP.calendars || {}).filter(function (id) {
                    var cal = APP.calendars[id] || {};
                    var teams = cal.teams || [];
                    return teams.indexOf(typeof(teamId) !== "undefined" ? teamId : 1) !== -1;
                });
            };
            var tempCalendars = filter(0);
            if (tempCalendars.length) {
                APP.$calendars.append(h('div.cp-calendar-team', [
                    h('span', Messages.calendar_tempCalendar)
                ]));
                makeCalendarEntry(tempCalendars[0], 0);
            }
            var myCalendars = filter(1);
            if (myCalendars.length) {
                APP.$calendars.append(h('div.cp-calendar-team', [
                    h('span', Messages.calendar_myCalendars)
                ]));
            }
            myCalendars.forEach(function (id) {
                makeCalendarEntry(id, 1);
            });
            Object.keys(privateData.teams).forEach(function (teamId) {
                var calendars = filter(teamId);
                if (!calendars.length) { return; }
                var team = privateData.teams[teamId];
                var avatar = h('span.cp-avatar');
                common.displayAvatar($(avatar), team.avatar, team.displayName);
                APP.$calendars.append(h('div.cp-calendar-team', [
                    avatar,
                    h('span.cp-name', {title: team.name}, team.name)
                ]));
                calendars.forEach(function (id) {
                    makeCalendarEntry(id, teamId);
                });
            });

            // Add new button
            var $newContainer = $(h('div.cp-calendar-entry.cp-ghost')).appendTo($calendars);
            var newButton = h('button', [
                h('i.fa.fa-plus'),
                h('span', Messages.calendar_new),
                h('span')
            ]);
            $(newButton).click(function () {
                editCalendar();
            }).appendTo($newContainer);
        });
        onCalendarsUpdate.fire();

    };
    var updateDateRange = function () {
        var range = APP.calendar._renderRange;
        var start = range.start._date.toLocaleDateString();
        var end = range.end._date.toLocaleDateString();
        var date = [
            h('b', start),
            h('span', ' - '),
            h('b', end),
        ];
        if (APP.calendar._viewName === "day") {
            date = h('b', start);
        } else if (APP.calendar._viewName === "month") {
            var month;
            var mid = new Date(Math.floor(((+range.start._date) + (+range.end._date)) / 2));
            try {
                month = mid.toLocaleString('default', {
                    month: 'long',
                    year:'numeric'
                });
                month = month.replace(/^./, function (str) { return str.toUpperCase(); });
                date = h('b', month);
            } catch (e) {
                // Use same as week range: first day of month to last day of month
            }
        }
        APP.toolbar.$bottomM.empty().append(h('div', date));
    };
    var makeCalendar = function (view) {
        var store = window.cryptpadStore;

        var $container = $('#cp-sidebarlayout-container');
        var leftside;
        $container.append([
            leftside = h('div#cp-sidebarlayout-leftside'),
            h('div#cp-sidebarlayout-rightside')
        ]);

        var cal = APP.calendar = new Calendar('#cp-sidebarlayout-rightside', {
            defaultView: view || 'week', // weekly view option
            taskView: false,
            useCreationPopup: true,
            useDetailPopup: true,
            usageStatistics: false,
            calendars: getCalendars(),
            template: templates,
            month: {
                daynames: getWeekDays(),
                startDayOfWeek: 1,
            },
            week: {
                daynames: getWeekDays(),
                startDayOfWeek: 1,
            }
        });

        makeLeftside(cal, $(leftside));

        cal.on('beforeCreateSchedule', function(event) {
            // XXX Recurrence (later)
            // On creation, select a recurrence rule (daily / weekly / monthly / more weird rules)
            // then mark it under recurrence rule with a uid (the same for all the recurring events)
            // ie: recurrenceRule: DAILY|{uid}
            // Use template to hide "recurrenceRule" from the detailPopup or at least to use
            // a non technical value
            var reminders = APP.notificationsEntries;

            var startDate = event.start._date;
            var endDate = event.end._date;

            var schedule = {
                id: Util.uid(),
                calendarId: event.calendarId,
                title: Util.fixHTML(event.title),
                category: "time",
                location: Util.fixHTML(event.location),
                start: +startDate,
                isAllDay: event.isAllDay,
<<<<<<< HEAD
                end: event.end,
                reminders: reminders
=======
                end: +endDate,
>>>>>>> 0f68fc3a
            };

            newEvent(schedule, function (err) {
                if (err) {
                    console.error(err);
                    return void UI.warn(err);
                }
                cal.createSchedules([schedule]);
            });
        });
        cal.on('beforeUpdateSchedule', function(event) {
            var changes = event.changes || {};
            delete changes.state;
            if (changes.end) { changes.end = +new Date(changes.end._date); }
            if (changes.start) { changes.start = +new Date(changes.start._date); }
            var old = event.schedule;

            var oldReminders = Util.find(APP.calendars, [old.calendarId, 'content', 'content', old.id, 'reminders']);
            var reminders = APP.notificationsEntries;
            if (JSONSortify(oldReminders || []) !== JSONSortify(reminders)) {
                changes.reminders = reminders;
            }

            updateEvent({
                ev: old,
                changes: changes
            }, function (err) {
                if (err) {
                    console.error(err);
                    return void UI.warn(err);
                }
                cal.updateSchedule(old.id, old.calendarId, changes);
            });
        });
        cal.on('beforeDeleteSchedule', function(event) {
            var data = event.schedule;
            deleteEvent(event.schedule, function (err) {
                if (err) {
                    console.error(err);
                    return void UI.warn(err);
                }
                cal.deleteSchedule(data.id, data.calendarId);
            });
        });

        updateDateRange();

        renderCalendar();

        // Toolbar

        // Change view mode
        var options = ['day', 'week', 'month'].map(function (k) {
            return {
                tag: 'a',
                attributes: {
                    'class': 'cp-calendar-view',
                    'data-value': k,
                    'href': '#',
                },
                content: Messages['calendar_'+k]
                // Messages.calendar_day
                // Messages.calendar_week
                // Messages.calendar_month
            };
        });
        var dropdownConfig = {
            text: Messages.calendar_week,
            options: options, // Entries displayed in the menu
            isSelect: true,
            common: common,
            caretDown: true,
            left: true,
        };
        var $block = UIElements.createDropdown(dropdownConfig);
        $block.setValue(view || 'week');
        var $views = $block.find('a');
        $views.click(function () {
            var mode = $(this).attr('data-value');
            cal.changeView(mode);
            updateDateRange();
            store.put('calendarView', mode, function () {});
        });
        APP.toolbar.$bottomR.append($block);

        // New event button
        var newEventBtn = h('button', [
            h('i.fa.fa-plus'),
            h('span', Messages.calendar_newEvent)
        ]);
        $(newEventBtn).click(function (e) {
            e.preventDefault();
            cal.openCreationPopup({isAllDay:false});
        }).appendTo(APP.toolbar.$bottomL);

        // Change page
        var goLeft = h('button.fa.fa-chevron-left');
        var goRight = h('button.fa.fa-chevron-right');
        var goToday = h('button', Messages.calendar_today);
        $(goLeft).click(function () {
            cal.prev();
            updateDateRange();
        });
        $(goRight).click(function () {
            cal.next();
            updateDateRange();
        });
        $(goToday).click(function () {
            cal.today();
            updateDateRange();
        });
        APP.toolbar.$bottomL.append(h('div.cp-calendar-browse', [
            goLeft, goToday, goRight
        ]));

    };

    var parseNotif = function (minutes) {
        var res = {
            unit: 'minutes',
            value: minutes
        };
        var hours = minutes / 60;
        if (!Number.isInteger(hours)) { return res; }
        res.unit = 'hours';
        res.value = hours;
        var days = hours / 24;
        if (!Number.isInteger(days)) { return res; }
        res.unit = 'days';
        res.value = days;
        return res;
    };
    var getNotificationDropdown = function () {
        var ev = APP.editModalData;
        var calId = ev.selectedCal.id;
        // XXX DEFAULT HERE [10] ==> 10 minutes before the event
        var oldReminders = Util.find(APP.calendars, [calId, 'content', 'content', ev.id, 'reminders']) || [10];
        APP.notificationsEntries = [];
        var number = h('input.tui-full-calendar-content', {
            type: "number",
            value: 10,
            min: 1,
            max: 60
        });
        var $number = $(number);
        var options = ['minutes', 'hours', 'days'].map(function (k) {
            return {
                tag: 'a',
                attributes: {
                    'class': 'cp-calendar-reminder',
                    'data-value': k,
                    'href': '#',
                },
                content: Messages['calendar_'+k]
                // Messages.calendar_minutes
                // Messages.calendar_hours
                // Messages.calendar_days
            };
        });
        var dropdownConfig = {
            text: Messages.calendar_minutes,
            options: options, // Entries displayed in the menu
            isSelect: true,
            common: common,
            buttonCls: 'btn btn-secondary',
            caretDown: true,
        };

        var $block = UIElements.createDropdown(dropdownConfig);
        $block.setValue('minutes');
        var $types = $block.find('a');
        $types.click(function () {
            var mode = $(this).attr('data-value');
            var max = mode === "minutes" ? 60 : 24;
            $number.attr('max', max);
            if ($number.val() > max) { $number.val(max); }
        });
        var addNotif = h('button.btn.btn-primary.fa.fa-plus');
        var $list = $(h('div.cp-calendar-notif-list'));
        var listContainer = h('div.cp-calendar-notif-list-container', [
            h('span.cp-notif-label', Messages.calendar_notifications),
            $list[0],
            h('span.cp-notif-empty', Messages.calendar_noNotification)
        ]);
        var addNotification = function (unit, value) {
            var unitValue = (unit === "minutes") ? 1 : (unit === "hours" ? 60 : (60*24));
            var del = h('button.btn.btn-danger.small.fa.fa-times');
            var minutes = value * unitValue;
            if ($list.find('[data-minutes="'+minutes+'"]').length) { return; }
            var span = h('span.cp-notif-entry', {
                'data-minutes': minutes
            }, [
                h('span', value),
                h('span', Messages['calendar_'+unit]),
                del
            ]);
            $(del).click(function () {
                $(span).remove();
                var idx = APP.notificationsEntries.indexOf(minutes);
                APP.notificationsEntries.splice(idx, 1);
            });
            $list.append(span);
            APP.notificationsEntries.push(minutes);
        };
        $(addNotif).click(function () {
            var unit = $block.getValue();
            var value = $number.val();
            addNotification(unit, value);
        });
        oldReminders.forEach(function (minutes) {
            var p = parseNotif(minutes);
            addNotification(p.unit, p.value);
        });
        return h('div.tui-full-calendar-popup-section.cp-calendar-add-notif', [
            listContainer,
            h('div.cp-calendar-notif-form', [
                h('span.cp-notif-label', Messages.calendar_addNotification),
                number,
                $block[0],
                addNotif
            ])
        ]);
    };

    var createToolbar = function () {
        var displayed = ['useradmin', 'newpad', 'limit', 'pageTitle', 'notifications'];
        var configTb = {
            displayed: displayed,
            sfCommon: common,
            $container: APP.$toolbar,
            pageTitle: Messages.calendar,
            metadataMgr: common.getMetadataMgr(),
        };
        APP.toolbar = Toolbar.create(configTb);
        APP.toolbar.$rightside.hide();
    };

    var onEvent = function (obj) {
        var ev = obj.ev;
        var data = obj.data;
        if (ev === 'UPDATE') {
            onCalendarUpdate(data);
            return;
        }
    };

    nThen(function (waitFor) {
        $(waitFor(UI.addLoadingScreen));
        SFCommon.create(waitFor(function (c) { APP.common = common = c; }));
    }).nThen(function (waitFor) {
        APP.$toolbar = $('#cp-toolbar');
        sframeChan = common.getSframeChannel();
        sframeChan.onReady(waitFor());
    }).nThen(function (/*waitFor*/) {
        createToolbar();
        metadataMgr = common.getMetadataMgr();
        var privateData = metadataMgr.getPrivateData();
        var user = metadataMgr.getUserData();

        // Fix flatpickr selection
        var MutationObserver = window.MutationObserver;
        var onFlatPickr = function (el) {
            // Don't close event creation popup when clicking on flatpickr
            $(el).mousedown(function (e) {
                e.stopPropagation();
            });
        };
        var observer = new MutationObserver(function(mutations) {
            mutations.forEach(function(mutation) {
                var node;
                for (var i = 0; i < mutation.addedNodes.length; i++) {
                    node = mutation.addedNodes[i];
                    if (node.classList && node.classList.contains('flatpickr-calendar')) {
                        onFlatPickr(node);
                    }
                }
            });
        });
        observer.observe($('body')[0], {
            childList: true,
            subtree: false
        });

        // Customize creation/update popup
        var onCalendarPopup = function (el) {
            var $el = $(el);
            $el.find('.tui-full-calendar-confirm').addClass('btn btn-primary').prepend(h('i.fa.fa-floppy-o'));
            $el.find('input').attr('autocomplete', 'off');
            $el.find('.tui-full-calendar-dropdown-button').addClass('btn btn-secondary');
            $el.find('.tui-full-calendar-popup-close').addClass('btn btn-cancel fa fa-times cp-calendar-close').empty();

            var calendars = APP.calendars || {};
            var show = false;
            $el.find('.tui-full-calendar-dropdown-menu li').each(function (i, li) {
                var $li = $(li);
                var id = $li.attr('data-calendar-id');
                var c = calendars[id];
                if (!c || c.readOnly) {
                    return void $li.remove();
                }
                // If at least one calendar is editable, show the popup
                show = true;
            });
            if ($el.find('.tui-full-calendar-hide.tui-full-calendar-dropdown').length || !show) {
                $el.hide();
                UI.warn(Messages.calendar_errorNoCalendar);
                return;
            }
            var isUpdate = Boolean($el.find('#tui-full-calendar-schedule-title').val());
            if (!isUpdate) { $el.find('.tui-full-calendar-dropdown-menu li').first().click(); }

            var $button = $el.find('.tui-full-calendar-section-button-save');
            var div = getNotificationDropdown();
            $button.before(div);
        };
        var onCalendarEditPopup = function (el) {
            var $el = $(el);
            $el.find('.tui-full-calendar-popup-edit').addClass('btn btn-primary');
            $el.find('.tui-full-calendar-popup-edit .tui-full-calendar-icon').addClass('fa fa-pencil').removeClass('tui-full-calendar-icon');
            $el.find('.tui-full-calendar-popup-delete').addClass('btn btn-danger');
            $el.find('.tui-full-calendar-popup-delete .tui-full-calendar-icon').addClass('fa fa-trash').removeClass('tui-full-calendar-icon');
            $el.find('.tui-full-calendar-content').removeClass('tui-full-calendar-content');
        };
        var onPopupRemoved = function () {
            var start, end;
            if (window.CP_startPickr) { start = window.CP_startPickr.calendarContainer; }
            if (window.CP_endPickr) { end = window.CP_endPickr.calendarContainer; }
            $('.flatpickr-calendar').each(function (i, el) {
                if (el === start || el === end) { return; }
                $(el).remove();
            });
        };
        var observer2 = new MutationObserver(function(mutations) {
            mutations.forEach(function(mutation) {
                var node, _node;
                for (var i = 0; i < mutation.addedNodes.length; i++) {
                    node = mutation.addedNodes[i];
                    try {
                        if (node.classList && node.classList.contains('tui-full-calendar-popup')
                                && !node.classList.contains('tui-full-calendar-popup-detail')) {
                            onCalendarPopup(node);
                        }
                        if (node.classList && node.classList.contains('tui-full-calendar-popup')
                                && node.classList.contains('tui-full-calendar-popup-detail')) {
                            onCalendarEditPopup(node);
                        }
                    } catch (e) {}
                }
                for (var j = 0; j < mutation.removedNodes.length; j++) {
                    _node = mutation.addedNodes[j];
                    try {
                        if (_node.classList && _node.classList.contains('tui-full-calendar-popup')) {
                            onPopupRemoved();
                        }
                    } catch (e) {}
                }
            });
        });
        observer2.observe($('body')[0], {
            childList: true,
            subtree: true
        });

        APP.module = common.makeUniversal('calendar', {
            onEvent: onEvent
        });
        var store = window.cryptpadStore;
        APP.module.execCommand('SUBSCRIBE', null, function (obj) {
            if (obj.empty && !privateData.calendarHash) {
                // No calendar yet, create one
                newCalendar({
                    teamId: 1,
                    initialCalendar: true,
                    color: user.color,
                    title: Messages.calendar_default
                }, function (err) {
                    if (err) { return void UI.errorLoadingScreen(Messages.error); } // XXX
                    store.get('calendarView', makeCalendar);
                    UI.removeLoadingScreen();
                });
                return;
            }
            if (privateData.calendarHash) {
                APP.module.execCommand('OPEN', {
                    hash: privateData.hashes.editHash || privateData.hashes.viewHash,
                    password: privateData.password
                }, function (obj) {
                    if (obj && obj.error) { console.error(obj.error); }
                });
            }
            store.get('calendarView', makeCalendar);
            UI.removeLoadingScreen();
        });

        APP.origin = privateData.origin;


    });
});<|MERGE_RESOLUTION|>--- conflicted
+++ resolved
@@ -710,12 +710,8 @@
                 location: Util.fixHTML(event.location),
                 start: +startDate,
                 isAllDay: event.isAllDay,
-<<<<<<< HEAD
-                end: event.end,
-                reminders: reminders
-=======
                 end: +endDate,
->>>>>>> 0f68fc3a
+                reminders: reminders,
             };
 
             newEvent(schedule, function (err) {
