define([
    'jquery',
    'json.sortify',
    '/bower_components/chainpad-crypto/crypto.js',
    '/common/toolbar.js',
    '/bower_components/nthen/index.js',
    '/common/sframe-common.js',
    '/common/common-util.js',
    '/common/common-hash.js',
    '/common/common-interface.js',
    '/common/common-ui-elements.js',
    '/common/common-realtime.js',
    '/common/clipboard.js',
    '/common/inner/common-mediatag.js',
    '/common/hyperscript.js',
    '/customize/messages.js',
    '/customize/application_config.js',
    '/lib/calendar/tui-calendar.min.js',

    '/common/inner/share.js',
    '/common/inner/access.js',
    '/common/inner/properties.js',

    '/common/jscolor.js',
    'css!/lib/calendar/tui-calendar.min.css',
    'css!/bower_components/components-font-awesome/css/font-awesome.min.css',
    'less!/calendar/app-calendar.less',
], function (
    $,
    JSONSortify,
    Crypto,
    Toolbar,
    nThen,
    SFCommon,
    Util,
    Hash,
    UI,
    UIElements,
    Realtime,
    Clipboard,
    MT,
    h,
    Messages,
    AppConfig,
    Calendar,
    Share, Access, Properties
    )
{
    var APP = window.APP = {
        calendars: {}
    };

    var common;
    var metadataMgr;
    var sframeChan;

Messages.calendar = "Calendar"; // XXX
Messages.calendar_default = "My calendar"; // XXX
Messages.calendar_new = "New calendar"; // XXX
Messages.calendar_day = "Day";
Messages.calendar_week = "Week";
Messages.calendar_month = "Month";
Messages.calendar_today = "Today";
Messages.calendar_more = "{0} more";
Messages.calendar_deleteConfirm = "Are you sure you want to delete this calendar from your account?";
Messages.calendar_deleteTeamConfirm = "Are you sure you want to delete this calendar from this team?";
Messages.calendar_deleteOwned = " It will still be visible for the users it has been shared with.";
Messages.calendar_errorNoCalendar = "No editable calendar selected!";
Messages.calendar_myCalendars = "My calendars";
Messages.calendar_tempCalendar = "Temp calendar";
Messages.calendar_import = "Import to my calendars";
Messages.calendar_newEvent = "New event";
Messages.calendar_new = "New calendar";
Messages.calendar_dateRange = "{0} - {1}";
Messages.calendar_dateTimeRange = "{0} {1} - {2}";
Messages.calendar_update = "Update";
Messages.calendar_title = "Title";
Messages.calendar_loc = "Location";
Messages.calendar_location = "Location: {0}";
Messages.calendar_allDay = "All day";

Messages.calendar_minutes = "Minutes";
Messages.calendar_hours = "Hours";
Messages.calendar_days = "Days";

Messages.calendar_notifications = "Reminders";
Messages.calendar_addNotification = "Add reminder";
Messages.calendar_noNotification = "None";

    var onCalendarsUpdate = Util.mkEvent();

    var newCalendar = function (data, cb) {
        APP.module.execCommand('CREATE', data, function (obj) {
            if (obj && obj.error) { return void cb(obj.error); }
            cb(null, obj);
        });
    };
    var updateCalendar = function (data, cb) {
        APP.module.execCommand('UPDATE', data, function (obj) {
            if (obj && obj.error) { return void cb(obj.error); }
            cb(null, obj);
        });
    };
    var deleteCalendar = function (data, cb) {
        APP.module.execCommand('DELETE', data, function (obj) {
            if (obj && obj.error) { return void cb(obj.error); }
            cb(null, obj);
        });
    };
    var importCalendar = function (data, cb) {
        APP.module.execCommand('IMPORT', data, function (obj) {
            if (obj && obj.error) { return void cb(obj.error); }
            cb(null, obj);
        });
    };
    var newEvent = function (data, cb) {
        var start = data.start;
        var end = data.end;
        data.start = +new Date(start._date);
        data.end = +new Date(end._date);
        APP.module.execCommand('CREATE_EVENT', data, function (obj) {
            if (obj && obj.error) { return void cb(obj.error); }
            cb(null, obj);
        });
    };
    var updateEvent = function (data, cb) {
        APP.module.execCommand('UPDATE_EVENT', data, function (obj) {
            if (obj && obj.error) { return void cb(obj.error); }
            cb(null, obj);
        });
    };
    var deleteEvent = function (data, cb) {
        APP.module.execCommand('DELETE_EVENT', data, function (obj) {
            if (obj && obj.error) { return void cb(obj.error); }
            cb(null, obj);
        });
    };

    var getContrast = function (color) {
        var rgb = Util.hexToRGB(color);
        // http://www.w3.org/TR/AERT#color-contrast
        var brightness = Math.round(((parseInt(rgb[0]) * 299) +
                          (parseInt(rgb[1]) * 587) +
                          (parseInt(rgb[2]) * 114)) / 1000);
        return (brightness > 125) ? 'black' : 'white';
    };

    var getWeekDays = function () {
        var baseDate = new Date(Date.UTC(2017, 0, 1)); // just a Sunday
        var weekDays = [];
        for(var i = 0; i < 7; i++) {
            weekDays.push(baseDate.toLocaleDateString(undefined, { weekday: 'long' }));
            baseDate.setDate(baseDate.getDate() + 1);
        }
        return weekDays.map(function (day) { return day.replace(/^./, function (str) { return str.toUpperCase(); }); });
    };



    var getCalendars = function () {
        return Object.keys(APP.calendars).map(function (id) {
            var c = APP.calendars[id];
            if (c.hidden || c.restricted || c.loading) { return; }
            var md = Util.find(c, ['content', 'metadata']);
            if (!md) { return void console.error('Ignore calendar without metadata'); }
            return {
                id: id,
                name: md.title,
                color: getContrast(md.color),
                bgColor: md.color,
                dragBgColor: md.color,
                borderColor: md.color,
            };
        }).filter(Boolean);
    };
    var getSchedules = function () {
        var s = [];
        Object.keys(APP.calendars).forEach(function (id) {
            var c = APP.calendars[id];
            if (c.hidden || c.restricted || c.loading) { return; }
            var data = c.content || {};
            Object.keys(data.content || {}).forEach(function (uid) {
                var obj = data.content[uid];
                obj.title = obj.title || "";
                obj.location = obj.location || "";
                if (c.readOnly) {
                    obj.isReadOnly = true;
                }
                s.push(data.content[uid]);
            });
        });
        return s;
    };
    var renderCalendar = function () {
        var cal = APP.calendar;
        if (!cal) { return; }

        cal.clear();
        cal.setCalendars(getCalendars());
        cal.createSchedules(getSchedules(), true);
        cal.render();
    };
    var onCalendarUpdate = function (data) {
        var cal = APP.calendar;

        if (data.deleted) {
            // Remove this calendar
            delete APP.calendars[data.id];
        } else {
            // Update local data
            APP.calendars[data.id] = data;
        }

        // If calendar if initialized, update it
        if (!cal) { return; }
        onCalendarsUpdate.fire();
        renderCalendar();
    };

    var getTime = function (time) {
        var d = new Date();
        d.setHours(time.hour);
        d.setMinutes(time.minutes);
        return d.toLocaleTimeString([], {hour: '2-digit', minute:'2-digit'});
    };

    // If this browser doesn't support options to toLocaleTimeString, use default layout
    if (!(function () {
        // Modern browser will return a RangeError if the "locale" argument is invalid.
        // Note: the "locale" argument has the same browser compatibility table as the "options"
        try {
            new Date().toLocaleTimeString('i');
        } catch (e) {
            return e.name === 'RangeError';
        }
    })()) { getTime = undefined; }

    var templates = {
<<<<<<< HEAD
        // XXX find template for "xxx more" in month view
        popupSave: function (obj) {
            APP.editModalData = obj.data && obj.data.root;
            return Messages.settings_save;
        },
        popupUpdate: function(obj) {
            APP.editModalData = obj.data && obj.data.root;
            return Messages.calendar_update;
        },
=======
        monthGridHeaderExceed: function(hiddenSchedules) {
            return '<span class="tui-full-calendar-weekday-grid-more-schedules">' + Messages._getKey('calendar_more', [hiddenSchedules]) + '</span>';
        },
        popupSave: function () { return Messages.settings_save; },
        popupUpdate: function() { return Messages.calendar_update; },
>>>>>>> aed2cbc5
        popupEdit: function() { return Messages.poll_edit; },
        popupDelete: function() { return Messages.kanban_delete; },
        popupDetailLocation: function(schedule) {
            // TODO detect url and create 'a' tag
            return Messages._getKey('calendar_location', [Util.fixHTML(schedule.location)]);
        },
        popupIsAllDay: function() { return Messages.calendar_allDay; },
        titlePlaceholder: function() { return Messages.calendar_title; },
        locationPlaceholder: function() { return Messages.calendar_loc; },
        alldayTitle: function() {
            return '<span class="tui-full-calendar-left-content">'+Messages.calendar_allDay+'</span>';
        },
        timegridDisplayTime: getTime,
        timegridDisplayPrimaryTime: getTime,
        popupDetailDate: function(isAllDay, start, end) {
            var startDate = start._date.toLocaleDateString();
            var endDate = end._date.toLocaleDateString();
            if (isAllDay) {
                if (startDate === endDate) { return startDate; }
                return Messages._getKey('calendar_dateRange', [startDate, endDate]);
            }

            var startTime = getTime({
                hour: start._date.getHours(),
                minutes: start._date.getMinutes(),
            });
            var endTime = getTime({
                hour: end._date.getHours(),
                minutes: end._date.getMinutes(),
            });

            if (startDate === endDate && startTime === endTime) {
                return start._date.toLocaleString();
            }
            if (startDate === endDate) {
                return Messages._getKey('calendar_dateTimeRange', [startDate, startTime, endTime]);
            }
            return Messages._getKey('calendar_dateRange', [start._date.toLocaleString(), end._date.toLocaleString()]);
        }
    };

    // XXX Note: always create calendars in your own proxy. If you want a team calendar, you can share it with the team later.
    var editCalendar = function (id) {
        var isNew = !id;
        var data = APP.calendars[id];
        if (id && !data) { return; }
        var md = {};
        if (!isNew) { md = Util.find(data, ['content', 'metadata']); }
        if (!md) { return; }

        // Create form data
        var labelTitle = h('label', Messages.kanban_title);
        var title = h('input');
        var $title = $(title);
        $title.val(md.title || Messages.calendar_new);
        var labelColor = h('label', Messages.kanban_color);

        var $colorPicker = $(h('div.cp-calendar-colorpicker'));
        var jscolorL = new window.jscolor($colorPicker[0], { showOnClick: false, valueElement: undefined, zIndex: 100000 });
        $colorPicker.click(function() {
            jscolorL.show();
        });
        if (md.color) { jscolorL.fromString(md.color); }
        else { jscolorL.fromString(Util.getRandomColor()); }

        var form = h('div', [
            labelTitle,
            title,
            labelColor,
            $colorPicker[0]
        ]);

        var send = function (obj) {
            if (isNew) {
                return void newCalendar(obj, function (err) {
                    if (err) { console.error(err); return void UI.warn(Messages.error); }
                    UI.log(Messages.saved);
                });
            }
            obj.id = id;
            updateCalendar(obj, function (err) {
                if (err) { console.error(err); return void UI.warn(Messages.error); }
                UI.log(Messages.saved);
            });
        };
        var m = UI.dialog.customModal(form, {
            buttons: [{
                className: 'cancel',
                name: Messages.cancel,
                onClick: function () {},
                keys: [27]
            }, {
                className: 'primary',
                name: Messages.settings_save,
                onClick: function () {
                    var color = jscolorL.toHEXString();
                    var title = $title.val();
                    var obj = {
                        color: color,
                        title: title
                    };
                    if (!title || !title.trim() ||!/^#[0-9a-fA-F]{6}$/.test(color)) {
                        return true;
                    }
                    send(obj);
                },
                keys: [13]
            }]
        });
        UI.openCustomModal(m);
    };

    var isReadOnly = function (id, teamId) {
        var data = APP.calendars[id];
        return data.readOnly || (data.roTeams && data.roTeams.indexOf(teamId) !== -1);
    };
    var makeEditDropdown = function (id, teamId) {
        var options = [];
        var privateData = metadataMgr.getPrivateData();
        var cantRemove = teamId === 0 || (teamId !== 1 && privateData.teams[teamId].viewer);
        var data = APP.calendars[id];
        if (!data.readOnly) {
            options.push({
                tag: 'a',
                attributes: {
                    'class': 'fa fa-pencil',
                },
                content: h('span', Messages.tag_edit),
                action: function (e) {
                    e.stopPropagation();
                    editCalendar(id);
                    return true;
                }
            });
        }
        if (data.teams.indexOf(1) === -1 || teamId === 0) {
            options.push({
                tag: 'a',
                attributes: {
                    'class': 'fa fa-clone',
                },
                content: h('span', Messages.calendar_import),
                action: function (e) {
                    e.stopPropagation();
                    importCalendar({
                        id: id,
                        teamId: teamId
                    }, function (obj) {
                        if (obj && obj.error) {
                            console.error(obj.error);
                            return void UI.warn(obj.error);
                        }
                    });
                    return true;
                }
            });
        }
        if (!data.restricted) {
            options.push({
                tag: 'a',
                attributes: {
                    'class': 'fa fa-shhare-alt',
                },
                content: h('span', Messages.shareButton),
                action: function (e) {
                    e.stopPropagation();
                    var friends = common.getFriends();
                    var cal = APP.calendars[id];
                    var title = Util.find(cal, ['content', 'metadata', 'title']);
                    var color = Util.find(cal, ['content', 'metadata', 'color']);
                    Share.getShareModal(common, {
                        teamId: teamId === 1 ? undefined : teamId,
                        origin: APP.origin,
                        pathname: "/calendar/",
                        friends: friends,
                        title: title,
                        password: cal.password, // XXX support passwords
                        calendar: {
                            title: title,
                            color: color,
                            channel: id,
                        },
                        common: common,
                        hashes: cal.hashes
                    });
                    return true;
                }
            });
            options.push({
                tag: 'a',
                attributes: {
                    'class': 'fa fa-lock',
                },
                content: h('span', Messages.accessButton),
                action: function (e) {
                    e.stopPropagation();
                    var cal = APP.calendars[id];
                    var title = Util.find(cal, ['content', 'metadata', 'title']);
                    var color = Util.find(cal, ['content', 'metadata', 'color']);
                    var h = cal.hashes || {};
                    var href = Hash.hashToHref(h.editHash || h.viewHash, 'calendar');
                    Access.getAccessModal(common, {
                        title: title,
                        password: cal.password, // XXX support passwords
                        calendar: {
                            title: title,
                            color: color,
                            channel: id,
                        },
                        common: common,
                        noExpiration: true,
                        noEditPassword: true,
                        channel: id,
                        href: href
                    });
                    return true;
                }
            });
            options.push({
                tag: 'a',
                attributes: {
                    'class': 'fa fa-info-circle',
                },
                content: h('span', Messages.propertiesButton),
                action: function (e) {
                    e.stopPropagation();
                    var cal = APP.calendars[id];
                    var title = Util.find(cal, ['content', 'metadata', 'title']);
                    var color = Util.find(cal, ['content', 'metadata', 'color']);
                    var h = cal.hashes || {};
                    var href = Hash.hashToHref(h.editHash || h.viewHash, 'calendar');
                    Properties.getPropertiesModal(common, {
                        calendar: {
                            title: title,
                            color: color,
                            channel: id,
                        },
                        common: common,
                        channel: id,
                        href: href
                    });
                    return true;
                }
            });
        }
        if (!cantRemove) {
            options.push({
                tag: 'a',
                attributes: {
                    'class': 'fa fa-trash-o',
                },
                content: h('span', Messages.kanban_delete),
                action: function (e) {
                    e.stopPropagation();
                    var cal = APP.calendars[id];
                    var key = Messages.calendar_deleteConfirm;
                    var teams = (cal && cal.teams) || [];
                    if (teams.length === 1 && teams[0] !== 1) {
                        key = Messages.calendar_deleteTeamConfirm;
                    }
                    if (cal.owned) {
                        key += Messages.calendar_deleteOwned;
                    }
                    UI.confirm(key, function (yes) {
                        if (!yes) { return; }
                        deleteCalendar({
                            id: id,
                            teamId: teamId,
                        }, function (err) {
                            if (err) {
                                console.error(err);
                                UI.warn(Messages.error);
                            }
                        });
                    });
                }
            });
        }
        var dropdownConfig = {
            text: '',
            options: options, // Entries displayed in the menu
            common: common,
            buttonCls: 'btn btn-cancel fa fa-ellipsis-h small'
        };
        return UIElements.createDropdown(dropdownConfig)[0];
    };
    var makeCalendarEntry = function (id, teamId) {
        // XXX handle RESTRICTED calendars (data.restricted)
        var data = APP.calendars[id];
        var edit;
        if (data.loading) {
            edit = h('i.fa.fa-spinner.fa-spin');
        } else {
            edit = makeEditDropdown(id, teamId);
        }
        var md = Util.find(data, ['content', 'metadata']);
        if (!md) { return; }
        var active = data.hidden ? '' : '.cp-active';
        var restricted = data.restricted ? '.cp-restricted' : '';
        var calendar = h('div.cp-calendar-entry'+active+restricted, {
            'data-uid': id
        }, [
            h('span.cp-calendar-color', {
                style: 'background-color: '+md.color+';'
            }),
            h('span.cp-calendar-title', md.title),
            data.restricted ? h('i.fa.fa-ban', {title: Messages.fm_restricted}) :
                (isReadOnly(id, teamId) ? h('i.fa.fa-eye', {title: Messages.readonly}) : undefined),
            edit
        ]);
        $(calendar).click(function () {
            data.hidden = !data.hidden;
            if (APP.$calendars) {
                APP.$calendars.find('[data-uid="'+id+'"]').toggleClass('cp-active', !data.hidden);
            } else {
                $(calendar).toggleClass('cp-active', !data.hidden);
            }

            renderCalendar();
        });
        if (APP.$calendars) { APP.$calendars.append(calendar); }
        return calendar;
    };
    var makeLeftside = function (calendar, $container) {
        // Show calendars
        var calendars = h('div.cp-calendar-list');
        var $calendars = APP.$calendars = $(calendars).appendTo($container);
        onCalendarsUpdate.reg(function () {
            $calendars.empty();
            var privateData = metadataMgr.getPrivateData();
            var filter = function (teamId) {
                return Object.keys(APP.calendars || {}).filter(function (id) {
                    var cal = APP.calendars[id] || {};
                    var teams = cal.teams || [];
                    return teams.indexOf(typeof(teamId) !== "undefined" ? teamId : 1) !== -1;
                });
            };
            var tempCalendars = filter(0);
            if (tempCalendars.length) {
                APP.$calendars.append(h('div.cp-calendar-team', [
                    h('span', Messages.calendar_tempCalendar)
                ]));
                makeCalendarEntry(tempCalendars[0], 0);
            }
            var myCalendars = filter(1);
            if (myCalendars.length) {
                APP.$calendars.append(h('div.cp-calendar-team', [
                    h('span', Messages.calendar_myCalendars)
                ]));
            }
            myCalendars.forEach(function (id) {
                makeCalendarEntry(id, 1);
            });
            Object.keys(privateData.teams).forEach(function (teamId) {
                var calendars = filter(teamId);
                if (!calendars.length) { return; }
                var team = privateData.teams[teamId];
                var avatar = h('span.cp-avatar');
                common.displayAvatar($(avatar), team.avatar, team.displayName);
                APP.$calendars.append(h('div.cp-calendar-team', [
                    avatar,
                    h('span.cp-name', {title: team.name}, team.name)
                ]));
                calendars.forEach(function (id) {
                    makeCalendarEntry(id, teamId);
                });
            });

            // Add new button
            var $newContainer = $(h('div.cp-calendar-entry.cp-ghost')).appendTo($calendars);
            var newButton = h('button', [
                h('i.fa.fa-plus'),
                h('span', Messages.calendar_new),
                h('span')
            ]);
            $(newButton).click(function () {
                editCalendar();
            }).appendTo($newContainer);
        });
        onCalendarsUpdate.fire();

    };
    var updateDateRange = function () {
        var range = APP.calendar._renderRange;
        var start = range.start._date.toLocaleDateString();
        var end = range.end._date.toLocaleDateString();
        var date = [
            h('b', start),
            h('span', ' - '),
            h('b', end),
        ];
        if (APP.calendar._viewName === "day") {
            date = h('b', start);
        } else if (APP.calendar._viewName === "month") {
            var month;
            var mid = new Date(Math.floor(((+range.start._date) + (+range.end._date)) / 2));
            try {
                month = mid.toLocaleString('default', {
                    month: 'long',
                    year:'numeric'
                });
                month = month.replace(/^./, function (str) { return str.toUpperCase(); });
                date = h('b', month);
            } catch (e) {
                // Use same as week range: first day of month to last day of month
            }
        }
        APP.toolbar.$bottomM.empty().append(h('div', date));
    };
    var makeCalendar = function (view) {
        var store = window.cryptpadStore;

        var $container = $('#cp-sidebarlayout-container');
        var leftside;
        $container.append([
            leftside = h('div#cp-sidebarlayout-leftside'),
            h('div#cp-sidebarlayout-rightside')
        ]);

        var cal = APP.calendar = new Calendar('#cp-sidebarlayout-rightside', {
            defaultView: view || 'week', // weekly view option
            taskView: false,
            useCreationPopup: true,
            useDetailPopup: true,
            usageStatistics: false,
            calendars: getCalendars(),
            template: templates,
            month: {
                daynames: getWeekDays(),
                startDayOfWeek: 1,
            },
            week: {
                daynames: getWeekDays(),
                startDayOfWeek: 1,
            }
        });

        makeLeftside(cal, $(leftside));

        cal.on('beforeCreateSchedule', function(event) {
            // XXX Recurrence (later)
            // On creation, select a recurrence rule (daily / weekly / monthly / more weird rules)
            // then mark it under recurrence rule with a uid (the same for all the recurring events)
            // ie: recurrenceRule: DAILY|{uid}
            // Use template to hide "recurrenceRule" from the detailPopup or at least to use
            // a non technical value
            var reminders = APP.notificationsEntries;

            var schedule = {
                id: Util.uid(),
                calendarId: event.calendarId,
                title: Util.fixHTML(event.title),
                category: "time",
                location: Util.fixHTML(event.location),
                start: event.start,
                isAllDay: event.isAllDay,
                end: event.end,
                reminders: reminders
            };

            newEvent(schedule, function (err) {
                if (err) {
                    console.error(err);
                    return void UI.warn(err);
                }
                cal.createSchedules([schedule]);
            });
        });
        cal.on('beforeUpdateSchedule', function(event) {
            var changes = event.changes || {};
            delete changes.state;
            if (changes.end) { changes.end = +new Date(changes.end._date); }
            if (changes.start) { changes.start = +new Date(changes.start._date); }
            var old = event.schedule;

            var oldReminders = Util.find(APP.calendars, [old.calendarId, 'content', 'content', old.id, 'reminders']);
            var reminders = APP.notificationsEntries;
            if (JSONSortify(oldReminders || []) !== JSONSortify(reminders)) {
                changes.reminders = reminders;
            }

            updateEvent({
                ev: old,
                changes: changes
            }, function (err) {
                if (err) {
                    console.error(err);
                    return void UI.warn(err);
                }
                cal.updateSchedule(old.id, old.calendarId, changes);
            });
        });
        cal.on('beforeDeleteSchedule', function(event) {
            var data = event.schedule;
            deleteEvent(event.schedule, function (err) {
                if (err) {
                    console.error(err);
                    return void UI.warn(err);
                }
                cal.deleteSchedule(data.id, data.calendarId);
            });
        });

        updateDateRange();

        renderCalendar();

        // Toolbar

        // Change view mode
        var options = ['day', 'week', 'month'].map(function (k) {
            return {
                tag: 'a',
                attributes: {
                    'class': 'cp-calendar-view',
                    'data-value': k,
                    'href': '#',
                },
                content: Messages['calendar_'+k]
                // Messages.calendar_day
                // Messages.calendar_week
                // Messages.calendar_month
            };
        });
        var dropdownConfig = {
            text: Messages.calendar_week,
            options: options, // Entries displayed in the menu
            isSelect: true,
            common: common,
            caretDown: true,
            left: true,
        };
        var $block = UIElements.createDropdown(dropdownConfig);
        $block.setValue(view || 'week');
        var $views = $block.find('a');
        $views.click(function () {
            var mode = $(this).attr('data-value');
            cal.changeView(mode);
            updateDateRange();
            store.put('calendarView', mode, function () {});
        });
        APP.toolbar.$bottomR.append($block);

        // New event button
        var newEventBtn = h('button', [
            h('i.fa.fa-plus'),
            h('span', Messages.calendar_newEvent)
        ]);
        $(newEventBtn).click(function (e) {
            e.preventDefault();
            cal.openCreationPopup({isAllDay:false});
        }).appendTo(APP.toolbar.$bottomL);

        // Change page
        var goLeft = h('button.fa.fa-chevron-left');
        var goRight = h('button.fa.fa-chevron-right');
        var goToday = h('button', Messages.calendar_today);
        $(goLeft).click(function () {
            cal.prev();
            updateDateRange();
        });
        $(goRight).click(function () {
            cal.next();
            updateDateRange();
        });
        $(goToday).click(function () {
            cal.today();
            updateDateRange();
        });
        APP.toolbar.$bottomL.append(h('div.cp-calendar-browse', [
            goLeft, goToday, goRight
        ]));

    };

    var parseNotif = function (minutes) {
        var res = {
            unit: 'minutes',
            value: minutes
        };
        var hours = minutes / 60;
        if (!Number.isInteger(hours)) { return res; }
        res.unit = 'hours';
        res.value = hours;
        var days = hours / 24;
        if (!Number.isInteger(days)) { return res; }
        res.unit = 'days';
        res.value = days;
        return res;
    };
    var getNotificationDropdown = function () {
        var ev = APP.editModalData;
        var calId = ev.selectedCal.id;
        // XXX DEFAULT HERE [10] ==> 10 minutes before the event
        var oldReminders = Util.find(APP.calendars, [calId, 'content', 'content', ev.id, 'reminders']) || [10];
        APP.notificationsEntries = [];
        var number = h('input.tui-full-calendar-content', {
            type: "number",
            value: 10,
            min: 1,
            max: 60
        });
        var $number = $(number);
        var options = ['minutes', 'hours', 'days'].map(function (k) {
            return {
                tag: 'a',
                attributes: {
                    'class': 'cp-calendar-reminder',
                    'data-value': k,
                    'href': '#',
                },
                content: Messages['calendar_'+k]
                // Messages.calendar_minutes
                // Messages.calendar_hours
                // Messages.calendar_days
            };
        });
        var dropdownConfig = {
            text: Messages.calendar_minutes,
            options: options, // Entries displayed in the menu
            isSelect: true,
            common: common,
            buttonCls: 'btn btn-secondary',
            caretDown: true,
        };

        var $block = UIElements.createDropdown(dropdownConfig);
        $block.setValue('minutes');
        var $types = $block.find('a');
        $types.click(function () {
            var mode = $(this).attr('data-value');
            var max = mode === "minutes" ? 60 : 24;
            $number.attr('max', max);
            if ($number.val() > max) { $number.val(max); }
        });
        var addNotif = h('button.btn.btn-primary.fa.fa-plus');
        var $list = $(h('div.cp-calendar-notif-list'));
        var listContainer = h('div.cp-calendar-notif-list-container', [
            h('span.cp-notif-label', Messages.calendar_notifications),
            $list[0],
            h('span.cp-notif-empty', Messages.calendar_noNotification)
        ]);
        var addNotification = function (unit, value) {
            var unitValue = (unit === "minutes") ? 1 : (unit === "hours" ? 60 : (60*24));
            var del = h('button.btn.btn-danger.small.fa.fa-times');
            var minutes = value * unitValue;
            if ($list.find('[data-minutes="'+minutes+'"]').length) { return; }
            var span = h('span.cp-notif-entry', {
                'data-minutes': minutes
            }, [
                h('span', value),
                h('span', Messages['calendar_'+unit]),
                del
            ]);
            $(del).click(function () {
                $(span).remove();
                var idx = APP.notificationsEntries.indexOf(minutes);
                APP.notificationsEntries.splice(idx, 1);
            });
            $list.append(span);
            APP.notificationsEntries.push(minutes);
        };
        $(addNotif).click(function () {
            var unit = $block.getValue();
            var value = $number.val();
            addNotification(unit, value);
        });
        oldReminders.forEach(function (minutes) {
            var p = parseNotif(minutes);
            addNotification(p.unit, p.value);
        });
        return h('div.tui-full-calendar-popup-section.cp-calendar-add-notif', [
            listContainer,
            h('div.cp-calendar-notif-form', [
                h('span.cp-notif-label', Messages.calendar_addNotification),
                number,
                $block[0],
                addNotif
            ])
        ]);
    };

    var createToolbar = function () {
        var displayed = ['useradmin', 'newpad', 'limit', 'pageTitle', 'notifications'];
        var configTb = {
            displayed: displayed,
            sfCommon: common,
            $container: APP.$toolbar,
            pageTitle: Messages.calendar,
            metadataMgr: common.getMetadataMgr(),
        };
        APP.toolbar = Toolbar.create(configTb);
        APP.toolbar.$rightside.hide();
    };

    var onEvent = function (obj) {
        var ev = obj.ev;
        var data = obj.data;
        if (ev === 'UPDATE') {
            onCalendarUpdate(data);
            return;
        }
    };

    nThen(function (waitFor) {
        $(waitFor(UI.addLoadingScreen));
        SFCommon.create(waitFor(function (c) { APP.common = common = c; }));
    }).nThen(function (waitFor) {
        APP.$toolbar = $('#cp-toolbar');
        sframeChan = common.getSframeChannel();
        sframeChan.onReady(waitFor());
    }).nThen(function (/*waitFor*/) {
        createToolbar();
        metadataMgr = common.getMetadataMgr();
        var privateData = metadataMgr.getPrivateData();
        var user = metadataMgr.getUserData();

        // Fix flatpickr selection
        var MutationObserver = window.MutationObserver;
        var onFlatPickr = function (el) {
            // Don't close event creation popup when clicking on flatpickr
            $(el).mousedown(function (e) {
                e.stopPropagation();
            });
        };
        var observer = new MutationObserver(function(mutations) {
            mutations.forEach(function(mutation) {
                var node;
                for (var i = 0; i < mutation.addedNodes.length; i++) {
                    node = mutation.addedNodes[i];
                    if (node.classList && node.classList.contains('flatpickr-calendar')) {
                        onFlatPickr(node);
                    }
                }
            });
        });
        observer.observe($('body')[0], {
            childList: true,
            subtree: false
        });

        // Customize creation/update popup
        var onCalendarPopup = function (el) {
            var $el = $(el);
            $el.find('.tui-full-calendar-confirm').addClass('btn btn-primary').prepend(h('i.fa.fa-floppy-o'));
            $el.find('input').attr('autocomplete', 'off');
            $el.find('.tui-full-calendar-dropdown-button').addClass('btn btn-secondary');
            $el.find('.tui-full-calendar-popup-close').addClass('btn btn-cancel fa fa-times cp-calendar-close').empty();

            var calendars = APP.calendars || {};
            var show = false;
            $el.find('.tui-full-calendar-dropdown-menu li').each(function (i, li) {
                var $li = $(li);
                var id = $li.attr('data-calendar-id');
                var c = calendars[id];
                if (!c || c.readOnly) {
                    return void $li.remove();
                }
                // If at least one calendar is editable, show the popup
                show = true;
            });
            if ($el.find('.tui-full-calendar-hide.tui-full-calendar-dropdown').length || !show) {
                $el.hide();
                UI.warn(Messages.calendar_errorNoCalendar);
                return;
            }
            var isUpdate = Boolean($el.find('#tui-full-calendar-schedule-title').val());
            if (!isUpdate) { $el.find('.tui-full-calendar-dropdown-menu li').first().click(); }

            var $button = $el.find('.tui-full-calendar-section-button-save');
            var div = getNotificationDropdown();
            $button.before(div);
        };
        var onCalendarEditPopup = function (el) {
            var $el = $(el);
            $el.find('.tui-full-calendar-popup-edit').addClass('btn btn-primary');
            $el.find('.tui-full-calendar-popup-edit .tui-full-calendar-icon').addClass('fa fa-pencil').removeClass('tui-full-calendar-icon');
            $el.find('.tui-full-calendar-popup-delete').addClass('btn btn-danger');
            $el.find('.tui-full-calendar-popup-delete .tui-full-calendar-icon').addClass('fa fa-trash').removeClass('tui-full-calendar-icon');
            $el.find('.tui-full-calendar-content').removeClass('tui-full-calendar-content');
        };
        var onPopupRemoved = function () {
            var start, end;
            if (window.CP_startPickr) { start = window.CP_startPickr.calendarContainer; }
            if (window.CP_endPickr) { end = window.CP_endPickr.calendarContainer; }
            $('.flatpickr-calendar').each(function (i, el) {
                if (el === start || el === end) { return; }
                $(el).remove();
            });
        };
        var observer2 = new MutationObserver(function(mutations) {
            mutations.forEach(function(mutation) {
                var node, _node;
                for (var i = 0; i < mutation.addedNodes.length; i++) {
                    node = mutation.addedNodes[i];
                    try {
                        if (node.classList && node.classList.contains('tui-full-calendar-popup')
                                && !node.classList.contains('tui-full-calendar-popup-detail')) {
                            onCalendarPopup(node);
                        }
                        if (node.classList && node.classList.contains('tui-full-calendar-popup')
                                && node.classList.contains('tui-full-calendar-popup-detail')) {
                            onCalendarEditPopup(node);
                        }
                    } catch (e) {}
                }
                for (var j = 0; j < mutation.removedNodes.length; j++) {
                    _node = mutation.addedNodes[j];
                    try {
                        if (_node.classList && _node.classList.contains('tui-full-calendar-popup')) {
                            onPopupRemoved();
                        }
                    } catch (e) {}
                }
            });
        });
        observer2.observe($('body')[0], {
            childList: true,
            subtree: true
        });

        APP.module = common.makeUniversal('calendar', {
            onEvent: onEvent
        });
        var store = window.cryptpadStore;
        APP.module.execCommand('SUBSCRIBE', null, function (obj) {
            if (obj.empty && !privateData.calendarHash) {
                // No calendar yet, create one
                newCalendar({
                    teamId: 1,
                    initialCalendar: true,
                    color: user.color,
                    title: Messages.calendar_default
                }, function (err) {
                    if (err) { return void UI.errorLoadingScreen(Messages.error); } // XXX
                    store.get('calendarView', makeCalendar);
                    UI.removeLoadingScreen();
                });
                return;
            }
            if (privateData.calendarHash) {
                APP.module.execCommand('OPEN', {
                    hash: privateData.hashes.editHash || privateData.hashes.viewHash,
                    password: privateData.password
                }, function (obj) {
                    if (obj && obj.error) { console.error(obj.error); }
                });
            }
            store.get('calendarView', makeCalendar);
            UI.removeLoadingScreen();
        });

        APP.origin = privateData.origin;


    });
});<|MERGE_RESOLUTION|>--- conflicted
+++ resolved
@@ -236,8 +236,6 @@
     })()) { getTime = undefined; }
 
     var templates = {
-<<<<<<< HEAD
-        // XXX find template for "xxx more" in month view
         popupSave: function (obj) {
             APP.editModalData = obj.data && obj.data.root;
             return Messages.settings_save;
@@ -246,13 +244,9 @@
             APP.editModalData = obj.data && obj.data.root;
             return Messages.calendar_update;
         },
-=======
         monthGridHeaderExceed: function(hiddenSchedules) {
             return '<span class="tui-full-calendar-weekday-grid-more-schedules">' + Messages._getKey('calendar_more', [hiddenSchedules]) + '</span>';
         },
-        popupSave: function () { return Messages.settings_save; },
-        popupUpdate: function() { return Messages.calendar_update; },
->>>>>>> aed2cbc5
         popupEdit: function() { return Messages.poll_edit; },
         popupDelete: function() { return Messages.kanban_delete; },
         popupDetailLocation: function(schedule) {
