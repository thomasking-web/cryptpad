@import (reference) "../../customize/src/less2/include/browser.less";
@import (reference) "../../customize/src/less2/include/framework.less";
@import (reference) "../../customize/src/less2/include/tools.less";
@import (reference) "../../customize/src/less2/include/markdown.less";
@import (reference) "../../customize/src/less2/include/avatar.less";
@import (reference) '../../customize/src/less2/include/admin.less';

&.cp-page-install {
    .admin_main();
    div.cp-palette-container {
        max-width: 400px;
    }
    #cp-onboarding {
        position: fixed;
        z-index: 1000;
        top: 0px;
        bottom: 0px;
        left: 0px;
        right: 0px;
        background-color: @cp_loading-bg;
        color: @cp_loading-fg;
        display: flex;
        flex-flow: column;
        justify-content: center;
        align-items: center;
        .cp-onboarding-box {
            background-color: @cp_loading-progress-bg;
            border-radius: @variables_radius_L;
            box-shadow: 0px 0px 10px 0px @cp_shadow-color;
            padding: 30px 110px 20px 110px;
        }
    }
}

<<<<<<< HEAD
.configscreen {
    //width: 70%;
    //height: 75%;
    background-color: @cp_loading-progress-bg;
    border-radius: @variables_radius_L;
    box-shadow: 0px 0px 10px 0px @cp_shadow-color;
    padding: 30px 110px 20px 110px;
}
=======
@cp_palette:
    #FFD4D4,
    #FFDECA,
    #FFE69C,
    #DBFFB7,
    #AFFDC2,
    #C9FFFE,
    #C8D6FF,
    #E4CAFF;
>>>>>>> 51aeb8bc

// .cp-onboardscreen-form {
//     // padding:10px;
//     // position:relative;
//     // height: 90%;
// }

.cp-onboardscreen-screentitle {
    text-align: center;
    font-size: 1rem;
    .cp-onboardscreen-maintitle {
        float:center;
        padding:10px;

        h1.cp-onboardscreen-title {
            font-family: "IBM Plex Mono";
            color: @cryptpad_color_link;
            font-size: 1.5rem;
            font-weight: 500;
        }
    }
}

.cp-instance-form {
    margin-top: 1rem;
    display: flex;
    flex-direction: row;
    gap: 2rem;
    input, textarea {
        border: 0px transparent !important;
    }
    .cp-onboardscreen-logo {
        width: 130px;
        .cp-sidebar-form {
            background-color: @cp_forms-bg;
            border-radius: @variables_radius;
            padding: 0.5rem;
            .cp-admin-customize-logo {
                img {
                    max-width: 100%;
                }
            }
        }
    }
    .cp-instance-text-form {
        width: 100%;
        display: flex;
        flex-direction: column;
        gap: 1rem;
        .cp-onboardscreen-name {
            input {
                font-family: "IBM Plex Mono";
                font-size: 1.2em;
            }
        }
        .cp-onboardscreen-colorpick {
            div.cp-palette-container {
                display: flex;
                justify-content: flex-start;
                .cp-palette-color {
                    margin-right: 1rem;
                }
            }
        }
    }
}


nav.cp-onboardscreen-nav {
    width: 100%;
    display: flex;
    align-items: flex-end;
    justify-content: space-between;
}


// .cp-onboardscreen-name {
//     width:70%; 
//     float:right; 
//     padding:10px
// }

// .cp-onboardscreen-desc {
//     width:67% !important;
//     float:right !important;
//     padding:20px !important;
//     margin-right:10px !important;
// }

// .cp-onboardscreen-logo {
//     width:20%; 
//     height:30%;
//     float:left;
//     margin-left:10px;
// }


// .kanban-colors(@kanban-colors; @index) when (@index > 0){
//         // loop through the @colors
//         .kanban-colors(@kanban-colors; (@index - 1));
//         @color: extract(@kanban-colors, @index);
//         // make a numbered class selector for each color
//         .cp-kanban-palette-color@{index}{
//             background-color: @color !important;
//             &.cp-kanban-palette-board {
//                 background-color: @color !important;
//             }
//             &.kanban-board-inner {
//                 background-color: fade(@color, 50%) !important;
//             }
//         }
//     }

// .cp-onboardscreen-colorpick {
//     padding-left:50%
// }

// .cp-onboardscreen-color {
//     width:200%;
//     height:20%;
//     margin-left: -65%;
//     margin-bottom: -10%;
// }

// .cp-onboardscreen-checkmark {
//     text-align:right !important;
//     color: white !important;
// }

// .cp-onboardscreen-nav {
//     padding-left:90%;
//     margin-right: -2px !important;
//     margin-top: 300px;
//     position:absolute;
//     width:100%;
//     display:float;
// }

// .cp-onboardscreen-prev {
//     margin-left: 20px;
//     left: 0;
//     position: absolute;
// }

// .cp-onboardscreen-save {
//     right: 0;
//     position: absolute;
//     margin-right: 40px
// }

// .cp-admin-customize-apps-grid {
//     padding: 10px;
//     margin-left: 10px;
//     width: 105%;
// }

// .cp-appblock {
//     width:30%;
//     float:left !important;
//     display:block !important;
//     margin: 2px !important;
//     background-color: #212121!important;
//     border-color:white;
//     height: 60px !important;
//     padding: 10px;
// }

// .cp-active-app {
//     background-color: #212121!important;
//     max-width:30%;
// }

// .cp-admin-customize-options-grid {
//     height:40%;
//     float:center;
//     margin-left: 20px;
//     width: 105%;
//     margin-bottom: -180px;

// }

// .cp-optionblock {
//     width:40%;
//     float:left !important;
//     display:block !important;
//     margin: 2px !important;
//     background-color: #212121!important;
//     border-color:white;
//     height: 60% !important;
//     padding: 10px;


// }
<|MERGE_RESOLUTION|>--- conflicted
+++ resolved
@@ -32,7 +32,6 @@
     }
 }
 
-<<<<<<< HEAD
 .configscreen {
     //width: 70%;
     //height: 75%;
@@ -41,17 +40,6 @@
     box-shadow: 0px 0px 10px 0px @cp_shadow-color;
     padding: 30px 110px 20px 110px;
 }
-=======
-@cp_palette:
-    #FFD4D4,
-    #FFDECA,
-    #FFE69C,
-    #DBFFB7,
-    #AFFDC2,
-    #C9FFFE,
-    #C8D6FF,
-    #E4CAFF;
->>>>>>> 51aeb8bc
 
 // .cp-onboardscreen-form {
 //     // padding:10px;
