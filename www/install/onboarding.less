--- conflicted
+++ resolved
@@ -45,6 +45,16 @@
         .cp-appblock {
             .iconColors_main();
         }
+        .cp-inactive-app {
+            .cp-on-enabled {
+                visibility: hidden;
+            }
+        }
+        .cp-active-app {
+            .cp-on-enabled {
+                visibility: visible;
+            }
+        }
     }
 }
 
@@ -222,25 +232,6 @@
 //     padding: 10px;
 // }
 
-<<<<<<< HEAD
-.cp-inactive-app {
-    .cp-on-enabled {
-        visibility: hidden;
-    }
-}
-.cp-active-app {
-    background-color: #212121!important;
-    max-width:30%;
-    .cp-on-enabled {
-        visibility: visible;
-    }
-}
-=======
-// .cp-active-app {
-//     background-color: #212121!important;
-//     max-width:30%;
-// }
->>>>>>> 474d104d
 
 // .cp-admin-customize-options-grid {
 //     height:40%;
