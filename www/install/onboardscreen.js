--- conflicted
+++ resolved
@@ -224,15 +224,12 @@
         let select = function (app, $app) {
             if (appsToDisable.indexOf(app) === -1) {
                 appsToDisable.push(app);
-<<<<<<< HEAD
+                $app.toggleClass('cp-inactive-app', true);
+                $app.toggleClass('cp-active-app', false);
                 var checkMark = h('i.cp-onboardscreen-checkmark.fa');
                 $(checkMark).addClass('fa-check');
                 appBlock.append(checkMark);
                 $(`#${app}-block`).addClass('cp-active-app');
-=======
-                $app.toggleClass('cp-inactive-app', true);
-                $app.toggleClass('cp-active-app', false);
->>>>>>> 5726d6b3
             } else {
                 appsToDisable.splice(appsToDisable.indexOf(app), 1);
                 $app.toggleClass('cp-inactive-app', false);
