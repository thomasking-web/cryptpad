--- conflicted
+++ resolved
@@ -640,16 +640,7 @@
             var onReady = realtimeOptions.onReady = function (info) {
                 if (!module.isMaximized) {
                     editor.execCommand('maximize');
-<<<<<<< HEAD
-                    // We have to call it 3 times in Safari in order to have the editor fully maximized -_-
-                    if ((''+window.navigator.vendor).indexOf('Apple') !== -1) {
-                        editor.execCommand('maximize');
-                        editor.execCommand('maximize');
-                    }
-                    APP.isMaximized = true;
-=======
                     module.isMaximized = true;
->>>>>>> 63b9d4e9
                 }
 
                 module.patchText = TextPatcher.create({
