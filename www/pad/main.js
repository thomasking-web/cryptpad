--- conflicted
+++ resolved
@@ -541,35 +541,6 @@
                     var $import = Cryptpad.createButton('import', true, {}, importFile);
                     $rightside.append($import);
 
-<<<<<<< HEAD
-                    /* add a rename button */
-                    var $rename = Cryptpad.createButton('rename', true)
-                        .click(function () {
-                            var suggestion = suggestName();
-
-                            Cryptpad.prompt(Messages.renamePrompt, suggestion, function (title) {
-                                if (title === null) { return; }
-                                Cryptpad.causesNamingConflict(title, function (err, conflicts) {
-                                    if (conflicts) {
-                                        Cryptpad.alert(Messages.renameConflict);
-                                        return;
-                                    }
-
-                                    Cryptpad.setPadTitle(title, function (err, data) {
-                                        if (err) {
-                                            console.log("Couldn't set pad title");
-                                            console.error(err);
-                                            return;
-                                        }
-                                        document.title = title;
-                                        editor.fire('change');
-                                    });
-                                });
-                            });
-                        });
-                    $rightside.append($rename);
-                }
-=======
                 /* add a rename button */
                 var renameCb = function (err, title) {
                     if (err) { return; }
@@ -578,7 +549,6 @@
                 };
                 var $setTitle = Cryptpad.createButton('rename', true, {suggestName: suggestName}, renameCb);
                 $rightside.append($setTitle);
->>>>>>> e84a5455
 
                 /* add a forget button */
                 var forgetCb = function (err, title) {
