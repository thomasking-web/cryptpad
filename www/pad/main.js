require.config({ paths: { 'json.sortify': '/bower_components/json.sortify/dist/JSON.sortify' } });
define([
    '/customize/messages.js?app=pad',
    '/bower_components/chainpad-crypto/crypto.js',
    '/bower_components/chainpad-netflux/chainpad-netflux.js',
    '/bower_components/hyperjson/hyperjson.js',
    '/common/toolbar.js',
    '/common/cursor.js',
    '/bower_components/chainpad-json-validator/json-ot.js',
    '/common/TypingTests.js',
    'json.sortify',
    '/bower_components/textpatcher/TextPatcher.amd.js',
    '/common/cryptpad-common.js',
    '/common/visible.js',
    '/common/notify.js',
    '/bower_components/file-saver/FileSaver.min.js',
    '/bower_components/diff-dom/diffDOM.js',
    '/bower_components/jquery/dist/jquery.min.js',
], function (Messages, Crypto, realtimeInput, Hyperjson,
    Toolbar, Cursor, JsonOT, TypingTest, JSONSortify, TextPatcher, Cryptpad,
    Visible, Notify) {
    var $ = window.jQuery;
    var saveAs = window.saveAs;
    var ifrw = $('#pad-iframe')[0].contentWindow;
    var Ckeditor; // to be initialized later...
    var DiffDom = window.diffDOM;

    Cryptpad.styleAlerts();
    Cryptpad.addLoadingScreen();

    var stringify = function (obj) {
        return JSONSortify(obj);
    };

    window.Toolbar = Toolbar;
    window.Hyperjson = Hyperjson;

    var slice = function (coll) {
        return Array.prototype.slice.call(coll);
    };

    var removeListeners = function (root) {
        slice(root.attributes).map(function (attr) {
            if (/^on/.test(attr.name)) {
                root.attributes.removeNamedItem(attr.name);
            }
        });
        slice(root.children).forEach(removeListeners);
    };

    var hjsonToDom = function (H) {
        var dom = Hyperjson.toDOM(H);
        removeListeners(dom);
        return dom;
    };

    var module = window.REALTIME_MODULE = window.APP = {
        Hyperjson: Hyperjson,
        TextPatcher: TextPatcher,
        logFights: true,
        fights: [],
        Cryptpad: Cryptpad,
    };

    var emitResize = module.emitResize = function () {
        var cw = $('#pad-iframe')[0].contentWindow;

        var evt = cw.document.createEvent('UIEvents');
        evt.initUIEvent('resize', true, false, cw, 0);
        cw.dispatchEvent(evt);
    };

    var toolbar;

    var isNotMagicLine = function (el) {
        return !(el && typeof(el.getAttribute) === 'function' &&
            el.getAttribute('class') &&
            el.getAttribute('class').split(' ').indexOf('non-realtime') !== -1);
    };

    /* catch `type="_moz"` before it goes over the wire */
    var brFilter = function (hj) {
        if (hj[1].type === '_moz') { hj[1].type = undefined; }
        return hj;
    };

    var onConnectError = function (info) {
        Cryptpad.errorLoadingScreen(Messages.websocketError);
    };

    var andThen = function (Ckeditor) {
        var secret = Cryptpad.getSecrets();
        var readOnly = secret.keys && !secret.keys.editKeyStr;
        if (!secret.keys) {
            secret.keys = secret.key;
        }

        var fixThings = false;

        var editor = window.editor = Ckeditor.replace('editor1', {
            // https://dev.ckeditor.com/ticket/10907
            needsBrFiller: fixThings,
            needsNbspFiller: fixThings,
            removeButtons: 'Source,Maximize',
            // magicline plugin inserts html crap into the document which is not part of the
            // document itself and causes problems when it's sent across the wire and reflected back
            removePlugins: 'resize',
            extraPlugins: 'autolink,colorbutton,colordialog,font',
            toolbarGroups: [{"name":"clipboard","groups":["clipboard","undo"]},{"name":"editing","groups":["find","selection"]},{"name":"links"},{"name":"insert"},{"name":"forms"},{"name":"tools"},{"name":"document","groups":["mode","document","doctools"]},{"name":"others"},{"name":"basicstyles","groups":["basicstyles","cleanup"]},{"name":"paragraph","groups":["list","indent","blocks","align","bidi"]},{"name":"styles"},{"name":"colors"}],
            //skin: 'moono-cryptpad,/pad/themes/moono-cryptpad/'
            //skin: 'flat,/pad/themes/flat/'
            //skin: 'moono-lisa,/pad/themes/moono-lisa/'
            //skin: 'moono-dark,/pad/themes/moono-dark/'
            //skin: 'office2013,/pad/themes/office2013/'
        });

        editor.on('instanceReady', function (Ckeditor) {
            var $bar = $('#pad-iframe')[0].contentWindow.$('#cke_1_toolbox');
            var parsedHash = Cryptpad.parsePadUrl(window.location.href);
            var defaultName = Cryptpad.getDefaultName(parsedHash);

            if (readOnly) {
                $('#pad-iframe')[0].contentWindow.$('#cke_1_toolbox > .cke_toolbar').hide();
            }

            /* add a class to the magicline plugin so we can pick it out more easily */

            var ml = $('iframe')[0].contentWindow.CKEDITOR.instances.editor1.plugins.magicline
                .backdoor.that.line.$;

            [ml, ml.parentElement].forEach(function (el) {
                el.setAttribute('class', 'non-realtime');
            });

            var documentBody = ifrw.$('iframe')[0].contentDocument.body;

            var inner = window.inner = documentBody;

            // hide all content until the realtime doc is ready
            $(inner).css({
                color: '#fff',
            });
            documentBody.innerHTML = Messages.initialState;

            var cursor = window.cursor = Cursor(inner);

            var setEditable = module.setEditable = function (bool) {
                if (bool) {
                    $(inner).css({
                        color: '#333',
                    });
                }
                if (!readOnly || !bool) {
                    inner.setAttribute('contenteditable', bool);
                }
            };

            // don't let the user edit until the pad is ready
            setEditable(false);

            var forbiddenTags = [
                'SCRIPT',
                'IFRAME',
                'OBJECT',
                'APPLET',
                'VIDEO',
                'AUDIO'
            ];

            var diffOptions = {
                preDiffApply: function (info) {
                    /*
                        Don't accept attributes that begin with 'on'
                        these are probably listeners, and we don't want to
                        send scripts over the wire.
                    */
                    if (['addAttribute', 'modifyAttribute'].indexOf(info.diff.action) !== -1) {
                        if (/^on/.test(info.diff.name)) {
                            console.log("Rejecting forbidden element attribute with name (%s)", info.diff.name);
                            return true;
                        }
                    }
                    /*
                        Also reject any elements which would insert any one of
                        our forbidden tag types: script, iframe, object,
                            applet, video, or audio
                    */
                    if (['addElement', 'replaceElement'].indexOf(info.diff.action) !== -1) {
                        if (info.diff.element && forbiddenTags.indexOf(info.diff.element.nodeName) !== -1) {
                            console.log("Rejecting forbidden tag of type (%s)", info.diff.element.nodeName);
                            return true;
                        } else if (info.diff.newValue && forbiddenTags.indexOf(info.diff.newValue.nodeType) !== -1) {
                            console.log("Rejecting forbidden tag of type (%s)", info.diff.newValue.nodeName);
                            return true;
                        }
                    }

                    if (info.node && info.node.tagName === 'BODY') {
                        if (info.diff.action === 'removeAttribute' &&
                            ['class', 'spellcheck'].indexOf(info.diff.name) !== -1) {
                            return true;
                        }
                    }

                    /* DiffDOM will filter out magicline plugin elements
                        in practice this will make it impossible to use it
                        while someone else is typing, which could be annoying.

                        we should check when such an element is going to be
                        removed, and prevent that from happening. */
                    if (info.node && info.node.tagName === 'SPAN' &&
                        info.node.getAttribute('contentEditable') === "false") {
                        // it seems to be a magicline plugin element...
                        if (info.diff.action === 'removeElement') {
                            // and you're about to remove it...
                            // this probably isn't what you want

                            /*
                                I have never seen this in the console, but the
                                magic line is still getting removed on remote
                                edits. This suggests that it's getting removed
                                by something other than diffDom.
                            */
                            console.log("preventing removal of the magic line!");

                            // return true to prevent diff application
                            return true;
                        }
                    }

                    // Do not change the contenteditable value in view mode
                    if (readOnly && info.node && info.node.tagName === 'BODY' &&
                        info.diff.action === 'modifyAttribute' && info.diff.name === 'contenteditable') {
                        return true;
                    }

                    // no use trying to recover the cursor if it doesn't exist
                    if (!cursor.exists()) { return; }

                    /*  frame is either 0, 1, 2, or 3, depending on which
                        cursor frames were affected: none, first, last, or both
                    */
                    var frame = info.frame = cursor.inNode(info.node);

                    if (!frame) { return; }

                    if (typeof info.diff.oldValue === 'string' && typeof info.diff.newValue === 'string') {
                        var pushes = cursor.pushDelta(info.diff.oldValue, info.diff.newValue);

                        if (frame & 1) {
                            // push cursor start if necessary
                            if (pushes.commonStart < cursor.Range.start.offset) {
                                cursor.Range.start.offset += pushes.delta;
                            }
                        }
                        if (frame & 2) {
                            // push cursor end if necessary
                            if (pushes.commonStart < cursor.Range.end.offset) {
                                cursor.Range.end.offset += pushes.delta;
                            }
                        }
                    }
                },
                postDiffApply: function (info) {
                    if (info.frame) {
                        if (info.node) {
                            if (info.frame & 1) { cursor.fixStart(info.node); }
                            if (info.frame & 2) { cursor.fixEnd(info.node); }
                        } else { console.error("info.node did not exist"); }

                        var sel = cursor.makeSelection();
                        var range = cursor.makeRange();

                        cursor.fixSelection(sel, range);
                    }
                }
            };

            var initializing = true;
            var userData = module.userData = {}; // List of pretty names for all users (mapped with their ID)
            var userList; // List of users still connected to the channel (server IDs)
            var addToUserData = function(data) {
                var users = module.users;
                for (var attrname in data) { userData[attrname] = data[attrname]; }

                if (users && users.length) {
                    for (var userKey in userData) {
                        if (users.indexOf(userKey) === -1) { delete userData[userKey]; }
                    }
                }

                if(userList && typeof userList.onChange === "function") {
                    userList.onChange(userData);
                }
            };

            var myData = {};
            var myUserName = ''; // My "pretty name"
            var myID; // My server ID

            var setMyID = function(info) {
                myID = info.myID || null;
            };

            var getLastName = function (cb) {
                Cryptpad.getAttribute('username', function (err, userName) {
                    cb(err, userName || '');
                });
            };

            var setName = module.setName = function (newName) {
                if (typeof(newName) !== 'string') { return; }
                var myUserNameTemp = Cryptpad.fixHTML(newName.trim());
                if(myUserNameTemp.length > 32) {
                    myUserNameTemp = myUserNameTemp.substr(0, 32);
                }
                myUserName = myUserNameTemp;
                myData[myID] = {
                    name: myUserName
                };
                addToUserData(myData);
                Cryptpad.setAttribute('username', newName, function (err, data) {
                    if (err) {
                        console.error("Couldn't set username");
                        return;
                    }
                    module.userName.lastName = myUserName;
                    editor.fire('change');
                });
            };

            var isDefaultTitle = function () {
                var parsed = Cryptpad.parsePadUrl(window.location.href);
                return Cryptpad.isDefaultName(parsed, document.title);
            };

            var getHeadingText = function () {
                var text;
                if (['h1', 'h2', 'h3'].some(function (t) {
                    var $header = $(inner).find(t + ':first-of-type');
                    if ($header.length && $header.text()) {
                        text = $header.text();
                        return true;
                    }
                })) { return text; }
            };

            var suggestName = function (fallback) {
                if (document.title === defaultName) {
                    return getHeadingText() || fallback || "";
                } else {
                    return document.title || getHeadingText() || defaultName;
                }
            };

            var DD = new DiffDom(diffOptions);

            // apply patches, and try not to lose the cursor in the process!
            var applyHjson = function (shjson) {
                var userDocStateDom = hjsonToDom(JSON.parse(shjson));

                if (!readOnly) {
                    userDocStateDom.setAttribute("contenteditable", "true"); // lol wtf
                }
                var patch = (DD).diff(inner, userDocStateDom);
                (DD).apply(inner, patch);
            };

            var stringifyDOM = module.stringifyDOM = function (dom) {
                var hjson = Hyperjson.fromDOM(dom, isNotMagicLine, brFilter);
                hjson[3] = {
                    metadata: {
                        users: userData,
                        defaultTitle: defaultName
                    }
                };
                if (!initializing) {
                    hjson[3].metadata.title = document.title;
                }
                return stringify(hjson);
            };

            var realtimeOptions = {
                // provide initialstate...
                initialState: stringifyDOM(inner) || '{}',

                // the websocket URL
                websocketURL: Cryptpad.getWebsocketURL(),

                // the channel we will communicate over
                channel: secret.channel,

                // the nework used for the file store if it exists
                network: Cryptpad.getNetwork(),

                // our public key
                validateKey: secret.keys.validateKey || undefined,
                readOnly: readOnly,

                // method which allows us to get the id of the user
                setMyID: setMyID,

                // Pass in encrypt and decrypt methods
                crypto: Crypto.createEncryptor(secret.keys),

                // really basic operational transform
                transformFunction : JsonOT.transform || JsonOT.validate,

                // cryptpad debug logging (default is 1)
                // logLevel: 0,

                validateContent: function (content) {
                    try {
                        JSON.parse(content);
                        return true;
                    } catch (e) {
                        console.log("Failed to parse, rejecting patch");
                        return false;
                    }
                }
            };

            var updateTitle = function (newTitle) {
                if (newTitle === document.title) { return; }
                // Change the title now, and set it back to the old value if there is an error
                var oldTitle = document.title;
                document.title = newTitle;
                Cryptpad.renamePad(newTitle, function (err, data) {
                    if (err) {
                        console.log("Couldn't set pad title");
                        console.error(err);
                        document.title = oldTitle;
                        return;
                    }
                    document.title = data;
                    $bar.find('.' + Toolbar.constants.title).find('span.title').text(data);
                    $bar.find('.' + Toolbar.constants.title).find('input').val(data);
                });
            };

            var updateDefaultTitle = function (defaultTitle) {
                defaultName = defaultTitle;
                $bar.find('.' + Toolbar.constants.title).find('input').attr("placeholder", defaultName);
            };

            var updateMetadata = function(shjson) {
                // Extract the user list (metadata) from the hyperjson
                var hjson = JSON.parse(shjson);
                var peerMetadata = hjson[3];
                var titleUpdated = false;
                if (peerMetadata && peerMetadata.metadata) {
                    if (peerMetadata.metadata.users) {
                        var userData = peerMetadata.metadata.users;
                        // Update the local user data
                        addToUserData(userData);
                    }
                    if (peerMetadata.metadata.defaultTitle) {
                        updateDefaultTitle(peerMetadata.metadata.defaultTitle);
                    }
                    if (typeof peerMetadata.metadata.title !== "undefined") {
                        updateTitle(peerMetadata.metadata.title || defaultName);
                        titleUpdated = true;
                    }
                }
                if (!titleUpdated) {
                    updateTitle(defaultName);
                }
            };

            var unnotify = function () {
                if (module.tabNotification &&
                    typeof(module.tabNotification.cancel) === 'function') {
                    module.tabNotification.cancel();
                }
            };

            var notify = function () {
                if (Visible.isSupported() && !Visible.currently()) {
                    unnotify();
                    module.tabNotification = Notify.tab(1000, 10);
                }
            };

            var onRemote = realtimeOptions.onRemote = function (info) {
                if (initializing) { return; }

                var oldShjson = stringifyDOM(inner);

                var shjson = info.realtime.getUserDoc();

                // remember where the cursor is
                cursor.update();

                // Update the user list (metadata) from the hyperjson
                updateMetadata(shjson);

                var newInner = JSON.parse(shjson);
                var newSInner;
                if (newInner.length > 2) {
                    newSInner = stringify(newInner[2]);
                }

                // build a dom from HJSON, diff, and patch the editor
                applyHjson(shjson);

                if (!readOnly) {
                    var shjson2 = stringifyDOM(inner);
                    if (shjson2 !== shjson) {
                        console.error("shjson2 !== shjson");
                        module.patchText(shjson2);

                        /*  pushing back over the wire is necessary, but it can
                            result in a feedback loop, which we call a browser
                            fight */
                        if (module.logFights) {
                            // what changed?
                            var op = TextPatcher.diff(shjson, shjson2);
                            // log the changes
                            TextPatcher.log(shjson, op);
                            var sop = JSON.stringify(TextPatcher.format(shjson, op));

                            var index = module.fights.indexOf(sop);
                            if (index === -1) {
                                module.fights.push(sop);
                                console.log("Found a new type of browser disagreement");
                                console.log("You can inspect the list in your " +
                                    "console at `REALTIME_MODULE.fights`");
                                console.log(module.fights);
                            } else {
                                console.log("Encountered a known browser disagreement: " +
                                    "available at `REALTIME_MODULE.fights[%s]`", index);
                            }
                        }
                    }
                }

                // Notify only when the content has changed, not when someone has joined/left
                var oldSInner = stringify(JSON.parse(oldShjson)[2]);
                if (newSInner && newSInner !== oldSInner) {
                    notify();
                }
            };

            var getHTML = function (Dom) {
                var data = inner.innerHTML;
                Dom = Dom || (new DOMParser()).parseFromString(data,"text/html");
                return ('<!DOCTYPE html>\n' +
                    '<html>\n' +
                    (typeof(Hyperjson.toString) === 'function'?
                        Hyperjson.toString(Hyperjson.fromDOM(Dom.body)):
                        Dom.head.outerHTML) + '\n');
            };

            var domFromHTML = function (html) {
                return new DOMParser().parseFromString(html, 'text/html');
            };

            var exportFile = function () {
                var html = getHTML();
                var suggestion = suggestName('cryptpad-document');
                Cryptpad.prompt(Messages.exportPrompt,
                    Cryptpad.fixFileName(suggestion) + '.html', function (filename) {
                    if (!(typeof(filename) === 'string' && filename)) { return; }
                    var blob = new Blob([html], {type: "text/html;charset=utf-8"});
                    saveAs(blob, filename);
                });
            };
            var importFile = function (content, file) {
                var shjson = stringify(Hyperjson.fromDOM(domFromHTML(content).body));
                applyHjson(shjson);
                realtimeOptions.onLocal();
            };

            var renameCb = function (err, title) {
                if (err) { return; }
                document.title = title;
                editor.fire('change');
            };

            var onInit = realtimeOptions.onInit = function (info) {
                userList = info.userList;

                module.userName = {};
                // The lastName is stored in an object passed to the toolbar so that when the user clicks on
                // the "change display name" button, the prompt already knows his current name
                getLastName(function (err, lastName) {
                    module.userName.lastName = lastName;
                });

                var config = {
                    displayed: ['useradmin', 'language', 'spinner', 'lag', 'state', 'share', 'userlist', 'newpad'],
                    userData: userData,
                    readOnly: readOnly,
                    ifrw: ifrw,
                    title: {
                        onRename: renameCb,
                        defaultName: defaultName,
                        suggestName: suggestName
                    },
                    userName: {
                        setName: setName,
                        lastName: module.userName
                    },
                    common: Cryptpad
                };
                if (readOnly) {delete config.changeNameID; }
                toolbar = info.realtime.toolbar = Toolbar.create($bar, info.myID, info.realtime, info.getLag, userList, config);

                var $rightside = $bar.find('.' + Toolbar.constants.rightside);
                var $userBlock = $bar.find('.' + Toolbar.constants.username);
                var $editShare = $bar.find('.' + Toolbar.constants.editShare);
                var $viewShare = $bar.find('.' + Toolbar.constants.viewShare);
                var $usernameButton = module.$userNameButton = $($bar.find('.' + Toolbar.constants.changeUsername));

                var editHash;
                var viewHash = Cryptpad.getViewHashFromKeys(info.channel, secret.keys);

                if (!readOnly) {
                    editHash = Cryptpad.getEditHashFromKeys(info.channel, secret.keys);
                }



                /* add an export button */
                var $export = Cryptpad.createButton('export', true, {}, exportFile);
                $rightside.append($export);

                if (!readOnly) {
                    /* add an import button */
                    var $import = Cryptpad.createButton('import', true, {}, importFile);
                    $rightside.append($import);

                    /* add a rename button */
                    //var $setTitle = Cryptpad.createButton('rename', true, {suggestName: suggestName}, renameCb);
                    //$rightside.append($setTitle);
                }

                /* add a forget button */
                var forgetCb = function (err, title) {
                    if (err) { return; }
                    document.title = title;
                };
                var $forgetPad = Cryptpad.createButton('forget', true, {}, forgetCb);
                $rightside.append($forgetPad);

                if (!readOnly) {
                    $editShare.append(Cryptpad.createButton('editshare', false, {editHash: editHash}));
                    if (viewHash) {
                        $editShare.append($('<hr>'));
                    }
                }
                if (viewHash) {
                    /* add a 'links' button */
                    $viewShare.append(Cryptpad.createButton('viewshare', false, {viewHash: viewHash}));
                    if (!readOnly) {
                        $viewShare.append(Cryptpad.createButton('viewopen', false, {viewHash: viewHash}));
                    }
                }

                // set the hash
                if (!readOnly) { Cryptpad.replaceHash(editHash); }
            };

            // this should only ever get called once, when the chain syncs
            var onReady = realtimeOptions.onReady = function (info) {
                if (!module.isMaximized) {
                    editor.execCommand('maximize');
<<<<<<< HEAD
                    // We have to call it 3 times in Safari in order to have the editor fully maximized -_-
=======
                    module.isMaximized = true;
                    // We have to call it 3 times in Safari
                    // in order to have the editor fully maximized -_-
>>>>>>> 29578a74
                    if ((''+window.navigator.vendor).indexOf('Apple') !== -1) {
                        editor.execCommand('maximize');
                        editor.execCommand('maximize');
                    }
<<<<<<< HEAD
                    APP.isMaximized = true;
=======
>>>>>>> 29578a74
                }

                module.patchText = TextPatcher.create({
                    realtime: info.realtime,
                    //logging: true,
                });

                module.users = info.userList.users;
                module.realtime = info.realtime;

                var shjson = info.realtime.getUserDoc();
                applyHjson(shjson);

                // Update the user list (metadata) from the hyperjson
                updateMetadata(shjson);

                if (Visible.isSupported()) {
                    Visible.onChange(function (yes) {
                        if (yes) { unnotify(); }
                    });
                }

                getLastName(function (err, lastName) {
                    console.log("Unlocking editor");
                    setEditable(true);
                    initializing = false;
                    Cryptpad.removeLoadingScreen(emitResize);

                    // Update the toolbar list:
                    // Add the current user in the metadata if he has edit rights
                    if (readOnly) { return; }
                    if (typeof(lastName) === 'string' && lastName.length) {
                        setName(lastName);
                    } else {
                        myData[myID] = {
                            name: ""
                        };
                        addToUserData(myData);
                        realtimeOptions.onLocal();
                        module.$userNameButton.click();
                    }
                });
            };

            var onAbort = realtimeOptions.onAbort = function (info) {
                console.log("Aborting the session!");
                // stop the user from continuing to edit
                setEditable(false);
                // TODO inform them that the session was torn down
                toolbar.failed();
                Cryptpad.alert(Messages.disconnectAlert);
            };

            var onConnectionChange = realtimeOptions.onConnectionChange = function (info) {
                setEditable(info.state);
                toolbar.failed();
                if (info.state) {
                    initializing = true;
                    toolbar.reconnecting(info.myId);
                    Cryptpad.findOKButton().click();
                } else {
                    Cryptpad.alert(Messages.disconnectAlert);
                }
            };

            var onError = realtimeOptions.onError = onConnectError;

            var onLocal = realtimeOptions.onLocal = function () {
                if (initializing) { return; }
                if (readOnly) { return; }

                // stringify the json and send it into chainpad
                var shjson = stringifyDOM(inner);

                module.patchText(shjson);
                if (module.realtime.getUserDoc() !== shjson) {
                    console.error("realtime.getUserDoc() !== shjson");
                }
            };

            var rti = module.realtimeInput = realtimeInput.start(realtimeOptions);

            /* hitting enter makes a new line, but places the cursor inside
                of the <br> instead of the <p>. This makes it such that you
                cannot type until you click, which is rather unnacceptable.
                If the cursor is ever inside such a <br>, you probably want
                to push it out to the parent element, which ought to be a
                paragraph tag. This needs to be done on keydown, otherwise
                the first such keypress will not be inserted into the P. */
            inner.addEventListener('keydown', cursor.brFix);

            editor.on('change', onLocal);

            // export the typing tests to the window.
            // call like `test = easyTest()`
            // terminate the test like `test.cancel()`
            var easyTest = window.easyTest = function () {
                cursor.update();
                var start = cursor.Range.start;
                var test = TypingTest.testInput(inner, start.el, start.offset, onLocal);
                onLocal();
                return test;
            };
        });
    };

    var interval = 100;
    var second = function (Ckeditor) {
        Cryptpad.ready(function (err, env) {
            // TODO handle error
            andThen(Ckeditor);
        });
        Cryptpad.onError(function (info) {
            if (info && info.type === "store") {
                onConnectError();
            }
        });
    };

    var first = function () {
        Ckeditor = ifrw.CKEDITOR;
        if (Ckeditor) {
            //andThen(Ckeditor);
            // mobile configuration
            Ckeditor.config.toolbarCanCollapse = true;
            Ckeditor.config.height = '72vh';
            if (screen.height < 800) {
              Ckeditor.config.toolbarStartupExpanded = false;
              $('meta[name=viewport]').attr('content', 'width=device-width, initial-scale=1.0, user-scalable=no');
            } else {
              $('meta[name=viewport]').attr('content', 'width=device-width, initial-scale=1.0, user-scalable=yes');
            }
            second(Ckeditor);
        } else {
            console.log("Ckeditor was not defined. Trying again in %sms",interval);
            setTimeout(first, interval);
        }
    };

    $(first);
});<|MERGE_RESOLUTION|>--- conflicted
+++ resolved
@@ -665,21 +665,13 @@
             var onReady = realtimeOptions.onReady = function (info) {
                 if (!module.isMaximized) {
                     editor.execCommand('maximize');
-<<<<<<< HEAD
-                    // We have to call it 3 times in Safari in order to have the editor fully maximized -_-
-=======
                     module.isMaximized = true;
                     // We have to call it 3 times in Safari
                     // in order to have the editor fully maximized -_-
->>>>>>> 29578a74
                     if ((''+window.navigator.vendor).indexOf('Apple') !== -1) {
                         editor.execCommand('maximize');
                         editor.execCommand('maximize');
                     }
-<<<<<<< HEAD
-                    APP.isMaximized = true;
-=======
->>>>>>> 29578a74
                 }
 
                 module.patchText = TextPatcher.create({
