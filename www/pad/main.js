require.config({ paths: { 'json.sortify': '/bower_components/json.sortify/dist/JSON.sortify' } });
define([
    '/api/config?cb=' + Math.random().toString(16).substring(2),
    '/customize/messages.js',
    '/bower_components/chainpad-crypto/crypto.js',
    '/bower_components/chainpad-netflux/chainpad-netflux.js',
    '/bower_components/hyperjson/hyperjson.js',
    '/common/toolbar.js',
    '/common/cursor.js',
    '/bower_components/chainpad-json-validator/json-ot.js',
    '/common/TypingTests.js',
    'json.sortify',
    '/bower_components/textpatcher/TextPatcher.amd.js',
    '/common/cryptpad-common.js',
    '/common/visible.js',
    '/common/notify.js',
    '/bower_components/file-saver/FileSaver.min.js',
    '/bower_components/diff-dom/diffDOM.js',
    '/bower_components/jquery/dist/jquery.min.js',
    '/customize/pad.js'
], function (Config, Messages, Crypto, realtimeInput, Hyperjson,
    Toolbar, Cursor, JsonOT, TypingTest, JSONSortify, TextPatcher, Cryptpad,
    Visible, Notify) {
    var $ = window.jQuery;
    var saveAs = window.saveAs;
    var ifrw = $('#pad-iframe')[0].contentWindow;
    var Ckeditor; // to be initialized later...
    var DiffDom = window.diffDOM;

    Cryptpad.styleAlerts();

    var stringify = function (obj) {
        return JSONSortify(obj);
    };

    window.Toolbar = Toolbar;
    window.Hyperjson = Hyperjson;

    var hjsonToDom = function (H) {
        return Hyperjson.toDOM(H); //callOn(H, Hyperscript);
    };

    var module = window.REALTIME_MODULE = window.APP = {
        Hyperjson: Hyperjson,
        TextPatcher: TextPatcher,
        logFights: true,
        fights: [],
        Cryptpad: Cryptpad,
        spinner: Cryptpad.spinner(document.body),
    };

    var toolbar;

    var isNotMagicLine = function (el) {
        return !(el && typeof(el.getAttribute) === 'function' &&
            el.getAttribute('class') &&
            el.getAttribute('class').split(' ').indexOf('non-realtime') !== -1);
    };

    /* catch `type="_moz"` before it goes over the wire */
    var brFilter = function (hj) {
        if (hj[1].type === '_moz') { hj[1].type = undefined; }
        return hj;
    };

    var andThen = function (Ckeditor) {
        var secret = Cryptpad.getSecrets();
        var readOnly = secret.keys && !secret.keys.editKeyStr;
        if (!secret.keys) {
            secret.keys = secret.key;
        }

        var fixThings = false;

        var editor = window.editor = Ckeditor.replace('editor1', {
            // https://dev.ckeditor.com/ticket/10907
            needsBrFiller: fixThings,
            needsNbspFiller: fixThings,
            removeButtons: 'Source,Maximize',
            // magicline plugin inserts html crap into the document which is not part of the
            // document itself and causes problems when it's sent across the wire and reflected back
            removePlugins: 'resize',
            extraPlugins: 'autolink,colorbutton,colordialog,font',
            //skin: 'moono',
        });

        editor.on('instanceReady', function (Ckeditor) {

            if (readOnly) {
                $('#pad-iframe')[0].contentWindow.$('#cke_1_toolbox > .cke_toolbar').hide();
            }


            /* add a class to the magicline plugin so we can pick it out more easily */

            var ml = $('iframe')[0].contentWindow.CKEDITOR.instances.editor1.plugins.magicline
                .backdoor.that.line.$;

            [ml, ml.parentElement].forEach(function (el) {
                el.setAttribute('class', 'non-realtime');
            });

            editor.execCommand('maximize');
            var documentBody = ifrw.$('iframe')[0].contentDocument.body;

            var inner = window.inner = documentBody;

            // hide all content until the realtime doc is ready
            $(inner).css({
                color: 'white',
                'background-color': 'white',
            });
            documentBody.innerHTML = Messages.initialState;

            var cursor = window.cursor = Cursor(inner);

            var setEditable = module.setEditable = function (bool) {
                if (bool) {
                    $(inner).css({
                        color: 'unset',
                        'background-color': 'unset',
                    });
                    $(module.spinner.get().el).fadeOut(750);
                } else {
                    module.spinner.show();
                }
                if (!readOnly || !bool) {
                    inner.setAttribute('contenteditable', bool);
                }
            };

            // don't let the user edit until the pad is ready
            setEditable(false);

            var forbiddenTags = [
                'SCRIPT',
                'IFRAME',
                'OBJECT',
                'APPLET',
                'VIDEO',
                'AUDIO'
            ];

            var diffOptions = {
                preDiffApply: function (info) {
                    /*
                        Don't accept attributes that begin with 'on'
                        these are probably listeners, and we don't want to
                        send scripts over the wire.
                    */
                    if (['addAttribute', 'modifyAttribute'].indexOf(info.diff.action) !== -1) {
                        if (/^on/.test(info.diff.name)) {
                            console.log("Rejecting forbidden element attribute with name (%s)", info.diff.name);
                            return true;
                        }
                    }
                    /*
                        Also reject any elements which would insert any one of
                        our forbidden tag types: script, iframe, object,
                            applet, video, or audio
                    */
                    if (['addElement', 'replaceElement'].indexOf(info.diff.action) !== -1) {
                        if (info.diff.element && forbiddenTags.indexOf(info.diff.element.nodeName) !== -1) {
                            console.log("Rejecting forbidden tag of type (%s)", info.diff.element.nodeName);
                            return true;
                        } else if (info.diff.newValue && forbiddenTags.indexOf(info.diff.newValue.nodeType) !== -1) {
                            console.log("Rejecting forbidden tag of type (%s)", info.diff.newValue.nodeName);
                            return true;
                        }
                    }

                    if (info.node && info.node.tagName === 'BODY') {
                        if (info.diff.action === 'removeAttribute' &&
                            ['class', 'spellcheck'].indexOf(info.diff.name) !== -1) {
                            return true;
                        }
                    }

                    /* DiffDOM will filter out magicline plugin elements
                        in practice this will make it impossible to use it
                        while someone else is typing, which could be annoying.

                        we should check when such an element is going to be
                        removed, and prevent that from happening. */
                    if (info.node && info.node.tagName === 'SPAN' &&
                        info.node.getAttribute('contentEditable') === "false") {
                        // it seems to be a magicline plugin element...
                        if (info.diff.action === 'removeElement') {
                            // and you're about to remove it...
                            // this probably isn't what you want

                            /*
                                I have never seen this in the console, but the
                                magic line is still getting removed on remote
                                edits. This suggests that it's getting removed
                                by something other than diffDom.
                            */
                            console.log("preventing removal of the magic line!");

                            // return true to prevent diff application
                            return true;
                        }
                    }

                    // Do not change the contenteditable value in view mode
                    if (readOnly && info.node && info.node.tagName === 'BODY' &&
                        info.diff.action === 'modifyAttribute' && info.diff.name === 'contenteditable') {
                        return true;
                    }

                    // no use trying to recover the cursor if it doesn't exist
                    if (!cursor.exists()) { return; }

                    /*  frame is either 0, 1, 2, or 3, depending on which
                        cursor frames were affected: none, first, last, or both
                    */
                    var frame = info.frame = cursor.inNode(info.node);

                    if (!frame) { return; }

                    if (typeof info.diff.oldValue === 'string' && typeof info.diff.newValue === 'string') {
                        var pushes = cursor.pushDelta(info.diff.oldValue, info.diff.newValue);

                        if (frame & 1) {
                            // push cursor start if necessary
                            if (pushes.commonStart < cursor.Range.start.offset) {
                                cursor.Range.start.offset += pushes.delta;
                            }
                        }
                        if (frame & 2) {
                            // push cursor end if necessary
                            if (pushes.commonStart < cursor.Range.end.offset) {
                                cursor.Range.end.offset += pushes.delta;
                            }
                        }
                    }
                },
                postDiffApply: function (info) {
                    if (info.frame) {
                        if (info.node) {
                            if (info.frame & 1) { cursor.fixStart(info.node); }
                            if (info.frame & 2) { cursor.fixEnd(info.node); }
                        } else { console.error("info.node did not exist"); }

                        var sel = cursor.makeSelection();
                        var range = cursor.makeRange();

                        cursor.fixSelection(sel, range);
                    }
                }
            };

            var initializing = true;
            var userList = {}; // List of pretty name of all users (mapped with their server ID)
            var toolbarList; // List of users still connected to the channel (server IDs)
            var addToUserList = function(data) {
                for (var attrname in data) { userList[attrname] = data[attrname]; }
                if(toolbarList && typeof toolbarList.onChange === "function") {
                    toolbarList.onChange(userList);
                }
            };

            var myData = {};
            var myUserName = ''; // My "pretty name"
            var myID; // My server ID

            var setMyID = function(info) {
                myID = info.myID || null;
            };

            var getLastName = function (cb) {
                Cryptpad.getPadAttribute('username', function (err, userName) {
                    cb(err, userName || '');
                });
            };

            var setName = module.setName = function (newName) {
                if (!(typeof(newName) === 'string' && newName.trim())) { return; }
                var myUserNameTemp = Cryptpad.fixHTML(newName.trim());
                if(myUserNameTemp.length > 32) {
                    myUserNameTemp = myUserNameTemp.substr(0, 32);
                }
                myUserName = myUserNameTemp;
                myData[myID] = {
                    name: myUserName
                };
                addToUserList(myData);
                editor.fire('change');

                Cryptpad.setPadAttribute('username', newName, function (err, data) {
                    if (err) {
                        console.error("Couldn't set username");
                    }
                });
            };

            var createChangeName = function(id, $container) {
                var buttonElmt = $container.find('#'+id)[0];
                //var lastName = getLastName();
                getLastName(function (err, lastName) {
                    buttonElmt.addEventListener("click", function() {
                        Cryptpad.prompt(Messages.changeNamePrompt, lastName, function (newName) {
                            setName(newName);
                        });
                    });
                });
            };

            var DD = new DiffDom(diffOptions);

            // apply patches, and try not to lose the cursor in the process!
            var applyHjson = function (shjson) {
                var userDocStateDom = hjsonToDom(JSON.parse(shjson));

                if (!readOnly) {
                    userDocStateDom.setAttribute("contenteditable", "true"); // lol wtf
                }
                var patch = (DD).diff(inner, userDocStateDom);
                (DD).apply(inner, patch);
            };

            var stringifyDOM = module.stringifyDOM = function (dom) {
                var hjson = Hyperjson.fromDOM(dom, isNotMagicLine, brFilter);
                hjson[3] = {
                    metadata: {
                        users: userList,
                        title: document.title
                    }
                };
                return stringify(hjson);
            };

            var realtimeOptions = {
                // provide initialstate...
                initialState: stringifyDOM(inner) || '{}',

                // the websocket URL
                websocketURL: Config.websocketURL,

                // the channel we will communicate over
                channel: secret.channel,

                // our public key
                validateKey: secret.keys.validateKey || undefined,
                readOnly: readOnly,

                // method which allows us to get the id of the user
                setMyID: setMyID,

                // Pass in encrypt and decrypt methods
                crypto: Crypto.createEncryptor(secret.keys),

                // really basic operational transform
                transformFunction : JsonOT.validate,

                // cryptpad debug logging (default is 1)
                // logLevel: 0,

                validateContent: function (content) {
                    try {
                        JSON.parse(content);
                        return true;
                    } catch (e) {
                        console.log("Failed to parse, rejecting patch");
                        return false;
                    }
                }
            };

            var updateTitle = function (newTitle) {
                if (newTitle === document.title) { return; }
                // Change the title now, and set it back to the old value if there is an error
                var oldTitle = document.title;
                document.title = newTitle;
                Cryptpad.setPadTitle(newTitle, function (err, data) {
                    if (err) {
                        console.log("Couldn't set pad title");
                        console.error(err);
                        document.title = oldTitle;
                        return;
                    }
                });
            };

            var updateMetadata = function(shjson) {
                // Extract the user list (metadata) from the hyperjson
                var hjson = JSON.parse(shjson);
                var peerMetadata = hjson[3];
                if (peerMetadata && peerMetadata.metadata) {
                    if (peerMetadata.metadata.users) {
                        var userData = peerMetadata.metadata.users;
                        // Update the local user data
                        addToUserList(userData);
                    }
                    if (peerMetadata.metadata.title) {
                        updateTitle(peerMetadata.metadata.title);
                    }
                }
            };

            var unnotify = function () {
                if (module.tabNotification &&
                    typeof(module.tabNotification.cancel) === 'function') {
                    module.tabNotification.cancel();
                }
            };

            var notify = function () {
                if (Visible.isSupported() && !Visible.currently()) {
                    unnotify();
                    module.tabNotification = Notify.tab(1000, 10);
                }
            };

            var onRemote = realtimeOptions.onRemote = function (info) {
                if (initializing) { return; }

                var shjson = info.realtime.getUserDoc();

                // remember where the cursor is
                cursor.update();

                // Update the user list (metadata) from the hyperjson
                updateMetadata(shjson);

                // build a dom from HJSON, diff, and patch the editor
                applyHjson(shjson);

                if (!readOnly) {
                    var shjson2 = stringifyDOM(inner);
                    if (shjson2 !== shjson) {
                        console.error("shjson2 !== shjson");
                        module.patchText(shjson2);

                        /*  pushing back over the wire is necessary, but it can
                            result in a feedback loop, which we call a browser
                            fight */
                        if (module.logFights) {
                            // what changed?
                            var op = TextPatcher.diff(shjson, shjson2);
                            // log the changes
                            TextPatcher.log(shjson, op);
                            var sop = JSON.stringify(TextPatcher.format(shjson, op));

                            var index = module.fights.indexOf(sop);
                            if (index === -1) {
                                module.fights.push(sop);
                                console.log("Found a new type of browser disagreement");
                                console.log("You can inspect the list in your " +
                                    "console at `REALTIME_MODULE.fights`");
                                console.log(module.fights);
                            } else {
                                console.log("Encountered a known browser disagreement: " +
                                    "available at `REALTIME_MODULE.fights[%s]`", index);
                            }
                        }
                    }
                }
                notify();
            };

            var getHTML = function (Dom) {
                var data = inner.innerHTML;
                Dom = Dom || (new DOMParser()).parseFromString(data,"text/html");
                return ('<!DOCTYPE html>\n' +
                    '<html>\n' +
                    (typeof(Hyperjson.toString) === 'function'?
                        Hyperjson.toString(Hyperjson.fromDOM(Dom.body)):
                        Dom.head.outerHTML) + '\n');
            };

            var domFromHTML = function (html) {
                return new DOMParser().parseFromString(html, 'text/html');
            };

            var getHeadingText = function () {
                var text;
                if (['h1', 'h2', 'h3'].some(function (t) {
                    var $header = $(inner).find(t + ':first-of-type');
                    if ($header.length && $header.text()) {
                        text = $header.text();
                        return true;
                    }
                })) { return text; }
            };

            var suggestName = module.suggestName = function () {
                var parsed = Cryptpad.parsePadUrl(window.location.href);
                var name = Cryptpad.getDefaultName(parsed, []);

                if (document.title.slice(0, name.length) === name) {
                    return getHeadingText() || document.title;
                } else {
                    return document.title || getHeadingText() || name;
                }
            };

            var exportFile = function () {
                var html = getHTML();
                var suggestion = suggestName();
                Cryptpad.prompt(Messages.exportPrompt,
                    Cryptpad.fixFileName(suggestion) + '.html', function (filename) {
                    if (!(typeof(filename) === 'string' && filename)) { return; }
                    var blob = new Blob([html], {type: "text/html;charset=utf-8"});
                    saveAs(blob, filename);
                });
            };

            var onInit = realtimeOptions.onInit = function (info) {
                var $bar = $('#pad-iframe')[0].contentWindow.$('#cke_1_toolbox');
                toolbarList = info.userList;
                var config = {
                    userData: userList,
                    changeNameID: Toolbar.constants.changeName,
                    readOnly: readOnly
                };
                if (readOnly) {delete config.changeNameID; }
                toolbar = info.realtime.toolbar = Toolbar.create($bar, info.myID, info.realtime, info.getLag, info.userList, config);
                if (!readOnly) { createChangeName(Toolbar.constants.changeName, $bar); }

                var $rightside = $bar.find('.' + Toolbar.constants.rightside);

                var editHash;
                var viewHash = Cryptpad.getViewHashFromKeys(info.channel, secret.keys);

                if (!readOnly) {
                    editHash = Cryptpad.getEditHashFromKeys(info.channel, secret.keys);
                }

                /* add an export button */
                var $export = $('<button>', {
                    title: Messages.exportButtonTitle,
                })
                    .text(Messages.exportButton)
                    .addClass('rightside-button')
                    .click(exportFile);
                $rightside.append($export);

                if (!readOnly) {
                    /* add an import button */
                    var $import = $('<button>', {
                        title: Messages.importButtonTitle
                    })
                        .text(Messages.importButton)
                        .addClass('rightside-button')
                        .click(Cryptpad.importContent('text/plain', function (content) {
                            var shjson = stringify(Hyperjson.fromDOM(domFromHTML(content).body));
                            applyHjson(shjson);
                            realtimeOptions.onLocal();
                        }));
                    $rightside.append($import);
                }

                /* add a rename button */
                var $rename = $('<button>', {
                        id: 'name-pad',
                        title: Messages.renameButtonTitle,
                    })
                    .addClass('cryptpad-rename rightside-button')
                    .text(Messages.renameButton)
                    .click(function () {
                        var suggestion = suggestName();

                        Cryptpad.prompt(Messages.renamePrompt, suggestion, function (title) {
                            if (title === null) { return; }
                            Cryptpad.causesNamingConflict(title, function (err, conflicts) {
                                if (conflicts) {
                                    Cryptpad.alert(Messages.renameConflict);
                                    return;
                                }

                                Cryptpad.setPadTitle(title, function (err, data) {
                                    if (err) {
                                        console.log("Couldn't set pad title");
                                        console.error(err);
                                        return;
                                    }
                                    document.title = title;
                                    editor.fire('change');
                                });
                            });
                        });
                    });
                $rightside.append($rename);

                /* add a forget button */
                var $forgetPad = $('<button>', {
                        id: 'cryptpad-forget',
                        title: Messages.forgetButtonTitle,
                    })
                    .text(Messages.forgetButton)
                    .addClass('cryptpad-forget rightside-button')
                    .click(function () {
                        var href = window.location.href;
                        Cryptpad.confirm(Messages.forgetPrompt, function (yes) {
                            if (!yes) { return; }
                            Cryptpad.forgetPad(href, function (err, data) {
                                var parsed = Cryptpad.parsePadUrl(href);
                                document.title = Cryptpad.getDefaultName(parsed, []);
                            });
                        });
                    });
                $rightside.append($forgetPad);

                if (!readOnly && viewHash) {
                    /* add a 'links' button */
                    var $links = $('<button>', {
                        title: Messages.getViewButtonTitle
                    })
                        .text(Messages.getViewButton)
                        .addClass('rightside-button')
                        .click(function () {
                            var baseUrl = window.location.origin + window.location.pathname + '#';
                            var content = '<b>' + Messages.readonlyUrl + '</b><br><a>' + baseUrl + viewHash + '</a><br>';
                            Cryptpad.alert(content);
                        });
                    $rightside.append($links);
                }

                // set the hash
                if (!readOnly) {
                    window.location.hash = editHash;
                }

                Cryptpad.getPadTitle(function (err, title) {
                    if (err) {
                        console.error(err);
                        console.log("Couldn't get pad title");
                        return;
                    }
                    document.title = title || info.channel.slice(0, 8);
                    Cryptpad.rememberPad(title, function (err, data) {
                        if (err) {
                            console.log("Couldn't remember pad");
                            console.error(err);
                        }
                    });
                });
            };

            var onLocal = realtimeOptions.onLocal = function () {
                if (initializing) { return; }

                // stringify the json and send it into chainpad
                var shjson = stringifyDOM(inner);

                module.patchText(shjson);
                if (module.realtime.getUserDoc() !== shjson) {
                    console.error("realtime.getUserDoc() !== shjson");
                }
            };

            // this should only ever get called once, when the chain syncs
            var onReady = realtimeOptions.onReady = function (info) {
                module.patchText = TextPatcher.create({
                    realtime: info.realtime,
                    //logging: true,
                });

                module.realtime = info.realtime;

                var shjson = info.realtime.getUserDoc();
                applyHjson(shjson);

                // Update the user list (metadata) from the hyperjson
                updateUserList(shjson);

                if (Visible.isSupported()) {
                    Visible.onChange(function (yes) {
                        if (yes) { unnotify(); }
                    });
                }

                getLastName(function (err, lastName) {
                    console.log("Unlocking editor");
                    setEditable(true);
                    initializing = false;
<<<<<<< HEAD
=======
                    // Update the toolbar list:
                    // Add the current user in the metadata if he has edit rights
                    if (readOnly) { return; }
                    myData[myID] = {
                        name: ""
                    };
                    addToUserList(myData);
                    if (typeof(lastName) === 'string' && lastName.length) {
                        setName(lastName);
                    }
>>>>>>> 99004428
                    onLocal();
                });
            };

            var onAbort = realtimeOptions.onAbort = function (info) {
                console.log("Aborting the session!");
                // stop the user from continuing to edit
                setEditable(false);
                // TODO inform them that the session was torn down
                toolbar.failed();
                Cryptpad.alert(Messages.disconnectAlert);
            };

            var onConnectionChange = realtimeOptions.onConnectionChange = function (info) {
                setEditable(info.state);
                toolbar.failed();
                if (info.state) {
                    initializing = true;
                    toolbar.reconnecting(info.myId);
                    Cryptpad.findOKButton().click();
                } else {
                    Cryptpad.alert(Messages.disconnectAlert);
                }
            };

<<<<<<< HEAD
=======
            var onLocal = realtimeOptions.onLocal = function () {
                if (initializing) { return; }
                if (readOnly) { return; }

                // stringify the json and send it into chainpad
                var shjson = stringifyDOM(inner);

                module.patchText(shjson);
                if (module.realtime.getUserDoc() !== shjson) {
                    console.error("realtime.getUserDoc() !== shjson");
                }
            };
>>>>>>> 99004428

            var rti = module.realtimeInput = realtimeInput.start(realtimeOptions);

            /* hitting enter makes a new line, but places the cursor inside
                of the <br> instead of the <p>. This makes it such that you
                cannot type until you click, which is rather unnacceptable.
                If the cursor is ever inside such a <br>, you probably want
                to push it out to the parent element, which ought to be a
                paragraph tag. This needs to be done on keydown, otherwise
                the first such keypress will not be inserted into the P. */
            inner.addEventListener('keydown', cursor.brFix);

            editor.on('change', onLocal);

            // export the typing tests to the window.
            // call like `test = easyTest()`
            // terminate the test like `test.cancel()`
            var easyTest = window.easyTest = function () {
                cursor.update();
                var start = cursor.Range.start;
                var test = TypingTest.testInput(inner, start.el, start.offset, onLocal);
                onLocal();
                return test;
            };
        });
    };

    var interval = 100;
    var second = function (Ckeditor) {
        Cryptpad.ready(function (err, env) {
            // TODO handle error
            andThen(Ckeditor);
        });
    };

    var first = function () {
        Ckeditor = ifrw.CKEDITOR;

        if (Ckeditor) {
            //andThen(Ckeditor);
            second(Ckeditor);
        } else {
            console.log("Ckeditor was not defined. Trying again in %sms",interval);
            setTimeout(first, interval);
        }
    };

    $(first);
});<|MERGE_RESOLUTION|>--- conflicted
+++ resolved
@@ -638,18 +638,6 @@
                 });
             };
 
-            var onLocal = realtimeOptions.onLocal = function () {
-                if (initializing) { return; }
-
-                // stringify the json and send it into chainpad
-                var shjson = stringifyDOM(inner);
-
-                module.patchText(shjson);
-                if (module.realtime.getUserDoc() !== shjson) {
-                    console.error("realtime.getUserDoc() !== shjson");
-                }
-            };
-
             // this should only ever get called once, when the chain syncs
             var onReady = realtimeOptions.onReady = function (info) {
                 module.patchText = TextPatcher.create({
@@ -675,8 +663,6 @@
                     console.log("Unlocking editor");
                     setEditable(true);
                     initializing = false;
-<<<<<<< HEAD
-=======
                     // Update the toolbar list:
                     // Add the current user in the metadata if he has edit rights
                     if (readOnly) { return; }
@@ -687,7 +673,6 @@
                     if (typeof(lastName) === 'string' && lastName.length) {
                         setName(lastName);
                     }
->>>>>>> 99004428
                     onLocal();
                 });
             };
@@ -713,8 +698,6 @@
                 }
             };
 
-<<<<<<< HEAD
-=======
             var onLocal = realtimeOptions.onLocal = function () {
                 if (initializing) { return; }
                 if (readOnly) { return; }
@@ -727,7 +710,6 @@
                     console.error("realtime.getUserDoc() !== shjson");
                 }
             };
->>>>>>> 99004428
 
             var rti = module.realtimeInput = realtimeInput.start(realtimeOptions);
 
