--- conflicted
+++ resolved
@@ -366,14 +366,8 @@
         var mediaMap = {};
         var restoreMediaTags = function (tempDom) {
             var tags = tempDom.querySelectorAll('media-tag:empty');
-<<<<<<< HEAD
             Array.prototype.slice.call(tags).forEach(function (tag) {
-                if (pattern.length !== 4) { return; }
-                var src = pattern[3];
-=======
-            Cryptpad.slice(tags).forEach(function (tag) {
                 var src = tag.getAttribute('src');
->>>>>>> cf6030ab
                 if (mediaMap[src]) {
                     mediaMap[src].forEach(function (n) {
                         tag.appendChild(n);
