require(['/api/config'], function (ApiConfig) {
    // see ckeditor_base.js getUrl()
    window.CKEDITOR_GETURL = function (resource) {
        if (resource.indexOf( '/' ) === 0) {
            resource = window.CKEDITOR.basePath.replace(/\/bower_components\/.*/, '') + resource;
        } else if (resource.indexOf(':/') === -1) {
            resource = window.CKEDITOR.basePath + resource;
        }
        if (resource[resource.length - 1] !== '/' && resource.indexOf('ver=') === -1) {
            var args = ApiConfig.requireConf.urlArgs;
            if (resource.indexOf('/bower_components/') !== -1) {
                args = 'ver=' + window.CKEDITOR.timestamp;
            }
            resource += (resource.indexOf('?') >= 0 ? '&' : '?') + args;
        }
        return resource;
    };
    require(['/bower_components/ckeditor/ckeditor.js']);
});
define([
    'jquery',
    '/bower_components/hyperjson/hyperjson.js',
    '/common/sframe-app-framework.js',
    '/common/cursor.js',
    '/common/TypingTests.js',
    '/customize/messages.js',
    '/pad/links.js',
    '/pad/comments.js',
    '/pad/export.js',
    '/pad/cursor.js',
    '/bower_components/nthen/index.js',
    '/common/media-tag.js',
    '/api/config',
    '/common/common-hash.js',
    '/common/common-util.js',
    '/common/common-interface.js',
    '/common/hyperscript.js',
    '/bower_components/chainpad/chainpad.dist.js',
    '/customize/application_config.js',
    '/common/test.js',

    '/bower_components/diff-dom/diffDOM.js',

    'css!/bower_components/bootstrap/dist/css/bootstrap.min.css',
    'css!/bower_components/components-font-awesome/css/font-awesome.min.css',
    'less!/pad/app-pad.less'
], function (
    $,
    Hyperjson,
    Framework,
    Cursor,
    TypingTest,
    Messages,
    Links,
    Comments,
    Exporter,
    Cursors,
    nThen,
    MediaTag,
    ApiConfig,
    Hash,
    Util,
    UI,
    h,
    ChainPad,
    AppConfig,
    Test
)
{
    var DiffDom = window.diffDOM;

    var slice = function (coll) {
        return Array.prototype.slice.call(coll);
    };

    var removeListeners = function (root) {
        slice(root.attributes).map(function (attr) {
            if (/^on/.test(attr.name)) {
                root.attributes.removeNamedItem(attr.name);
            }
        });
        slice(root.children).forEach(removeListeners);
    };

    var hjsonToDom = function (H) {
        var dom = Hyperjson.toDOM(H);
        removeListeners(dom);
        return dom;
    };

    var module = window.REALTIME_MODULE = window.APP = {
        Hyperjson: Hyperjson,
        logFights: true,
        fights: [],
        Cursor: Cursor,
    };

    // MEDIATAG: Filter elements to serialize
    // * Remove the drag&drop and resizers from the hyperjson
    var isWidget = function (el) {
        return typeof (el.getAttribute) === "function" &&
                   (el.getAttribute('data-cke-hidden-sel') ||
                    (el.getAttribute('class') &&
                        (/cke_widget_drag/.test(el.getAttribute('class')) ||
                         /cke_image_resizer/.test(el.getAttribute('class')))
                    )
                   );
    };

    var isNotMagicLine = function (el) {
        return !(el && typeof(el.getAttribute) === 'function' &&
            el.getAttribute('class') &&
            el.getAttribute('class').split(' ').indexOf('non-realtime') !== -1);
    };

    var isCursor = Cursors.isCursor;

    var shouldSerialize = function (el) {
        return isNotMagicLine(el) && !isWidget(el) && !isCursor(el);
    };

    // MEDIATAG: Filter attributes in the serialized elements
    var widgetFilter = function (hj) {
        // Send a widget ID == 0 to avoid a fight between browsers and
        // prevent the container from having the "selected" class (blue border)
        if (hj[1].class) {
            var split = hj[1].class.split(' ');
            if (split.indexOf('cke_widget_wrapper') !== -1 &&
                split.indexOf('cke_widget_block') !== -1) {
                hj[1].class = "cke_widget_wrapper cke_widget_block";
                hj[1]['data-cke-widget-id'] = "0";
            }
            if (split.indexOf('cke_widget_wrapper') !== -1 &&
                split.indexOf('cke_widget_inline') !== -1) {
                hj[1].class = "cke_widget_wrapper cke_widget_inline";
                delete hj[1]['data-cke-widget-id'];
                //hj[1]['data-cke-widget-id'] = "0";
            }
            // Remove the title attribute of the drag&drop icons (translation conflicts)
            if (split.indexOf('cke_widget_drag_handler')  !== -1 ||
                split.indexOf('cke_image_resizer') !== -1) {
                hj[1].title = undefined;
            }
        }
        return hj;
    };

    var hjsonFilters = function (hj) {
        /* catch `type="_moz"` before it goes over the wire */
        var brFilter = function (hj) {
            if (hj[1].type === '_moz') { hj[1].type = undefined; }
            return hj;
        };
        var mediatagContentFilter = function (hj) {
            if (hj[0] === 'MEDIA-TAG') { hj[2] = []; }
            return hj;
        };
        var commentActiveFilter = function (hj) {
            if (hj[0] === 'COMMENT') { delete (hj[1] || {}).class; }
            return hj;
        };
        brFilter(hj);
        mediatagContentFilter(hj);
        commentActiveFilter(hj);
        widgetFilter(hj);
        return hj;
    };

    var domFromHTML = function (html) {
        return new DOMParser().parseFromString(html, 'text/html');
    };

    var forbiddenTags = [
        'SCRIPT',
        //'IFRAME',
        'OBJECT',
        'APPLET',
        //'VIDEO',
        //'AUDIO'
    ];

    var CKEDITOR_CHECK_INTERVAL = 100;
    var ckEditorAvailable = function (cb) {
        var intr;
        var check = function () {
            if (window.CKEDITOR) {
                clearTimeout(intr);
                cb(window.CKEDITOR);
            }
        };
        intr = setInterval(function () {
            console.log("Ckeditor was not defined. Trying again in %sms", CKEDITOR_CHECK_INTERVAL);
            check();
        }, CKEDITOR_CHECK_INTERVAL);
        check();
    };

    var mkHelpMenu = function (framework) {
        var $toolbarContainer = $('.cke_toolbox_main');
        $toolbarContainer.before(framework._.sfCommon.getBurnAfterReadingWarning());
        var helpMenu = framework._.sfCommon.createHelpMenu(['text', 'pad']);
        $toolbarContainer.before(helpMenu.menu);

        framework._.toolbar.$drawer.append(helpMenu.button);
    };

    var mkDiffOptions = function (cursor, readOnly) {
        return {
            preDiffApply: function (info) {
                /*
                    Don't accept attributes that begin with 'on'
                    these are probably listeners, and we don't want to
                    send scripts over the wire.
                */
                if (['addAttribute', 'modifyAttribute'].indexOf(info.diff.action) !== -1) {
                    if (info.diff.name === 'href') {
                        // console.log(info.diff);
                        //var href = info.diff.newValue;

                        // TODO normalize HTML entities
                        if (/javascript *: */.test(info.diff.newValue)) {
                            // TODO remove javascript: links
                        }
                    }

                    if (/^on/.test(info.diff.name)) {
                        console.log("Rejecting forbidden element attribute with name (%s)", info.diff.name);
                        return true;
                    }
                }

                // Other users cursor
                if (Cursors.preDiffApply(info)) {
                    return true;
                }

                if (info.node && info.node.tagName === 'DIV' &&
                    info.node.getAttribute('class') &&
                    /cp-link-clicked/.test(info.node.getAttribute('class'))) {
                    if (info.diff.action === 'removeElement') {
                        return true;
                    }
                }

                // MEDIATAG
                // Never modify widget ids
                if (info.node && info.node.tagName === 'SPAN' && info.diff.name === 'data-cke-widget-id') {
                    return true;
                }
                if (info.node && info.node.tagName === 'SPAN' &&
                    info.node.getAttribute('class') &&
                    /cke_widget_wrapper/.test(info.node.getAttribute('class'))) {
                    if (info.diff.action === 'modifyAttribute' && info.diff.name === 'class') {
                        return true;
                    }
                    //console.log(info);
                }
                // CkEditor drag&drop icon container
                if (info.node && info.node.tagName === 'SPAN' &&
                        info.node.getAttribute('class') &&
                        info.node.getAttribute('class').split(' ').indexOf('cke_widget_drag_handler_container') !== -1) {
                    return true;
                }
                // CkEditor drag&drop title (language fight)
                if (info.node && info.node.getAttribute &&
                        info.node.getAttribute('class') &&
                        (info.node.getAttribute('class').split(' ').indexOf('cke_widget_drag_handler') !== -1 ||
                         info.node.getAttribute('class').split(' ').indexOf('cke_image_resizer') !== -1 ) ) {
                    return true;
                }


                /*
                    Also reject any elements which would insert any one of
                    our forbidden tag types: script, iframe, object,
                        applet, video, or audio
                */
                if (['addElement', 'replaceElement'].indexOf(info.diff.action) !== -1) {
                    if (info.diff.element && forbiddenTags.indexOf(info.diff.element.nodeName) !== -1) {
                        console.log("Rejecting forbidden tag of type (%s)", info.diff.element.nodeName);
                        return true;
                    } else if (info.diff.newValue && forbiddenTags.indexOf(info.diff.newValue.nodeType) !== -1) {
                        console.log("Rejecting forbidden tag of type (%s)", info.diff.newValue.nodeName);
                        return true;
                    }
                }

                // Don't remote the "active" class of our comments
                if (info.node && info.node.tagName === 'COMMENT') {
                    if (info.diff.action === 'removeAttribute' &&
                        ['class'].indexOf(info.diff.name) !== -1) {
                        return true;
                    }
                }

                if (info.node && info.node.tagName === 'BODY') {
                    if (info.diff.action === 'removeAttribute' &&
                        ['class', 'spellcheck'].indexOf(info.diff.name) !== -1) {
                        return true;
                    }
                }

                /* DiffDOM will filter out magicline plugin elements
                    in practice this will make it impossible to use it
                    while someone else is typing, which could be annoying.

                    we should check when such an element is going to be
                    removed, and prevent that from happening. */
                if (info.node && info.node.tagName === 'SPAN' &&
                    info.node.getAttribute('contentEditable') === "false") {
                    // it seems to be a magicline plugin element...
                    // but it can also be a widget (MEDIATAG), in which case the removal was
                    // probably intentional

                    if (info.diff.action === 'removeElement') {
                        // and you're about to remove it...
                        if (!info.node.getAttribute('class') ||
                            !/cke_widget_wrapper/.test(info.node.getAttribute('class'))) {
                            // This element is not a widget!
                            // this probably isn't what you want
                            /*
                                I have never seen this in the console, but the
                                magic line is still getting removed on remote
                                edits. This suggests that it's getting removed
                                by something other than diffDom.
                            */
                            console.log("preventing removal of the magic line!");

                            // return true to prevent diff application
                            return true;
                        }
                    }
                }

                // Do not change the spellcheck value in view mode
                if (readOnly && info.node && info.node.tagName === 'BODY' &&
                    info.diff.action === 'modifyAttribute' && info.diff.name === 'spellcheck') {
                    return true;
                }
                // Do not change the contenteditable value in view mode
                if (readOnly && info.node && info.node.tagName === 'BODY' &&
                    info.diff.action === 'modifyAttribute' && info.diff.name === 'contenteditable') {
                    return true;
                }

/*
                cursor.update();

                // no use trying to recover the cursor if it doesn't exist
                if (!cursor.exists()) { return; }

                /*  frame is either 0, 1, 2, or 3, depending on which
                    cursor frames were affected: none, first, last, or both
                */
/*
                var frame = info.frame = cursor.inNode(info.node);

                if (!frame) { return; }

                if (frame && typeof info.diff.oldValue === 'string' && typeof info.diff.newValue === 'string') {
                    //var pushes = cursor.pushDelta(info.diff.oldValue, info.diff.newValue);
                    var ops = ChainPad.Diff.diff(info.diff.oldValue, info.diff.newValue);

                    if (frame & 1) {
                        // push cursor start if necessary
                        cursor.transformRange(cursor.Range.start, ops);
                    }
                    if (frame & 2) {
                        // push cursor end if necessary
                        cursor.transformRange(cursor.Range.end, ops);
                    }
                }
*/
            },
/*
            postDiffApply: function (info) {
                if (info.frame) {
                    if (info.node) {
                        if (info.frame & 1) { cursor.fixStart(info.node); }
                        if (info.frame & 2) { cursor.fixEnd(info.node); }
                    } else { console.error("info.node did not exist"); }

                    var sel = cursor.makeSelection();
                    var range = cursor.makeRange();

                    cursor.fixSelection(sel, range);
                }
            }
*/
        };
    };

    ////////////////////////////////////////////////////////////////////////////////////////////////////////////
    ////////////////////////////////////////////////////////////////////////////////////////////////////////////
    ////////////////////////////////////////////////////////////////////////////////////////////////////////////

    var addToolbarHideBtn = function (framework, $bar) {
        // Expand / collapse the toolbar
        var cfg = {
            element: $bar
        };
        var onClick = function (visible) {
            framework._.sfCommon.setAttribute(['pad', 'showToolbar'], visible);
        };
        framework._.sfCommon.getAttribute(['pad', 'showToolbar'], function (err, data) {
            if (($(window).height() >= 800  || $(window).width() >= 800) &&
                (typeof(data) === "undefined" || data)) { $('.cke_toolbox_main').show(); }
            else { $('.cke_toolbox_main').hide(); }
            var $collapse = framework._.sfCommon.createButton('toggle', true, cfg, onClick);
            framework._.toolbar.$rightside.append($collapse);
        });
    };

    var displayMediaTags = function (framework, dom, mediaTagMap) {
        setTimeout(function () { // Just in case
            var tags = dom.querySelectorAll('media-tag:empty');
            Array.prototype.slice.call(tags).forEach(function (el) {
                MediaTag(el);
                $(el).on('keydown', function (e) {
                    if ([8,46].indexOf(e.which) !== -1) {
                        $(el).remove();
                        framework.localChange();
                    }
                });
                var observer = new MutationObserver(function(mutations) {
                    mutations.forEach(function(mutation) {
                        if (mutation.type === 'childList') {
                            var list_values = [].slice.call(el.children);
                            mediaTagMap[el.getAttribute('src')] = list_values;
                        }
                    });
                });
                observer.observe(el, {
                    attributes: false,
                    childList: true,
                    characterData: false
                });
            });
        });
    };

    var restoreMediaTags = function (tempDom, mediaTagMap) {
        var tags = tempDom.querySelectorAll('media-tag:empty');
        Array.prototype.slice.call(tags).forEach(function (tag) {
            var src = tag.getAttribute('src');
            if (mediaTagMap[src]) {
                mediaTagMap[src].forEach(function (n) {
                    tag.appendChild(n.cloneNode());
                });
            }
        });
    };

    var andThen2 = function (editor, Ckeditor, framework) {
        var mediaTagMap = {};
        var $contentContainer = $('#cke_1_contents');
        var $html = $('html');
        var $faLink = $html.find('head link[href*="/bower_components/components-font-awesome/css/font-awesome.min.css"]');
        if ($faLink.length) {
            $html.find('iframe').contents().find('head').append($faLink.clone());
        }

        var ml = editor._.magiclineBackdoor.that.line.$;
        [ml, ml.parentElement].forEach(function (el) {
            el.setAttribute('class', 'non-realtime');
        });

        window.editor = editor;

        var $iframe = $('html').find('iframe').contents();
        var ifrWindow = $html.find('iframe')[0].contentWindow;

        var customCss = '/customize/ckeditor-contents.css?' + window.CKEDITOR.CRYPTPAD_URLARGS;
        $iframe.find('head').append('<link href="' + customCss + '" type="text/css" rel="stylesheet" _fcktemp="true"/>');

        framework._.sfCommon.addShortcuts(ifrWindow);

        var documentBody = ifrWindow.document.body;
        var inner = window.inner = documentBody;
        var $inner = $(inner);

        var observer = new MutationObserver(function (muts) {
            muts.forEach(function (mut) {
                if (mut.type === 'childList') {
                    var $a;
                    for (var i = 0; i < mut.addedNodes.length; i++) {
                        $a = $(mut.addedNodes[i]);
                        if ($a.is('p') && $a.find('> span:empty').length
                            && $a.find('> br').length && $a.children().length === 2) {
                            $a.find('> span').append($a.find('> br'));
                        }
                    }
                }
            });
        });
        observer.observe(documentBody, {
            childList: true
        });

        var metadataMgr = framework._.sfCommon.getMetadataMgr();
        var privateData = metadataMgr.getPrivateData();
        var common = framework._.sfCommon;

        var comments = Comments.create({
            framework: framework,
            metadataMgr: metadataMgr,
            common: common,
            editor: editor,
            ifrWindow: ifrWindow,
            $iframe: $iframe,
            $inner: $inner,
            $contentContainer: $contentContainer,
            $container: $('#cp-app-pad-comments')
        });

        // My cursor
        var cursor = module.cursor = Cursor(inner);

        // Display other users cursor
        var cursors = Cursors.create(inner, hjsonToDom, cursor);

        var openLink = function (e) {
            var el = e.currentTarget;
            if (!el || el.nodeName !== 'A') { return; }
            var href = el.getAttribute('href');
            if (href) {
                framework._.sfCommon.openUnsafeURL(href);
            }
        };

        mkHelpMenu(framework);

        framework._.sfCommon.getAttribute(['pad', 'width'], function (err, data) {
            var active = data || typeof(data) === "undefined";
            if (active) {
                $contentContainer.addClass('cke_body_width');
            } else {
                editor.execCommand('pagemode');
            }
        });

        framework.onEditableChange(function (unlocked) {
            if (!framework.isReadOnly()) {
                $inner.attr('contenteditable', '' + Boolean(unlocked));
            }
            $inner.css({ background: unlocked ? '#fff' : '#eee' });
        });

        framework.setMediaTagEmbedder(function ($mt) {
            $mt.attr('contenteditable', 'false');
            //$mt.attr('tabindex', '1');
            //MEDIATAG
            var element = new window.CKEDITOR.dom.element($mt[0]);
            editor.insertElement(element);
            editor.widgets.initOn( element, 'mediatag' );
        });

        framework.setTitleRecommender(function () {
            var text;
            if (['h1', 'h2', 'h3'].some(function (t) {
                var $header = $inner.find(t + ':first-of-type');
                if ($header.length && $header.text()) {
                    text = $header.text();
                    return true;
                }
            })) { return text; }
        });

        var DD = new DiffDom(mkDiffOptions(cursor, framework.isReadOnly()));

        var cursorStopped = false;
        var cursorTo;
        var updateCursor = function () {
            if (cursorTo) { clearTimeout(cursorTo); }

            // If we're receiving content
            if (cursorStopped) { return void setTimeout(updateCursor, 100); }

            cursorTo = setTimeout(function () {
                framework.updateCursor();
            }, 500); // 500ms to make sure it is sent after chainpad sync
        };

        // apply patches, and try not to lose the cursor in the process!
        framework.onContentUpdate(function (hjson) {
            if (!Array.isArray(hjson)) { throw new Error(Messages.typeError); }
            var userDocStateDom = hjsonToDom(hjson);
            cursorStopped = true;

            userDocStateDom.setAttribute("contenteditable",
                inner.getAttribute('contenteditable'));

            restoreMediaTags(userDocStateDom, mediaTagMap);

            cursors.removeCursors(inner);

            // Deal with adjasent text nodes
            userDocStateDom.normalize();
            inner.normalize();

            $(userDocStateDom).find('span[data-cke-display-name="media-tag"]:empty').each(function (i, el) {
                $(el).remove();
            });

            // Get cursor position
            cursor.offsetUpdate();
            var oldText = inner.outerHTML;

            // Apply the changes
            var patch = (DD).diff(inner, userDocStateDom);
            (DD).apply(inner, patch);

            editor.fire('cp-wc'); // Update word count

            // Restore cursor position
            var newText = inner.outerHTML;
            var ops = ChainPad.Diff.diff(oldText, newText);
            cursor.restoreOffset(ops);

            setTimeout(function () {
                cursorStopped = false;
                updateCursor();
            }, 200);

            // MEDIATAG: Migrate old mediatags to the widget system
            $inner.find('media-tag:not(.cke_widget_element)').each(function (i, el) {
                var element = new window.CKEDITOR.dom.element(el);
                editor.widgets.initOn( element, 'mediatag' );
            });

            displayMediaTags(framework, inner, mediaTagMap);

            // MEDIATAG: Initialize mediatag widgets inserted in the document by other users
            editor.widgets.checkWidgets();

            if (framework.isReadOnly()) {
                var $links = $inner.find('a');
                // off so that we don't end up with multiple identical handlers
                $links.off('click', openLink).on('click', openLink);
            }

            comments.onContentUpdate();
        });

        framework.setTextContentGetter(function () {
            var innerCopy = inner.cloneNode(true);
            displayMediaTags(framework, innerCopy, mediaTagMap);
            innerCopy.normalize();
            $(innerCopy).find('*').each(function (i, el) {
                $(el).append(' ');
            });
            var str = $(innerCopy).text();
            str = str.replace(/\s\s+/g, ' ');
            return str;
        });
        framework.setContentGetter(function () {
            $inner.find('span[data-cke-display-name="media-tag"]:empty').each(function (i, el) {
                $(el).remove();
            });

            // We have to remove the cursors before getting the content because they split
            // the text nodes and OT/ChainPad would freak out
            cursors.removeCursors(inner);

            comments.onContentUpdate();

            displayMediaTags(framework, inner, mediaTagMap);
            inner.normalize();
            var hjson = Hyperjson.fromDOM(inner, shouldSerialize, hjsonFilters);

            return hjson;
        });

        if (!framework.isReadOnly()) {
            addToolbarHideBtn(framework, $('.cke_toolbox_main'));
        } else {
            $('.cke_toolbox_main').hide();
        }

        framework.onReady(function (newPad) {
            editor.focus();

            if (!module.isMaximized) {
                module.isMaximized = true;
                $('iframe.cke_wysiwyg_frame').css('width', '');
                $('iframe.cke_wysiwyg_frame').css('height', '');
            }
            $('body').addClass('app-pad');

            if (newPad) {
                cursor.setToEnd();
            } else if (framework.isReadOnly()) {
                cursor.setToStart();
            }

            if (framework.isReadOnly()) {
                $inner.attr('contenteditable', 'false');
            }

            var fmConfig = {
                ckeditor: editor,
                body: $('body'),
                onUploaded: function (ev, data) {
                    var parsed = Hash.parsePadUrl(data.url);
                    var secret = Hash.getSecrets('file', parsed.hash, data.password);
                    var fileHost = privateData.fileHost || privateData.origin;
                    var src = fileHost + Hash.getBlobPathFromHex(secret.channel);
                    var key = Hash.encodeBase64(secret.keys.cryptKey);
                    var mt = '<media-tag contenteditable="false" src="' + src + '" data-crypto-key="cryptpad:' + key + '"></media-tag>';
                    // MEDIATAG
                    var element = window.CKEDITOR.dom.element.createFromHtml(mt);
                    if (ev && ev.insertElement) {
                        ev.insertElement(element);
                    } else {
                        editor.insertElement(element);
                    }
                    editor.widgets.initOn( element, 'mediatag' );
                }
            };
            window.APP.FM = framework._.sfCommon.createFileManager(fmConfig);

            framework._.sfCommon.getAttribute(['pad', 'spellcheck'], function (err, data) {
                if (framework.isReadOnly()) { return; }
                if (data) {
                    $iframe.find('body').attr('spellcheck', true);
                }
            });

<<<<<<< HEAD
            framework._.sfCommon.getAttribute(['pad', 'width'], function (err, data) {
                var active = data || typeof(data) === "undefined";
                if (active) {
                    $contentContainer.addClass('cke_body_width');
                }
                var $width = framework._.sfCommon.createButton('', true, {
                    icon: 'fa-arrows-h',
                    text: active ? Messages.pad_useFullWidth : Messages.pad_usePageWidth,
                    name: "pad-width",
                },function () {
                    if (active) {
                        $contentContainer.removeClass('cke_body_width');
                    } else {
                        $contentContainer.addClass('cke_body_width');
                    }
                    active = !active;
                    var key = active ? Messages.pad_useFullWidth : Messages.pad_usePageWidth;
                    $width.find('.cp-toolbar-drawer-element').text(key);
                    framework._.sfCommon.setAttribute(['pad', 'width'], active);
                });
                framework._.toolbar.$drawer.append($width);
            });

=======
>>>>>>> c26bbba7
            framework._.sfCommon.isPadStored(function (err, val) {
                if (!val) { return; }
                var b64images = $inner.find('img[src^="data:image"]:not(.cke_reset)');
                if (b64images.length && framework._.sfCommon.isLoggedIn()) {
                    var no = h('button.cp-corner-cancel', Messages.cancel);
                    var yes = h('button.cp-corner-primary', Messages.ok);
                    var actions = h('div', [no, yes]);
                    var modal = UI.cornerPopup(Messages.pad_base64, actions, '', {big: true});
                    $(no).click(function () {
                        modal.delete();
                    });
                    $(yes).click(function () {
                        modal.delete();
                        b64images.each(function (i, el) {
                            var src = $(el).attr('src');
                            var blob = Util.dataURIToBlob(src);
                            var ext = '.' + (blob.type.split('/')[1] || 'png');
                            var name = (framework._.title.getTitle() || 'Pad')+'_image';
                            blob.name = name + ext;
                            var ev = {
                                insertElement: function (newEl) {
                                    var element = new window.CKEDITOR.dom.element(el);
                                    newEl.replace(element);
                                    setTimeout(framework.localChange);
                                }
                            };
                            window.APP.FM.handleFile(blob, ev);
                        });
                    });
                }
            });

            comments.ready();

            /*setTimeout(function () {
                $('iframe.cke_wysiwyg_frame').focus();
                editor.focus();
                console.log(editor);
                console.log(editor.focusManager);
                $(window).trigger('resize');
            });*/
        });

        framework.onDefaultContentNeeded(function () {
            inner.innerHTML = '<p></p>';
        });

        var importMediaTags = function (dom, cb) {
            var $dom = $(dom);
            $dom.find('media-tag').each(function (i, el) {
                $(el).empty();
            });
            cb($dom[0]);
        };
        framework.setFileImporter({ accept: 'text/html' }, function (content, f, cb) {
            importMediaTags(domFromHTML(content).body, function (dom) {
                cb(Hyperjson.fromDOM(dom));
            });
        }, true);

        framework.setFileExporter(Exporter.ext, function (cb) {
            Exporter.main(inner, cb);
        }, true);

        framework.setNormalizer(function (hjson) {
            return [
                'BODY',
                {
                    "class": "cke_editable cke_editable_themed cke_contents_ltr cke_show_borders",
                    "contenteditable": "true",
                    "spellcheck":"false"
                },
                hjson[2]
            ];
        });

        /* Display the cursor of other users and send our cursor */
        framework.setCursorGetter(cursors.cursorGetter);
        framework.onCursorUpdate(cursors.onCursorUpdate);
        inner.addEventListener('click', updateCursor);
        inner.addEventListener('keyup', updateCursor);


        /* hitting enter makes a new line, but places the cursor inside
            of the <br> instead of the <p>. This makes it such that you
            cannot type until you click, which is rather unnacceptable.
            If the cursor is ever inside such a <br>, you probably want
            to push it out to the parent element, which ought to be a
            paragraph tag. This needs to be done on keydown, otherwise
            the first such keypress will not be inserted into the P. */
        inner.addEventListener('keydown', cursor.brFix);

        /*
            CkEditor emits a change event when it detects new content in the editable area.
            Our problem is that this event is sent asynchronously and late after a keystroke.
            The result is that between the keystroke and the change event, chainpad may
            receive remote changes and so it can wipe the newly inserted content (because
            chainpad work synchronously), and the merged text is missing a few characters.
            To fix this, we have to call `framework.localChange` sooner. We can't listen for
            the "keypress" event because it is trigger before the character is inserted.
            The solution is the "input" event, triggered by the browser as soon as the
            character is inserted.
        */
        inner.addEventListener('input', function () {
            framework.localChange();
            updateCursor();
            editor.fire('cp-wc'); // Update word count
        });
        editor.on('change', framework.localChange);

        var wordCount = h('span.cp-app-pad-wordCount');
        $('.cke_toolbox_main').append(wordCount);
        editor.on('cp-wc-update', function () {
            if (!editor.wordCount || typeof (editor.wordCount.wordCount) === "undefined") {
                wordCount.innerText = '';
                return;
            }
            wordCount.innerText = Messages._getKey('pad_wordCount', [editor.wordCount.wordCount]);
        });

        // export the typing tests to the window.
        // call like `test = easyTest()`
        // terminate the test like `test.cancel()`
        window.easyTest = function () {
            cursor.update();
            //var start = cursor.Range.start;
            //var test = TypingTest.testInput(inner, start.el, start.offset, framework.localChange);
            var test = TypingTest.testPad(editor, framework.localChange);
            framework.localChange();
            return test;
        };


        // Fix the scrollbar if it's reset when clicking on a button (firefox only?)
        var buttonScrollTop;
        $('.cke_toolbox_main').find('.cke_button, .cke_combo_button').mousedown(function () {
            buttonScrollTop = $('iframe').contents().scrollTop();
            setTimeout(function () {
                $('iframe').contents().scrollTop(buttonScrollTop);
            });
        });


        $('.cke_toolbox_main').find('.cke_button').click(function () {
            var e = this;
            var classString = e.getAttribute('class');
            var classes = classString.split(' ').filter(function (c) {
                return /cke_button__/.test(c);
            });

            var id = classes[0];
            if (typeof(id) === 'string') {
                framework.feedback(id.toUpperCase());
            }
        });

        framework.start();
    };

    var main = function () {
        var Ckeditor;
        var editor;
        var framework;

        nThen(function (waitFor) {
            Framework.create({
                toolbarContainer: '#cp-app-pad-toolbar',
                contentContainer: '#cp-app-pad-editor',
                patchTransformer: ChainPad.NaiveJSONTransformer,
                /*thumbnail: {
                    getContainer: function () { return $('iframe').contents().find('html')[0]; },
                    filter: function (el, before) {
                        if (before) {
                            module.cursor.update();
                            $(el).parents().css('overflow', 'visible');
                            $(el).css('max-width', '1200px');
                            $(el).css('max-height', Math.max(600, $(el).width()) + 'px');
                            $(el).css('overflow', 'hidden');
                            $(el).find('body').css('background-color', 'transparent');
                            return;
                        }
                        $(el).parents().css('overflow', '');
                        $(el).css('max-width', '');
                        $(el).css('max-height', '');
                        $(el).css('overflow', '');
                        $(el).find('body').css('background-color', '#fff');
                        var sel = module.cursor.makeSelection();
                        var range = module.cursor.makeRange();
                        module.cursor.fixSelection(sel, range);
                    }
                }*/
            }, waitFor(function (fw) { window.APP.framework = framework = fw; }));

            nThen(function (waitFor) {
                ckEditorAvailable(waitFor(function (ck) {
                    Ckeditor = ck;
                    require(['/pad/wysiwygarea-plugin.js'], waitFor());
                }));
                $(waitFor());
            }).nThen(function (waitFor) {
                Ckeditor.config.toolbarCanCollapse = true;
                if (screen.height < 800) {
                    Ckeditor.config.toolbarStartupExpanded = false;
                    $('meta[name=viewport]').attr('content',
                        'width=device-width, initial-scale=1.0, user-scalable=no');
                } else {
                    $('meta[name=viewport]').attr('content',
                        'width=device-width, initial-scale=1.0, user-scalable=yes');
                }
                // Used in ckeditor-config.js
                Ckeditor.CRYPTPAD_URLARGS = ApiConfig.requireConf.urlArgs;
                Ckeditor._mediatagTranslations = {
                    title: Messages.pad_mediatagTitle,
                    width: Messages.pad_mediatagWidth,
                    height: Messages.pad_mediatagHeight,
                    ratio: Messages.pad_mediatagRatio,
                    border: Messages.pad_mediatagBorder,
                    preview: Messages.pad_mediatagPreview,
                    'import': Messages.pad_mediatagImport,
                    options: Messages.pad_mediatagOptions
                };
                Messages.comments_comment = "COMMENT"; // XXX
                Ckeditor._commentsTranslations = {
                    comment: Messages.comments_comment,
                };
                Ckeditor.plugins.addExternal('mediatag','/pad/', 'mediatag-plugin.js');
                Ckeditor.plugins.addExternal('blockbase64','/pad/', 'disable-base64.js');
                Ckeditor.plugins.addExternal('comments','/pad/', 'comment.js');
                Ckeditor.plugins.addExternal('wordcount','/pad/wordcount/', 'plugin.js');
                module.ckeditor = editor = Ckeditor.replace('editor1', {
                    customConfig: '/customize/ckeditor-config.js',
                });

                editor.addCommand('pagemode', {
                    exec: function () {
                        if (!framework) { return; }
                        var $contentContainer = $('#cke_1_contents');
                        var $button = $('.cke_button__pagemode');
                        var isLarge = $button.hasClass('cke_button_on');
                        if (isLarge) {
                            $button.addClass('cke_button_off').removeClass('cke_button_on');
                            $contentContainer.addClass('cke_body_width');
                        } else {
                            $button.addClass('cke_button_on').removeClass('cke_button_off');
                            $contentContainer.removeClass('cke_body_width');
                        }
                        framework._.sfCommon.setAttribute(['pad', 'width'], isLarge);
                    }
                });
                editor.ui.addButton('PageMode', {
                    label: Messages.pad_useFullWidth,
                    command: 'pagemode',
                    icon: '/pad/icons/arrows-h.png',
                    toolbar: 'document,60'
                });

                editor.on('instanceReady', waitFor());
            }).nThen(function () {
                editor.plugins.mediatag.import = function ($mt) {
                    framework._.sfCommon.importMediaTag($mt);
                };
                Links.init(Ckeditor, editor);
            }).nThen(function () {
                // Move ckeditor parts to have a structure like the other apps
                var $contentContainer = $('#cke_1_contents');
                var $mainContainer = $('#cke_editor1 > .cke_inner');
                var $ckeToolbar = $('#cke_1_top').find('.cke_toolbox_main');
                $mainContainer.prepend($ckeToolbar.addClass('cke_reset_all'));
                $contentContainer.append(h('div#cp-app-pad-comments'));
<<<<<<< HEAD
=======
                $ckeToolbar.find('.cke_button__image_icon').parent().hide();
>>>>>>> c26bbba7
            }).nThen(waitFor());

        }).nThen(function (/*waitFor*/) {
            function launchAnchorTest(test) {
                // -------- anchor test: make sure the exported anchor contains <a name="...">  -------
                console.log('---- anchor test: make sure the exported anchor contains <a name="...">  -----.');

                function tryAndTestExport() {
                    console.log("Starting tryAndTestExport.");
                    editor.on( 'dialogShow', function( evt ) {
                        console.log("Anchor dialog detected.");
                        var dialog = evt.data;
                        $(dialog.parts.contents.$).find("input").val('xx-' + Math.round(Math.random()*1000));
                        dialog.click(window.CKEDITOR.dialog.okButton(editor).id);
                    } );
                    var existingText = editor.getData();
                    editor.insertText("A bit of text");
                    console.log("Launching anchor command.");
                    editor.execCommand(editor.ui.get('Anchor').command);
                    console.log("Anchor command launched.");

                    var waitH = window.setInterval(function() {
                        console.log("Waited 2s for the dialog to appear");
                        var anchors = window.CKEDITOR.plugins["link"].getEditorAnchors(editor);
                        if(!anchors || anchors.length===0) {
                            test.fail("No anchors found. Please adjust document");
                        } else {
                            console.log(anchors.length + " anchors found.");
                            var exported = Exporter.getHTML(window.inner);
                            console.log("Obtained exported: " + exported);
                            var allFound = true;
                            for(var i=0; i<anchors.length; i++) {
                                var anchor = anchors[i];
                                console.log("Anchor " + anchor.name);
                                var expected = "<a id=\"" + anchor.id + "\" name=\"" + anchor.name + "\" ";
                                var found = exported.indexOf(expected)>=0;
                                console.log("Found " + expected + " " + found + ".");
                                allFound = allFound && found;
                            }

                            console.log("Cleaning up.");
                            if(allFound) {
                                // clean-up
                                editor.execCommand('undo');
                                editor.execCommand('undo');
                                var nint = window.setInterval(function(){
                                    console.log("Waiting for undo to yield same result.");
                                    if(existingText === editor.getData()) {
                                        window.clearInterval(nint);
                                        test.pass();
                                    }
                                }, 500);
                                }  else
                            {
                                test.fail("Not all expected a elements found for document at " + window.top.location + ".");
                            }
                        }
                        window.clearInterval(waitH);
                    },2000);


                }
                var intervalHandle = window.setInterval(function() {
                    if(editor.status==="ready") {
                        window.clearInterval(intervalHandle);
                        console.log("Editor is ready.");
                        tryAndTestExport();
                    } else {
                        console.log("Waiting for editor to be ready.");
                    }
                }, 100);
            }
            Test(function(test) {

                launchAnchorTest(test);
            });
            andThen2(editor, Ckeditor, framework);
        });
    };
    main();
});<|MERGE_RESOLUTION|>--- conflicted
+++ resolved
@@ -726,32 +726,6 @@
                 }
             });
 
-<<<<<<< HEAD
-            framework._.sfCommon.getAttribute(['pad', 'width'], function (err, data) {
-                var active = data || typeof(data) === "undefined";
-                if (active) {
-                    $contentContainer.addClass('cke_body_width');
-                }
-                var $width = framework._.sfCommon.createButton('', true, {
-                    icon: 'fa-arrows-h',
-                    text: active ? Messages.pad_useFullWidth : Messages.pad_usePageWidth,
-                    name: "pad-width",
-                },function () {
-                    if (active) {
-                        $contentContainer.removeClass('cke_body_width');
-                    } else {
-                        $contentContainer.addClass('cke_body_width');
-                    }
-                    active = !active;
-                    var key = active ? Messages.pad_useFullWidth : Messages.pad_usePageWidth;
-                    $width.find('.cp-toolbar-drawer-element').text(key);
-                    framework._.sfCommon.setAttribute(['pad', 'width'], active);
-                });
-                framework._.toolbar.$drawer.append($width);
-            });
-
-=======
->>>>>>> c26bbba7
             framework._.sfCommon.isPadStored(function (err, val) {
                 if (!val) { return; }
                 var b64images = $inner.find('img[src^="data:image"]:not(.cke_reset)');
@@ -1021,10 +995,7 @@
                 var $ckeToolbar = $('#cke_1_top').find('.cke_toolbox_main');
                 $mainContainer.prepend($ckeToolbar.addClass('cke_reset_all'));
                 $contentContainer.append(h('div#cp-app-pad-comments'));
-<<<<<<< HEAD
-=======
                 $ckeToolbar.find('.cke_button__image_icon').parent().hide();
->>>>>>> c26bbba7
             }).nThen(waitFor());
 
         }).nThen(function (/*waitFor*/) {
