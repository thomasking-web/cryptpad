define([
    '/common/login.js',
    '/common/cryptpad-common.js',
    '/common/cryptget.js',
    '/common/credential.js',
    '/bower_components/jquery/dist/jquery.min.js',
], function (Login, Cryptpad, Crypt) {
    var $ = window.jQuery;

    var APP = window.APP = {
        Login: Login,
    };

    var Messages = Cryptpad.Messages;

    $(function () {
        var $main = $('#mainBlock');

        // Language selector
        var $sel = $('#language-selector');
        Cryptpad.createLanguageSelector(undefined, $sel);
        $sel.find('button').addClass('btn').addClass('btn-secondary');
        $sel.show();

        $(window).click(function () {
            $('.cryptpad-dropdown').hide();
        });

        // main block is hidden in case javascript is disabled
        $main.removeClass('hidden');

        // Make sure we don't display non-translated content (empty button)
        $main.find('#data').removeClass('hidden');

        if (Cryptpad.isLoggedIn()) {
            // already logged in, redirect to drive
            document.location.href = '/drive/';
            return;
        } else {
            $main.find('#userForm').removeClass('hidden');
        }

        // text and password input fields
        var $uname = $('#username');
        var $passwd = $('#password');
        var $confirm = $('#password-confirm');

        if (sessionStorage.login_user) {
            $uname.val(sessionStorage.login_user);
        }
        if (sessionStorage.login_pass) {
            $passwd.val(sessionStorage.login_pass);
        }

        [ $uname, $passwd, $confirm]
        .some(function ($el) { if (!$el.val()) { $el.focus(); return true; } });

        // checkboxes
        var $checkImport = $('#import-recent');
        var $checkAcceptTerms = $('#accept-terms');
        var $checkPromise = $('#promise');

        var $register = $('button#register');

        $register.click(function () {
            var uname = $uname.val();
            var passwd = $passwd.val();
            var confirmPassword = $confirm.val();

            var shouldImport = $checkImport[0].checked;
            var doesAccept = $checkAcceptTerms[0].checked;
            var doesPromise = $checkPromise[0].checked;

            /* basic validation */
            if (passwd !== confirmPassword) { // do their passwords match?
                return void Cryptpad.alert(Messages.register_passwordsDontMatch);
            }

            if (!doesAccept) { // do they accept the terms of service?
                return void Cryptpad.alert(Messages.register_mustAcceptTerms);
            }

            if (!doesPromise) { // do they promise to remember their password?
                return void Cryptpad.alert(Messages.register_mustRememberPass);
            }

            Cryptpad.addLoadingScreen(Messages.login_hashing);
            Login.loginOrRegister(uname, passwd, true, function (err, result) {
                if (err) {
                    switch (err) {
                        case 'NO_SUCH_USER':
                            Cryptpad.removeLoadingScreen(function () {
                                Cryptpad.alert(Messages.login_noSuchUser);
                            });
                            break;
                        case 'INVAL_USER':
                            Cryptpad.removeLoadingScreen(function () {
                                Cryptpad.alert(Messages.login_invalUser);
                            });
                            break;
                        case 'INVAL_PASS':
                            Cryptpad.removeLoadingScreen(function () {
                                Cryptpad.alert(Messages.login_invalPass);
                            });
                            break;
                        default: // UNHANDLED ERROR
                            Cryptpad.errorLoadingScreen(Messages.login_unhandledError);
                    }
                }
                var proxy = result.proxy;

                localStorage.User_hash = result.userHash;

<<<<<<< HEAD
            proxy.login_name = uname;
            proxy[Cryptpad.displayNameKey] = uname;
            proxy.initializing = true;

            Cryptpad.whenRealtimeSyncs(result.realtime, function () {
                Cryptpad.login(result.userHash, result.userName, function () {
                    if (sessionStorage.redirectTo) {
                        var h = sessionStorage.redirectTo;
                        var parser = document.createElement('a');
                        parser.href = h;
                        if (parser.origin === window.location.origin) {
                            delete sessionStorage.redirectTo;
                            window.location.href = h;
                            return;
                        }
                    }
                    window.location.href = '/drive/';
=======
                Cryptpad.eraseTempSessionValues();
                if (shouldImport) {
                    sessionStorage.migrateAnonDrive = 1;
                }

                proxy.login_name = uname;
                proxy[Cryptpad.displayNameKey] = uname;
                proxy.initializing = true;

                Cryptpad.whenRealtimeSyncs(result.realtime, function () {
                    Cryptpad.login(result.userHash, result.userName, function () {
                        if (sessionStorage.redirectTo) {
                            var h = sessionStorage.redirectTo;
                            var parser = document.createElement('a');
                            parser.href = h;
                            if (parser.origin === window.location.origin) {
                                delete sessionStorage.redirectTo;
                                window.location.href = h;
                                return;
                            }
                        }
                        window.location.href = '/drive/';
                    });
>>>>>>> b55ded45
                });
            });
        });
    });
});<|MERGE_RESOLUTION|>--- conflicted
+++ resolved
@@ -111,25 +111,6 @@
 
                 localStorage.User_hash = result.userHash;
 
-<<<<<<< HEAD
-            proxy.login_name = uname;
-            proxy[Cryptpad.displayNameKey] = uname;
-            proxy.initializing = true;
-
-            Cryptpad.whenRealtimeSyncs(result.realtime, function () {
-                Cryptpad.login(result.userHash, result.userName, function () {
-                    if (sessionStorage.redirectTo) {
-                        var h = sessionStorage.redirectTo;
-                        var parser = document.createElement('a');
-                        parser.href = h;
-                        if (parser.origin === window.location.origin) {
-                            delete sessionStorage.redirectTo;
-                            window.location.href = h;
-                            return;
-                        }
-                    }
-                    window.location.href = '/drive/';
-=======
                 Cryptpad.eraseTempSessionValues();
                 if (shouldImport) {
                     sessionStorage.migrateAnonDrive = 1;
@@ -153,7 +134,6 @@
                         }
                         window.location.href = '/drive/';
                     });
->>>>>>> b55ded45
                 });
             });
         });
