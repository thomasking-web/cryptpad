--- conflicted
+++ resolved
@@ -14,13 +14,8 @@
     '/common/hyperscript.js',
     '/customize/pages.js',
 
-<<<<<<< HEAD
-    'css!/bower_components/components-font-awesome/css/font-awesome.min.css',
+    'css!/components/components-font-awesome/css/font-awesome.min.css',
 ], function (Config, $, Login, Cryptpad, /*Test,*/ Cred, UI, Util, Realtime, Constants, Feedback, LocalStore, h, Pages) {
-=======
-    'css!/components/components-font-awesome/css/font-awesome.min.css',
-], function ($, Login, Cryptpad, /*Test,*/ Cred, UI, Util, Realtime, Constants, Feedback, LocalStore, h, Pages) {
->>>>>>> 6353e187
     if (window.top !== window) { return; }
     var Messages = Cryptpad.Messages;
     $(function () {
