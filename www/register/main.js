--- conflicted
+++ resolved
@@ -18,11 +18,7 @@
     '/customize/pages.js',
 
     'css!/components/components-font-awesome/css/font-awesome.min.css',
-<<<<<<< HEAD
 ], function (Config, $, Login, Cryptpad, Cred, UI, Util, Realtime, Constants, Feedback, LocalStore, h, Pages) {
-=======
-], function (Config, $, Login, Cryptpad, /*Test,*/ Cred, UI, Util, Realtime, Constants, Feedback, LocalStore, h, Pages) {
->>>>>>> 35ea3963
     if (window.top !== window) { return; }
     var Messages = Cryptpad.Messages;
     $(function () {
@@ -167,7 +163,6 @@
             function (yes) {
                 if (!yes) { return; }
 
-<<<<<<< HEAD
                 Login.loginOrRegisterUI({
                     uname,
                     passwd,
@@ -175,15 +170,6 @@
                     isRegister: true,
                     shouldImport,
                     onOTP: false,
-=======
-                Login.loginOrRegisterUI(uname, passwd, true, shouldImport,
-                    UI.getOTPScreen, false /*Test.testing*/, function () {
-                    if (test) {
-                        localStorage.clear();
-                        test.pass();
-                        return true;
-                    }
->>>>>>> 35ea3963
                 });
                 registering = true;
             }, {
