--- conflicted
+++ resolved
@@ -16,7 +16,6 @@
     var $iframe = $('#pad-iframe').contents();
 
     Cryptpad.addLoadingScreen();
-    var toolbar;
 
     var andThen = function () {
         var $bar = $iframe.find('.toolbar-container');
@@ -39,21 +38,12 @@
         require(['/common/media-tag.js'], function (MediaTag) {
             MediaTag($mt[0]);
             Cryptpad.removeLoadingScreen();
-<<<<<<< HEAD
             var configTb = {
                 displayed: ['useradmin', 'newpad'],
                 ifrw: ifrw,
                 common: Cryptpad
             };
             Toolbar.create($bar, null, null, null, null, configTb);
-=======
-                var configTb = {
-                    displayed: ['useradmin', 'newpad'],
-                    ifrw: ifrw,
-                    common: Cryptpad
-                };
-                toolbar = Toolbar.create($bar, null, null, null, null, configTb);
->>>>>>> 33090872
         });
     };
 
