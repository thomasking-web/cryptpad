--- conflicted
+++ resolved
@@ -1416,26 +1416,6 @@
                 $block.find('a.newFolder').click(function () {
                     filesOp.addFolder(currentPath, null, onCreated);
                 });
-<<<<<<< HEAD
-=======
-                $block.find('a.newdoc').click(function () {
-                    var type = $(this).attr('data-type') || 'pad';
-                    // We can't create a hash for files before uploading the file
-                    if (type === 'file') { // TODO: remove when filename are gone?
-                        sessionStorage[Cryptpad.newPadPathKey] = filesOp.isPathIn(currentPath, [TRASH]) ? '' : currentPath;
-                        window.open('/' + type + '/');
-                        return;
-                    }
-                    var name = Cryptpad.getDefaultName({type: type});
-                    filesOp.addFile(currentPath, name, type, onCreated);
-                });
-            } else {
-                $block.find('a.newdoc').click(function () {
-                    var type = $(this).attr('data-type') || 'pad';
-                    sessionStorage[Cryptpad.newPadPathKey] = filesOp.isPathIn(currentPath, [TRASH]) ? '' : currentPath;
-                    window.open('/' + type + '/');
-                });
->>>>>>> 8bee45d0
             }
             $block.find('a.newdoc').click(function () {
                 var type = $(this).attr('data-type') || 'pad';
