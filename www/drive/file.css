--- conflicted
+++ resolved
@@ -54,14 +54,10 @@
   display: none;
   position: absolute;
 }
-<<<<<<< HEAD
-=======
 .contextMenu li {
-    padding: 0;
-    font-size: 16px;
-}
-
->>>>>>> e63ef76a
+  padding: 0;
+  font-size: 16px;
+}
 .droppable {
   background-color: #FE9A2E;
   color: #222;
