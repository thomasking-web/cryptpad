define([
    'jquery',
    '/common/toolbar3.js',
    'json.sortify',
    '/common/common-util.js',
    '/common/common-hash.js',
    '/common/common-ui-elements.js',
    '/common/common-interface.js',
    '/common/common-constants.js',
    '/common/common-feedback.js',
    '/bower_components/nthen/index.js',
    '/common/sframe-common.js',
    '/common/common-realtime.js',
    '/common/hyperscript.js',
    '/common/proxy-manager.js',
    '/customize/application_config.js',
    '/bower_components/chainpad-listmap/chainpad-listmap.js',
    '/customize/messages.js',

    'css!/bower_components/bootstrap/dist/css/bootstrap.min.css',
    'css!/bower_components/components-font-awesome/css/font-awesome.min.css',
    'less!/drive/app-drive.less',
], function (
    $,
    Toolbar,
    JSONSortify,
    Util,
    Hash,
    UIElements,
    UI,
    Constants,
    Feedback,
    nThen,
    SFCommon,
    CommonRealtime,
    h,
    ProxyManager,
    AppConfig,
    Listmap,
    Messages)
{
    var APP = window.APP = {
        editable: false,
        mobile: function () { return $('body').width() <= 600; }, // Menu and content area are not inline-block anymore for mobiles
        isMac: navigator.platform === "MacIntel",
    };

    var stringify = function (obj) {
        return JSONSortify(obj);
    };

    var E_OVER_LIMIT = 'E_OVER_LIMIT';

    var ROOT = "root";
    var ROOT_NAME = Messages.fm_rootName;
    var SEARCH = "search";
    var SEARCH_NAME = Messages.fm_searchName;
    var TRASH = "trash";
    var TRASH_NAME = Messages.fm_trashName;
    var FILES_DATA = Constants.storageKey;
    var FILES_DATA_NAME = Messages.fm_filesDataName;
    var TEMPLATE = "template";
    var TEMPLATE_NAME = Messages.fm_templateName;
    var RECENT = "recent";
    var RECENT_NAME = Messages.fm_recentPadsName;
    var OWNED = "owned";
    var OWNED_NAME = Messages.fm_ownedPadsName;
    var TAGS = "tags";
    var TAGS_NAME = Messages.fm_tagsName;
    var SHARED_FOLDER = 'sf';
    var SHARED_FOLDER_NAME = Messages.fm_sharedFolderName;

    // Icons
    var faFolder = 'cptools-folder';
    var faFolderOpen = 'cptools-folder-open';
    var faSharedFolder = 'cptools-shared-folder';
    var faSharedFolderOpen = 'cptools-shared-folder-open';
    var faShared = 'fa-shhare-alt';
    var faReadOnly = 'fa-eye';
    var faRename = 'fa-pencil';
    var faTrash = 'fa-trash';
    var faDelete = 'fa-eraser';
    var faProperties = 'fa-database';
    var faTags = 'fa-hashtag';
    var faEmpty = 'fa-trash-o';
    var faRestore = 'fa-repeat';
    var faShowParent = 'fa-location-arrow';
    var faDownload = 'cptools-file';
    var $folderIcon = $('<span>', {
        "class": faFolder + " cptools cp-app-drive-icon-folder cp-app-drive-content-icon"
    });
    //var $folderIcon = $('<img>', {src: "/customize/images/icons/folder.svg", "class": "folder icon"});
    var $folderEmptyIcon = $folderIcon.clone();
    var $folderOpenedIcon = $('<span>', {"class": faFolderOpen + " cptools cp-app-drive-icon-folder"});
    //var $folderOpenedIcon = $('<img>', {src: "/customize/images/icons/folderOpen.svg", "class": "folder icon"});
    var $folderOpenedEmptyIcon = $folderOpenedIcon.clone();
    var $sharedFolderIcon = $('<span>', {"class": faSharedFolder + " cptools cp-app-drive-icon-folder"});
    var $sharedFolderOpenedIcon = $('<span>', {"class": faSharedFolderOpen + " cptools cp-app-drive-icon-folder"});
    //var $upIcon = $('<span>', {"class": "fa fa-arrow-circle-up"});
    var $unsortedIcon = $('<span>', {"class": "fa fa-files-o"});
    var $templateIcon = $('<span>', {"class": "cptools cptools-template"});
    var $recentIcon = $('<span>', {"class": "fa fa-clock-o"});
    var $trashIcon = $('<span>', {"class": "fa " + faTrash});
    var $trashEmptyIcon = $('<span>', {"class": "fa fa-trash-o"});
    //var $collapseIcon = $('<span>', {"class": "fa fa-minus-square-o cp-app-drive-icon-expcol"});
    var $expandIcon = $('<span>', {"class": "fa fa-plus-square-o cp-app-drive-icon-expcol"});
    var $emptyTrashIcon = $('<button>', {"class": "fa fa-ban"});
    var $listIcon = $('<button>', {"class": "fa fa-list"});
    var $gridIcon = $('<button>', {"class": "fa fa-th-large"});
    var $sortAscIcon = $('<span>', {"class": "fa fa-angle-up sortasc"});
    var $sortDescIcon = $('<span>', {"class": "fa fa-angle-down sortdesc"});
    var $closeIcon = $('<span>', {"class": "fa fa-window-close"});
    //var $backupIcon = $('<span>', {"class": "fa fa-life-ring"});
    var $searchIcon = $('<span>', {"class": "fa fa-search cp-app-drive-tree-search-icon"});
    var $addIcon = $('<span>', {"class": "fa fa-plus"});
    var $renamedIcon = $('<span>', {"class": "fa fa-flag"});
    var $readonlyIcon = $('<span>', {"class": "fa " + faReadOnly});
    var $ownedIcon = $('<span>', {"class": "fa fa-id-card-o"});
    var $sharedIcon = $('<span>', {"class": "fa " + faShared});
    var $ownerIcon = $('<span>', {"class": "fa fa-id-card"});
    var $tagsIcon = $('<span>', {"class": "fa " + faTags});
    var $passwordIcon = $('<span>', {"class": "fa fa-lock"});
    var $expirableIcon = $('<span>', {"class": "fa fa-clock-o"});

    var LS_LAST = "app-drive-lastOpened";
    var LS_OPENED = "app-drive-openedFolders";
    var LS_VIEWMODE = "app-drive-viewMode";
    var LS_SEARCHCURSOR = "app-drive-searchCursor";
    var FOLDER_CONTENT_ID = "cp-app-drive-content-folder";

    var config = {};
    var DEBUG = config.DEBUG = false;
    var debug = config.debug = DEBUG ? function () {
        console.log.apply(console, arguments);
    } : function () { return; };
    var logError = config.logError = function () {
        console.error.apply(console, arguments);
    };
    var log = config.log = UI.log;

    var localStore = window.cryptpadStore;
    APP.store = {};
    var getLastOpenedFolder = function () {
        var path;
        try {
            path = APP.store[LS_LAST] ? JSON.parse(APP.store[LS_LAST]) : [ROOT];
        } catch (e) {
            path = [ROOT];
        }
        return path;
    };
    var setLastOpenedFolder = function (path) {
        if (path[0] === SEARCH) { return; }
        APP.store[LS_LAST] = JSON.stringify(path);
        localStore.put(LS_LAST, JSON.stringify(path));
    };

    var wasFolderOpened = function (path) {
        var stored = JSON.parse(APP.store[LS_OPENED] || '[]');
        return stored.indexOf(JSON.stringify(path)) !== -1;
    };
    var setFolderOpened = function (path, opened) {
        var s = JSON.stringify(path);
        var stored = JSON.parse(APP.store[LS_OPENED] || '[]');
        if (opened && stored.indexOf(s) === -1) {
            stored.push(s);
        }
        if (!opened) {
            var idx = stored.indexOf(s);
            if (idx !== -1) {
                stored.splice(idx, 1);
            }
        }
        APP.store[LS_OPENED] = JSON.stringify(stored);
        localStore.put(LS_OPENED, JSON.stringify(stored));
    };
    var removeFoldersOpened = function (parentPath) {
        var stored = JSON.parse(APP.store[LS_OPENED] || '[]');
        var s = JSON.stringify(parentPath).slice(0, -1);
        for (var i = stored.length - 1 ; i >= 0 ; i--) {
            if (stored[i].indexOf(s) === 0) {
                stored.splice(i, 1);
            }
        }
        APP.store[LS_OPENED] = JSON.stringify(stored);
        localStore.put(LS_OPENED, JSON.stringify(stored));
    };
    var renameFoldersOpened = function (parentPath, newName) {
        var stored = JSON.parse(APP.store[LS_OPENED] || '[]');
        var s = JSON.stringify(parentPath).slice(0, -1);
        var newParentPath = parentPath.slice();
        newParentPath[newParentPath.length - 1] = newName;
        var sNew = JSON.stringify(newParentPath).slice(0, -1);
        for (var i = 0 ; i < stored.length ; i++) {
            if (stored[i].indexOf(s) === 0) {
                stored[i] = stored[i].replace(s, sNew);
            }
        }
        APP.store[LS_OPENED] = JSON.stringify(stored);
        localStore.put(LS_OPENED, JSON.stringify(stored));
    };

    var getViewModeClass = function () {
        var mode = APP.store[LS_VIEWMODE];
        if (mode === 'list') { return 'cp-app-drive-content-list'; }
        return 'cp-app-drive-content-grid';
    };
    var getViewMode = function () {
        return APP.store[LS_VIEWMODE] || 'grid';
    };
    var setViewMode = function (mode) {
        if (typeof(mode) !== "string") {
            logError("Incorrect view mode: ", mode);
            return;
        }
        APP.store[LS_VIEWMODE] = mode;
        localStore.put(LS_VIEWMODE, mode);
    };

    var setSearchCursor = function () {
        var $input = $('#cp-app-drive-tree-search-input');
        APP.store[LS_SEARCHCURSOR] = $input[0].selectionStart;
        localStore.put(LS_SEARCHCURSOR, $input[0].selectionStart);
    };
    var getSearchCursor = function () {
        return APP.store[LS_SEARCHCURSOR] || 0;
    };

    var setEditable = function (state) {
        APP.editable = state;
        if (!state) {
            APP.$content.addClass('cp-app-drive-readonly');
            $('[draggable="true"]').attr('draggable', false);
        }
        else {
            APP.$content.removeClass('cp-app-drive-readonly');
            $('[draggable="false"]').attr('draggable', true);
        }
    };

    var history = {
        isHistoryMode: false,
    };

    var copyObjectValue = function (objRef, objToCopy) {
        for (var k in objRef) { delete objRef[k]; }
        $.extend(true, objRef, objToCopy);
    };
    var updateSharedFolders = function (sframeChan, manager, drive, folders, cb) {
        if (!drive || !drive.sharedFolders) {
            return void cb();
        }
        var oldIds = Object.keys(folders);
        nThen(function (waitFor) {
            Object.keys(drive.sharedFolders).forEach(function (fId) {
                sframeChan.query('Q_DRIVE_GETOBJECT', {
                    sharedFolder: fId
                }, waitFor(function (err, newObj) {
                    folders[fId] = folders[fId] || {};
                    copyObjectValue(folders[fId], newObj);
                    if (manager && oldIds.indexOf(fId) === -1) {
                        manager.addProxy(fId, folders[fId]);
                    }
                }));
            });
        }).nThen(function () {
            cb();
        });
    };
    var updateObject = function (sframeChan, obj, cb) {
        sframeChan.query('Q_DRIVE_GETOBJECT', null, function (err, newObj) {
            copyObjectValue(obj, newObj);
            if (!APP.loggedIn && APP.newSharedFolder) {
                obj.drive.sharedFolders = obj.drive.sharedFolders || {};
                obj.drive.sharedFolders[APP.newSharedFolder] = {};
            }
            cb();
        });
    };

    var createContextMenu = function () {
        var menu = h('div.cp-contextmenu.dropdown.cp-unselectable', [
            h('ul.dropdown-menu', {
                'role': 'menu',
                'aria-labelledby': 'dropdownMenu',
                'style': 'display:block;position:static;margin-bottom:5px;'
            }, [
                h('li', h('a.cp-app-drive-context-open.dropdown-item', {
                    'tabindex': '-1',
                    'data-icon': faFolderOpen,
                }, Messages.fc_open)),
                h('li', h('a.cp-app-drive-context-openro.dropdown-item', {
                    'tabindex': '-1',
                    'data-icon': faReadOnly,
                }, Messages.fc_open_ro)),
                h('li', h('a.cp-app-drive-context-expandall.dropdown-item', {
                    'tabindex': '-1',
                    'data-icon': "expandAll",
                }, Messages.fc_expandAll)),
                h('li', h('a.cp-app-drive-context-collapseall.dropdown-item', {
                    'tabindex': '-1',
                    'data-icon': "collapseAll",
                }, Messages.fc_collapseAll)),
                h('li', h('a.cp-app-drive-context-download.dropdown-item', {
                    'tabindex': '-1',
                    'data-icon': faDownload,
                }, Messages.download_mt_button)),
                h('li', h('a.cp-app-drive-context-share.dropdown-item', {
                    'tabindex': '-1',
                    'data-icon': 'fa-shhare-alt',
                }, Messages.shareButton)),
                h('li', h('a.cp-app-drive-context-openparent.dropdown-item', {
                    'tabindex': '-1',
                    'data-icon': faShowParent,
                }, Messages.fm_openParent)),
                h('li', h('a.cp-app-drive-context-newfolder.dropdown-item.cp-app-drive-context-editable', {
                    'tabindex': '-1',
                    'data-icon': faFolder,
                }, Messages.fc_newfolder)),
                h('li', h('a.cp-app-drive-context-newsharedfolder.dropdown-item.cp-app-drive-context-editable', {
                    'tabindex': '-1',
                    'data-icon': faSharedFolder,
                }, Messages.fc_newsharedfolder)),
                h('li', h('a.cp-app-drive-context-hashtag.dropdown-item.cp-app-drive-context-editable', {
                    'tabindex': '-1',
                    'data-icon': faTags,
                }, Messages.fc_hashtag)),
                h('li', h('a.cp-app-drive-context-newdoc.dropdown-item.cp-app-drive-context-editable', {
                    'tabindex': '-1',
                    'data-icon': AppConfig.applicationsIcon.pad,
                    'data-type': 'pad'
                }, Messages.button_newpad)),
                h('li', h('a.cp-app-drive-context-newdoc.dropdown-item.cp-app-drive-context-editable', {
                    'tabindex': '-1',
                    'data-icon': AppConfig.applicationsIcon.code,
                    'data-type': 'code'
                }, Messages.button_newcode)),
                h('li', h('a.cp-app-drive-context-newdoc.dropdown-item.cp-app-drive-context-editable', {
                    'tabindex': '-1',
                    'data-icon': AppConfig.applicationsIcon.slide,
                    'data-type': 'slide'
                }, Messages.button_newslide)),
                h('li', h('a.cp-app-drive-context-newdoc.dropdown-item.cp-app-drive-context-editable', {
                    'tabindex': '-1',
                    'data-icon': AppConfig.applicationsIcon.poll,
                    'data-type': 'poll'
                }, Messages.button_newpoll)),
                h('li', h('a.cp-app-drive-context-newdoc.dropdown-item.cp-app-drive-context-editable', {
                    'tabindex': '-1',
                    'data-icon': AppConfig.applicationsIcon.whiteboard,
                    'data-type': 'whiteboard'
                }, Messages.button_newwhiteboard)),
                h('li', h('a.cp-app-drive-context-empty.dropdown-item.cp-app-drive-context-editable', {
                    'tabindex': '-1',
                    'data-icon': faEmpty,
                }, Messages.fc_empty)),
                h('li', h('a.cp-app-drive-context-restore.dropdown-item.cp-app-drive-context-editable', {
                    'tabindex': '-1',
                    'data-icon': faRestore,
                }, Messages.fc_restore)),
                h('li', h('a.cp-app-drive-context-rename.dropdown-item.cp-app-drive-context-editable', {
                    'tabindex': '-1',
                    'data-icon': faRename,
                }, Messages.fc_rename)),
                h('li', h('a.cp-app-drive-context-delete.dropdown-item.cp-app-drive-context-editable', {
                    'tabindex': '-1',
                    'data-icon': faTrash,
                }, Messages.fc_delete)),
                h('li', h('a.cp-app-drive-context-deleteowned.dropdown-item.cp-app-drive-context-editable', {
                    'tabindex': '-1',
                    'data-icon': faDelete,
                }, Messages.fc_delete_owned)),
                h('li', h('a.cp-app-drive-context-remove.dropdown-item.cp-app-drive-context-editable', {
                    'tabindex': '-1',
                    'data-icon': faDelete,
                }, Messages.fc_remove)),
                h('li', h('a.cp-app-drive-context-removesf.dropdown-item.cp-app-drive-context-editable', {
                    'tabindex': '-1',
                    'data-icon': faDelete,
                }, Messages.fc_remove_sharedfolder)),
                h('li', h('a.cp-app-drive-context-properties.dropdown-item', {
                    'tabindex': '-1',
                    'data-icon': faProperties,
                }, Messages.fc_prop)),
            ])
        ]);
        return $(menu);
    };

    var andThen = function (common, proxy, folders) {
        var files = proxy.drive;
        var metadataMgr = common.getMetadataMgr();
        var sframeChan = common.getSframeChannel();
        var priv = metadataMgr.getPrivateData();
        var user = metadataMgr.getUserData();
        var edPublic = priv.edPublic;

        APP.origin = priv.origin;
        config.loggedIn = APP.loggedIn;
        config.sframeChan = sframeChan;
        APP.hideDuplicateOwned = Util.find(priv, ['settings', 'drive', 'hideDuplicate']);

        var manager = ProxyManager.createInner(files, sframeChan, edPublic, config);

        Object.keys(folders).forEach(function (id) {
            var f = folders[id];
            manager.addProxy(id, f);
        });

        var $tree = APP.$tree = $("#cp-app-drive-tree");
        var $content = APP.$content = $("#cp-app-drive-content");
        var $appContainer = $(".cp-app-drive-container");
        var $driveToolbar = $("#cp-app-drive-toolbar");
        var $contextMenu = createContextMenu().appendTo($appContainer);

        var $contentContextMenu = $("#cp-app-drive-context-content");
        var $defaultContextMenu = $("#cp-app-drive-context-default");
        var $trashTreeContextMenu = $("#cp-app-drive-context-trashtree");
        var $trashContextMenu = $("#cp-app-drive-context-trash");

        $tree.on('drop dragover', function (e) {
            e.preventDefault();
            e.stopPropagation();
        });
        $driveToolbar.on('drop dragover', function (e) {
            e.preventDefault();
            e.stopPropagation();
        });

        // TOOLBAR

        /* add a "change username" button */
        if (!APP.readOnly) {
            APP.$displayName.text(user.name || Messages.anonymous);
        }

        // FILE MANAGER
        var currentPath = APP.currentPath = getLastOpenedFolder();
        if (APP.newSharedFolder) {
            var newSFPaths = manager.findFile(APP.newSharedFolder);
            if (newSFPaths.length) {
                currentPath = newSFPaths[0];
            }
        }


        // Categories dislayed in the menu
        var displayedCategories = [ROOT, TRASH, SEARCH, RECENT];

        // PCS enabled: display owned pads
        if (AppConfig.displayCreationScreen) { displayedCategories.push(OWNED); }
        // Templates enabled: display template category
        if (AppConfig.enableTemplates) { displayedCategories.push(TEMPLATE); }
        // Tags used: display Tags category
        if (Object.keys(manager.getTagsList()).length) { displayedCategories.push(TAGS); }

        var virtualCategories = [SEARCH, RECENT, OWNED, TAGS, SHARED_FOLDER];

        if (!APP.loggedIn) {
            $tree.hide();
            if (APP.newSharedFolder) {
                // ANON_SHARED_FOLDER
                displayedCategories = [SHARED_FOLDER];
                currentPath = [SHARED_FOLDER, ROOT];
            } else {
                displayedCategories = [FILES_DATA];
                currentPath = [FILES_DATA];
                if (Object.keys(files.root).length && !proxy.anonymousAlert) {
                    var msg = common.fixLinks($('<div>').html(Messages.fm_alert_anonymous));
                    UI.alert(msg);
                    proxy.anonymousAlert = true;
                }
            }
        }

        if (!APP.readOnly) {
            setEditable(true);
        }
        var appStatus = {
            isReady: true,
            _onReady: [],
            onReady: function (handler) {
                if (appStatus.isReady) {
                    handler();
                    return;
                }
                appStatus._onReady.push(handler);
            },
            ready: function (state) {
                appStatus.isReady = state;
                if (state) {
                    appStatus._onReady.forEach(function (h) {
                        h();
                    });
                    appStatus._onReady = [];
                }
            }
        };

        var findDataHolder = function ($el) {
            return $el.is('.cp-app-drive-element-row') ? $el : $el.closest('.cp-app-drive-element-row');
        };


        // Selection
        var sel = {};

        var removeSelected =  function (keepObj) {
            $('.cp-app-drive-element-selected').removeClass("cp-app-drive-element-selected");
            var $container = $driveToolbar.find('#cp-app-drive-toolbar-contextbuttons');
            if (!$container.length) { return; }
            $container.html('');
            if (!keepObj) {
                delete sel.startSelected;
                delete sel.endSelected;
                delete sel.oldSelection;
            }
        };

        sel.refresh = 200;
        sel.$selectBox = $('<div>', {'class': 'cp-app-drive-content-select-box'}).appendTo($content);
        var checkSelected = function () {
            if (!sel.down) { return; }
            var pos = sel.pos;
            var l = $content[0].querySelectorAll('.cp-app-drive-element:not(.cp-app-drive-element-selected):not(.cp-app-drive-element-header)');
            var p, el;
            var offset = getViewMode() === "grid" ? 10 : 0;
            for (var i = 0; i < l.length; i++) {
                el = l[i];
                p = $(el).position();
                p.top += offset + $content.scrollTop();
                p.left += offset;
                p.bottom = p.top + $(el).outerHeight();
                p.right = p.left + $(el).outerWidth();
                if (p.right < pos.left || p.left > pos.right
                    || p.top > pos.bottom || p.bottom < pos.top) {
                    $(el).removeClass('cp-app-drive-element-selected-tmp');
                } else {
                    $(el).addClass('cp-app-drive-element-selected-tmp');
                }
            }
        };
        $content.on('mousedown', function (e) {
            if (currentPath[0] === SEARCH) { return; }
            if (e.which !== 1) { return; }
            $content.focus();
            sel.down = true;
            if (!e.ctrlKey) { removeSelected(); }
            var rect = e.currentTarget.getBoundingClientRect();
            sel.startX = e.clientX - rect.left;
            sel.startY = e.clientY - rect.top + $content.scrollTop();
            sel.$selectBox.show().css({
                left: sel.startX + 'px',
                top: sel.startY + 'px',
                width: '0px',
                height: '0px'
            });
            APP.hideMenu(e);
            if (sel.move) { return; }
            sel.move = function (ev) {
                var rectMove = ev.currentTarget.getBoundingClientRect(),
                    offX = ev.clientX - rectMove.left,
                    offY = ev.clientY - rectMove.top + $content.scrollTop();


                var left = sel.startX,
                    top = sel.startY;
                var width = offX - sel.startX;
                if (width < 0) {
                    left = Math.max(0, offX);
                    var diffX = left-offX;
                    width = Math.abs(width) - diffX;
                }
                var height = offY - sel.startY;
                if (height < 0) {
                    top = Math.max(0, offY);
                    var diffY = top-offY;
                    height = Math.abs(height) - diffY;
                }
                sel.$selectBox.css({
                    width: width + 'px',
                    left: left + 'px',
                    height: height + 'px',
                    top: top + 'px'
                });


                sel.pos = {
                    top: top,
                    left: left,
                    bottom: top + height,
                    right: left + width
                };
                var diffT = sel.update ? +new Date() - sel.update : sel.refresh;
                if (diffT < sel.refresh) {
                    if (!sel.to) {
                        sel.to = window.setTimeout(function () {
                            sel.update = +new Date();
                            checkSelected();
                            sel.to = undefined;
                        }, (sel.refresh - diffT));
                    }
                    return;
                }
                sel.update = +new Date();
                checkSelected();
            };
            $content.mousemove(sel.move);
        });
        $(window).on('mouseup', function (e) {
            if (!sel.down) { return; }
            if (e.which !== 1) { return; }
            sel.down = false;
            sel.$selectBox.hide();
            $content.off('mousemove', sel.move);
            delete sel.move;
            $content.find('.cp-app-drive-element-selected-tmp')
                .removeClass('cp-app-drive-element-selected-tmp')
                .addClass('cp-app-drive-element-selected');
            e.stopPropagation();
        });

        // Arrow keys to modify the selection
        $(window).keydown(function (e) {
            var $searchBar = $tree.find('#cp-app-drive-tree-search-input');
            if (document.activeElement && document.activeElement.nodeName === 'INPUT') { return; }
            if ($searchBar.is(':focus') && $searchBar.val()) { return; }

            var $elements = $content.find('.cp-app-drive-element:not(.cp-app-drive-element-header)');

            var ev = {};
            if (e.ctrlKey) { ev.ctrlKey = true; }
            if (e.shiftKey) { ev.shiftKey = true; }

            // Enter
            if (e.which === 13) {
                var $allSelected = $content.find('.cp-app-drive-element.cp-app-drive-element-selected');
                if ($allSelected.length === 1) {
                    // Open the folder or the file
                    $allSelected.dblclick();
                    return;
                }
                // If more than one, open only the files
                var $select = $content.find('.cp-app-drive-element-file.cp-app-drive-element-selected');
                $select.each(function (idx, el) {
                    $(el).dblclick();
                });
                return;
            }

            // Ctrl+A select all
            if (e.which === 65 && (e.ctrlKey || (e.metaKey && APP.isMac))) {
                $content.find('.cp-app-drive-element:not(.cp-app-drive-element-selected)')
                    .addClass('cp-app-drive-element-selected');
                return;
            }

            // [Left, Up, Right, Down]
            if ([37, 38, 39, 40].indexOf(e.which) === -1) { return; }
            e.preventDefault();

            var click = function (el) {
                if (!el) { return; }
                APP.onElementClick(ev, $(el));
            };

            var $selection = $content.find('.cp-app-drive-element.cp-app-drive-element-selected');
            if ($selection.length === 0) { return void click($elements.first()[0]); }

            var lastIndex = typeof sel.endSelected === "number" ? sel.endSelected :
                            typeof sel.startSelected === "number" ? sel.startSelected :
                            $elements.index($selection.last()[0]);
            var length = $elements.length;
            if (length === 0) { return; }
            // List mode
            if (getViewMode() === "list") {
                if (e.which === 40) { click($elements.get(Math.min(lastIndex+1, length -1))); }
                if (e.which === 38) { click($elements.get(Math.max(lastIndex-1, 0))); }
                return;
            }

            // Icon mode
            // Get the vertical and horizontal position of lastIndex
            // Filter all the elements to get those in the same line/column
            var pos = $($elements.get(0)).position();
            var $line = $elements.filter(function (idx, el) {
                return $(el).position().top === pos.top;
            });
            var cols = $line.length;
            var lines = Math.ceil(length/cols);

            var lastPos = {
                l : Math.floor(lastIndex/cols),
                c : lastIndex - Math.floor(lastIndex/cols)*cols
            };

            if (e.which === 37) {
                if (lastPos.c === 0) { return; }
                click($elements.get(Math.max(lastIndex-1, 0)));
                return;
            }
            if (e.which === 38) {
                if (lastPos.l === 0) { return; }
                click($elements.get(Math.max(lastIndex-cols, 0)));
                return;
            }
            if (e.which === 39) {
                if (lastPos.c === cols-1) { return; }
                click($elements.get(Math.min(lastIndex+1, length-1)));
                return;
            }
            if (e.which === 40) {
                if (lastPos.l === lines-1) { return; }
                click($elements.get(Math.min(lastIndex+cols, length-1)));
                return;
            }

        });


        var removeInput =  function (cancel) {
            if (!cancel && $('.cp-app-drive-element-row > input').length === 1) {
                var $input = $('.cp-app-drive-element-row > input');
                manager.rename($input.data('path'), $input.val(), APP.refresh);
            }
            $('.cp-app-drive-element-row > input').remove();
            $('.cp-app-drive-element-row > span:hidden').removeAttr('style');
        };

        var compareDays = function (date1, date2) {
            var day1 = Date.UTC(date1.getFullYear(), date1.getMonth(), date1.getDate());
            var day2 = Date.UTC(date2.getFullYear(), date2.getMonth(), date2.getDate());
            var ms = Math.abs(day1-day2);
            return Math.floor(ms/1000/60/60/24);
        };

        var getDate = function (sDate) {
            if (!sDate) { return ''; }
            var ret = sDate.toString();
            try {
                var date = new Date(sDate);
                var today = new Date();
                var diff = compareDays(date, today);
                if (diff === 0) {
                    ret = date.toLocaleTimeString();
                } else {
                    ret = date.toLocaleDateString();
                }
            } catch (e) {
                console.error("Unable to format that string to a date with .toLocaleString", sDate, e);
            }
            return ret;
        };

        var openFile = function (el, href) {
            if (!href) {
                var data = manager.getFileData(el);
                if (!data || (!data.href && !data.roHref)) {
                    return void logError("Missing data for the file", el, data);
                }
                href = data.href || data.roHref;
            }
            window.open(APP.origin + href);
        };

        var refresh = APP.refresh = function () {
            APP.displayDirectory(currentPath);
        };

        var getFileNameExtension = function (name) {
            var matched = /\.[^\. ]+$/.exec(name);
            if (matched && matched.length) { return matched[matched.length -1]; }
            return '';
        };

        // Replace a file/folder name by an input to change its value
        var displayRenameInput = function ($element, path) {
            // NOTE: setTimeout(f, 0) otherwise the "rename" button in the toolbar is not working
            window.setTimeout(function () {
                if (!APP.editable) { return; }
                if (!path || path.length < 2) {
                    logError("Renaming a top level element (root, trash or filesData) is forbidden.");
                    return;
                }
                removeInput();
                removeSelected();
                var $name = $element.find('.cp-app-drive-element-name');
                if (!$name.length) {
                    $name = $element.find('> .cp-app-drive-element');
                }
                $name.hide();
                var el = manager.find(path);
                var name = manager.isFile(el) ? manager.getTitle(el)  : path[path.length - 1];
                if (manager.isSharedFolder(el)) {
                    name = manager.getSharedFolderData(el).title;
                }
                var $input = $('<input>', {
                    placeholder: name,
                    value: name
                }).data('path', path);


                // Stop propagation on keydown to avoid issues with arrow keys
                $input.on('keydown', function (e) { e.stopPropagation(); });

                $input.on('keyup', function (e) {
                    e.stopPropagation();
                    if (e.which === 13) {
                        removeInput(true);
                        var newName = $input.val();
                        if (JSON.stringify(path) === JSON.stringify(currentPath)) {
                            manager.rename(path, $input.val(), function () {
                                renameFoldersOpened(path, newName);
                                path[path.length - 1] = newName;
                                APP.displayDirectory(path);
                            });
                        }
                        else {
                            manager.rename(path, $input.val(), function () {
                                renameFoldersOpened(path, newName);
                                refresh();
                            });
                        }
                        return;
                    }
                    if (e.which === 27) {
                        removeInput(true);
                    }
                }).on('keypress', function (e) { e.stopPropagation(); });
                //$element.parent().append($input);
                $name.after($input);
                $input.focus();

                var extension = getFileNameExtension(name);
                var input = $input[0];
                input.selectionStart = 0;
                input.selectionEnd = name.length - extension.length;

                // We don't want to open the file/folder when clicking on the input
                $input.on('click dblclick', function (e) {
                    removeSelected();
                    e.stopPropagation();
                });
                // Remove the browser ability to drag text from the input to avoid
                // triggering our drag/drop event handlers
                $input.on('dragstart dragleave drag drop', function (e) {
                    e.preventDefault();
                    e.stopPropagation();
                });
                // Make the parent element non-draggable when selecting text in the field
                // since it would remove the input
                $input.on('mousedown', function (e) {
                    e.stopPropagation();
                    $input.parents('.cp-app-drive-element-row').attr("draggable", false);
                });
                $input.on('mouseup', function (e) {
                    e.stopPropagation();
                    $input.parents('.cp-app-drive-element-row').attr("draggable", true);
                });
            },0);
        };

        var filterContextMenu = function (type, paths) {
            if (!paths || paths.length === 0) { logError('no paths'); }

            $contextMenu.find('li').hide();

            var show = [];
            var filter;

            if (type === "content") {
                // Return true in filter to hide
                filter = function ($el, className) {
                    if (className === 'newfolder') { return; }
                    if (className === 'newsharedfolder') {
                        // Hide the new shared folder menu if we're already in a shared folder
                        return manager.isInSharedFolder(currentPath) || APP.disableSF;
                    }
                    return AppConfig.availablePadTypes.indexOf($el.attr('data-type')) === -1;
                };
            } else {
                // In case of multiple selection, we must hide the option if at least one element
                // is not compatible
                var containsFolder = false;
                var hide = [];
                paths.forEach(function (p) {
                    var path = p.path;
                    var $element = p.element;
                    if (!$element.closest("#cp-app-drive-tree").length) {
                        hide.push('expandall');
                        hide.push('collapseall');
                    }
                    if (path.length === 1) {
                        // Can't rename or delete root elements
                        hide.push('delete');
                        hide.push('rename');
                    }
                    if (!$element.is('.cp-app-drive-element-owned')) {
                        hide.push('deleteowned');
                    }
                    if ($element.is('.cp-app-drive-element-notrash')) {
                        // We can't delete elements in virtual categories
                        hide.push('delete');
                    } else {
                        // We can only open parent in virtual categories
                        hide.push('openparent');
                    }
                    if (!$element.is('.cp-border-color-file')) {
                        hide.push('download');
                    }
                    if ($element.is('.cp-app-drive-element-file')) {
                        // No folder in files
                        hide.push('newfolder');
                        if ($element.is('.cp-app-drive-element-readonly')) {
                            hide.push('open'); // Remove open 'edit' mode
                        } else if ($element.is('.cp-app-drive-element-noreadonly')) {
                            hide.push('openro'); // Remove open 'view' mode
                        }
                    } else if ($element.is('.cp-app-drive-element-sharedf')) {
                        if (containsFolder) {
                            // More than 1 folder selected: cannot create a new subfolder
                            hide.push('newfolder');
                            hide.push('expandall');
                            hide.push('collapseall');
                        }
                        containsFolder = true;
                        hide.push('openro');
                        hide.push('hashtag');
                        hide.push('delete');
                        //hide.push('deleteowned');
                    } else { // it's a folder
                        if (containsFolder) {
                            // More than 1 folder selected: cannot create a new subfolder
                            hide.push('newfolder');
                            hide.push('expandall');
                            hide.push('collapseall');
                        }
                        containsFolder = true;
                        hide.push('openro');
                        hide.push('properties');
                        hide.push('share');
                        hide.push('hashtag');
                    }
                    // If we're in the trash, hide restore and properties for non-root elements
                    if (type === "trash" && path && path.length > 4) {
                        hide.push('restore');
                        hide.push('properties');
                    }
                    // If we're not in the trash nor in a shared folder, hide "remove"
                    if (!manager.isInSharedFolder(path)
                            && !$element.is('.cp-app-drive-element-sharedf')) {
                        hide.push('removesf');
                    } else if (type === "tree") {
                        hide.push('delete');
                        // Don't hide the deleteowned link if the element is a shared folder and
                        // it is owned
                        if (manager.isInSharedFolder(path) ||
                                !$element.is('.cp-app-drive-element-owned')) {
                            hide.push('deleteowned');
                        } else {
                            // This is a shared folder and it is owned
                            hide.push('removesf');
                        }
                    }
                });
                if (paths.length > 1) {
                    hide.push('restore');
                    hide.push('properties');
                    hide.push('rename');
                    hide.push('openparent');
                    hide.push('hashtag');
                    hide.push('download');
                }
                if (containsFolder && paths.length > 1) {
                    // Cannot open multiple folders
                    hide.push('open');
                }

                filter = function ($el, className) {
                    if (hide.indexOf(className) !== -1) { return true; }
                };
            }

            switch(type) {
                case 'content':
                    show = ['newfolder', 'newsharedfolder', 'newdoc'];
                    break;
                case 'tree':
                    show = ['open', 'openro', 'expandall', 'collapseall', 'download', 'share', 'rename', 'delete', 'deleteowned', 'removesf',
                            'newfolder', 'properties', 'hashtag'];
                    break;
                case 'default':
                    show = ['open', 'openro', 'share', 'openparent', 'delete', 'deleteowned', 'properties', 'hashtag'];
                    break;
                case 'trashtree': {
                    show = ['empty'];
                    break;
                }
                case 'trash': {
                    show = ['remove', 'restore', 'properties'];
                }
            }

            var filtered = [];
            show.forEach(function (className) {
                var $el = $contextMenu.find('.cp-app-drive-context-' + className);
                if (!APP.editable && $el.is('.cp-app-drive-context-editable')) { return; }
                if (filter($el, className)) { return; }
                $el.parent('li').show();
                filtered.push('.cp-app-drive-context-' + className);
            });
            return filtered;
        };

        var getSelectedPaths = function ($element) {
            var paths = [];
            if ($('.cp-app-drive-element-selected').length > 1) {
                var $selected = $('.cp-app-drive-element-selected');
                $selected.each(function (idx, elmt) {
                    var ePath = $(elmt).data('path');
                    if (ePath) {
                        paths.push({
                            path: ePath,
                            element: $(elmt)
                        });
                    }
                });
            }

            if (!paths.length) {
                var path = $element.data('path');
                if (!path) { return false; }
                paths.push({
                    path: path,
                    element: $element
                });
            }
            return paths;
        };

        var updateContextButton = function () {
            if (manager.isPathIn(currentPath, [TRASH])) {
                $driveToolbar.find('cp-app-drive-toolbar-emptytrash').show();
            } else {
                $driveToolbar.find('cp-app-drive-toolbar-emptytrash').hide();
            }
            var $li = $content.find('.cp-app-drive-element-selected');
            if ($li.length === 0) {
                $li = findDataHolder($tree.find('.cp-app-drive-element-active'));
            }
            var $button = $driveToolbar.find('#cp-app-drive-toolbar-context-mobile');
            if ($button.length) { // mobile
                if ($li.length !== 1
                    || !$._data($li[0], 'events').contextmenu
                    || $._data($li[0], 'events').contextmenu.length === 0) {
                    $button.hide();
                    return;
                }
                $button.show();
                $button.css({
                    background: '#000'
                });
                window.setTimeout(function () {
                    $button.css({
                        background: ''
                    });
                }, 500);
                return;
            }
            // Non mobile
            var $container = $driveToolbar.find('#cp-app-drive-toolbar-contextbuttons');
            if (!$container.length) { return; }
            $container.html('');
            var $element = $li.length === 1 ? $li : $($li[0]);
            var paths = getSelectedPaths($element);
            var menuType = $element.data('context');
            if (!menuType) { return; }
            //var actions = [];
            var toShow = filterContextMenu(menuType, paths);
            var $actions = $contextMenu.find('a');
            $contextMenu.data('paths', paths);
            $actions = $actions.filter(function (i, el) {
                return toShow.some(function (className) { return $(el).is(className); });
            });
            $actions.each(function (i, el) {
                var $a = $('<button>', {'class': 'cp-app-drive-element'});
                if ($(el).attr('data-icon')) {
                    var font = $(el).attr('data-icon').indexOf('cptools') === 0 ? 'cptools' : 'fa';
                    $a.addClass(font).addClass($(el).attr('data-icon'));
                    $a.attr('title', $(el).text());
                } else {
                    $a.text($(el).text());
                }
                $container.append($a);
                $a.click(function() { $(el).click(); });
            });
        };

        var scrollTo = function ($element) {
            // Current scroll position
            var st = $content.scrollTop();
            // Block height
            var h = $content.height();
            // Current top position of the element relative to the scroll position
            var pos = Math.round($element.offset().top - $content.position().top);
            // Element height
            var eh = $element.outerHeight();
            // New scroll value
            var v = st + pos + eh - h;
            // If the element is completely visile, don't change the scroll position
            if (pos+eh <= h && pos >= 0) { return; }
            $content.scrollTop(v);
        };
        // Add the "selected" class to the "li" corresponding to the clicked element
        var onElementClick = APP.onElementClick = function (e, $element) {
            // If "Ctrl" is pressed, do not remove the current selection
            removeInput();
            $element = findDataHolder($element);
            // If we're selecting a new element with the left click, hide the menu
            if (e) { APP.hideMenu(); }
            // Remove the selection if we don't hold ctrl key or if we are right-clicking
            if (!e || !e.ctrlKey) {
                removeSelected(e && e.shiftKey);
            }
            if (!$element.length) {
                log(Messages.fm_selectError);
                return;
            }
            scrollTo($element);
            // Add the selected class to the clicked / right-clicked element
            // Remove the class if it already has it
            // If ctrlKey, add to the selection
            // If shiftKey, select a range of elements
            var $elements = $content.find('.cp-app-drive-element:not(.cp-app-drive-element-header)');
            var $selection = $elements.filter('.cp-app-drive-element-selected');
            if (typeof sel.startSelected !== "number" || !e || (e.ctrlKey && !e.shiftKey)) {
                sel.startSelected = $elements.index($element[0]);
                sel.oldSelection = [];
                $selection.each(function (idx, el) {
                    sel.oldSelection.push(el);
                });
                delete sel.endSelected;
            }
            if (e && e.shiftKey) {
                var end = $elements.index($element[0]);
                sel.endSelected = end;
                var $el;
                removeSelected(true);
                sel.oldSelection.forEach(function (el) {
                    if (!$(el).hasClass("cp-app-drive-element-selected")) {
                        $(el).addClass("cp-app-drive-element-selected");
                    }
                });
                for (var i = Math.min(sel.startSelected, sel.endSelected);
                     i <= Math.max(sel.startSelected, sel.endSelected);
                     i++) {
                    $el = $($elements.get(i));
                    if (!$el.hasClass("cp-app-drive-element-selected")) {
                        $el.addClass("cp-app-drive-element-selected");
                    }
                }
            } else {
                if (!$element.hasClass("cp-app-drive-element-selected")) {
                    $element.addClass("cp-app-drive-element-selected");
                } else {
                    $element.removeClass("cp-app-drive-element-selected");
                }
            }
            updateContextButton();
        };

        var displayMenu = function (e) {
            var $menu = $contextMenu;
            $menu.css({ display: "block" });
            if (APP.mobile()) { return; }
            var h = $menu.outerHeight();
            var w = $menu.outerWidth();
            var wH = window.innerHeight;
            var wW = window.innerWidth;
            if (h > wH) {
                $menu.css({
                    top: '0px',
                    bottom: ''
                });
            } else if (e.pageY + h <= wH) {
                $menu.css({
                    top: e.pageY+'px',
                    bottom: ''
                });
            } else {
                $menu.css({
                    bottom: '0px',
                    top: ''
                });
            }
            if(w > wW) {
                $menu.css({
                    left: '0px',
                    right: ''
                });
            } else if (e.pageX + w <= wW) {
                $menu.css({
                    left: e.pageX+'px',
                    right: ''
                });
            } else {
                $menu.css({
                    left: '',
                    right: '0px',
                });
            }
        };

        // Open the selected context menu on the closest "li" element
        var openContextMenu = function (type) {
            return function (e) {
                APP.hideMenu();
                e.stopPropagation();

                var paths;
                if (type === 'content') {
                    paths = [{path: $(e.target).closest('#' + FOLDER_CONTENT_ID).data('path')}];
                    if (!paths) { return; }
                    removeSelected();
                } else {
                    var $element = findDataHolder($(e.target));

                    if (type === 'trash' && !$element.data('path')) { return; }

                    if (!$element.length) {
                        logError("Unable to locate the .element tag", e.target);
                        log(Messages.fm_contextMenuError);
                        return false;
                    }

                    if (!$element.hasClass('cp-app-drive-element-selected')) {
                        onElementClick(undefined, $element);
                    }

                    paths = getSelectedPaths($element);
                }

                $contextMenu.attr('data-menu-type', type);

                filterContextMenu(type, paths);

                displayMenu(e);

                if ($contextMenu.find('li:visible').length === 0) {
                    debug("No visible element in the context menu. Abort.");
                    $contextMenu.hide();
                    return true;
                }

                $contextMenu.data('paths', paths);
                return false;
            };
        };

        var getElementName = function (path) {
            var file = manager.find(path);
            if (!file) { return; }
            if (manager.isSharedFolder(file)) {
                return manager.getSharedFolderData(file).title;
            }
            return manager.getTitle(file);
        };
        // moveElements is able to move several paths to a new location
        var moveElements = function (paths, newPath, copy, cb) {
            if (!APP.editable) { return; }
            // Cancel drag&drop from TRASH to TRASH
            if (manager.isPathIn(newPath, [TRASH]) && paths.length && paths[0][0] === TRASH) {
                return;
            }
            var newCb = function () {
                paths.forEach(removeFoldersOpened);
                cb();
            };
            manager.move(paths, newPath, newCb, copy);
        };
        // Delete paths from the drive and/or shared folders (without moving them to the trash)
        var deletePaths = function (paths, pathsList) {
            pathsList = pathsList || [];
            if (paths) {
                paths.forEach(function (p) { pathsList.push(p.path); });
            }
            var hasOwned = pathsList.some(function (p) {
                // NOTE: Owned pads in shared folders won't be removed from the server
                // so we don't have to check, we can use the default message
                if (manager.isInSharedFolder(p)) { return false; }

                var el = manager.find(p);
                var data = manager.isSharedFolder(el) ? manager.getSharedFolderData(el)
                                        : manager.getFileData(el);
                return data.owners && data.owners.indexOf(edPublic) !== -1;
            });
            var msg = Messages._getKey("fm_removeSeveralPermanentlyDialog", [pathsList.length]);
            if (pathsList.length === 1) {
                msg = hasOwned ? Messages.fm_deleteOwnedPad : Messages.fm_removePermanentlyDialog;
            } else if (hasOwned) {
                msg = msg + '<br><em>' + Messages.fm_removePermanentlyNote + '</em>';
            }
            UI.confirm(msg, function(res) {
                $(window).focus();
                if (!res) { return; }
                manager.delete(pathsList, function () {
                    pathsList.forEach(removeFoldersOpened);
                    refresh();
                });
            }, null, true);
        };
        // Drag & drop:
        // The data transferred is a stringified JSON containing the path of the dragged element
        var onDrag = function (ev, path) {
            var paths = [];
            var $element = findDataHolder($(ev.target));
            if ($element.hasClass('cp-app-drive-element-selected')) {
                var $selected = $('.cp-app-drive-element-selected');
                $selected.each(function (idx, elmt) {
                    var ePath = $(elmt).data('path');
                    if (ePath) {
                        var val = manager.find(ePath);
                        if (!val) { return; } // Error? A ".selected" element is not in the object
                        paths.push({
                            path: ePath,
                            value: {
                                name: getElementName(ePath),
                                el: val
                            }
                        });
                    }
                });
            } else {
                removeSelected();
                $element.addClass('cp-app-drive-element-selected');
                var val = manager.find(path);
                if (!val) { return; } // The element is not in the object
                paths = [{
                    path: path,
                    value: {
                        name: getElementName(path),
                        el: val
                    }
                }];
            }
            var data = {
                'path': paths
            };
            ev.dataTransfer.setData("text", stringify(data));
        };

        var findDropPath = function (target) {
            var $target = $(target);
            var $el = findDataHolder($target);
            var newPath = $el.data('path');
            var dropEl = newPath && manager.find(newPath);
            if (newPath && manager.isSharedFolder(dropEl)) {
                newPath.push(manager.user.userObject.ROOT);
            } else if ((!newPath || manager.isFile(dropEl))
                    && $target.parents('#cp-app-drive-content')) {
                newPath = currentPath;
            }
            return newPath;
        };
        var onFileDrop = APP.onFileDrop = function (file, e) {
            var ev = {
                target: e.target,
                path: findDropPath(e.target)
            };
            APP.FM.onFileDrop(file, ev);
        };
        var onDrop = function (ev) {
            ev.preventDefault();
            $('.cp-app-drive-element-droppable').removeClass('cp-app-drive-element-droppable');
            var data = ev.dataTransfer.getData("text");

            // Don't use the normal drop handler for file upload
            var fileDrop = ev.dataTransfer.files;
            if (fileDrop.length) { return void onFileDrop(fileDrop, ev); }

            var oldPaths = JSON.parse(data).path;
            if (!oldPaths) { return; }
            // A moved element should be removed from its previous location
            var movedPaths = [];

            var sharedF = false;
            oldPaths.forEach(function (p) {
                movedPaths.push(p.path);
                if (!sharedF && manager.isInSharedFolder(p.path)) {
                    sharedF = true;
                }
            });

            var newPath = findDropPath(ev.target);
            if (!newPath) { return; }
            if (sharedF && manager.isPathIn(newPath, [TRASH])) {
                return void deletePaths(null, movedPaths);
            }

            var copy = false;
            if (manager.isPathIn(newPath, [TRASH])) {
                // Filter the selection to remove shared folders.
                // Shared folders can't be moved to the trash!
                var filteredPaths = movedPaths.filter(function (p) {
                    var el = manager.find(p);
                    return !manager.isSharedFolder(el);
                });

                if (!filteredPaths.length) {
                    // We only have shared folder, delete them
                    return void deletePaths(null, movedPaths);
                }

                movedPaths = filteredPaths;
            } else if (ev.ctrlKey || (ev.metaKey && APP.isMac)) {
                copy = true;
            }

            if (movedPaths && movedPaths.length) {
                moveElements(movedPaths, newPath, copy, refresh);
            }
        };

        var addDragAndDropHandlers = function ($element, path, isFolder, droppable) {
            if (!APP.editable) { return; }
            // "dragenter" is fired for an element and all its children
            // "dragleave" may be fired when entering a child
            // --> we use pointer-events: none in CSS, but we still need a counter to avoid some issues
            // --> We store the number of enter/leave and the element entered and we remove the
            // highlighting only when we have left everything
            var counter = 0;
            $element.on('dragstart', function (e) {
                e.stopPropagation();
                counter = 0;
                onDrag(e.originalEvent, path);
            });

            $element.on('mousedown', function (e) {
                e.stopPropagation();
            });

            // Add drop handlers if we are not in the trash and if the element is a folder
            if (!droppable || !isFolder) { return; }

            $element.on('dragover', function (e) {
                e.preventDefault();
            });
            $element.on('drop', function (e) {
                e.preventDefault();
                e.stopPropagation();
                onDrop(e.originalEvent);
            });
            $element.on('dragenter', function (e) {
                e.preventDefault();
                e.stopPropagation();
                counter++;
                $element.addClass('cp-app-drive-element-droppable');
            });
            $element.on('dragleave', function (e) {
                e.preventDefault();
                e.stopPropagation();
                counter--;
                if (counter <= 0) {
                    counter = 0;
                    $element.removeClass('cp-app-drive-element-droppable');
                }
            });
        };
        addDragAndDropHandlers($content, null, true, true);

        // In list mode, display metadata from the filesData object
        var _addOwnership = function ($span, $state, data) {
            if (data.owners && data.owners.indexOf(edPublic) !== -1) {
                var $owned = $ownedIcon.clone().appendTo($state);
                $owned.attr('title', Messages.fm_padIsOwned);
                $span.addClass('cp-app-drive-element-owned');
            } else if (data.owners && data.owners.length) {
                var $owner = $ownerIcon.clone().appendTo($state);
                $owner.attr('title', Messages.fm_padIsOwnedOther);
            }
        };
        var addFileData = function (element, $span) {
            if (!manager.isFile(element)) { return; }

            var data = manager.getFileData(element);
            var href = data.href || data.roHref;
            if (!data) { return void logError("No data for the file", element); }

            var hrefData = Hash.parsePadUrl(href);
            if (hrefData.type) {
                $span.addClass('cp-border-color-'+hrefData.type);
            }

            var $state = $('<span>', {'class': 'cp-app-drive-element-state'});
            if (hrefData.hashData && hrefData.hashData.mode === 'view') {
                var $ro = $readonlyIcon.clone().appendTo($state);
                $ro.attr('title', Messages.readonly);
            }
            if (data.filename && data.filename !== data.title) {
                var $renamed = $renamedIcon.clone().appendTo($state);
                $renamed.attr('title', Messages._getKey('fm_renamedPad', [data.title]));
            }
            if (hrefData.hashData && hrefData.hashData.password) {
                var $password = $passwordIcon.clone().appendTo($state);
                $password.attr('title', Messages.fm_passwordProtected || '');
            }
            if (data.expire) {
                var $expire = $expirableIcon.clone().appendTo($state);
                $expire.attr('title', Messages._getKey('fm_expirablePad', [new Date(data.expire).toLocaleString()]));
            }
            _addOwnership($span, $state, data);

            var name = manager.getTitle(element);

            // The element with the class '.name' is underlined when the 'li' is hovered
            var $name = $('<span>', {'class': 'cp-app-drive-element-name'}).text(name);
            $span.append($name);
            $span.append($state);
            $span.attr('title', name);

            var type = Messages.type[hrefData.type] || hrefData.type;
            common.displayThumbnail(href || data.roHref, data.channel, data.password, $span, function ($thumb) {
                // Called only if the thumbnail exists
                // Remove the .hide() added by displayThumnail() because it hides the icon in
                // list mode too
                $span.find('.cp-icon').removeAttr('style').addClass('cp-app-drive-element-list');
                $thumb.addClass('cp-app-drive-element-grid')
                    .addClass('cp-app-drive-element-thumbnail');
            });
            var $type = $('<span>', {
                'class': 'cp-app-drive-element-type cp-app-drive-element-list'
            }).text(type);
            var $adate = $('<span>', {
                'class': 'cp-app-drive-element-atime cp-app-drive-element-list'
            }).text(getDate(data.atime));
            var $cdate = $('<span>', {
                'class': 'cp-app-drive-element-ctime cp-app-drive-element-list'
            }).text(getDate(data.ctime));
            $span.append($type).append($adate).append($cdate);
        };

        var addFolderData = function (element, key, $span) {
            if (!element || !manager.isFolder(element)) { return; }
            // The element with the class '.name' is underlined when the 'li' is hovered
            var $state = $('<span>', {'class': 'cp-app-drive-element-state'});
            if (manager.isSharedFolder(element)) {
                var data = manager.getSharedFolderData(element);
                key = data && data.title ? data.title : key;
                element = manager.folders[element].proxy[manager.user.userObject.ROOT];
                $span.addClass('cp-app-drive-element-sharedf');
                _addOwnership($span, $state, data);

                var $shared = $sharedIcon.clone().appendTo($state);
                $shared.attr('title', Messages.fm_canBeShared);
            }

            var sf = manager.hasSubfolder(element);
            var files = manager.hasFile(element);
            var $name = $('<span>', {'class': 'cp-app-drive-element-name'}).text(key);
            var $subfolders = $('<span>', {
                'class': 'cp-app-drive-element-folders cp-app-drive-element-list'
            }).text(sf);
            var $files = $('<span>', {
                'class': 'cp-app-drive-element-files cp-app-drive-element-list'
            }).text(files);
            $span.attr('title', key);
            $span.append($name).append($state).append($subfolders).append($files);
        };

        // This is duplicated in cryptpad-common, it should be unified
        var getFileIcon = function (id) {
            var data = manager.getFileData(id);
            return UI.getFileIcon(data);
        };
        var getIcon = UI.getIcon;

        // Create the "li" element corresponding to the file/folder located in "path"
        var createElement = function (path, elPath, root, isFolder) {
            // Forbid drag&drop inside the trash
            var isTrash = path[0] === TRASH;
            var newPath = path.slice();
            var key;
            var element;
            if (isTrash && Array.isArray(elPath)) {
                key = elPath[0];
                elPath.forEach(function (k) { newPath.push(k); });
                element = manager.find(newPath);
            } else {
                key = elPath;
                newPath.push(key);
                element = root[key];
            }

            var isSharedFolder = manager.isSharedFolder(element);

            var $icon = !isFolder ? getFileIcon(element) : undefined;
            var ro = manager.isReadOnlyFile(element);
            // ro undefined means it's an old hash which doesn't support read-only
            var roClass = typeof(ro) === 'undefined' ?' cp-app-drive-element-noreadonly' :
                            ro ? ' cp-app-drive-element-readonly' : '';
            var liClass = 'cp-app-drive-element-file cp-app-drive-element' + roClass;
            if (isSharedFolder) {
                liClass = 'cp-app-drive-element-folder cp-app-drive-element';
                $icon = $sharedFolderIcon.clone();
            } else if (isFolder) {
                liClass = 'cp-app-drive-element-folder cp-app-drive-element';
                $icon = manager.isFolderEmpty(root[key]) ? $folderEmptyIcon.clone() : $folderIcon.clone();
            }
            var $element = $('<li>', {
                draggable: true,
                'class': 'cp-app-drive-element-row'
            });
            if (!isFolder && Array.isArray(APP.selectedFiles)) {
                var idx = APP.selectedFiles.indexOf(element);
                if (idx !== -1) {
                    $element.addClass('cp-app-drive-element-selected');
                    APP.selectedFiles.splice(idx, 1);
                }
            }
            $element.prepend($icon).dblclick(function () {
                if (isFolder) {
                    APP.displayDirectory(newPath);
                    return;
                }
                if (isTrash) { return; }
                openFile(root[key]);
            });
            if (isFolder) {
                addFolderData(element, key, $element);
            } else {
                addFileData(element, $element);
            }
            $element.addClass(liClass);
            $element.data('path', newPath);
            addDragAndDropHandlers($element, newPath, isFolder, !isTrash);
            $element.click(function(e) {
                e.stopPropagation();
                onElementClick(e, $element, newPath);
            });
            if (!isTrash) {
                $element.contextmenu(openContextMenu('tree'));
                $element.data('context', 'tree');
            } else {
                $element.contextmenu(openContextMenu('trash'));
                $element.data('context', 'trash');
            }
            var isNewFolder = APP.newFolder && manager.comparePath(newPath, APP.newFolder);
            if (isNewFolder) {
                appStatus.onReady(function () {
                    window.setTimeout(function () { displayRenameInput($element, newPath); }, 0);
                });
                delete APP.newFolder;
            }
            return $element;
        };

        // Display the full path in the title when displaying a directory from the trash
        /*
        var getTrashTitle = function (path) {
            if (!path[0] || path[0] !== TRASH) { return; }
            var title = TRASH_NAME;
            for (var i=1; i<path.length; i++) {
                if (i === 3 && path[i] === 'element') {}
                else if (i === 2 && parseInt(path[i]) === path[i]) {
                    if (path[i] !== 0) {
                        title += " [" + path[i] + "]";
                    }
                } else {
                    title += " / " + path[i];
                }
            }
            return title;
        }; */

<<<<<<< HEAD
=======

        var getPrettyName = function (name) {
            var pName;
            switch (name) {
                case ROOT: pName = ROOT_NAME; break;
                case TRASH: pName = TRASH_NAME; break;
                case TEMPLATE: pName = TEMPLATE_NAME; break;
                case FILES_DATA: pName = FILES_DATA_NAME; break;
                case SEARCH: pName = SEARCH_NAME; break;
                case RECENT: pName = RECENT_NAME; break;
                case OWNED: pName = OWNED_NAME; break;
                case TAGS: pName = TAGS_NAME; break;
                case SHARED_FOLDER: pName = SHARED_FOLDER_NAME; break;
                default: pName = name;
            }
            return pName;
        };
        
        
>>>>>>> b0ef3d60
        var drivePathOverflowing = function () {
            var $container = $(".cp-app-drive-path");
            if ($container.length) {
                $container.css("overflow", "hidden");
                var overflown = $container[0].scrollWidth > $container[0].clientWidth;
                $container.css("overflow", "");
                return overflown;
            }
        };

        var collapseDrivePath = function () {
            var $container = $(".cp-app-drive-path-inner");
            var $spanCollapse = $(".cp-app-drive-path-collapse");
            $spanCollapse.css("display", "none");

            var $pathElements = $container.find(".cp-app-drive-path-element");
            $pathElements.not($spanCollapse).css("display", "");

            var oneFolder = currentPath.length > 1 + (currentPath[0] === SHARED_FOLDER);
            if (oneFolder && drivePathOverflowing()) {
                var collapseLevel = 0;
                var removeOverflowElement = function () {
                    if (drivePathOverflowing()) {
                        if ($pathElements.length <= 3) {
                            return false;
                        }
                        collapseLevel++;
                        if ($($pathElements.get(-2)).is(".cp-app-drive-path-separator")) {
                            $($pathElements.get(-2)).css("display", "none");
                            $pathElements = $pathElements.not($pathElements.get(-2));
                        }
                        $($pathElements.get(-2)).css("display", "none");
                        $pathElements = $pathElements.not($pathElements.get(-2));
                        return true;
                    }
                };

                currentPath.every(removeOverflowElement);
                $spanCollapse.css("display", "");
                removeOverflowElement();

                var tipPath = currentPath.slice(0, collapseLevel);
                tipPath[0] = getPrettyName(tipPath[0]);
                $spanCollapse.attr("title", tipPath.join(" / "));
                $spanCollapse[0].onclick = function () {
                    APP.displayDirectory(getLastOpenedFolder().slice(0, collapseLevel));
                };
            }
        };

        window.addEventListener("resize", collapseDrivePath);
        var treeResizeObserver = new MutationObserver(collapseDrivePath);
        treeResizeObserver.observe($("#cp-app-drive-tree")[0], {"attributes": true});
        var toolbarButtonAdditionObserver = new MutationObserver(collapseDrivePath);
        $(function () { toolbarButtonAdditionObserver.observe($("#cp-app-drive-toolbar")[0], {"childList": true, "subtree": true}); });


        // Create the title block with the "parent folder" button
        var createTitle = function ($container, path, noStyle) {
            if (!path || path.length === 0) { return; }
            var isTrash = manager.isPathIn(path, [TRASH]);
            if (APP.mobile() && !noStyle) { // noStyle means title in search result
                return $container;
            }
            var isVirtual = virtualCategories.indexOf(path[0]) !== -1;
            var el = isVirtual ? undefined : manager.find(path);
            path = path[0] === SEARCH ? path.slice(0,1) : path;

            var $inner = $('<div>', {'class': 'cp-app-drive-path-inner'});
            $container.prepend($inner);

            var skipNext = false; // When encountering a shared folder, skip a key in the path
            path.forEach(function (p, idx) {
                if (skipNext) { skipNext = false; return; }
                if (isTrash && [2,3].indexOf(idx) !== -1) { return; }

                var name = p;

                var currentEl = isVirtual ? undefined : manager.find(path.slice(0, idx+1));
                if (p === SHARED_FOLDER || (currentEl && manager.isSharedFolder(currentEl))) {
                    name = manager.getSharedFolderData(currentEl || APP.newSharedFolder).title;
                    skipNext = true;
                }

                var $span = $('<span>', {'class': 'cp-app-drive-path-element'});
                if (idx < path.length - 1) {
                    if (!noStyle) {
                        $span.addClass('cp-app-drive-path-clickable');
                        $span.click(function () {
                            var sliceEnd = idx + 1;
                            if (isTrash && idx === 1) { sliceEnd = 4; } // Make sure we don't show the index or 'element' and 'path'
                            APP.displayDirectory(path.slice(0, sliceEnd));
                        });
                    }
                } else if (idx > 0 && manager.isFile(el)) {
                    name = getElementName(path);
                }

                if (idx === 0) { name = p === SHARED_FOLDER ? name : getPrettyName(p); }
                else {
                    var $span2 = $('<span>', {
                        'class': 'cp-app-drive-path-element cp-app-drive-path-separator'
                    }).text(' / ');
                    $inner.prepend($span2);
                }
                $span.text(name).prependTo($inner);
            });

            var $spanCollapse = $('<span>', {
                'class': 'cp-app-drive-path-element cp-app-drive-path-collapse'
            }).text(' ... ');
            $inner.append($spanCollapse);

            collapseDrivePath();
        };



        var createInfoBox = function (path) {
            var $box = $('<div>', {'class': 'cp-app-drive-content-info-box'});
            var msg;
            switch (path[0]) {
                case ROOT:
                    msg = Messages.fm_info_root;
                    break;
                case TEMPLATE:
                    msg = Messages.fm_info_template;
                    break;
                case TRASH:
                    msg = Messages.fm_info_trash;
                    break;
                case FILES_DATA:
                    msg = Messages.fm_info_allFiles;
                    break;
                case RECENT:
                    msg = Messages.fm_info_recent;
                    break;
                case OWNED:
                    msg = Messages.fm_info_owned;
                    break;
                case TAGS:
                    break;
                default:
                    msg = undefined;
            }
            if (history.isHistoryMode && history.sfId) {
                // Shared folder history: always display the warning
                var sfName = (manager.getSharedFolderData(history.sfId) || {}).title || Messages.fm_sharedFolderName;
                msg = Messages._getKey('fm_info_sharedFolderHistory', [sfName]);
                return $(common.fixLinks($box.html(msg)));
            }
            if (!APP.loggedIn) {
                msg = APP.newSharedFolder ? Messages.fm_info_sharedFolder : Messages.fm_info_anonymous;
                return $(common.fixLinks($box.html(msg)));
            }
            if (!msg || APP.store['hide-info-' + path[0]] === '1') {
                $box.hide();
            } else {
                $box.text(msg);
                var $close = $closeIcon.clone().css({
                    'cursor': 'pointer',
                    'margin-left': '10px',
                    title: Messages.fm_closeInfoBox
                }).on('click', function () {
                    $box.hide();
                    APP.store['hide-info-' + path[0]] = '1';
                    localStore.put('hide-info-' + path[0], '1');
                });
                $box.prepend($close);
            }
            return $box;
        };

        // Create the button allowing the user to switch from list to icons modes
        var createViewModeButton = function ($container) {
            var $listButton = $listIcon.clone();
            var $gridButton = $gridIcon.clone();

            $listButton.click(function () {
                $gridButton.removeClass('cp-app-drive-toolbar-active');
                $listButton.addClass('cp-app-drive-toolbar-active');
                setViewMode('list');
                $('#' + FOLDER_CONTENT_ID).removeClass('cp-app-drive-content-grid');
                $('#' + FOLDER_CONTENT_ID).addClass('cp-app-drive-content-list');
                Feedback.send('DRIVE_LIST_MODE');
            });
            $gridButton.click(function () {
                $listButton.removeClass('cp-app-drive-toolbar-active');
                $gridButton.addClass('cp-app-drive-toolbar-active');
                setViewMode('grid');
                $('#' + FOLDER_CONTENT_ID).addClass('cp-app-drive-content-grid');
                $('#' + FOLDER_CONTENT_ID).removeClass('cp-app-drive-content-list');
                Feedback.send('DRIVE_GRID_MODE');
            });

            if (getViewMode() === 'list') {
                $listButton.addClass('cp-app-drive-toolbar-active');
            } else {
                $gridButton.addClass('cp-app-drive-toolbar-active');
            }
            $listButton.attr('title', Messages.fm_viewListButton);
            $gridButton.attr('title', Messages.fm_viewGridButton);
            $container.append($listButton).append($gridButton);
        };
        var createEmptyTrashButton = function ($container) {
            var $button = $emptyTrashIcon.clone();
            $button.addClass('cp-app-drive-toolbar-emptytrash');
            $button.attr('title', Messages.fc_empty);
            $button.click(function () {
                UI.confirm(Messages.fm_emptyTrashDialog, function(res) {
                    if (!res) { return; }
                    manager.emptyTrash(refresh);
                });
            });
            $container.append($button);
        };

        // Get the upload options
        var addSharedFolderModal = function (cb) {
            var createHelper = function (href, text) {
                var q = h('a.fa.fa-question-circle', {
                    style: 'text-decoration: none !important;',
                    title: text,
                    href: APP.origin + href,
                    target: "_blank",
                    'data-tippy-placement': "right"
                });
                return q;
            };

            // Ask for name, password and owner
            var content = h('div', [
                h('h4', Messages.sharedFolders_create),
                h('label', {for: 'cp-app-drive-sf-name'}, Messages.sharedFolders_create_name),
                h('input#cp-app-drive-sf-name', {type: 'text', placeholder: Messages.fm_newFolder}),
                h('label', {for: 'cp-app-drive-sf-password'}, Messages.sharedFolders_create_password),
                UI.passwordInput({id: 'cp-app-drive-sf-password'}),
                h('span', {
                    style: 'display:flex;align-items:center;justify-content:space-between'
                }, [
                    UI.createCheckbox('cp-app-drive-sf-owned', Messages.sharedFolders_create_owned, true),
                    createHelper('/faq.html#keywords-owned', Messages.creation_owned1) // TODO
                ]),
            ]);

            $(content).find('#cp-app-drive-sf-name').keydown(function (e) {
                if (e.which === 13) {
                    UI.findOKButton().click();
                }
            });

            UI.confirm(content, function (yes) {
                if (!yes) { return void cb(); }

                // Get the values
                var newName = $(content).find('#cp-app-drive-sf-name').val();
                var password = $(content).find('#cp-app-drive-sf-password').val() || undefined;
                var owned = $(content).find('#cp-app-drive-sf-owned').is(':checked');

                cb({
                    name: newName,
                    password: password,
                    owned: owned
                });
            });
        };

        var getNewPadTypes = function () {
            var arr = [];
            AppConfig.availablePadTypes.forEach(function (type) {
                if (type === 'drive') { return; }
                if (type === 'contacts') { return; }
                if (type === 'todo') { return; }
                if (type === 'file') { return; }
                if (!APP.loggedIn && AppConfig.registeredOnlyTypes &&
                    AppConfig.registeredOnlyTypes.indexOf(type) !== -1) {
                    return;
                }
                arr.push(type);
            });
            return arr;
        };
        var addNewPadHandlers = function ($block, isInRoot) {
            // Handlers
            if (isInRoot) {
                var onCreated = function (err, info) {
                    if (err) {
                        if (err === E_OVER_LIMIT) {
                            return void UI.alert(Messages.pinLimitDrive, null, true);
                        }
                        return void UI.alert(Messages.fm_error_cantPin);
                    }
                    APP.newFolder = info.newPath;
                    refresh();
                };
                $block.find('a.cp-app-drive-new-folder, li.cp-app-drive-new-folder')
                    .click(function () {
                    manager.addFolder(currentPath, null, onCreated);
                });
                if (!APP.disableSF && !manager.isInSharedFolder(currentPath)) {
                    $block.find('a.cp-app-drive-new-shared-folder, li.cp-app-drive-new-shared-folder')
                        .click(function () {
                        addSharedFolderModal(function (obj) {
                            if (!obj) { return; }
                            manager.addSharedFolder(currentPath, obj, refresh);
                        });
                    });
                }
                $block.find('a.cp-app-drive-new-upload, li.cp-app-drive-new-upload')
                    .click(function () {
                    var $input = $('<input>', {
                        'type': 'file',
                        'style': 'display: none;',
                        'multiple': 'multiple'
                    }).on('change', function (e) {
                        var files = Util.slice(e.target.files);
                        files.forEach(function (file) {
                            var ev = {
                                target: $content[0],
                                path: findDropPath($content[0])
                            };
                            APP.FM.handleFile(file, ev);
                        });
                    });
                    $input.click();
                });
            }
            $block.find('a.cp-app-drive-new-doc, li.cp-app-drive-new-doc')
                .click(function () {
                var type = $(this).attr('data-type') || 'pad';
                var path = manager.isPathIn(currentPath, [TRASH]) ? '' : currentPath;
                common.sessionStorage.put(Constants.newPadPathKey, path, function () {
                    common.openURL('/' + type + '/');
                });
            });
        };
        var createNewButton = function (isInRoot, $container) {
            if (!APP.editable) { return; }
            if (!APP.loggedIn) { return; } // Anonymous users can use the + menu in the toolbar

            if (!manager.isPathIn(currentPath, [ROOT, 'hrefArray'])) { return; }

            // Create dropdown
            var options = [];
            if (isInRoot) {
                options.push({
                    tag: 'a',
                    attributes: {'class': 'cp-app-drive-new-folder'},
                    content: $('<div>').append($folderIcon.clone()).html() + Messages.fm_folder
                });
                if (!APP.disableSF && !manager.isInSharedFolder(currentPath)) {
                    options.push({
                        tag: 'a',
                        attributes: {'class': 'cp-app-drive-new-shared-folder'},
                        content: $('<div>').append($sharedFolderIcon.clone()).html() + Messages.fm_sharedFolder
                    });
                }
                options.push({tag: 'hr'});
                options.push({
                    tag: 'a',
                    attributes: {'class': 'cp-app-drive-new-upload'},
                    content: $('<div>').append(getIcon('fileupload')).html() + Messages.uploadButton
                });
                options.push({tag: 'hr'});
            }
            getNewPadTypes().forEach(function (type) {
                var attributes = {
                    'class': 'cp-app-drive-new-doc',
                    'data-type': type,
                    'href': '#'
                };
                options.push({
                    tag: 'a',
                    attributes: attributes,
                    content: $('<div>').append(getIcon(type)).html() + Messages.type[type]
                });
            });
            var $plusIcon = $('<div>').append($('<span>', {'class': 'fa fa-plus'}));


            var dropdownConfig = {
                text: $plusIcon.html() + '<span>'+Messages.fm_newButton+'</span>',
                options: options,
                feedback: 'DRIVE_NEWPAD_LOCALFOLDER',
                common: common
            };
            var $block = UIElements.createDropdown(dropdownConfig);

            // Custom style:
            $block.find('button').addClass('cp-app-drive-toolbar-new');
            $block.find('button').attr('title', Messages.fm_newButtonTitle);

            addNewPadHandlers($block, isInRoot);

            $container.append($block);
        };

        var createShareButton = function (id, $container) {
            var $shareBlock = $('<button>', {
                'class': 'cp-toolbar-share-button',
                title: Messages.shareButton
            });
            $sharedIcon.clone().appendTo($shareBlock);
            $('<span>').text(Messages.shareButton).appendTo($shareBlock);
            var data = manager.getSharedFolderData(id);
            var parsed = Hash.parsePadUrl(data.href);
            if (!parsed || !parsed.hash) { return void console.error("Invalid href: "+data.href); }
            var modal = UIElements.createSFShareModal({
                origin: APP.origin,
                pathname: "/drive/",
                hashes: {
                    editHash: parsed.hash
                }
            });
            $shareBlock.click(function () {
                UI.openCustomModal(modal);
            });
            $container.append($shareBlock);
        };

        var SORT_FOLDER_DESC = 'sortFoldersDesc';
        var SORT_FILE_BY = 'sortFilesBy';
        var SORT_FILE_DESC = 'sortFilesDesc';

        var getSortFileDesc = function () {
            return APP.store[SORT_FILE_DESC]+"" === "true";
        };
        var getSortFolderDesc = function () {
            return APP.store[SORT_FOLDER_DESC]+"" === "true";
        };

        var onSortByClick = function () {
            var $span = $(this);
            var value;
            if ($span.hasClass('cp-app-drive-sort-foldername')) {
                value = getSortFolderDesc();
                APP.store[SORT_FOLDER_DESC] = value ? false : true;
                localStore.put(SORT_FOLDER_DESC, value ? false : true);
                refresh();
                return;
            }
            value = APP.store[SORT_FILE_BY];
            var descValue = getSortFileDesc();
            if ($span.hasClass('cp-app-drive-sort-filename')) {
                if (value === '') {
                    descValue = descValue ? false : true;
                } else {
                    descValue = false;
                    value = '';
                }
            } else {
                ['cp-app-drive-element-title', 'cp-app-drive-element-type',
                 'cp-app-drive-element-atime', 'cp-app-drive-element-ctime'].some(function (c) {
                    if ($span.hasClass(c)) {
                        var nValue = c.replace(/cp-app-drive-element-/, '');
                        if (value === nValue) { descValue = descValue ? false : true; }
                        else {
                            // atime and ctime should be ordered in a desc order at the first click
                            value = nValue;
                            descValue = value !== 'title';
                        }
                        return true;
                    }
                });
            }
            APP.store[SORT_FILE_BY] = value;
            APP.store[SORT_FILE_DESC] = descValue;
            localStore.put(SORT_FILE_BY, value);
            localStore.put(SORT_FILE_DESC, descValue);
            refresh();
        };

        var addFolderSortIcon = function ($list) {
            var $icon = $sortAscIcon.clone();
            if (getSortFolderDesc()) {
                $icon = $sortDescIcon.clone();
            }
            if (typeof(APP.store[SORT_FOLDER_DESC]) !== "undefined") {
                $list.find('.cp-app-drive-sort-foldername').addClass('cp-app-drive-sort-active').prepend($icon);
            }
        };
        var getFolderListHeader = function () {
            var $fohElement = $('<li>', {
                'class': 'cp-app-drive-element-header cp-app-drive-element-list'
            });
            //var $fohElement = $('<span>', {'class': 'element'}).appendTo($folderHeader);
            var $fhIcon = $('<span>', {'class': 'cp-app-drive-content-icon'});
            var $name = $('<span>', {
                'class': 'cp-app-drive-element-name cp-app-drive-sort-foldername ' +
                         'cp-app-drive-sort-clickable'
            }).text(Messages.fm_folderName).click(onSortByClick);
            var $state = $('<span>', {'class': 'cp-app-drive-element-state'});
            var $subfolders = $('<span>', {
                'class': 'cp-app-drive-element-folders cp-app-drive-element-list'
            }).text(Messages.fm_numberOfFolders);
            var $files = $('<span>', {
                'class': 'cp-app-drive-element-files cp-app-drive-element-list'
            }).text(Messages.fm_numberOfFiles);
            $fohElement.append($fhIcon).append($name).append($state)
                        .append($subfolders).append($files);
            addFolderSortIcon($fohElement);
            return $fohElement;
        };
        var addFileSortIcon = function ($list) {
            var $icon = $sortAscIcon.clone();
            if (getSortFileDesc()) {
                $icon = $sortDescIcon.clone();
            }
            var classSorted;
            if (APP.store[SORT_FILE_BY] === '') { classSorted = 'cp-app-drive-sort-filename'; }
            else if (APP.store[SORT_FILE_BY]) { classSorted = 'cp-app-drive-element-' + APP.store[SORT_FILE_BY]; }
            if (classSorted) {
                $list.find('.' + classSorted).addClass('cp-app-drive-sort-active').prepend($icon);
            }
        };
        var getFileListHeader = function () {
            var $fihElement = $('<li>', {
                'class': 'cp-app-drive-element-header cp-app-drive-element-list'
            });
            //var $fihElement = $('<span>', {'class': 'element'}).appendTo($fileHeader);
            var $fhIcon = $('<span>', {'class': 'cp-app-drive-content-icon'});
            var $fhName = $('<span>', {
                'class': 'cp-app-drive-element-name cp-app-drive-sort-filename ' +
                         'cp-app-drive-sort-clickable'
            }).text(Messages.fm_fileName).click(onSortByClick);
            var $fhState = $('<span>', {'class': 'cp-app-drive-element-state'});
            var $fhType = $('<span>', {
                'class': 'cp-app-drive-element-type cp-app-drive-sort-clickable'
            }).text(Messages.fm_type).click(onSortByClick);
            var $fhAdate = $('<span>', {
                'class': 'cp-app-drive-element-atime cp-app-drive-sort-clickable'
            }).text(Messages.fm_lastAccess).click(onSortByClick);
            var $fhCdate = $('<span>', {
                'class': 'cp-app-drive-element-ctime cp-app-drive-sort-clickable'
            }).text(Messages.fm_creation).click(onSortByClick);
            // If displayTitle is false, it means the "name" is the title, so do not display the "name" header
            $fihElement.append($fhIcon).append($fhName).append($fhState).append($fhType);
            $fihElement.append($fhAdate).append($fhCdate);
            addFileSortIcon($fihElement);
            return $fihElement;
        };

        var sortElements = function (folder, path, oldkeys, prop, asc, useId) {
            var root = path && manager.find(path);
            if (path[0] === SHARED_FOLDER) {
                path = path.slice(1);
                root = Util.find(folders[APP.newSharedFolder], path);
            }
            var test = folder ? manager.isFolder : manager.isFile;
            var keys = oldkeys.filter(function (e) {
                return useId ? test(e) : (path && test(root[e]));
            });
            if (keys.length < 2) { return keys; }
            var mult = asc ? 1 : -1;
            var getProp = function (el, prop) {
                if (folder && root[el] && manager.isSharedFolder(root[el])) {
                    var title = manager.getSharedFolderData(root[el]).title || el;
                    return title.toLowerCase();
                } else if (folder) {
                    return el.toLowerCase();
                }
                var id = useId ? el : root[el];
                var data = manager.getFileData(id);
                if (!data) { return ''; }
                if (prop === 'type') {
                    var hrefData = Hash.parsePadUrl(data.href || data.roHref);
                    return hrefData.type;
                }
                if (prop === 'atime' || prop === 'ctime') {
                    return new Date(data[prop]);
                }
                return (manager.getTitle(id) || "").toLowerCase();
            };
            keys.sort(function(a, b) {
                if (getProp(a, prop) < getProp(b, prop)) { return mult * -1; }
                if (getProp(a, prop) > getProp(b, prop)) { return mult * 1; }
                return 0;
            });
            return keys;
        };
        var sortTrashElements = function (folder, oldkeys, prop, asc) {
            var test = folder ? manager.isFolder : manager.isFile;
            var keys = oldkeys.filter(function (e) {
                return test(e.element);
            });
            if (keys.length < 2) { return keys; }
            var mult = asc ? 1 : -1;
            var getProp = function (el, prop) {
                if (prop && !folder) {
                    var element = el.element;
                    var e = manager.getFileData(element);
                    if (!e) {
                        e = {
                            href : el,
                            title : Messages.fm_noname,
                            atime : 0,
                            ctime : 0
                        };
                    }
                    if (prop === 'type') {
                        var hrefData = Hash.parsePadUrl(e.href || e.roHref);
                        return hrefData.type;
                    }
                    if (prop === 'atime' || prop === 'ctime') {
                        return new Date(e[prop]);
                    }
                }
                return (el.name || "").toLowerCase();
            };
            keys.sort(function(a, b) {
                if (getProp(a, prop) < getProp(b, prop)) { return mult * -1; }
                if (getProp(a, prop) > getProp(b, prop)) { return mult * 1; }
                return 0;
            });
            return keys;
        };

        // Create the ghost icon to add pads/folders
        var createNewPadIcons = function ($block, isInRoot) {
            var $container = $('<div>');
            if (isInRoot) {
                // Folder
                var $element1 = $('<li>', {
                    'class': 'cp-app-drive-new-folder cp-app-drive-element-row ' +
                             'cp-app-drive-element-grid'
                }).prepend($folderIcon.clone()).appendTo($container);
                $element1.append($('<span>', { 'class': 'cp-app-drive-new-name' })
                    .text(Messages.fm_folder));
                // Shared Folder
                if (!APP.disableSF && !manager.isInSharedFolder(currentPath)) {
                    var $element3 = $('<li>', {
                        'class': 'cp-app-drive-new-shared-folder cp-app-drive-element-row ' +
                                 'cp-app-drive-element-grid'
                    }).prepend($sharedFolderIcon.clone()).appendTo($container);
                    $element3.append($('<span>', { 'class': 'cp-app-drive-new-name' })
                        .text(Messages.fm_sharedFolder));
                }
                // File
                var $element2 = $('<li>', {
                    'class': 'cp-app-drive-new-upload cp-app-drive-element-row ' +
                             'cp-app-drive-element-grid'
                }).prepend(getIcon('fileupload')).appendTo($container);
                $element2.append($('<span>', {'class': 'cp-app-drive-new-name'})
                    .text(Messages.uploadButton));
            }
            // Pads
            getNewPadTypes().forEach(function (type) {
                var $element = $('<li>', {
                    'class': 'cp-app-drive-new-doc cp-app-drive-element-row ' +
                             'cp-app-drive-element-grid'
                }).prepend(getIcon(type)).appendTo($container);
                $element.append($('<span>', {'class': 'cp-app-drive-new-name'})
                    .text(Messages.type[type]));
                $element.attr('data-type', type);
            });

            $container.find('.cp-app-drive-element-row').click(function () {
                $block.hide();
            });
            return $container;
        };
        var createGhostIcon = function ($list) {
            var isInRoot = currentPath[0] === ROOT;
            var $element = $('<li>', {
                'class': 'cp-app-drive-element-row cp-app-drive-element-grid cp-app-drive-new-ghost'
            }).prepend($addIcon.clone()).appendTo($list);
            $element.append($('<span>', {'class': 'cp-app-drive-element-name'})
                .text(Messages.fm_newFile));
            $element.attr('title', Messages.fm_newFile);
            $element.click(function () {
                var $modal = UIElements.createModal({
                    id: 'cp-app-drive-new-ghost-dialog',
                    $body: $('body')
                });
                var $title = $('<h3>').text(Messages.fm_newFile);
                var $description = $('<p>').text(Messages.fm_newButtonTitle);
                $modal.find('.cp-modal').append($title);
                $modal.find('.cp-modal').append($description);
                var $content = createNewPadIcons($modal, isInRoot);
                $modal.find('.cp-modal').append($content);
                window.setTimeout(function () { $modal.show(); });
                addNewPadHandlers($modal, isInRoot);
            });
        };

        // Drive content toolbar
        var createToolbar = function () {
            var $toolbar = $driveToolbar;
            $toolbar.html('');
            $('<div>', {'class': 'cp-app-drive-toolbar-leftside'}).appendTo($toolbar);
            $('<div>', {'class': 'cp-app-drive-path cp-unselectable'}).appendTo($toolbar);
            $('<div>', {'class': 'cp-app-drive-toolbar-filler'}).appendTo($toolbar);
            var $rightside = $('<div>', {'class': 'cp-app-drive-toolbar-rightside'})
                .appendTo($toolbar);
            if (APP.loggedIn || !APP.newSharedFolder) {
                // ANON_SHARED_FOLDER
                var $hist = common.createButton('history', true, {histConfig: APP.histConfig});
                $rightside.append($hist);
            }
            if (APP.$burnThisDrive) {
                $rightside.append(APP.$burnThisDrive);
            }
            return $toolbar;
        };

        // Unsorted element are represented by "href" in an array: they don't have a filename
        // and they don't hav a hierarchical structure (folder/subfolders)
        var displayHrefArray = function ($container, rootName, draggable) {
            var unsorted = files[rootName];
            if (unsorted.length) {
                var $fileHeader = getFileListHeader(false);
                $container.append($fileHeader);
            }
            var keys = unsorted;
            var sortBy = APP.store[SORT_FILE_BY];
            sortBy = sortBy === "" ? sortBy = 'name' : sortBy;
            var sortedFiles = sortElements(false, [rootName], keys, sortBy, !getSortFileDesc(), true);
            sortedFiles.forEach(function (id) {
                var file = manager.getFileData(id);
                if (!file) {
                    //debug("Unsorted or template returns an element not present in filesData: ", href);
                    file = { title: Messages.fm_noname };
                    //return;
                }
                var idx = files[rootName].indexOf(id);
                var $icon = getFileIcon(id);
                var ro = manager.isReadOnlyFile(id);
                // ro undefined mens it's an old hash which doesn't support read-only
                var roClass = typeof(ro) === 'undefined' ? ' cp-app-drive-element-noreadonly' :
                                ro ? ' cp-app-drive-element-readonly' : '';
                var $element = $('<li>', {
                    'class': 'cp-app-drive-element cp-app-drive-element-file cp-app-drive-element-row' + roClass,
                    draggable: draggable
                });
                if (Array.isArray(APP.selectedFiles)) {
                    var sidx = APP.selectedFiles.indexOf(id);
                    if (sidx !== -1) {
                        $element.addClass('cp-app-drive-element-selected');
                        APP.selectedFiles.splice(sidx, 1);
                    }
                }
                $element.prepend($icon).dblclick(function () {
                    openFile(id);
                });
                addFileData(id, $element);
                var path = [rootName, idx];
                $element.data('path', path);
                $element.click(function(e) {
                    e.stopPropagation();
                    onElementClick(e, $element, path);
                });
                $element.contextmenu(openContextMenu('default'));
                $element.data('context', 'default');
                if (draggable) {
                    addDragAndDropHandlers($element, path, false, false);
                }
                $container.append($element);
            });
            createGhostIcon($container);
        };

        var displayAllFiles = function ($container) {
            if (AppConfig.disableAnonymousStore && !APP.loggedIn) {
                $container.append(Messages.anonymousStoreDisabled);
                return;
            }
            var allfiles = files[FILES_DATA];
            if (allfiles.length === 0) { return; }
            var $fileHeader = getFileListHeader(false);
            $container.append($fileHeader);
            var keys = manager.getFiles([FILES_DATA]);
            var sortedFiles = sortElements(false, [FILES_DATA], keys, APP.store[SORT_FILE_BY], !getSortFileDesc(), true);
            sortedFiles.forEach(function (id) {
                var $icon = getFileIcon(id);
                var ro = manager.isReadOnlyFile(id);
                // ro undefined maens it's an old hash which doesn't support read-only
                var roClass = typeof(ro) === 'undefined' ? ' cp-app-drive-element-noreadonly' :
                    ro ? ' cp-app-drive-element-readonly' : '';
                var $element = $('<li>', {
                    'class': 'cp-app-drive-element cp-app-drive-element-row' + roClass
                });
                $element.prepend($icon).dblclick(function () {
                    openFile(id);
                });
                addFileData(id, $element);
                $element.data('path', [FILES_DATA, id]);
                $element.data('element', id);
                $element.click(function(e) {
                    e.stopPropagation();
                    onElementClick(e, $element);
                });
                $element.contextmenu(openContextMenu('default'));
                $element.data('context', 'default');
                $container.append($element);
            });
            createGhostIcon($container);
        };

        var displayTrashRoot = function ($list, $folderHeader, $fileHeader) {
            var filesList = [];
            var root = files[TRASH];
            // Elements in the trash are JS arrays (several elements can have the same name)
            Object.keys(root).forEach(function (key) {
                if (!Array.isArray(root[key])) {
                    logError("Trash element has a wrong type", root[key]);
                    return;
                }
                root[key].forEach(function (el, idx) {
                    if (!manager.isFile(el.element) && !manager.isFolder(el.element)) { return; }
                    var spath = [key, idx, 'element'];
                    filesList.push({
                        element: el.element,
                        spath: spath,
                        name: key
                    });
                });
            });
            var sortedFolders = sortTrashElements(true, filesList, null, !getSortFolderDesc());
            var sortedFiles = sortTrashElements(false, filesList, APP.store[SORT_FILE_BY], !getSortFileDesc());
            if (manager.hasSubfolder(root, true)) { $list.append($folderHeader); }
            sortedFolders.forEach(function (f) {
                var $element = createElement([TRASH], f.spath, root, true);
                $list.append($element);
            });
            if (manager.hasFile(root, true)) { $list.append($fileHeader); }
            sortedFiles.forEach(function (f) {
                var $element = createElement([TRASH], f.spath, root, false);
                $list.append($element);
            });
        };

        var displaySearch = function ($list, value) {
            var filesList = manager.search(value);
            filesList.forEach(function (r) {
                r.paths.forEach(function (path) {
                    if (!r.inSharedFolder &&
                        APP.hideDuplicateOwned && manager.isDuplicateOwned(path)) { return; }
                    var href = r.data.href;
                    var parsed = Hash.parsePadUrl(href);
                    var $table = $('<table>');
                    var $icon = $('<td>', {'rowspan': '3', 'class': 'cp-app-drive-search-icon'})
                        .append(getFileIcon(r.id));
                    var $title = $('<td>', {
                        'class': 'cp-app-drive-search-col1 cp-app-drive-search-title'
                    }).text(r.data.title)
                        .click(function () {
                        openFile(null, r.data.href);
                    });
                    var $typeName = $('<td>', {'class': 'cp-app-drive-search-label2'})
                        .text(Messages.fm_type);
                    var $type = $('<td>', {'class': 'cp-app-drive-search-col2'})
                        .text(Messages.type[parsed.type] || parsed.type);
                    var $atimeName = $('<td>', {'class': 'cp-app-drive-search-label2'})
                        .text(Messages.fm_lastAccess);
                    var $atime = $('<td>', {'class': 'cp-app-drive-search-col2'})
                        .text(new Date(r.data.atime).toLocaleString());
                    var $ctimeName = $('<td>', {'class': 'cp-app-drive-search-label2'})
                        .text(Messages.fm_creation);
                    var $ctime = $('<td>', {'class': 'cp-app-drive-search-col2'})
                        .text(new Date(r.data.ctime).toLocaleString());
                    if (manager.isPathIn(path, ['hrefArray'])) {
                        path.pop();
                        path.push(r.data.title);
                    }
                    var $path = $('<td>', {
                        'class': 'cp-app-drive-search-col1 cp-app-drive-search-path'
                    });
                    createTitle($path, path, true);
                    var parentPath = path.slice();
                    var $a;
                    if (parentPath) {
                        $a = $('<a>').text(Messages.fm_openParent).click(function (e) {
                            e.preventDefault();
                            if (manager.isInTrashRoot(parentPath)) { parentPath = [TRASH]; }
                            else { parentPath.pop(); }
                            APP.selectedFiles = [r.id];
                            APP.displayDirectory(parentPath);
                        });
                    }
                    var $openDir = $('<td>', {'class': 'cp-app-drive-search-opendir'}).append($a);

                    $('<a>').text(Messages.fc_prop).click(function () {
                        APP.getProperties(r.id, function (e, $prop) {
                            if (e) { return void logError(e); }
                            UI.alert($prop[0], undefined, true);
                        });
                    }).appendTo($openDir);

                    // rows 1-3
                    $('<tr>').append($icon).append($title).append($typeName).append($type).appendTo($table);
                    $('<tr>').append($path).append($atimeName).append($atime).appendTo($table);
                    $('<tr>').append($openDir).append($ctimeName).append($ctime).appendTo($table);
                    $('<li>', {'class':'cp-app-drive-search-result'}).append($table).appendTo($list);
                });
            });
        };

        var displayRecent = function ($list) {
            var filesList = manager.getRecentPads();
            var limit = 20;

            var now = new Date();
            var last1 = new Date(now);
            last1.setDate(last1.getDate()-1);
            var last7 = new Date(now);
            last7.setDate(last7.getDate()-7);
            var last28 = new Date(now);
            last28.setDate(last28.getDate()-28);

            var header7, header28, headerOld;
            var i = 0;
            var channels = [];

            $list.append(h('li.cp-app-drive-element-separator', h('span', Messages.drive_active1Day)));
            filesList.some(function (arr) {
                var id = arr[0];
                var file = arr[1];
                if (!file || !file.atime) { return; }

                if (file.atime <= last28 && i >= limit) {
                    return true;
                }

                var paths = manager.findFile(id);
                if (!paths.length) { return; }
                var path = paths[0];
                if (manager.isPathIn(path, [TRASH])) { return; }

                if (channels.indexOf(file.channel) !== -1) { return; }
                channels.push(file.channel);

                if (!header7 && file.atime < last1) {
                    $list.append(h('li.cp-app-drive-element-separator', h('span', Messages.drive_active7Days)));
                    header7 = true;
                }
                if (!header28 && file.atime < last7) {
                    $list.append(h('li.cp-app-drive-element-separator', h('span', Messages.drive_active28Days)));
                    header28 = true;
                }
                if (!headerOld && file.atime < last28) {
                    $list.append(h('li.cp-app-drive-element-separator', h('span', Messages.drive_activeOld)));
                    headerOld = true;
                }

                // Display the pad
                var $icon = getFileIcon(id);
                var ro = manager.isReadOnlyFile(id);
                // ro undefined means it's an old hash which doesn't support read-only
                var roClass = typeof(ro) === 'undefined' ? ' cp-app-drive-element-noreadonly' :
                                ro ? ' cp-app-drive-element-readonly' : '';
                var $element = $('<li>', {
                    'class': 'cp-app-drive-element cp-app-drive-element-notrash cp-app-drive-element-file cp-app-drive-element-row' + roClass,
                });
                $element.prepend($icon).dblclick(function () {
                    openFile(id);
                });
                addFileData(id, $element);
                $element.data('path', path);
                $element.click(function(e) {
                    e.stopPropagation();
                    onElementClick(e, $element, path);
                });
                $element.contextmenu(openContextMenu('default'));
                $element.data('context', 'default');
                /*if (draggable) {
                    addDragAndDropHandlers($element, path, false, false);
                }*/
                $list.append($element);
                i++;
            });
        };

        // Owned pads category
        var displayOwned = function ($container) {
            var list = manager.getOwnedPads();
            if (list.length === 0) { return; }
            var $fileHeader = getFileListHeader(false);
            $container.append($fileHeader);
            var sortedFiles = sortElements(false, false, list, APP.store[SORT_FILE_BY], !getSortFileDesc(), true);
            sortedFiles.forEach(function (id) {
                var paths = manager.findFile(id);
                if (!paths.length) { return; }
                var path = paths[0];
                var $icon = getFileIcon(id);
                var ro = manager.isReadOnlyFile(id);
                // ro undefined maens it's an old hash which doesn't support read-only
                var roClass = typeof(ro) === 'undefined' ? ' cp-app-drive-element-noreadonly' :
                    ro ? ' cp-app-drive-element-readonly' : '';
                var $element = $('<li>', {
                    'class': 'cp-app-drive-element cp-app-drive-element-notrash ' +
                             'cp-app-drive-element-file cp-app-drive-element-row' + roClass
                });
                $element.prepend($icon).dblclick(function () {
                    openFile(id);
                });
                addFileData(id, $element);
                $element.data('path', path);
                $element.data('element', id);
                $element.click(function(e) {
                    e.stopPropagation();
                    onElementClick(e, $element);
                });
                $element.contextmenu(openContextMenu('default'));
                $element.data('context', 'default');
                $container.append($element);
            });
        };

        // Tags category
        var displayTags = function ($container) {
            var list = manager.getTagsList();
            if (Object.keys(list).length === 0) { return; }
            var sortedTags = Object.keys(list);
            sortedTags.sort(function (a, b) {
                return list[b] - list[a];
            });
            var lines = [
                h('tr', [
                    h('th', Messages.fm_tags_name),
                    h('th', Messages.fm_tags_used)
                ])
            ];
            sortedTags.forEach(function (tag) {
                var tagLink = h('a', { href: '#' }, '#' + tag);
                $(tagLink).click(function () {
                    if (displayedCategories.indexOf(SEARCH) !== -1) {
                        APP.Search.$input.val('#' + tag).keyup();
                    }
                });
                lines.push(h('tr', [
                    h('td', tagLink),
                    h('td.cp-app-drive-tags-used', list[tag])
                ]));
            });
            $(h('li.cp-app-drive-tags-list', h('table', lines))).appendTo($container);
        };

        // ANON_SHARED_FOLDER
        // Display a shared folder for anon users (read-only)
        var displaySharedFolder = function ($list) {
            if (currentPath.length === 1) {
                currentPath.push(ROOT);
            }
            var fId = APP.newSharedFolder;
            var data = folders[fId];
            var $folderHeader = getFolderListHeader();
            var $fileHeader = getFileListHeader(true);
            var path = currentPath.slice(1);
            var root = Util.find(data, path);

            if (manager.hasSubfolder(root)) { $list.append($folderHeader); }
            // display sub directories
            var keys = Object.keys(root);
            var sortedFolders = sortElements(true, currentPath, keys, null, !getSortFolderDesc());
            var sortedFiles = sortElements(false, currentPath, keys, APP.store[SORT_FILE_BY], !getSortFileDesc());
            sortedFolders.forEach(function (key) {
                if (manager.isFile(root[key])) { return; }
                var $element = createElement(currentPath, key, root, true);
                $element.appendTo($list);
            });
            if (manager.hasFile(root)) { $list.append($fileHeader); }
            // display files
            sortedFiles.forEach(function (key) {
                if (manager.isFolder(root[key])) { return; }
                var $element = createElement(currentPath, key, root, false);
                if (!$element) { return; }
                $element.appendTo($list);
            });
        };

        // Display the selected directory into the content part (rightside)
        // NOTE: Elements in the trash are not using the same storage structure as the others
        var _displayDirectory = function (path, force) {
            APP.hideMenu();

            if (!APP.editable) { debug("Read-only mode"); }
            if (!appStatus.isReady && !force) { return; }

            if (!path || path.length === 0) {
                // Only Trash and Root are available in not-owned files manager
                if (!path || displayedCategories.indexOf(path[0]) === -1) {
                    log(Messages.fm_categoryError);
                }
                if (!APP.loggedIn && APP.newSharedFolder) {
                    // ANON_SHARED_FOLDER
                    path = [SHARED_FOLDER, ROOT];
                } else {
                    path = [ROOT];
                }
            }

            appStatus.ready(false);
            currentPath = path;
            var s = $content.scrollTop() || 0;
            $content.html("");
            sel.$selectBox = $('<div>', {'class': 'cp-app-drive-content-select-box'})
                .appendTo($content);
            var isInRoot = manager.isPathIn(path, [ROOT]);
            var inTrash = manager.isPathIn(path, [TRASH]);
            var isTrashRoot = manager.comparePath(path, [TRASH]);
            var isTemplate = manager.comparePath(path, [TEMPLATE]);
            var isAllFiles = manager.comparePath(path, [FILES_DATA]);
            var isVirtual = virtualCategories.indexOf(path[0]) !== -1;
            var isSearch = path[0] === SEARCH;
            var isTags = path[0] === TAGS;
            // ANON_SHARED_FOLDER
            var isSharedFolder = path[0] === SHARED_FOLDER && APP.newSharedFolder;
            if (isSharedFolder && path.length < 2) {
                path = [SHARED_FOLDER, 'root'];
                currentPath = path;
            }

            var root = isVirtual ? undefined : manager.find(path);
            if (manager.isSharedFolder(root)) {
                // ANON_SHARED_FOLDER
                path.push(manager.user.userObject.ROOT);
                root = manager.find(path);
                if (!root) { return; }
            }
            if (!isVirtual && typeof(root) === "undefined") {
                log(Messages.fm_unknownFolderError);
                debug("Unable to locate the selected directory: ", path);
                var parentPath = path.slice();
                parentPath.pop();
                _displayDirectory(parentPath, true);
                return;
            }
            if (!isSearch) { delete APP.Search.oldLocation; }

            APP.resetTree();
            if (displayedCategories.indexOf(SEARCH) !== -1 && $tree.find('#cp-app-drive-tree-search-input').length) {
                // in history mode we want to focus the version number input
                if (!history.isHistoryMode && !APP.mobile()) {
                    var st = $tree.scrollTop() || 0;
                    $tree.find('#cp-app-drive-tree-search-input').focus();
                    $tree.scrollTop(st);
                }
                $tree.find('#cp-app-drive-tree-search-input')[0].selectionStart = getSearchCursor();
                $tree.find('#cp-app-drive-tree-search-input')[0].selectionEnd = getSearchCursor();
            }

            setLastOpenedFolder(path);

            var $toolbar = createToolbar(path);
            var $info = createInfoBox(path);

            var $dirContent = $('<div>', {id: FOLDER_CONTENT_ID});
            $dirContent.data('path', path);
            if (!isSearch && !isTags) {
                var mode = getViewMode();
                if (mode) {
                    $dirContent.addClass(getViewModeClass());
                }
                createViewModeButton($toolbar.find('.cp-app-drive-toolbar-rightside'));
            }
            if (inTrash) {
                createEmptyTrashButton($toolbar.find('.cp-app-drive-toolbar-rightside'));
            }

            var $list = $('<ul>').appendTo($dirContent);

            // NewButton can be undefined if we're in read only mode
            createNewButton(isInRoot, $toolbar.find('.cp-app-drive-toolbar-leftside'));
            var sfId = manager.isInSharedFolder(currentPath);
            if (sfId) {
                var sfData = manager.getSharedFolderData(sfId);
                var parsed = Hash.parsePadUrl(sfData.href);
                sframeChan.event('EV_DRIVE_SET_HASH', parsed.hash || '');
                createShareButton(sfId, $toolbar.find('.cp-app-drive-toolbar-leftside'));
            } else {
                sframeChan.event('EV_DRIVE_SET_HASH', '');
            }

            createTitle($toolbar.find('.cp-app-drive-path'), path);

            if (APP.mobile()) {
                var $context = $('<button>', {
                    id: 'cp-app-drive-toolbar-context-mobile'
                });
                $context.append($('<span>', {'class': 'fa fa-caret-down'}));
                $context.appendTo($toolbar.find('.cp-app-drive-toolbar-rightside'));
                $context.click(function (e) {
                    e.preventDefault();
                    e.stopPropagation();
                    var $li = $content.find('.cp-app-drive-element-selected');
                    if ($li.length !== 1) {
                        $li = findDataHolder($tree.find('.cp-app-drive-element-active'));
                    }
                    // Close if already opened
                    if ($('.cp-contextmenu:visible').length) {
                        APP.hideMenu();
                        return;
                    }
                    // Open the menu
                    $('.cp-contextmenu').css({
                        top: ($context.offset().top + 32) + 'px',
                        right: '0px',
                        left: ''
                    });
                    $li.contextmenu();
                });
            } else {
                var $contextButtons = $('<span>', {'id' : 'cp-app-drive-toolbar-contextbuttons'});
                $contextButtons.appendTo($toolbar.find('.cp-app-drive-toolbar-rightside'));
            }
            updateContextButton();

            var $folderHeader = getFolderListHeader();
            var $fileHeader = getFileListHeader(true);

            if (isTemplate) {
                displayHrefArray($list, path[0], true);
            } else if (isAllFiles) {
                displayAllFiles($list);
            } else if (isTrashRoot) {
                displayTrashRoot($list, $folderHeader, $fileHeader);
            } else if (isSearch) {
                displaySearch($list, path[1]);
            } else if (path[0] === RECENT) {
                displayRecent($list);
            } else if (path[0] === OWNED) {
                displayOwned($list);
            } else if (isTags) {
                displayTags($list);
            } else if (isSharedFolder) {
                // ANON_SHARED_FOLDER
                displaySharedFolder($list);
            } else {
                $dirContent.contextmenu(openContextMenu('content'));
                if (manager.hasSubfolder(root)) { $list.append($folderHeader); }
                // display sub directories
                var keys = Object.keys(root);
                var sortedFolders = sortElements(true, path, keys, null, !getSortFolderDesc());
                var sortedFiles = sortElements(false, path, keys, APP.store[SORT_FILE_BY], !getSortFileDesc());
                sortedFolders.forEach(function (key) {
                    if (manager.isFile(root[key])) { return; }
                    var $element = createElement(path, key, root, true);
                    $element.appendTo($list);
                });
                if (manager.hasFile(root)) { $list.append($fileHeader); }
                // display files
                sortedFiles.forEach(function (key) {
                    if (manager.isFolder(root[key])) { return; }
                    var p = path.slice();
                    p.push(key);
                    if (APP.hideDuplicateOwned && manager.isDuplicateOwned(p)) { return; }
                    var $element = createElement(path, key, root, false);
                    if (!$element) { return; }
                    $element.appendTo($list);
                });

                if (!inTrash) { createGhostIcon($list); }
            }
            $content.append($info).append($dirContent);

            /*var $truncated = $('<span>', {'class': 'cp-app-drive-element-truncated'}).text('...');
            $content.find('.cp-app-drive-element').each(function (idx, el) {
                var $name = $(el).find('.cp-app-drive-element-name');
                if ($name.length === 0) { return; }
                if ($name[0].scrollHeight > $name[0].clientHeight) {
                    var $tr = $truncated.clone();
                    $tr.attr('title', $name.text());
                    $(el).append($tr);
                }
            });*/

            var $sel = $content.find('.cp-app-drive-element-selected');
            if ($sel.length) {
                $sel[0].scrollIntoView();
            } else {
                $content.scrollTop(s);
            }
            appStatus.ready(true);
        };
        var displayDirectory = APP.displayDirectory = function (path, force) {
            if (history.isHistoryMode) {
                return void _displayDirectory(path, force);
            }
            updateObject(sframeChan, proxy, function () {
                copyObjectValue(files, proxy.drive);
                updateSharedFolders(sframeChan, manager, files, folders, function () {
                    _displayDirectory(path, force);
                });
            });
        };

        var createTreeElement = function (name, $icon, path, draggable, droppable, collapsable, active, isSharedFolder) {
            var $name = $('<span>', { 'class': 'cp-app-drive-element' }).text(name);
            var $collapse;
            if (collapsable) {
                $collapse = $expandIcon.clone();
            }
            var $elementRow = $('<span>', {'class': 'cp-app-drive-element-row'}).append($collapse).append($icon).append($name).click(function (e) {
                e.stopPropagation();
                APP.displayDirectory(path);
            });
            var $element = $('<li>').append($elementRow);
            if (draggable) { $elementRow.attr('draggable', true); }
            if (collapsable) {
                $element.addClass('cp-app-drive-element-collapsed');
                $collapse.click(function(e) {
                    e.stopPropagation();
                    if ($element.hasClass('cp-app-drive-element-collapsed')) {
                        // It is closed, open it
                        $element.removeClass('cp-app-drive-element-collapsed');
                        setFolderOpened(path, true);
                        $collapse.removeClass('fa-plus-square-o');
                        $collapse.addClass('fa-minus-square-o');
                    } else {
                        // Collapse the folder
                        $element.addClass('cp-app-drive-element-collapsed');
                        setFolderOpened(path, false);
                        $collapse.removeClass('fa-minus-square-o');
                        $collapse.addClass('fa-plus-square-o');
                        // Change the current opened folder if it was collapsed
                        if (manager.isSubpath(currentPath, path)) {
                            displayDirectory(path);
                        }
                    }
                });
                if (wasFolderOpened(path) ||
                        (manager.isSubpath(currentPath, path) && path.length < currentPath.length)) {
                    $collapse.click();
                }
            }
            var dataPath = isSharedFolder ? path.slice(0, -1) : path;
            $elementRow.data('path', dataPath);
            addDragAndDropHandlers($elementRow, dataPath, true, droppable);
            if (active) {
                $elementRow.addClass('cp-app-drive-element-active cp-leftside-active');
            }
            return $element;
        };

        var createTree = function ($container, path) {
            var root = manager.find(path);

            // don't try to display what doesn't exist
            if (!root) { return; }

            // Display the root element in the tree
            var displayingRoot = manager.comparePath([ROOT], path);
            if (displayingRoot) {
                var isRootOpened = manager.comparePath([ROOT], currentPath);
                var $rootIcon = manager.isFolderEmpty(files[ROOT]) ?
                    (isRootOpened ? $folderOpenedEmptyIcon : $folderEmptyIcon) :
                    (isRootOpened ? $folderOpenedIcon : $folderIcon);
                var $rootElement = createTreeElement(ROOT_NAME, $rootIcon.clone(), [ROOT], false, true, true, isRootOpened);
                if (!manager.hasSubfolder(root)) {
                    $rootElement.find('.cp-app-drive-icon-expcol').css('visibility', 'hidden');
                }
                $rootElement.addClass('cp-app-drive-tree-root');
                $rootElement.find('>.cp-app-drive-element-row')
                    .contextmenu(openContextMenu('tree'));
                $('<ul>', {'class': 'cp-app-drive-tree-docs'})
                    .append($rootElement).appendTo($container);
                $container = $rootElement;
            } else if (manager.isFolderEmpty(root)) { return; }

            // Display root content
            var $list = $('<ul>').appendTo($container);
            var keys = Object.keys(root).sort(function (a, b) {
                var newA = manager.isSharedFolder(root[a]) ?
                            manager.getSharedFolderData(root[a]).title : a;
                var newB = manager.isSharedFolder(root[b]) ?
                            manager.getSharedFolderData(root[b]).title : b;
                return newA < newB ? -1 :
                        (newA === newB ? 0 : 1);
            });
            keys.forEach(function (key) {
                // Do not display files in the menu
                if (!manager.isFolder(root[key])) { return; }
                var newPath = path.slice();
                newPath.push(key);
                var isSharedFolder = manager.isSharedFolder(root[key]);
                var $icon, isCurrentFolder, subfolder;
                if (isSharedFolder) {
                    var fId = root[key];
                    // Fix path
                    newPath.push(manager.user.userObject.ROOT);
                    isCurrentFolder = manager.comparePath(newPath, currentPath);
                    // Subfolders?
                    var newRoot = manager.folders[fId].proxy[manager.user.userObject.ROOT];
                    subfolder = manager.hasSubfolder(newRoot);
                    // Fix name
                    key = manager.getSharedFolderData(fId).title;
                    // Fix icon
                    $icon = isCurrentFolder ? $sharedFolderOpenedIcon : $sharedFolderIcon;
                } else {
                    var isEmpty = manager.isFolderEmpty(root[key]);
                    subfolder = manager.hasSubfolder(root[key]);
                    isCurrentFolder = manager.comparePath(newPath, currentPath);
                    $icon = isEmpty ?
                        (isCurrentFolder ? $folderOpenedEmptyIcon : $folderEmptyIcon) :
                        (isCurrentFolder ? $folderOpenedIcon : $folderIcon);
                }
                var $element = createTreeElement(key, $icon.clone(), newPath, true, true, subfolder, isCurrentFolder, isSharedFolder);
                $element.appendTo($list);
                $element.find('>.cp-app-drive-element-row').contextmenu(openContextMenu('tree'));
                if (isSharedFolder) {
                    $element.find('>.cp-app-drive-element-row')
                        .addClass('cp-app-drive-element-sharedf');
                }
                createTree($element, newPath);
            });
        };

        var createTrash = function ($container, path) {
            var $icon = manager.isFolderEmpty(files[TRASH]) ? $trashEmptyIcon.clone() : $trashIcon.clone();
            var isOpened = manager.comparePath(path, currentPath);
            var $trashElement = createTreeElement(TRASH_NAME, $icon, [TRASH], false, true, false, isOpened);
            $trashElement.addClass('cp-app-drive-tree-root');
            $trashElement.find('>.cp-app-drive-element-row')
                         .contextmenu(openContextMenu('trashtree'));
            var $trashList = $('<ul>', { 'class': 'cp-app-drive-tree-category' })
                .append($trashElement);
            $container.append($trashList);
        };

        var search = APP.Search = {};
        var createSearch = function ($container) {
            var isInSearch = currentPath[0] === SEARCH;
            var $div = $('<div>', {'id': 'cp-app-drive-tree-search', 'class': 'cp-unselectable'});
            var $input = APP.Search.$input = $('<input>', {
                id: 'cp-app-drive-tree-search-input',
                type: 'text',
                draggable: false,
                tabindex: 1,
                placeholder: Messages.fm_searchPlaceholder
            }).keyup(function (e) {
                if (search.to) { window.clearTimeout(search.to); }
                if ([38, 39, 40, 41].indexOf(e.which) !== -1) {
                    if (!$input.val()) {
                        $input.blur();
                        $content.focus();
                        return;
                    } else {
                        e.stopPropagation();
                    }
                }
                var isInSearchTmp = currentPath[0] === SEARCH;
                if ($input.val().trim() === "") {
                    setSearchCursor(0);
                    if (search.oldLocation && search.oldLocation.length) { displayDirectory(search.oldLocation); }
                    return;
                }
                if (e.which === 13) {
                    if (!isInSearchTmp) { search.oldLocation = currentPath.slice(); }
                    var newLocation = [SEARCH, $input.val()];
                    setSearchCursor();
                    if (!manager.comparePath(newLocation, currentPath.slice())) { displayDirectory(newLocation); }
                    return;
                }
                if (e.which === 27) {
                    $input.val('');
                    setSearchCursor(0);
                    if (search.oldLocation && search.oldLocation.length) { displayDirectory(search.oldLocation); }
                    else { displayDirectory([ROOT]); }
                    return;
                }
                if ($input.val()) {
                    if (!$input.hasClass('cp-app-drive-search-active')) {
                        $input.addClass('cp-app-drive-search-active');
                    }
                } else {
                    $input.removeClass('cp-app-drive-search-active');
                }
                if (APP.mobile()) { return; }
                search.to = window.setTimeout(function () {
                    if (!isInSearchTmp) { search.oldLocation = currentPath.slice(); }
                    var newLocation = [SEARCH, $input.val()];
                    setSearchCursor();
                    if (!manager.comparePath(newLocation, currentPath.slice())) { displayDirectory(newLocation); }
                }, 500);
            }).appendTo($div);
            var cancel = h('span.fa.fa-times.cp-app-drive-search-cancel', {title:Messages.cancel});
            cancel.addEventListener('click', function () {
                $input.val('');
                setSearchCursor(0);
                if (search.oldLocation && search.oldLocation.length) { displayDirectory(search.oldLocation); }
            });
            $div.append(cancel);
            $searchIcon.clone().appendTo($div);
            if (isInSearch) {
                $input.val(currentPath[1] || '');
                if ($input.val()) { $input.addClass('cp-app-drive-search-active'); }
            }
            $container.append($div);
        };

        var categories = {};
        categories[FILES_DATA] = {
            name: FILES_DATA_NAME,
            $icon: $unsortedIcon
        };
        categories[TEMPLATE] = {
            name: TEMPLATE_NAME,
            droppable: true,
            $icon: $templateIcon
        };
        categories[RECENT] = {
            name: RECENT_NAME,
            $icon: $recentIcon
        };
        categories[OWNED] = {
            name: OWNED_NAME,
            $icon: $ownedIcon
        };
        categories[TAGS] = {
            name: TAGS_NAME,
            $icon: $tagsIcon
        };
        var createCategory = function ($container, cat) {
            var options = categories[cat];
            var $icon = options.$icon.clone();
            var isOpened = manager.comparePath([cat], currentPath);
            var $element = createTreeElement(options.name, $icon, [cat], options.draggable, options.droppable, false, isOpened);
            $element.addClass('cp-app-drive-tree-root');
            var $list = $('<ul>', { 'class': 'cp-app-drive-tree-category' }).append($element);
            $container.append($list);
        };

        APP.resetTree = function () {
            var $categories = $tree.find('.cp-app-drive-tree-categories-container');
            var s = $categories.scrollTop() || 0;

            $tree.html('');
            if (displayedCategories.indexOf(SEARCH) !== -1) { createSearch($tree); }
            var $div = $('<div>', {'class': 'cp-app-drive-tree-categories-container'})
                .appendTo($tree);
            if (displayedCategories.indexOf(TAGS) !== -1) { createCategory($div, TAGS); }
            if (displayedCategories.indexOf(RECENT) !== -1) { createCategory($div, RECENT); }
            if (displayedCategories.indexOf(OWNED) !== -1) { createCategory($div, OWNED); }
            if (displayedCategories.indexOf(ROOT) !== -1) { createTree($div, [ROOT]); }
            if (displayedCategories.indexOf(TEMPLATE) !== -1) { createCategory($div, TEMPLATE); }
            if (displayedCategories.indexOf(FILES_DATA) !== -1) { createCategory($div, FILES_DATA); }
            if (displayedCategories.indexOf(TRASH) !== -1) { createTrash($div, [TRASH]); }

            $tree.append(APP.$limit);
            $categories = $tree.find('.cp-app-drive-tree-categories-container');
            $categories.scrollTop(s);
        };

        APP.hideMenu = function (e) {
            $contextMenu.hide();
            $trashTreeContextMenu.hide();
            $trashContextMenu.hide();
            $contentContextMenu.hide();
            $defaultContextMenu.hide();
            if (!e || !$(e.target).parents('.cp-dropdown')) {
                $('.cp-dropdown-content').hide();
            }
        };

        var stringifyPath = function (path) {
            if (!Array.isArray(path)) { return; }
            var $div = $('<div>');
            var i = 0;
            var space = 10;
            path.forEach(function (s) {
                if (i === 0) { s = getPrettyName(s); }
                $div.append($('<span>', {'style': 'margin: 0 0 0 ' + i * space + 'px;'}).text(s));
                $div.append($('<br>'));
                i++;
            });
            return $div.html();
        };

        // Disable middle click in the context menu to avoid opening /drive/inner.html# in new tabs
        $(window).click(function (e) {
            if (!e.target || !$(e.target).parents('.cp-dropdown-content').length) { return; }
            if (e.which !== 1) {
                e.stopPropagation();
                return false;
            }
        });

        var getProperties = APP.getProperties = function (el, cb) {
            if (!manager.isFile(el) && !manager.isSharedFolder(el)) {
                return void cb('NOT_FILE');
            }
            //var ro = manager.isReadOnlyFile(el);
            var base = APP.origin;
            var data;
            if (manager.isSharedFolder(el)) {
                data = JSON.parse(JSON.stringify(manager.getSharedFolderData(el)));
            } else {
                data = JSON.parse(JSON.stringify(manager.getFileData(el)));
            }
            if (!data || !(data.href || data.roHref)) { return void cb('INVALID_FILE'); }

            if (data.href) {
                data.href = base + data.href;
            }
            if (data.roHref) {
                data.roHref = base + data.roHref;
            }

            if (manager.isSharedFolder(el)) {
                delete data.roHref;
                //data.noPassword = true;
                data.noEditPassword = true;
                data.noExpiration = true;
                data.sharedFolder = true; // XXX debug
            }

            UIElements.getProperties(common, data, cb);
        };

        if (!APP.loggedIn) {
            $contextMenu.find('.cp-app-drive-context-delete').text(Messages.fc_remove)
                .attr('data-icon', 'fa-eraser');
        }
        var deleteOwnedPaths = function (paths, pathsList) {
            pathsList = pathsList || [];
            if (paths) {
                paths.forEach(function (p) { pathsList.push(p.path); });
            }
            var msgD = pathsList.length === 1 ? Messages.fm_deleteOwnedPad :
                                                Messages.fm_deleteOwnedPads;
            UI.confirm(msgD, function(res) {
                $(window).focus();
                if (!res) { return; }
                manager.delete(pathsList, function () {
                    pathsList.forEach(removeFoldersOpened);
                    refresh();
                });
            });
        };
        $contextMenu.on("click", "a", function(e) {
            e.stopPropagation();
            var paths = $contextMenu.data('paths');
            var pathsList = [];
            var type = $contextMenu.attr('data-menu-type');

            var el, data;
            if (paths.length === 0) {
                log(Messages.fm_forbidden);
                debug("Context menu on a forbidden or unexisting element. ", paths);
                return;
            }

            if ($(this).hasClass("cp-app-drive-context-rename")) {
                if (paths.length !== 1) { return; }
                displayRenameInput(paths[0].element, paths[0].path);
            }
            else if($(this).hasClass("cp-app-drive-context-delete")) {
                if (!APP.loggedIn) {
                    return void deletePaths(paths);
                }
                paths.forEach(function (p) { pathsList.push(p.path); });
                moveElements(pathsList, [TRASH], false, refresh);
            }
            else if ($(this).hasClass('cp-app-drive-context-deleteowned')) {
                deleteOwnedPaths(paths);
            }
            else if ($(this).hasClass('cp-app-drive-context-open')) {
                paths.forEach(function (p) {
                    var $element = p.element;
                    $element.click();
                    $element.dblclick();
                });
            }
            else if ($(this).hasClass('cp-app-drive-context-openro')) {
                paths.forEach(function (p) {
                    var el = manager.find(p.path);
                    if (paths[0].path[0] === SHARED_FOLDER && APP.newSharedFolder) {
                        // ANON_SHARED_FOLDER
                        el = manager.find(paths[0].path.slice(1), APP.newSharedFolder);
                    }
                    var href;
                    if (manager.isPathIn(p.path, [FILES_DATA])) {
                        href = el.roHref;
                    } else {
                        if (!el || manager.isFolder(el)) { return; }
                        var data = manager.getFileData(el);
                        href = data.roHref;
                    }
                    openFile(null, href);
                });
            }
            else if ($(this).hasClass('cp-app-drive-context-expandall') ||
                     $(this).hasClass('cp-app-drive-context-collapseall')) {
                if (paths.length !== 1) { return; }
                var opened = $(this).hasClass('cp-app-drive-context-expandall');
                var openRecursive = function (path) {
                    setFolderOpened(path, opened);
                    var folderContent = manager.find(path);
                    var subfolders = [];
                    for (var k in folderContent) {
                        if (manager.isFolder(folderContent[k])) {
                            if (manager.isSharedFolder(folderContent[k])) {
                                subfolders.push([k].concat(manager.user.userObject.ROOT));
                            }
                            else {
                                subfolders.push(k);
                            }
                        }
                    }
                    subfolders.forEach(function (p) {
                        var subPath = path.concat(p);
                        openRecursive(subPath);
                    });
                };
                openRecursive(paths[0].path);
                refresh();
            }
            else if ($(this).hasClass('cp-app-drive-context-download')) {
                if (paths.length !== 1) { return; }
                el = manager.find(paths[0].path);
                if (!manager.isFile(el)) { return; }
                data = manager.getFileData(el);
                APP.FM.downloadFile(data, function (err, obj) {
                    console.log(err, obj);
                    console.log('DONE');
                });
            }
            else if ($(this).hasClass('cp-app-drive-context-share')) {
                if (paths.length !== 1) { return; }
                el = manager.find(paths[0].path);
                var parsed, modal;
                var friends = common.getFriends();

                if (manager.isSharedFolder(el)) {
                    data = manager.getSharedFolderData(el);
                    parsed = Hash.parsePadUrl(data.href);
                    modal = UIElements.createSFShareModal({
                        origin: APP.origin,
                        pathname: "/drive/",
                        friends: friends,
                        title: data.title,
                        common: common,
                        hashes: {
                            editHash: parsed.hash
                        }
                    });
                } else {
                    data = manager.getFileData(el);
                    parsed = Hash.parsePadUrl(data.href);
                    var roParsed = Hash.parsePadUrl(data.roHref);
                    var padType = parsed.type || roParsed.type;
                    var padData = {
                        origin: APP.origin,
                        pathname: "/" + padType + "/",
                        friends: friends,
                        hashes: {
                            editHash: parsed.hash,
                            viewHash: roParsed.hash,
                            fileHash: parsed.hash
                        },
                        fileData: {
                            hash: parsed.hash,
                            password: data.password
                        },
                        title: data.title,
                        common: common
                    };
                    modal = padType === 'file' ? UIElements.createFileShareModal(padData)
                                            : UIElements.createShareModal(padData);
                    modal = UI.dialog.tabs(modal);
                }
                UI.openCustomModal(modal, {
                    wide: Object.keys(friends).length !== 0
                });
            }
            else if ($(this).hasClass('cp-app-drive-context-newfolder')) {
                if (paths.length !== 1) { return; }
                var onFolderCreated = function (err, info) {
                    if (err) { return void logError(err); }
                    APP.newFolder = info.newPath;
                    APP.displayDirectory(paths[0].path);
                };
                el = manager.find(paths[0].path);
                if (manager.isSharedFolder(el)) {
                    paths[0].path.push(ROOT);
                }
                manager.addFolder(paths[0].path, null, onFolderCreated);
            }
            else if ($(this).hasClass('cp-app-drive-context-newsharedfolder')) {
                if (paths.length !== 1) { return; }
                addSharedFolderModal(function (obj) {
                    if (!obj) { return; }
                    manager.addSharedFolder(paths[0].path, obj, refresh);
                });
            }
            else if ($(this).hasClass("cp-app-drive-context-newdoc")) {
                var ntype = $(this).data('type') || 'pad';
                var path2 = manager.isPathIn(currentPath, [TRASH]) ? '' : currentPath;
                common.sessionStorage.put(Constants.newPadPathKey, path2, function () {
                    common.openURL('/' + ntype + '/');
                });
            }
            else if ($(this).hasClass("cp-app-drive-context-properties")) {
                if (type === 'trash') {
                    var pPath = paths[0].path;
                    if (paths.length !== 1 || pPath.length !== 4) { return; }
                    var element = manager.find(pPath.slice(0,3)); // element containing the oldpath
                    var sPath = stringifyPath(element.path);
                    UI.alert('<strong>' + Messages.fm_originalPath + "</strong>:<br>" + sPath, undefined, true);
                    return;
                }
                if (paths.length !== 1) { return; }
                el = manager.find(paths[0].path);
                if (paths[0].path[0] === SHARED_FOLDER && APP.newSharedFolder) {
                    // ANON_SHARED_FOLDER
                    el = manager.find(paths[0].path.slice(1), APP.newSharedFolder);
                }
                getProperties(el, function (e, $prop) {
                    if (e) { return void logError(e); }
                    UI.alert($prop[0], undefined, true);
                });
            }
            else if ($(this).hasClass("cp-app-drive-context-hashtag")) {
                if (paths.length !== 1) { return; }
                el = manager.find(paths[0].path);
                data = manager.getFileData(el);
                if (!data) { return void console.error("Expected to find a file"); }
                var href = data.href || data.roHref;
                common.updateTags(href);
            }
            else if ($(this).hasClass("cp-app-drive-context-empty")) {
                if (paths.length !== 1 || !paths[0].element
                    || !manager.comparePath(paths[0].path, [TRASH])) {
                    log(Messages.fm_forbidden);
                    return;
                }
                UI.confirm(Messages.fm_emptyTrashDialog, function(res) {
                    if (!res) { return; }
                    manager.emptyTrash(refresh);
                });
            }
            else if ($(this).hasClass("cp-app-drive-context-remove")) {
                return void deletePaths(paths);
            }
            else if ($(this).hasClass("cp-app-drive-context-removesf")) {
                return void deletePaths(paths);
            }
            else if ($(this).hasClass("cp-app-drive-context-restore")) {
                if (paths.length !== 1) { return; }
                var restorePath = paths[0].path;
                var restoreName = paths[0].path[paths[0].path.length - 1];
                if (restorePath.length === 4) {
                    var rEl = manager.find(restorePath);
                    if (manager.isFile(rEl)) {
                        restoreName = manager.getTitle(rEl);
                    } else {
                        restoreName = restorePath[1];
                    }
                }
                UI.confirm(Messages._getKey("fm_restoreDialog", [restoreName]), function(res) {
                    if (!res) { return; }
                    manager.restore(restorePath, refresh);
                });
            }
            else if ($(this).hasClass("cp-app-drive-context-openparent")) {
                if (paths.length !== 1) { return; }
                var parentPath = paths[0].path.slice();
                if (manager.isInTrashRoot(parentPath)) { parentPath = [TRASH]; }
                else { parentPath.pop(); }
                el = manager.find(paths[0].path);
                APP.selectedFiles = [el];
                APP.displayDirectory(parentPath);
            }
            APP.hideMenu();
        });

        // Chrome considers the double-click means "select all" in the window
        $content.on('mousedown', function (e) {
            $content.focus();
            e.preventDefault();
        });
        $appContainer.on('mouseup', function (e) {
            //if (sel.down) { return; }
            if (e.which !== 1) { return ; }
            APP.hideMenu(e);
            //removeSelected(e);
        });
        $appContainer.on('click', function (e) {
            if (e.which !== 1) { return ; }
            removeInput();
        });
        $appContainer.on('drag drop', function (e) {
            removeInput();
            APP.hideMenu(e);
        });
        $appContainer.on('mouseup drop', function () {
            $('.cp-app-drive-element-droppable').removeClass('cp-app-drive-element-droppable');
        });
        $appContainer.on('keydown', function (e) {
            // "Del"
            if (e.which === 46) {
                if (manager.isPathIn(currentPath, [FILES_DATA]) && APP.loggedIn) {
                    return; // We can't remove elements directly from filesData
                }
                var $selected = $('.cp-app-drive-element-selected');
                if (!$selected.length) { return; }
                var paths = [];
                var isTrash = manager.isPathIn(currentPath, [TRASH]);
                $selected.each(function (idx, elmt) {
                    if (!$(elmt).data('path')) { return; }
                    paths.push($(elmt).data('path'));
                });
                if (!paths.length) { return; }
                // Remove shared folders from the selection (they can't be moved to the trash)
                // unless the selection is only shared folders
                var paths2 = paths.filter(function (p) {
                    var el = manager.find(p);
                    return !manager.isSharedFolder(el);
                });
                // If we are in the trash or anon pad or if we are holding the "shift" key,
                // delete permanently
                // Or if we are in a shared folder
                // Or if the selection is only shared folders
                if (!APP.loggedIn || isTrash || manager.isInSharedFolder(currentPath)
                        || e.shiftKey || !paths2.length) {
                    deletePaths(null, paths);
                    return;
                }
                // else move to trash
                moveElements(paths2, [TRASH], false, refresh);
                return;
            }
        });
        var isCharacterKey = function (e) {
            return e.which === "undefined" /* IE */ ||
                    (e.which > 0 && e.which !== 13 && e.which !== 27 && !e.ctrlKey && !e.altKey);
        };
        $appContainer.on('keypress', function (e) {
            var $searchBar = $tree.find('#cp-app-drive-tree-search-input');
            if ($searchBar.is(':focus')) { return; }
            if (isCharacterKey(e)) {
                $searchBar.focus();
                e.preventDefault();
                return;
            }
        });
        $appContainer.contextmenu(function () {
            APP.hideMenu();
            return false;
        });

        var onRefresh = {
            refresh: function() {
                if (onRefresh.to) {
                    window.clearTimeout(onRefresh.to);
                }
                onRefresh.to = window.setTimeout(refresh, 500);
            }
        };

        sframeChan.on('EV_DRIVE_CHANGE', function (data) {
            if (history.isHistoryMode) { return; }

            var path = data.path.slice();
            var originalPath = data.path.slice();

            if (!APP.loggedIn && APP.newSharedFolder && data.id === APP.newSharedFolder) {
                // ANON_SHARED_FOLDER
                return void onRefresh.refresh();
            }

            // Fix the path if this is about a shared folder
            if (data.id && manager.folders[data.id]) {
                var uoPath = manager.getUserObjectPath(manager.folders[data.id].userObject);
                if (uoPath) {
                    Array.prototype.unshift.apply(path, uoPath);
                    path.unshift('drive');
                }
            }

            if (path[0] !== 'drive') { return false; }
            path = path.slice(1);
            if (originalPath[0] === 'drive') { originalPath = originalPath.slice(1); }

            var cPath = currentPath.slice();
            if (originalPath.length && originalPath[0] === FILES_DATA) {
                onRefresh.refresh();
            } else if ((manager.isPathIn(cPath, ['hrefArray', TRASH]) && cPath[0] === path[0]) ||
                    (path.length >= cPath.length && manager.isSubpath(path, cPath))) {
                // Reload after a few ms to make sure all the change events have been received
                onRefresh.refresh();
            } else {
                APP.resetTree();
            }
            return false;
        });
        sframeChan.on('EV_DRIVE_REMOVE', function (data) {
            if (history.isHistoryMode) { return; }

            var path = data.path.slice();

            if (!APP.loggedIn && APP.newSharedFolder && data.id === APP.newSharedFolder) {
                // ANON_SHARED_FOLDER
                return void onRefresh.refresh();
            }

            // Fix the path if this is about a shared folder
            if (data.id && manager.folders[data.id]) {
                var uoPath = manager.getUserObjectPath(manager.folders[data.id].userObject);
                if (uoPath) {
                    Array.prototype.unshift.apply(path, uoPath);
                    path.unshift('drive');
                }
            }

            if (path[0] !== 'drive') { return false; }
            path = path.slice(1);

            var cPath = currentPath.slice();
            if ((manager.isPathIn(cPath, ['hrefArray', TRASH]) && cPath[0] === path[0]) ||
                    (path.length >= cPath.length && manager.isSubpath(path, cPath))) {
                // Reload after a few to make sure all the change events have been received
                onRefresh.refresh();
            } else {
                APP.resetTree();
            }
            return false;
        });

        APP.histConfig.onOpen = function () {
            // If we're in a shared folder history, store its id in memory
            // so that we remember that this isn't the drive history if
            // we browse through the drive
            var sfId = manager.isInSharedFolder(currentPath);
            if (!sfId) {
                delete history.sfId;
                delete APP.histConfig.sharedFolder;
                return;
            }
            history.sfId = sfId;
            var data = manager.getSharedFolderData(sfId);
            var parsed = Hash.parsePadUrl(data.href || data.roHref);
            APP.histConfig.sharedFolder = {
                hash: parsed.hash,
                password: data.password
            };
        };
        history.onEnterHistory = function (obj) {
            if (history.sfId) {
                if (!obj || typeof(obj) !== "object" || Object.keys(obj).length === 0) { return; }
                copyObjectValue(folders[history.sfId], obj);
                refresh();
                return;
            }
            history.sfId = false;
            copyObjectValue(files, obj.drive);
            appStatus.isReady = true;
            refresh();
        };
        history.onLeaveHistory = function () {
            copyObjectValue(files, proxy.drive);
            refresh();
        };

        var fmConfig = {
            noHandlers: true,
            onUploaded: function () {
                refresh();
            },
            body: $('body')
        };
        APP.FM = common.createFileManager(fmConfig);

        refresh();
        UI.removeLoadingScreen();

        sframeChan.query('Q_DRIVE_GETDELETED', null, function (err, data) {
            var ids = manager.findChannels(data);
            var titles = [];
            ids.forEach(function (id) {
                var title = manager.getTitle(id);
                titles.push(title);
                var paths = manager.findFile(id);
                manager.delete(paths, refresh);
            });
            if (!titles.length) { return; }
            UI.log(Messages._getKey('fm_deletedPads', [titles.join(', ')]));
        });
    };

    var setHistory = function (bool, update) {
        history.isHistoryMode = bool;
        setEditable(!bool);
        if (!bool && update) {
            history.onLeaveHistory();
        }
    };

    var main = function () {
        var common;
        var proxy = {};
        var folders = {};
        var readOnly;

        nThen(function (waitFor) {
            $(waitFor(function () {
                UI.addLoadingScreen();
            }));
            window.cryptpadStore.getAll(waitFor(function (val) {
                APP.store = JSON.parse(JSON.stringify(val));
            }));
            SFCommon.create(waitFor(function (c) { APP.common = common = c; }));
        }).nThen(function (waitFor) {
            var privReady = Util.once(waitFor());
            var metadataMgr = common.getMetadataMgr();
            if (JSON.stringify(metadataMgr.getPrivateData()) !== '{}') {
                privReady();
                return;
            }
            metadataMgr.onChange(function () {
                if (typeof(metadataMgr.getPrivateData().readOnly) === 'boolean') {
                    readOnly = APP.readOnly = metadataMgr.getPrivateData().readOnly;
                    privReady();
                }
            });
        }).nThen(function (waitFor) {
            APP.loggedIn = common.isLoggedIn();
            APP.SFCommon = common;
            if (!APP.loggedIn) { Feedback.send('ANONYMOUS_DRIVE'); }
            APP.$body = $('body');
            APP.$bar = $('#cp-toolbar');

            common.setTabTitle(Messages.type.drive);

            /*var listmapConfig = {
                data: {},
                common: common,
                logging: false
            };*/
            var metadataMgr = common.getMetadataMgr();
            var privateData = metadataMgr.getPrivateData();
            if (privateData.newSharedFolder) {
                APP.newSharedFolder = privateData.newSharedFolder;
            }

            var sframeChan = common.getSframeChannel();
            updateObject(sframeChan, proxy, waitFor(function () {
                updateSharedFolders(sframeChan, null, proxy.drive, folders, waitFor());
            }));
        }).nThen(function () {
            var sframeChan = common.getSframeChannel();
            var metadataMgr = common.getMetadataMgr();
            var privateData = metadataMgr.getPrivateData();

            APP.disableSF = !privateData.enableSF && AppConfig.disableSharedFolders;
            if (APP.newSharedFolder && !APP.loggedIn) {
                readOnly = APP.readOnly = true;
                var data = folders[APP.newSharedFolder];
                if (data) {
                    sframeChan.query('Q_SET_PAD_TITLE_IN_DRIVE', {
                        title: data.metadata && data.metadata.title,
                    }, function () {});
                }
            }

            // ANON_SHARED_FOLDER
            var pageTitle = (!APP.loggedIn && APP.newSharedFolder) ? SHARED_FOLDER_NAME : Messages.type.drive;

            var configTb = {
                displayed: ['useradmin', 'pageTitle', 'newpad', 'limit', 'notifications'],
                pageTitle: pageTitle,
                metadataMgr: metadataMgr,
                readOnly: privateData.readOnly,
                sfCommon: common,
                $container: APP.$bar
            };
            var toolbar = APP.toolbar = Toolbar.create(configTb);

            var $rightside = toolbar.$rightside;
            $rightside.html(''); // Remove the drawer if we don't use it to hide the toolbar
            APP.$displayName = APP.$bar.find('.' + Toolbar.constants.username);

            /* add the usage */
            if (APP.loggedIn) {
                common.createUsageBar(function (err, $limitContainer) {
                    if (err) { return void logError(err); }
                    APP.$limit = $limitContainer;
                }, true);
            }

            /* add a history button */
            APP.histConfig = {
                onLocal: function () {
                    UI.addLoadingScreen({ loadingText: Messages.fm_restoreDrive });
                    var data = {};
                    if (history.sfId) {
                        copyObjectValue(folders[history.sfId], history.currentObj);
                        data.sfId = history.sfId;
                        data.drive = history.currentObj;
                    } else {
                        proxy.drive = history.currentObj.drive;
                        data.drive = history.currentObj.drive;
                    }
                    sframeChan.query("Q_DRIVE_RESTORE", data, function () {
                        UI.removeLoadingScreen();
                    }, {
                        timeout: 5 * 60 * 1000
                    });
                },
                onOpen: function () {},
                onRemote: function () {},
                setHistory: setHistory,
                applyVal: function (val) {
                    var obj = JSON.parse(val || '{}');
                    history.currentObj = obj;
                    history.onEnterHistory(obj);
                },
                $toolbar: APP.$bar,
            };

            // Add a "Burn this drive" button
            if (!APP.loggedIn) {
                APP.$burnThisDrive = common.createButton(null, true).click(function () {
                    UI.confirm(Messages.fm_burnThisDrive, function (yes) {
                        if (!yes) { return; }
                        common.getSframeChannel().event('EV_BURN_ANON_DRIVE');
                    }, null, true);
                }).attr('title', Messages.fm_burnThisDriveButton)
                  .removeClass('fa-question')
                  .addClass('fa-ban');
            }

            metadataMgr.onChange(function () {
                var name = metadataMgr.getUserData().name || Messages.anonymous;
                APP.$displayName.text(name);
            });

            $('body').css('display', '');
            APP.files = proxy;
            if (!proxy.drive || typeof(proxy.drive) !== 'object') {
                throw new Error("Corrupted drive");
            }
            andThen(common, proxy, folders);

            var onDisconnect = APP.onDisconnect = function (noAlert) {
                setEditable(false);
                if (APP.refresh) { APP.refresh(); }
                APP.toolbar.failed();
                if (!noAlert) { UI.alert(Messages.common_connectionLost, undefined, true); }
            };
            var onReconnect = function (info) {
                setEditable(true);
                if (APP.refresh) { APP.refresh(); }
                APP.toolbar.reconnecting(info.myId);
                UI.findOKButton().click();
            };

            sframeChan.on('EV_DRIVE_LOG', function (msg) {
                UI.log(msg);
            });
            sframeChan.on('EV_NETWORK_DISCONNECT', function () {
                onDisconnect();
            });
            sframeChan.on('EV_NETWORK_RECONNECT', function (data) {
                // data.myId;
                onReconnect(data);
            });
            common.onLogout(function () { setEditable(false); });
        });
    };
    main();
});<|MERGE_RESOLUTION|>--- conflicted
+++ resolved
@@ -1672,9 +1672,6 @@
             return title;
         }; */
 
-<<<<<<< HEAD
-=======
-
         var getPrettyName = function (name) {
             var pName;
             switch (name) {
@@ -1691,9 +1688,7 @@
             }
             return pName;
         };
-        
-        
->>>>>>> b0ef3d60
+
         var drivePathOverflowing = function () {
             var $container = $(".cp-app-drive-path");
             if ($container.length) {
