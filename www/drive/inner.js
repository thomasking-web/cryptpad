--- conflicted
+++ resolved
@@ -3973,19 +3973,14 @@
                     manager.addSharedFolder(paths[0].path, obj, refresh);
                 });
             }
-<<<<<<< HEAD
+            else if ($this.hasClass("cp-app-drive-context-uploadfiles")) {
+                showUploadFilesModal();
+            }
+            else if ($this.hasClass("cp-app-drive-context-uploadfolder")) {
+                showUploadFolderModal();
+            }
             else if ($this.hasClass("cp-app-drive-context-newdoc")) {
                 var ntype = $this.data('type') || 'pad';
-=======
-            else if ($(this).hasClass("cp-app-drive-context-uploadfiles")) {
-                showUploadFilesModal();
-            }
-            else if ($(this).hasClass("cp-app-drive-context-uploadfolder")) {
-                showUploadFolderModal();
-            }
-            else if ($(this).hasClass("cp-app-drive-context-newdoc")) {
-                var ntype = $(this).data('type') || 'pad';
->>>>>>> 2a2f45ec
                 var path2 = manager.isPathIn(currentPath, [TRASH]) ? '' : currentPath;
                 common.sessionStorage.put(Constants.newPadPathKey, path2, function () {
                     common.openURL('/' + ntype + '/');
