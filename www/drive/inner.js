define([
    'jquery',
    '/bower_components/textpatcher/TextPatcher.js',
    '/common/toolbar3.js',
    'json.sortify',
    '/common/common-util.js',
    '/common/common-hash.js',
    '/common/common-ui-elements.js',
    '/common/common-interface.js',
    '/common/common-constants.js',
    '/common/cryptget.js',
    '/bower_components/nthen/index.js',
    '/common/sframe-common.js',
    '/common/common-realtime.js',
    '/common/userObject.js',
    '/customize/application_config.js',
    '/common/sframe-chainpad-listmap.js',
    '/customize/messages.js',

    'css!/bower_components/bootstrap/dist/css/bootstrap.min.css',
    'less!/bower_components/components-font-awesome/css/font-awesome.min.css',
    'less!/customize/src/less2/main.less',
], function (
    $,
    TextPatcher,
    Toolbar,
    JSONSortify,
    Util,
    Hash,
    UIElements,
    UI,
    Constants,
    Cryptget,
    nThen,
    SFCommon,
    CommonRealtime,
    FO,
    AppConfig,
    Listmap,
    Messages)
{
    var APP = window.APP = {
        editable: false,
        mobile: function () { return $('body').width() <= 600; } // Menu and content area are not inline-block anymore for mobiles
    };

    var stringify = function (obj) {
        return JSONSortify(obj);
    };

    var E_OVER_LIMIT = 'E_OVER_LIMIT';

    var SEARCH = "search";
    var SEARCH_NAME = Messages.fm_searchName;
    var ROOT = "root";
    var ROOT_NAME = Messages.fm_rootName;
    var FILES_DATA = Constants.storageKey;
    var FILES_DATA_NAME = Messages.fm_filesDataName;
    var TEMPLATE = "template";
    var TEMPLATE_NAME = Messages.fm_templateName;
    var TRASH = "trash";
    var TRASH_NAME = Messages.fm_trashName;
    var RECENT = "recent";
    var RECENT_NAME = Messages.fm_recentPadsName;

    var LS_LAST = "app-drive-lastOpened";
    var LS_OPENED = "app-drive-openedFolders";
    var LS_VIEWMODE = "app-drive-viewMode";
    var LS_SEARCHCURSOR = "app-drive-searchCursor";
    var FOLDER_CONTENT_ID = "cp-app-drive-content-folder";

    var config = {};
    var DEBUG = config.DEBUG = true;
    var debug = config.debug = DEBUG ? function () {
        console.log.apply(console, arguments);
    } : function () { return; };
    var logError = config.logError = function () {
        console.error.apply(console, arguments);
    };
    var log = config.log = UI.log;

    var localStore = window.cryptpadStore;
    APP.store = {};
    var getLastOpenedFolder = function () {
        var path;
        try {
            path = APP.store[LS_LAST] ? JSON.parse(APP.store[LS_LAST]) : [ROOT];
        } catch (e) {
            path = [ROOT];
        }
        return path;
    };
    var setLastOpenedFolder = function (path) {
        if (path[0] === SEARCH) { return; }
        APP.store[LS_LAST] = JSON.stringify(path);
        localStore.put(LS_LAST, JSON.stringify(path));
    };

    var wasFolderOpened = function (path) {
        var stored = JSON.parse(APP.store[LS_OPENED] || '[]');
        return stored.indexOf(JSON.stringify(path)) !== -1;
    };
    var setFolderOpened = function (path, opened) {
        var s = JSON.stringify(path);
        var stored = JSON.parse(APP.store[LS_OPENED] || '[]');
        if (opened && stored.indexOf(s) === -1) {
            stored.push(s);
        }
        if (!opened) {
            var idx = stored.indexOf(s);
            if (idx !== -1) {
                stored.splice(idx, 1);
            }
        }
        APP.store[LS_OPENED] = JSON.stringify(stored);
        localStore.put(LS_OPENED, JSON.stringify(stored));
    };

    var getViewModeClass = function () {
        var mode = APP.store[LS_VIEWMODE];
        if (mode === 'list') { return 'cp-app-drive-content-list'; }
        return 'cp-app-drive-content-grid';
    };
    var getViewMode = function () {
        return APP.store[LS_VIEWMODE] || 'grid';
    };
    var setViewMode = function (mode) {
        if (typeof(mode) !== "string") {
            logError("Incorrect view mode: ", mode);
            return;
        }
        APP.store[LS_VIEWMODE] = mode;
        localStore.put(LS_VIEWMODE, mode);
    };

    var setSearchCursor = function () {
        var $input = $('#cp-app-drive-tree-search-input');
        APP.store[LS_SEARCHCURSOR] = $input[0].selectionStart;
        localStore.put(LS_SEARCHCURSOR, $input[0].selectionStart);
    };
    var getSearchCursor = function () {
        return APP.store[LS_SEARCHCURSOR] || 0;
    };

    var setEditable = function (state) {
        APP.editable = state;
        if (!state) {
            APP.$content.addClass('cp-app-drive-readonly');
            $('[draggable="true"]').attr('draggable', false);
        }
        else {
            APP.$content.removeClass('cp-app-drive-readonly');
            $('[draggable="false"]').attr('draggable', true);
        }
    };

    // Icons
    var $folderIcon = $('<span>', {
        "class": "fa fa-folder cp-app-drive-icon-folder cp-app-drive-content-icon"
    });
    //var $folderIcon = $('<img>', {src: "/customize/images/icons/folder.svg", "class": "folder icon"});
    var $folderEmptyIcon = $folderIcon.clone();
    var $folderOpenedIcon = $('<span>', {"class": "fa fa-folder-open cp-app-drive-icon-folder"});
    //var $folderOpenedIcon = $('<img>', {src: "/customize/images/icons/folderOpen.svg", "class": "folder icon"});
    var $folderOpenedEmptyIcon = $folderOpenedIcon.clone();
    //var $upIcon = $('<span>', {"class": "fa fa-arrow-circle-up"});
    var $unsortedIcon = $('<span>', {"class": "fa fa-files-o"});
    var $templateIcon = $('<span>', {"class": "fa fa-cubes"});
    var $recentIcon = $('<span>', {"class": "fa fa-clock-o"});
    var $trashIcon = $('<span>', {"class": "fa fa-trash"});
    var $trashEmptyIcon = $('<span>', {"class": "fa fa-trash-o"});
    //var $collapseIcon = $('<span>', {"class": "fa fa-minus-square-o cp-app-drive-icon-expcol"});
    var $expandIcon = $('<span>', {"class": "fa fa-plus-square-o cp-app-drive-icon-expcol"});
    var $emptyTrashIcon = $('<button>', {"class": "fa fa-ban"});
    var $listIcon = $('<button>', {"class": "fa fa-list"});
    var $gridIcon = $('<button>', {"class": "fa fa-th-large"});
    var $sortAscIcon = $('<span>', {"class": "fa fa-angle-up sortasc"});
    var $sortDescIcon = $('<span>', {"class": "fa fa-angle-down sortdesc"});
    var $closeIcon = $('<span>', {"class": "fa fa-window-close"});
    //var $backupIcon = $('<span>', {"class": "fa fa-life-ring"});
    var $searchIcon = $('<span>', {"class": "fa fa-search cp-app-drive-tree-search-con"});
    var $addIcon = $('<span>', {"class": "fa fa-plus"});
    var $renamedIcon = $('<span>', {"class": "fa fa-flag"});
    var $readonlyIcon = $('<span>', {"class": "fa fa-eye"});

    var history = {
        isHistoryMode: false,
    };

    var andThen = function (common, proxy) {
        var files = proxy.drive;
        var metadataMgr = common.getMetadataMgr();
        var priv = metadataMgr.getPrivateData();
        var user = metadataMgr.getUserData();
        var isOwnDrive = function () {
            return true; // TODO
        };
        var isWorkgroup = function () {
            return files.workgroup === 1;
        };
        config.workgroup = isWorkgroup();
        config.loggedIn = APP.loggedIn;

        APP.origin = priv.origin;

        var filesOp = FO.init(files, config);
        filesOp.fixFiles();

        var error = filesOp.error;

        var $tree = APP.$tree = $("#cp-app-drive-tree");
        var $content = APP.$content = $("#cp-app-drive-content");
        var $appContainer = $(".cp-app-drive-container");
        var $driveToolbar = $("#cp-app-drive-toolbar");
        var $contextMenu = $("#cp-app-drive-context-tree");
        var $contentContextMenu = $("#cp-app-drive-context-content");
        var $defaultContextMenu = $("#cp-app-drive-context-default");
        var $trashTreeContextMenu = $("#cp-app-drive-context-trashtree");
        var $trashContextMenu = $("#cp-app-drive-context-trash");

        $tree.on('drop dragover', function (e) {
            e.preventDefault();
            e.stopPropagation();
        });
        $driveToolbar.on('drop dragover', function (e) {
            e.preventDefault();
            e.stopPropagation();
        });



        // TOOLBAR

        /* add a "change username" button */
        if (!APP.readOnly) {
            APP.$displayName.text(user.name || Messages.anonymous);
        } else {
            APP.$displayName.html('<span class="' + Toolbar.constants.readonly + '">' + Messages.readonly + '</span>');
        }

        // FILE MANAGER
        // _WORKGROUP_ and other people drive : display Documents as main page
        var currentPath = APP.currentPath = isOwnDrive() ? getLastOpenedFolder() : [ROOT];

        // Categories dislayed in the menu
        // _WORKGROUP_ : do not display unsorted
        var displayedCategories = [ROOT, TRASH, SEARCH, RECENT];
        if (AppConfig.enableTemplates) { displayedCategories.push(TEMPLATE); }
        if (isWorkgroup()) { displayedCategories = [ROOT, TRASH, SEARCH]; }
        var virtualCategories = [SEARCH, RECENT];

        if (!APP.loggedIn) {
            displayedCategories = [FILES_DATA];
            currentPath = [FILES_DATA];
            $tree.hide();
            if (Object.keys(files.root).length && !proxy.anonymousAlert) {
                UI.alert(Messages.fm_alert_anonymous, null, true);
                proxy.anonymousAlert = true;
            }
        }

        if (!APP.readOnly) {
            setEditable(true);
        }
        var appStatus = {
            isReady: true,
            _onReady: [],
            onReady: function (handler) {
                if (appStatus.isReady) {
                    handler();
                    return;
                }
                appStatus._onReady.push(handler);
            },
            ready: function (state) {
                appStatus.isReady = state;
                if (state) {
                    appStatus._onReady.forEach(function (h) {
                        h();
                    });
                    appStatus._onReady = [];
                }
            }
        };

        var findDataHolder = function ($el) {
            return $el.is('.cp-app-drive-element-row') ? $el : $el.closest('.cp-app-drive-element-row');
        };


        // Selection
        var sel = {};

        var removeSelected =  function (keepObj) {
            $('.cp-app-drive-element-selected').removeClass("cp-app-drive-element-selected");
            var $container = $driveToolbar.find('#cp-app-drive-toolbar-contextbuttons');
            if (!$container.length) { return; }
            $container.html('');
            if (!keepObj) {
                delete sel.startSelected;
                delete sel.endSelected;
                delete sel.oldSelection;
            }
        };

        sel.refresh = 200;
        sel.$selectBox = $('<div>', {'class': 'cp-app-drive-content-select-box'}).appendTo($content);
        var checkSelected = function () {
            if (!sel.down) { return; }
            var pos = sel.pos;
            var l = $content[0].querySelectorAll('.cp-app-drive-element:not(.cp-app-drive-element-selected):not(.cp-app-drive-element-header)');
            var p, el;
            var offset = getViewMode() === "grid" ? 10 : 0;
            for (var i = 0; i < l.length; i++) {
                el = l[i];
                p = $(el).position();
                p.top += offset + $content.scrollTop();
                p.left += offset;
                p.bottom = p.top + $(el).outerHeight();
                p.right = p.left + $(el).outerWidth();
                if (p.right < pos.left || p.left > pos.right
                    || p.top > pos.bottom || p.bottom < pos.top) {
                    $(el).removeClass('cp-app-drive-element-selected-tmp');
                } else {
                    $(el).addClass('cp-app-drive-element-selected-tmp');
                }
            }
        };
        $content.on('mousedown', function (e) {
            if (currentPath[0] === SEARCH) { return; }
            if (e.which !== 1) { return; }
            $content.focus();
            sel.down = true;
            if (!e.ctrlKey) { removeSelected(); }
            var rect = e.currentTarget.getBoundingClientRect();
            sel.startX = e.clientX - rect.left;
            sel.startY = e.clientY - rect.top + $content.scrollTop();
            sel.$selectBox.show().css({
                left: sel.startX + 'px',
                top: sel.startY + 'px',
                width: '0px',
                height: '0px'
            });
            APP.hideMenu(e);
            if (sel.move) { return; }
            sel.move = function (ev) {
                var rectMove = ev.currentTarget.getBoundingClientRect(),
                    offX = ev.clientX - rectMove.left,
                    offY = ev.clientY - rectMove.top + $content.scrollTop();


                var left = sel.startX,
                    top = sel.startY;
                var width = offX - sel.startX;
                if (width < 0) {
                    left = Math.max(0, offX);
                    var diffX = left-offX;
                    width = Math.abs(width) - diffX;
                }
                var height = offY - sel.startY;
                if (height < 0) {
                    top = Math.max(0, offY);
                    var diffY = top-offY;
                    height = Math.abs(height) - diffY;
                }
                sel.$selectBox.css({
                    width: width + 'px',
                    left: left + 'px',
                    height: height + 'px',
                    top: top + 'px'
                });


                sel.pos = {
                    top: top,
                    left: left,
                    bottom: top + height,
                    right: left + width
                };
                var diffT = sel.update ? +new Date() - sel.update : sel.refresh;
                if (diffT < sel.refresh) {
                    if (!sel.to) {
                        sel.to = window.setTimeout(function () {
                            sel.update = +new Date();
                            checkSelected();
                            sel.to = undefined;
                        }, (sel.refresh - diffT));
                    }
                    return;
                }
                sel.update = +new Date();
                checkSelected();
            };
            $content.mousemove(sel.move);
        });
        $(window).on('mouseup', function (e) {
            if (!sel.down) { return; }
            if (e.which !== 1) { return; }
            sel.down = false;
            sel.$selectBox.hide();
            $content.off('mousemove', sel.move);
            delete sel.move;
            $content.find('.cp-app-drive-element-selected-tmp')
                .removeClass('cp-app-drive-element-selected-tmp')
                .addClass('cp-app-drive-element-selected');
            e.stopPropagation();
        });

        // Arrow keys to modify the selection
        $(window).keydown(function (e) {
            var $searchBar = $tree.find('#cp-app-drive-tree-search-input');
            if ($searchBar.is(':focus') && $searchBar.val()) { return; }

            var $elements = $content.find('.cp-app-drive-element:not(.cp-app-drive-element-header)');

            var ev = {};
            if (e.ctrlKey) { ev.ctrlKey = true; }
            if (e.shiftKey) { ev.shiftKey = true; }

            // Enter
            if (e.which === 13) {
                var $allSelected = $content.find('.cp-app-drive-element.cp-app-drive-element-selected');
                if ($allSelected.length === 1) {
                    // Open the folder or the file
                    $allSelected.dblclick();
                    return;
                }
                // If more than one, open only the files
                var $select = $content.find('.cp-app-drive-element-file.cp-app-drive-element-selected');
                $select.each(function (idx, el) {
                    $(el).dblclick();
                });
                return;
            }

            // [Left, Up, Right, Down]
            if ([37, 38, 39, 40].indexOf(e.which) === -1) { return; }
            e.preventDefault();

            var click = function (el) {
                if (!el) { return; }
                APP.onElementClick(ev, $(el));
            };

            var $selection = $content.find('.cp-app-drive-element.cp-app-drive-element-selected');
            if ($selection.length === 0) { return void click($elements.first()[0]); }

            var lastIndex = typeof sel.endSelected === "number" ? sel.endSelected :
                            typeof sel.startSelected === "number" ? sel.startSelected :
                            $elements.index($selection.last()[0]);
            var length = $elements.length;
            if (length === 0) { return; }
            // List mode
            if (getViewMode() === "list") {
                if (e.which === 40) { click($elements.get(Math.min(lastIndex+1, length -1))); }
                if (e.which === 38) { click($elements.get(Math.max(lastIndex-1, 0))); }
                return;
            }

            // Icon mode
            // Get the vertical and horizontal position of lastIndex
            // Filter all the elements to get those in the same line/column
            var pos = $($elements.get(0)).position();
            var $line = $elements.filter(function (idx, el) {
                return $(el).position().top === pos.top;
            });
            var cols = $line.length;
            var lines = Math.ceil(length/cols);

            var lastPos = {
                l : Math.floor(lastIndex/cols),
                c : lastIndex - Math.floor(lastIndex/cols)*cols
            };

            if (e.which === 37) {
                if (lastPos.c === 0) { return; }
                click($elements.get(Math.max(lastIndex-1, 0)));
                return;
            }
            if (e.which === 38) {
                if (lastPos.l === 0) { return; }
                click($elements.get(Math.max(lastIndex-cols, 0)));
                return;
            }
            if (e.which === 39) {
                if (lastPos.c === cols-1) { return; }
                click($elements.get(Math.min(lastIndex+1, length-1)));
                return;
            }
            if (e.which === 40) {
                if (lastPos.l === lines-1) { return; }
                click($elements.get(Math.min(lastIndex+cols, length-1)));
                return;
            }

        });


        var removeInput =  function (cancel) {
            if (!cancel && $('.cp-app-drive-element-row > input').length === 1) {
                var $input = $('.cp-app-drive-element-row > input');
                filesOp.rename($input.data('path'), $input.val(), APP.refresh);
            }
            $('.cp-app-drive-element-row > input').remove();
            $('.cp-app-drive-element-row > span:hidden').removeAttr('style');
        };

        var compareDays = function (date1, date2) {
            var day1 = Date.UTC(date1.getFullYear(), date1.getMonth(), date1.getDate());
            var day2 = Date.UTC(date2.getFullYear(), date2.getMonth(), date2.getDate());
            var ms = Math.abs(day1-day2);
            return Math.floor(ms/1000/60/60/24);
        };

        var getDate = function (sDate) {
            if (!sDate) { return ''; }
            var ret = sDate.toString();
            try {
                var date = new Date(sDate);
                var today = new Date();
                var diff = compareDays(date, today);
                if (diff === 0) {
                    ret = date.toLocaleTimeString();
                } else {
                    ret = date.toLocaleDateString();
                }
            } catch (e) {
                error("Unable to format that string to a date with .toLocaleString", sDate, e);
            }
            return ret;
        };

        var openFile = function (el, href) {
            if (!href) {
                var data = filesOp.getFileData(el);
                if (!data || !data.href) {
                    return void logError("Missing data for the file", el, data);
                }
                href = data.href;
            }
            window.open(APP.origin + href);
        };

        var refresh = APP.refresh = function () {
            APP.displayDirectory(currentPath);
        };

        var getFileNameExtension = function (name) {
            var matched = /\.[^\. ]+$/.exec(name);
            if (matched && matched.length) { return matched[matched.length -1]; }
            return '';
        };

        // Replace a file/folder name by an input to change its value
        var displayRenameInput = function ($element, path) {
            // NOTE: setTimeout(f, 0) otherwise the "rename" button in the toolbar is not working
            window.setTimeout(function () {
                if (!APP.editable) { return; }
                if (!path || path.length < 2) {
                    logError("Renaming a top level element (root, trash or filesData) is forbidden.");
                    return;
                }
                removeInput();
                removeSelected();
                var $name = $element.find('.cp-app-drive-element-name');
                if (!$name.length) {
                    $name = $element.find('> .cp-app-drive-element');
                }
                $name.hide();
                var el = filesOp.find(path);
                var name = filesOp.isFile(el) ? filesOp.getTitle(el)  : path[path.length - 1];
                var $input = $('<input>', {
                    placeholder: name,
                    value: name
                }).data('path', path);


                // Stop propagation on keydown to avoid issues with arrow keys
                $input.on('keydown', function (e) { e.stopPropagation(); });

                $input.on('keyup', function (e) {
                    if (e.which === 13) {
                        removeInput(true);
                        filesOp.rename(path, $input.val(), refresh);
                        return;
                    }
                    if (e.which === 27) {
                        removeInput(true);
                    }
                });
                //$element.parent().append($input);
                $name.after($input);
                $input.focus();

                var extension = getFileNameExtension(name);
                var input = $input[0];
                input.selectionStart = 0;
                input.selectionEnd = name.length - extension.length;

                // We don't want to open the file/folder when clicking on the input
                $input.on('click dblclick', function (e) {
                    removeSelected();
                    e.stopPropagation();
                });
                // Remove the browser ability to drag text from the input to avoid
                // triggering our drag/drop event handlers
                $input.on('dragstart dragleave drag drop', function (e) {
                    e.preventDefault();
                    e.stopPropagation();
                });
                // Make the parent element non-draggable when selecting text in the field
                // since it would remove the input
                $input.on('mousedown', function (e) {
                    e.stopPropagation();
                    $input.parents('.cp-app-drive-element-row').attr("draggable", false);
                });
                $input.on('mouseup', function (e) {
                    e.stopPropagation();
                    $input.parents('.cp-app-drive-element-row').attr("draggable", true);
                });
            },0);
        };

        var filterContextMenu = function ($menu, paths) {
            //var path = $element.data('path');
            if (!paths || paths.length === 0) { logError('no paths'); }

            var hide = [];
            var hasFolder = false;
            paths.forEach(function (p) {
                var path = p.path;
                var $element = p.element;
                if (path.length === 1) {
                    // Can't rename or delete root elements
                    hide.push($menu.find('a.cp-app-drive-context-rename'));
                    hide.push($menu.find('a.cp-app-drive-context-delete'));
                }
                if (!APP.editable) {
                    hide.push($menu.find('a.cp-app-drive-context-editable'));
                }
                if (!isOwnDrive()) {
                    hide.push($menu.find('a.cp-app-drive-context-own'));
                }
                if ($element.is('.cp-app-drive-element-file')) {
                    // No folder in files
                    hide.push($menu.find('a.cp-app-drive-context-newfolder'));
                    if ($element.is('.cp-app-drive-readonly')) {
                        // Keep only open readonly
                        hide.push($menu.find('a.cp-app-drive-context-open'));
                    } else if ($element.is('.cp-app-drive-noreadonly')) {
                        // Keep only open readonly
                        hide.push($menu.find('a.cp-app-drive-context-openro'));
                    }
                } else {
                    if (hasFolder) {
                        // More than 1 folder selected: cannot create a new subfolder
                        hide.push($menu.find('a.cp-app-drive-context-newfolder'));
                    }
                    hasFolder = true;
                    hide.push($menu.find('a.cp-app-drive-context-openro'));
                    hide.push($menu.find('a.cp-app-drive-context-properties'));
                    hide.push($menu.find('a.cp-app-drive-context-hashtag'));
                }
                // If we're in the trash, hide restore and properties for non-root elements
                if ($menu.find('a.cp-app-drive-context-restore').length && path && path.length > 4) {
                    hide.push($menu.find('a.cp-app-drive-context-restore'));
                    hide.push($menu.find('a.cp-app-drive-context-properties'));
                }
            });
            if (paths.length > 1) {
                hide.push($menu.find('a.cp-app-drive-context-restore'));
                hide.push($menu.find('a.cp-app-drive-context-properties'));
                hide.push($menu.find('a.cp-app-drive-context-rename'));
            }
            if (hasFolder && paths.length > 1) {
                // Cannot open multiple folders
                hide.push($menu.find('a.cp-app-drive-context-open'));
            }
            return hide;
        };

        var getSelectedPaths = function ($element) {
            var paths = [];
            if ($('.cp-app-drive-element-selected').length > 1) {
                var $selected = $('.cp-app-drive-element-selected');
                $selected.each(function (idx, elmt) {
                    var ePath = $(elmt).data('path');
                    if (ePath) {
                        paths.push({
                            path: ePath,
                            element: $(elmt)
                        });
                    }
                });
            }

            if (!paths.length) {
                var path = $element.data('path');
                if (!path) { return false; }
                paths.push({
                    path: path,
                    element: $element
                });
            }
            return paths;
        };

        var updateContextButton = function () {
            if (filesOp.isPathIn(currentPath, [TRASH])) {
                $driveToolbar.find('cp-app-drive-toolbar-emptytrash').show();
            } else {
                $driveToolbar.find('cp-app-drive-toolbar-emptytrash').hide();
            }
            var $li = $content.find('.cp-app-drive-element-selected');
            if ($li.length === 0) {
                $li = findDataHolder($tree.find('.cp-app-drive-element-active'));
            }
            var $button = $driveToolbar.find('#cp-app-drive-toolbar-context-mobile');
            if ($button.length) { // mobile
                if ($li.length !== 1
                    || !$._data($li[0], 'events').contextmenu
                    || $._data($li[0], 'events').contextmenu.length === 0) {
                    $button.hide();
                    return;
                }
                $button.show();
                $button.css({
                    background: '#000'
                });
                window.setTimeout(function () {
                    $button.css({
                        background: ''
                    });
                }, 500);
                return;
            }
            // Non mobile
            var $container = $driveToolbar.find('#cp-app-drive-toolbar-contextbuttons');
            if (!$container.length) { return; }
            $container.html('');
            var $element = $li.length === 1 ? $li : $($li[0]);
            var paths = getSelectedPaths($element);
            var $menu = $element.data('context');
            if (!$menu) { return; }
            //var actions = [];
            var $actions = $menu.find('a');
            var toHide = filterContextMenu($menu, paths);
            $actions = $actions.filter(function (i, el) {
                for (var j = 0; j < toHide.length; j++) {
                    if ($(el).is(toHide[j])) { return false; }
                }
                return true;
            });
            $actions.each(function (i, el) {
                var $a = $('<button>', {'class': 'cp-app-drive-element'});
                if ($(el).attr('data-icon')) {
                    $a.addClass('fa').addClass($(el).attr('data-icon'));
                    $a.attr('title', $(el).text());
                } else {
                    $a.text($(el).text());
                }
                $(el).data('paths', paths);
                //$(el).data('path', path);
                //:$(el).data('element', $element);
                $container.append($a);
                $a.click(function() { $(el).click(); });
            });
        };

        var scrollTo = function ($element) {
            // Current scroll position
            var st = $content.scrollTop();
            // Block height
            var h = $content.height();
            // Current top position of the element relative to the scroll position
            var pos = Math.round($element.offset().top - $content.position().top);
            // Element height
            var eh = $element.outerHeight();
            // New scroll value
            var v = st + pos + eh - h;
            // If the element is completely visile, don't change the scroll position
            if (pos+eh <= h && pos >= 0) { return; }
            $content.scrollTop(v);
        };
        // Add the "selected" class to the "li" corresponding to the clicked element
        var onElementClick = APP.onElementClick = function (e, $element) {
            // If "Ctrl" is pressed, do not remove the current selection
            removeInput();
            $element = findDataHolder($element);
            // If we're selecting a new element with the left click, hide the menu
            if (e) { APP.hideMenu(); }
            // Remove the selection if we don't hold ctrl key or if we are right-clicking
            if (!e || !e.ctrlKey) {
                removeSelected(e && e.shiftKey);
            }
            if (!$element.length) {
                log(Messages.fm_selectError);
                return;
            }
            scrollTo($element);
            // Add the selected class to the clicked / right-clicked element
            // Remove the class if it already has it
            // If ctrlKey, add to the selection
            // If shiftKey, select a range of elements
            var $elements = $content.find('.cp-app-drive-element:not(.cp-app-drive-element-header)');
            var $selection = $elements.filter('.cp-app-drive-element-selected');
            if (typeof sel.startSelected !== "number" || !e || (e.ctrlKey && !e.shiftKey)) {
                sel.startSelected = $elements.index($element[0]);
                sel.oldSelection = [];
                $selection.each(function (idx, el) {
                    sel.oldSelection.push(el);
                });
                delete sel.endSelected;
            }
            if (e && e.shiftKey) {
                var end = $elements.index($element[0]);
                sel.endSelected = end;
                var $el;
                removeSelected(true);
                sel.oldSelection.forEach(function (el) {
                    if (!$(el).hasClass("cp-app-drive-element-selected")) {
                        $(el).addClass("cp-app-drive-element-selected");
                    }
                });
                for (var i = Math.min(sel.startSelected, sel.endSelected);
                     i <= Math.max(sel.startSelected, sel.endSelected);
                     i++) {
                    $el = $($elements.get(i));
                    if (!$el.hasClass("cp-app-drive-element-selected")) {
                        $el.addClass("cp-app-drive-element-selected");
                    }
                }
            } else {
                if (!$element.hasClass("cp-app-drive-element-selected")) {
                    $element.addClass("cp-app-drive-element-selected");
                } else {
                    $element.removeClass("cp-app-drive-element-selected");
                }
            }
            updateContextButton();
        };

        var displayMenu = function (e, $menu) {
            $menu.css({ display: "block" });
            if (APP.mobile()) { return; }
            var h = $menu.outerHeight();
            var w = $menu.outerWidth();
            var wH = window.innerHeight;
            var wW = window.innerWidth;
            if (h > wH) {
                $menu.css({
                    top: '0px',
                    bottom: ''
                });
            } else if (e.pageY + h <= wH) {
                $menu.css({
                    top: e.pageY+'px',
                    bottom: ''
                });
            } else {
                $menu.css({
                    bottom: '0px',
                    top: ''
                });
            }
            if(w > wW) {
                $menu.css({
                    left: '0px',
                    right: ''
                });
            } else if (e.pageX + w <= wW) {
                $menu.css({
                    left: e.pageX+'px',
                    right: ''
                });
            } else {
                $menu.css({
                    left: '',
                    right: '0px',
                });
            }
        };

        // Open the selected context menu on the closest "li" element
        var openContextMenu = function (e, $menu) {
            APP.hideMenu();
            e.stopPropagation();

            var $element = findDataHolder($(e.target));
            if (!$element.length) {
                logError("Unable to locate the .element tag", e.target);
                $menu.hide();
                log(Messages.fm_contextMenuError);
                return false;
            }

            if (!$element.hasClass('cp-app-drive-element-selected')) { //paths.length === 1) {
                onElementClick(undefined, $element);
            }

            var paths = getSelectedPaths($element);

            var toHide = filterContextMenu($menu, paths);
            toHide.forEach(function ($a) {
                $a.parent('li').hide();
            });

            displayMenu(e, $menu);

            if ($menu.find('li:visible').length === 0) {
                debug("No visible element in the context menu. Abort.");
                $menu.hide();
                return true;
            }

            $menu.find('a').data('paths', paths);
            //$menu.find('a').data('path', path);
            //$menu.find('a').data('element', $element);
            return false;
        };

        var openDirectoryContextMenu = function (e) {
            $contextMenu.find('li').show();
            openContextMenu(e, $contextMenu);
            return false;
        };

        var openDefaultContextMenu = function (e) {
            $defaultContextMenu.find('li').show();
            openContextMenu(e, $defaultContextMenu);
            return false;
        };

        var openTrashTreeContextMenu = function (e) {
            removeSelected();
            $trashTreeContextMenu.find('li').show();
            openContextMenu(e, $trashTreeContextMenu);
            return false;
        };

        var openTrashContextMenu = function (e) {
            var path = findDataHolder($(e.target)).data('path');
            if (!path) { return; }
            $trashContextMenu.find('li').show();
            openContextMenu(e, $trashContextMenu);
            return false;
        };

        var openContentContextMenu = function (e) {
            APP.hideMenu();
            e.stopPropagation();
            var path = $(e.target).closest('#' + FOLDER_CONTENT_ID).data('path');
            if (!path) { return; }
            var $menu = $contentContextMenu;
            removeSelected();

            if (!APP.editable) {
                $menu.find('a.cp-app-drive-context-editable').parent('li').hide();
            }
            if (!isOwnDrive()) {
                $menu.find('a.cp-app-drive-context-own').parent('li').hide();
            }

            $menu.find('[data-type]').each(function (idx, el) {
                if (AppConfig.availablePadTypes.indexOf($(el).attr('data-type')) === -1) {
                    $(el).hide();
                }
            });

            displayMenu(e, $menu);

            if ($menu.find('li:visible').length === 0) {
                debug("No visible element in the context menu. Abort.");
                $menu.hide();
                return true;
            }

            $menu.find('a').data('path', path);
            return false;
        };

        var getElementName = function (path) {
            var file = filesOp.find(path);
            if (!file || !filesOp.isFile(file)) { return '???'; }
            return filesOp.getTitle(file);
        };
        // filesOp.moveElements is able to move several paths to a new location, including
        // the Trash or the "Unsorted files" folder
        var moveElements = function (paths, newPath, force, cb) {
            if (!APP.editable) { return; }
            var andThenMove = function () {
                filesOp.move(paths, newPath, cb);
            };
            // Cancel drag&drop from TRASH to TRASH
            if (filesOp.isPathIn(newPath, [TRASH]) && paths.length && paths[0][0] === TRASH) {
                return;
            }
            andThenMove();
        };
        // Drag & drop:
        // The data transferred is a stringified JSON containing the path of the dragged element
        var onDrag = function (ev, path) {
            var paths = [];
            var $element = findDataHolder($(ev.target));
            if ($element.hasClass('cp-app-drive-element-selected')) {
                var $selected = $('.cp-app-drive-element-selected');
                $selected.each(function (idx, elmt) {
                    var ePath = $(elmt).data('path');
                    if (ePath) {
                        var val = filesOp.find(ePath);
                        if (!val) { return; } // Error? A ".selected" element in not in the object
                        paths.push({
                            path: ePath,
                            value: {
                                name: getElementName(ePath),
                                el: val
                            }
                        });
                    }
                });
            } else {
                removeSelected();
                $element.addClass('cp-app-drive-element-selected');
                var val = filesOp.find(path);
                if (!val) { return; } // The element in not in the object
                paths = [{
                    path: path,
                    value: {
                        name: getElementName(path),
                        el: val
                    }
                }];
            }
            var data = {
                'path': paths
            };
            ev.dataTransfer.setData("text", stringify(data));
        };

        var findDropPath = function (target) {
            var $target = $(target);
            var $el = findDataHolder($target);
            var newPath = $el.data('path');
            if ((!newPath || filesOp.isFile(filesOp.find(newPath)))
                    && $target.parents('#cp-app-drive-content')) {
                newPath = currentPath;
            }
            return newPath;
        };
        var onFileDrop = APP.onFileDrop = function (file, e) {
            var ev = {
                target: e.target,
                path: findDropPath(e.target)
            };
            APP.FM.onFileDrop(file, ev);
        };
        var onDrop = function (ev) {
            ev.preventDefault();
            $('.cp-app-drive-element-droppable').removeClass('cp-app-drive-element-droppable');
            var data = ev.dataTransfer.getData("text");

            // Don't the the normal drop handler for file upload
            var fileDrop = ev.dataTransfer.files;
            if (fileDrop.length) { return void onFileDrop(fileDrop, ev); }

            var oldPaths = JSON.parse(data).path;
            if (!oldPaths) { return; }
            // Dropped elements can be moved from the same file manager or imported from another one.
            // A moved element should be removed from its previous location
            var movedPaths = [];
            var importedElements = [];
            oldPaths.forEach(function (p) {
                var el = filesOp.find(p.path);
                if (el && (stringify(el) === stringify(p.value.el) || !p.value || !p.value.el)) {
                    movedPaths.push(p.path);
                } else {
                    importedElements.push(p.value);
                }
            });

            var newPath = findDropPath(ev.target);
            if (!newPath) { return; }
            if (movedPaths && movedPaths.length) {
                moveElements(movedPaths, newPath, null, refresh);
            }
            if (importedElements && importedElements.length) {
                // TODO workgroup
                //filesOp.importElements(importedElements, newPath, refresh);
            }
        };

        var addDragAndDropHandlers = function ($element, path, isFolder, droppable) {
            if (!APP.editable) { return; }
            // "dragenter" is fired for an element and all its children
            // "dragleave" may be fired when entering a child
            // --> we use pointer-events: none in CSS, but we still need a counter to avoid some issues
            // --> We store the number of enter/leave and the element entered and we remove the
            // highlighting only when we have left everything
            var counter = 0;
            $element.on('dragstart', function (e) {
                e.stopPropagation();
                counter = 0;
                onDrag(e.originalEvent, path);
            });

            $element.on('mousedown', function (e) {
                e.stopPropagation();
            });

            // Add drop handlers if we are not in the trash and if the element is a folder
            if (!droppable || !isFolder) { return; }

            $element.on('dragover', function (e) {
                e.preventDefault();
            });
            $element.on('drop', function (e) {
                e.preventDefault();
                e.stopPropagation();
                onDrop(e.originalEvent);
            });
            $element.on('dragenter', function (e) {
                e.preventDefault();
                e.stopPropagation();
                counter++;
                $element.addClass('cp-app-drive-element-droppable');
            });
            $element.on('dragleave', function (e) {
                e.preventDefault();
                e.stopPropagation();
                counter--;
                if (counter <= 0) {
                    counter = 0;
                    $element.removeClass('cp-app-drive-element-droppable');
                }
            });
        };
        addDragAndDropHandlers($content, null, true, true);

        // In list mode, display metadata from the filesData object
        // _WORKGROUP_ : Do not display title, atime and ctime columns since we don't have files data
        var addFileData = function (element, $span) {
            if (!filesOp.isFile(element)) { return; }

            var data = filesOp.getFileData(element);
            if (!data) { return void logError("No data for the file", element); }

            var hrefData = Hash.parsePadUrl(data.href);
            if (hrefData.type) {
                $span.addClass('cp-border-color-'+hrefData.type);
            }

            var $state = $('<span>', {'class': 'cp-app-drive-element-state'});
            if (hrefData.hashData && hrefData.hashData.mode === 'view') {
                var $ro = $readonlyIcon.clone().appendTo($state);
                $ro.attr('title', Messages.readonly);
            }
            if (data.filename && data.filename !== data.title) {
                var $renamed = $renamedIcon.clone().appendTo($state);
                $renamed.attr('title', Messages._getKey('fm_renamedPad', [data.title]));
            }

            var name = filesOp.getTitle(element);

            // The element with the class '.name' is underlined when the 'li' is hovered
            var $name = $('<span>', {'class': 'cp-app-drive-element-name'}).text(name);
            $span.append($name);
            $span.append($state);
            $span.attr('title', name);

            var type = Messages.type[hrefData.type] || hrefData.type;
            common.displayThumbnail(data.href, $span, function ($thumb) {
                // Called only if the thumbnail exists
                // Remove the .hide() added by displayThumnail() because it hides the icon in
                // list mode too
                $span.find('.cp-icon').removeAttr('style').addClass('cp-app-drive-element-list');
                $thumb.addClass('cp-app-drive-element-grid')
                    .addClass('cp-app-drive-element-thumbnail');
            });
            var $type = $('<span>', {
                'class': 'cp-app-drive-element-type cp-app-drive-element-list'
            }).text(type);
            var $adate = $('<span>', {
                'class': 'cp-app-drive-element-atime cp-app-drive-element-list'
            }).text(getDate(data.atime));
            var $cdate = $('<span>', {
                'class': 'cp-app-drive-element-ctime cp-app-drive-element-list'
            }).text(getDate(data.ctime));
            $span.append($type);
            if (!isWorkgroup()) {
                $span.append($adate).append($cdate);
            }
        };

        var addFolderData = function (element, key, $span) {
            if (!element || !filesOp.isFolder(element)) { return; }
            // The element with the class '.name' is underlined when the 'li' is hovered
            var sf = filesOp.hasSubfolder(element);
            var files = filesOp.hasFile(element);
            var $name = $('<span>', {'class': 'cp-app-drive-element-name'}).text(key);
            var $state = $('<span>', {'class': 'cp-app-drive-element-state'});
            var $subfolders = $('<span>', {
                'class': 'cp-app-drive-element-folders cp-app-drive-element-list'
            }).text(sf);
            var $files = $('<span>', {
                'class': 'cp-app-drive-element-files cp-app-drive-element-list'
            }).text(files);
            $span.attr('title', key);
            $span.append($name).append($state).append($subfolders).append($files);
        };

        // This is duplicated in cryptpad-common, it should be unified
        var getFileIcon = function (id) {
            var data = filesOp.getFileData(id);
            return UI.getFileIcon(data);
        };
        var getIcon = UI.getIcon;

        // Create the "li" element corresponding to the file/folder located in "path"
        var createElement = function (path, elPath, root, isFolder) {
            // Forbid drag&drop inside the trash
            var isTrash = path[0] === TRASH;
            var newPath = path.slice();
            var key;
            if (isTrash && Array.isArray(elPath)) {
                key = elPath[0];
                elPath.forEach(function (k) { newPath.push(k); });
            } else {
                key = elPath;
                newPath.push(key);
            }

            var element = filesOp.find(newPath);
            var $icon = !isFolder ? getFileIcon(element) : undefined;
            var ro = filesOp.isReadOnlyFile(element);
            // ro undefined means it's an old hash which doesn't support read-only
            var roClass = typeof(ro) === 'undefined' ?' cp-app-drive-element-noreadonly' :
                            ro ? ' cp-app-drive-element-readonly' : '';
            var liClass = 'cp-app-drive-element-file cp-app-drive-element' + roClass;
            if (isFolder) {
                liClass = 'cp-app-drive-element-folder cp-app-drive-element';
                $icon = filesOp.isFolderEmpty(root[key]) ? $folderEmptyIcon.clone() : $folderIcon.clone();
            }
            var $element = $('<li>', {
                draggable: true,
                'class': 'cp-app-drive-element-row'
            });
            if (!isFolder && Array.isArray(APP.selectedFiles)) {
                var idx = APP.selectedFiles.indexOf(element);
                if (idx !== -1) {
                    $element.addClass('cp-app-drive-element-selected');
                    APP.selectedFiles.splice(idx, 1);
                }
            }
            $element.prepend($icon).dblclick(function () {
                if (isFolder) {
                    APP.displayDirectory(newPath);
                    return;
                }
                if (isTrash) { return; }
                openFile(root[key]);
            });
            if (isFolder) {
                addFolderData(element, key, $element);
            } else {
                addFileData(element, $element);
            }
            $element.addClass(liClass);
            $element.data('path', newPath);
            addDragAndDropHandlers($element, newPath, isFolder, !isTrash);
            $element.click(function(e) {
                e.stopPropagation();
                onElementClick(e, $element, newPath);
            });
            if (!isTrash) {
                $element.contextmenu(openDirectoryContextMenu);
                $element.data('context', $contextMenu);
            } else {
                $element.contextmenu(openTrashContextMenu);
                $element.data('context', $trashContextMenu);
            }
            var isNewFolder = APP.newFolder && filesOp.comparePath(newPath, APP.newFolder);
            if (isNewFolder) {
                appStatus.onReady(function () {
                    window.setTimeout(function () { displayRenameInput($element, newPath); }, 0);
                });
                delete APP.newFolder;
            }
            return $element;
        };

        // Display the full path in the title when displaying a directory from the trash
        /*
        var getTrashTitle = function (path) {
            if (!path[0] || path[0] !== TRASH) { return; }
            var title = TRASH_NAME;
            for (var i=1; i<path.length; i++) {
                if (i === 3 && path[i] === 'element') {}
                else if (i === 2 && parseInt(path[i]) === path[i]) {
                    if (path[i] !== 0) {
                        title += " [" + path[i] + "]";
                    }
                } else {
                    title += " / " + path[i];
                }
            }
            return title;
        }; */

        var getPrettyName = function (name) {
            var pName;
            switch (name) {
                case ROOT: pName = ROOT_NAME; break;
                case TRASH: pName = TRASH_NAME; break;
                case TEMPLATE: pName = TEMPLATE_NAME; break;
                case FILES_DATA: pName = FILES_DATA_NAME; break;
                case SEARCH: pName = SEARCH_NAME; break;
                case RECENT: pName = RECENT_NAME; break;
                default: pName = name;
            }
            return pName;
        };

        // Create the title block with the "parent folder" button
        var createTitle = function ($container, path, noStyle) {
            if (!path || path.length === 0) { return; }
            var isTrash = filesOp.isPathIn(path, [TRASH]);
            if (APP.mobile() && !noStyle) { // noStyle means title in search result
                return $container;
            }
            var isVirtual = virtualCategories.indexOf(path[0]) !== -1;
            var el = isVirtual ? undefined : filesOp.find(path);
            path = path[0] === SEARCH ? path.slice(0,1) : path;
            path.forEach(function (p, idx) {
                if (isTrash && [2,3].indexOf(idx) !== -1) { return; }

                var name = p;

                var $span = $('<span>', {'class': 'cp-app-drive-path-element'});
                if (idx < path.length - 1) {
                    if (!noStyle) {
                        $span.addClass('cp-app-drive-path-clickable');
                        $span.click(function () {
                            var sliceEnd = idx + 1;
                            if (isTrash && idx === 1) { sliceEnd = 4; } // Make sure we don't show the index or 'element' and 'path'
                            APP.displayDirectory(path.slice(0, sliceEnd));
                        });
                    }
                } else if (idx > 0 && filesOp.isFile(el)) {
                    name = getElementName(path);
                }

                if (idx === 0) { name = getPrettyName(p); }
                else {
                    var $span2 = $('<span>', {
                        'class': 'cp-app-drive-path-element cp-app-drive-path-separator'
                    }).text(' / ');
                    $container.prepend($span2);
                }

                $span.text(name).prependTo($container);
            });
        };

        var createInfoBox = function (path) {
            var $box = $('<div>', {'class': 'cp-app-drive-content-info-box'});
            var msg;
            switch (path[0]) {
                case ROOT:
                    msg = Messages.fm_info_root;
                    break;
                case TEMPLATE:
                    msg = Messages.fm_info_template;
                    break;
                case TRASH:
                    msg = Messages.fm_info_trash;
                    break;
                case FILES_DATA:
                    msg = Messages.fm_info_allFiles;
                    break;
                case RECENT:
                    msg = Messages.fm_info_recent;
                    break;
                default:
                    msg = undefined;
            }
            if (!APP.loggedIn) {
                msg = Messages.fm_info_anonymous;
                $box.html(msg);
                return $box;
            }
            if (!msg || APP.store['hide-info-' + path[0]] === '1') {
                $box.hide();
            } else {
                $box.text(msg);
                var $close = $closeIcon.clone().css({
                    'cursor': 'pointer',
                    'margin-left': '10px',
                    title: Messages.fm_closeInfoBox
                }).on('click', function () {
                    $box.hide();
                    APP.store['hide-info-' + path[0]] = '1';
                    localStore.put('hide-info-' + path[0], '1');
                });
                $box.prepend($close);
            }
            return $box;
        };

        // Create the button allowing the user to switch from list to icons modes
        var createViewModeButton = function ($container) {
            var $listButton = $listIcon.clone();
            var $gridButton = $gridIcon.clone();

            $listButton.click(function () {
                $gridButton.removeClass('cp-app-drive-toolbar-active');
                $listButton.addClass('cp-app-drive-toolbar-active');
                setViewMode('list');
                $('#' + FOLDER_CONTENT_ID).removeClass('cp-app-drive-content-grid');
                $('#' + FOLDER_CONTENT_ID).addClass('cp-app-drive-content-list');
                common.feedback('DRIVE_LIST_MODE');
            });
            $gridButton.click(function () {
                $listButton.removeClass('cp-app-drive-toolbar-active');
                $gridButton.addClass('cp-app-drive-toolbar-active');
                setViewMode('grid');
                $('#' + FOLDER_CONTENT_ID).addClass('cp-app-drive-content-grid');
                $('#' + FOLDER_CONTENT_ID).removeClass('cp-app-drive-content-list');
                common.feedback('DRIVE_GRID_MODE');
            });

            if (getViewMode() === 'list') {
                $listButton.addClass('cp-app-drive-toolbar-active');
            } else {
                $gridButton.addClass('cp-app-drive-toolbar-active');
            }
            $listButton.attr('title', Messages.fm_viewListButton);
            $gridButton.attr('title', Messages.fm_viewGridButton);
            $container.append($listButton).append($gridButton);
        };
        var createEmptyTrashButton = function ($container) {
            var $button = $emptyTrashIcon.clone();
            $button.addClass('cp-app-drive-toolbar-emptytrash');
            $button.attr('title', Messages.fc_empty);
            $button.click(function () {
                UI.confirm(Messages.fm_emptyTrashDialog, function(res) {
                    if (!res) { return; }
                    filesOp.emptyTrash(refresh);
                });
            });
            $container.append($button);
        };

        var getNewPadTypes = function () {
            var arr = [];
            AppConfig.availablePadTypes.forEach(function (type) {
                if (type === 'drive') { return; }
                if (type === 'contacts') { return; }
                if (type === 'todo') { return; }
                if (type === 'file') { return; }
                if (!APP.loggedIn && AppConfig.registeredOnlyTypes &&
                    AppConfig.registeredOnlyTypes.indexOf(type) !== -1) {
                    return;
                }
                arr.push(type);
            });
            return arr;
        };
        var addNewPadHandlers = function ($block, isInRoot) {
            // Handlers
            if (isInRoot) {
                var onCreated = function (err, info) {
                    if (err) {
                        if (err === E_OVER_LIMIT) {
                            return void UI.alert(Messages.pinLimitDrive, null, true);
                        }
                        return void UI.alert(Messages.fm_error_cantPin);
                    }
                    APP.newFolder = info.newPath;
                    refresh();
                };
                $block.find('a.cp-app-drive-new-folder, li.cp-app-drive-new-folder')
                    .click(function () {
                    filesOp.addFolder(currentPath, null, onCreated);
                });
                $block.find('a.cp-app-drive-new-upload, li.cp-app-drive-new-upload')
                    .click(function () {
                    var $input = $('<input>', {
                        'type': 'file',
                        'style': 'display: none;'
                    }).on('change', function (e) {
                        var file = e.target.files[0];
                        var ev = {
                            target: $content[0],
                            path: findDropPath($content[0])
                        };
                        APP.FM.handleFile(file, ev);
                    });
                    $input.click();
                });
            }
            $block.find('a.cp-app-drive-new-doc, li.cp-app-drive-new-doc')
                .click(function () {
                var type = $(this).attr('data-type') || 'pad';
                var path = filesOp.isPathIn(currentPath, [TRASH]) ? '' : currentPath;
                common.sessionStorage.put(Constants.newPadPathKey, path, function () {
                    common.openURL('/' + type + '/');
                });
            });
        };
        var createNewButton = function (isInRoot, $container) {
            if (!APP.editable) { return; }
            if (!APP.loggedIn) { return; } // Anonymous users can use the + menu in the toolbar

            if (!filesOp.isPathIn(currentPath, [ROOT, 'hrefArray'])) { return; }

            // Create dropdown
            var options = [];
            if (isInRoot) {
                options.push({
                    tag: 'a',
                    attributes: {'class': 'cp-app-drive-new-folder'},
                    content: $('<div>').append($folderIcon.clone()).html() + Messages.fm_folder
                });
                options.push({tag: 'hr'});
                options.push({
                    tag: 'a',
                    attributes: {'class': 'cp-app-drive-new-upload'},
                    content: $('<div>').append(getIcon('file')).html() + Messages.uploadButton
                });
                options.push({tag: 'hr'});
            }
            getNewPadTypes().forEach(function (type) {
                var attributes = {
                    'class': 'cp-app-drive-new-doc',
                    'data-type': type,
                    'href': '#'
                };
                options.push({
                    tag: 'a',
                    attributes: attributes,
                    content: $('<div>').append(getIcon(type)).html() + Messages.type[type]
                });
            });
            var $plusIcon = $('<div>').append($('<span>', {'class': 'fa fa-plus'}));


            var dropdownConfig = {
                text: $plusIcon.html() + '<span>'+Messages.fm_newButton+'</span>',
                options: options,
                feedback: 'DRIVE_NEWPAD_LOCALFOLDER',
            };
            var $block = UIElements.createDropdown(dropdownConfig);

            // Custom style:
            $block.find('button').addClass('cp-app-drive-toolbar-new');
            $block.find('button').attr('title', Messages.fm_newButtonTitle);

            addNewPadHandlers($block, isInRoot);

            $container.append($block);
        };

        var hideNewButton = function () {
            $('.cp-dropdown-content').hide();
        };

        var SORT_FOLDER_DESC = 'sortFoldersDesc';
        var SORT_FILE_BY = 'sortFilesBy';
        var SORT_FILE_DESC = 'sortFilesDesc';

        var getSortFileDesc = function () {
            return APP.store[SORT_FILE_DESC]+"" === "true";
        };
        var getSortFolderDesc = function () {
            return APP.store[SORT_FOLDER_DESC]+"" === "true";
        };

        var onSortByClick = function () {
            var $span = $(this);
            var value;
            if ($span.hasClass('cp-app-drive-sort-foldername')) {
                value = getSortFolderDesc();
                APP.store[SORT_FOLDER_DESC] = value ? false : true;
                localStore.put(SORT_FOLDER_DESC, value ? false : true);
                refresh();
                return;
            }
            value = APP.store[SORT_FILE_BY];
            var descValue = getSortFileDesc();
            if ($span.hasClass('cp-app-drive-sort-filename')) {
                if (value === '') {
                    descValue = descValue ? false : true;
                } else {
                    descValue = false;
                    value = '';
                }
            } else {
                ['cp-app-drive-element-title', 'cp-app-drive-element-type',
                 'cp-app-drive-element-atime', 'cp-app-drive-element-ctime'].some(function (c) {
                    if ($span.hasClass(c)) {
                        var nValue = c.replace(/cp-app-drive-element-/, '');
                        if (value === nValue) { descValue = descValue ? false : true; }
                        else {
                            // atime and ctime should be ordered in a desc order at the first click
                            value = nValue;
                            descValue = value !== 'title';
                        }
                        return true;
                    }
                });
            }
            APP.store[SORT_FILE_BY] = value;
            APP.store[SORT_FILE_DESC] = descValue;
            localStore.put(SORT_FILE_BY, value);
            localStore.put(SORT_FILE_DESC, descValue);
            refresh();
        };

        var addFolderSortIcon = function ($list) {
            var $icon = $sortAscIcon.clone();
            if (getSortFolderDesc()) {
                $icon = $sortDescIcon.clone();
            }
            if (typeof(APP.store[SORT_FOLDER_DESC]) !== "undefined") {
                $list.find('.cp-app-drive-sort-foldername').addClass('cp-app-drive-sort-active').prepend($icon);
            }
        };
        var getFolderListHeader = function () {
            var $fohElement = $('<li>', {
                'class': 'cp-app-drive-element-header cp-app-drive-element-list'
            });
            //var $fohElement = $('<span>', {'class': 'element'}).appendTo($folderHeader);
            var $fhIcon = $('<span>', {'class': 'cp-app-drive-content-icon'});
            var $name = $('<span>', {
                'class': 'cp-app-drive-element-name cp-app-drive-sort-foldername ' +
                         'cp-app-drive-sort-clickable'
            }).text(Messages.fm_folderName).click(onSortByClick);
            var $state = $('<span>', {'class': 'cp-app-drive-element-state'});
            var $subfolders = $('<span>', {
                'class': 'cp-app-drive-element-folders cp-app-drive-element-list'
            }).text(Messages.fm_numberOfFolders);
            var $files = $('<span>', {
                'class': 'cp-app-drive-element-files cp-app-drive-element-list'
            }).text(Messages.fm_numberOfFiles);
            $fohElement.append($fhIcon).append($name).append($state)
                        .append($subfolders).append($files);
            addFolderSortIcon($fohElement);
            return $fohElement;
        };
        var addFileSortIcon = function ($list) {
            var $icon = $sortAscIcon.clone();
            if (getSortFileDesc()) {
                $icon = $sortDescIcon.clone();
            }
            var classSorted;
            if (APP.store[SORT_FILE_BY] === '') { classSorted = 'cp-app-drive-sort-filename'; }
            else if (APP.store[SORT_FILE_BY]) { classSorted = 'cp-app-drive-element-' + APP.store[SORT_FILE_BY]; }
            if (classSorted) {
                $list.find('.' + classSorted).addClass('cp-app-drive-sort-active').prepend($icon);
            }
        };
        // _WORKGROUP_ : do not display title, atime and ctime in workgroups since we don't have files data
        var getFileListHeader = function () {
            var $fihElement = $('<li>', {
                'class': 'cp-app-drive-element-header cp-app-drive-element-list'
            });
            //var $fihElement = $('<span>', {'class': 'element'}).appendTo($fileHeader);
            var $fhIcon = $('<span>', {'class': 'cp-app-drive-content-icon'});
            var $fhName = $('<span>', {
                'class': 'cp-app-drive-element-name cp-app-drive-sort-filename ' +
                         'cp-app-drive-sort-clickable'
            }).text(Messages.fm_fileName).click(onSortByClick);
            var $fhState = $('<span>', {'class': 'cp-app-drive-element-state'});
            var $fhType = $('<span>', {
                'class': 'cp-app-drive-element-type cp-app-drive-sort-clickable'
            }).text(Messages.fm_type).click(onSortByClick);
            var $fhAdate = $('<span>', {
                'class': 'cp-app-drive-element-atime cp-app-drive-sort-clickable'
            }).text(Messages.fm_lastAccess).click(onSortByClick);
            var $fhCdate = $('<span>', {
                'class': 'cp-app-drive-element-ctime cp-app-drive-sort-clickable'
            }).text(Messages.fm_creation).click(onSortByClick);
            // If displayTitle is false, it means the "name" is the title, so do not display the "name" header
            $fihElement.append($fhIcon).append($fhName).append($fhState).append($fhType);
            if (!isWorkgroup()) {
                $fihElement.append($fhAdate).append($fhCdate);
            }
            addFileSortIcon($fihElement);
            return $fihElement;
        };

        var sortElements = function (folder, path, oldkeys, prop, asc, useId) {
            var root = filesOp.find(path);
            var test = folder ? filesOp.isFolder : filesOp.isFile;
            var keys = oldkeys.filter(function (e) {
                return useId ? test(e) : test(root[e]);
            });
            if (keys.length < 2) { return keys; }
            var mult = asc ? 1 : -1;
            var getProp = function (el, prop) {
                if (folder) { return el.toLowerCase(); }
                var id = useId ? el : root[el];
                var data = filesOp.getFileData(id);
                if (!data) { return ''; }
                if (prop === 'type') {
                    var hrefData = Hash.parsePadUrl(data.href);
                    return hrefData.type;
                }
                if (prop === 'atime' || prop === 'ctime') {
                    return new Date(data[prop]);
                }
                return (filesOp.getTitle(id) || "").toLowerCase();
            };
            keys.sort(function(a, b) {
                if (getProp(a, prop) < getProp(b, prop)) { return mult * -1; }
                if (getProp(a, prop) > getProp(b, prop)) { return mult * 1; }
                return 0;
            });
            return keys;
        };
        var sortTrashElements = function (folder, oldkeys, prop, asc) {
            var test = folder ? filesOp.isFolder : filesOp.isFile;
            var keys = oldkeys.filter(function (e) {
                return test(e.element);
            });
            if (keys.length < 2) { return keys; }
            var mult = asc ? 1 : -1;
            var getProp = function (el, prop) {
                if (prop && !folder) {
                    var element = el.element;
                    var e = filesOp.getFileData(element);
                    if (!e) {
                        e = {
                            href : el,
                            title : Messages.fm_noname,
                            atime : 0,
                            ctime : 0
                        };
                    }
                    if (prop === 'type') {
                        var hrefData = Hash.parsePadUrl(e.href);
                        return hrefData.type;
                    }
                    if (prop === 'atime' || prop === 'ctime') {
                        return new Date(e[prop]);
                    }
                }
                return (el.name || "").toLowerCase();
            };
            keys.sort(function(a, b) {
                if (getProp(a, prop) < getProp(b, prop)) { return mult * -1; }
                if (getProp(a, prop) > getProp(b, prop)) { return mult * 1; }
                return 0;
            });
            return keys;
        };

        // Create the ghost icon to add pads/folders
        var createNewPadIcons = function ($block, isInRoot) {
            var $container = $('<div>');
            if (isInRoot) {
                // Folder
                var $element1 = $('<li>', {
                    'class': 'cp-app-drive-new-folder cp-app-drive-element-row ' +
                             'cp-app-drive-element-grid'
                }).prepend($folderIcon.clone()).appendTo($container);
                $element1.append($('<span>', { 'class': 'cp-app-drive-new-name' })
                    .text(Messages.fm_folder));
                // File
                var $element2 = $('<li>', {
                    'class': 'cp-app-drive-new-upload cp-app-drive-element-row ' +
                             'cp-app-drive-element-grid'
                }).prepend(getIcon('file')).appendTo($container);
                $element2.append($('<span>', {'class': 'cp-app-drive-new-name'})
                    .text(Messages.uploadButton));
            }
            // Pads
            getNewPadTypes().forEach(function (type) {
                var $element = $('<li>', {
                    'class': 'cp-app-drive-new-doc cp-app-drive-element-row ' +
                             'cp-app-drive-element-grid'
                }).prepend(getIcon(type)).appendTo($container);
                $element.append($('<span>', {'class': 'cp-app-drive-new-name'})
                    .text(Messages.type[type]));
                $element.attr('data-type', type);
            });

            $container.find('.cp-app-drive-element-row').click(function () {
                $block.hide();
            });
            return $container;
        };
        var createGhostIcon = function ($list) {
            var isInRoot = currentPath[0] === ROOT;
            var $element = $('<li>', {
                'class': 'cp-app-drive-element-row cp-app-drive-element-grid cp-app-drive-new-ghost'
            }).prepend($addIcon.clone()).appendTo($list);
            $element.append($('<span>', {'class': 'cp-app-drive-element-name'})
                .text(Messages.fm_newFile));
            $element.attr('title', Messages.fm_newFile);
            $element.click(function () {
                var $modal = UIElements.createModal({
                    id: 'cp-app-drive-new-ghost-dialog',
                    $body: $('body')
                });
                var $title = $('<h3>').text(Messages.fm_newFile);
                var $description = $('<p>').text(Messages.fm_newButtonTitle);
                $modal.find('.cp-modal').append($title);
                $modal.find('.cp-modal').append($description);
                var $content = createNewPadIcons($modal, isInRoot);
                $modal.find('.cp-modal').append($content);
                window.setTimeout(function () { $modal.show(); });
                addNewPadHandlers($modal, isInRoot);
            });
        };

        // Drive content toolbar
        var createToolbar = function () {
            var $toolbar = $driveToolbar;
            $toolbar.html('');
            $('<div>', {'class': 'cp-app-drive-toolbar-leftside'}).appendTo($toolbar);
            $('<div>', {'class': 'cp-app-drive-path cp-unselectable'}).appendTo($toolbar);
            var $rightside = $('<div>', {'class': 'cp-app-drive-toolbar-rightside'})
                .appendTo($toolbar);
            var $hist = common.createButton('history', true, {histConfig: APP.histConfig});
            $rightside.append($hist);
            return $toolbar;
        };

        // Unsorted element are represented by "href" in an array: they don't have a filename
        // and they don't hav a hierarchical structure (folder/subfolders)
        var displayHrefArray = function ($container, rootName, draggable) {
            var unsorted = files[rootName];
            if (unsorted.length) {
                var $fileHeader = getFileListHeader(false);
                $container.append($fileHeader);
            }
            var keys = unsorted;
            var sortBy = APP.store[SORT_FILE_BY];
            sortBy = sortBy === "" ? sortBy = 'name' : sortBy;
            var sortedFiles = sortElements(false, [rootName], keys, sortBy, !getSortFileDesc(), true);
            sortedFiles.forEach(function (id) {
                var file = filesOp.getFileData(id);
                if (!file) {
                    //debug("Unsorted or template returns an element not present in filesData: ", href);
                    file = { title: Messages.fm_noname };
                    //return;
                }
                var idx = files[rootName].indexOf(id);
                var $icon = getFileIcon(id);
                var ro = filesOp.isReadOnlyFile(id);
                // ro undefined mens it's an old hash which doesn't support read-only
                var roClass = typeof(ro) === 'undefined' ? ' cp-app-drive-element-noreadonly' :
                                ro ? ' cp-app-drive-element-readonly' : '';
                var $element = $('<li>', {
                    'class': 'cp-app-drive-element cp-app-drive-element-file cp-app-drive-element-row' + roClass,
                    draggable: draggable
                });
                if (Array.isArray(APP.selectedFiles)) {
                    var sidx = APP.selectedFiles.indexOf(id);
                    if (sidx !== -1) {
                        $element.addClass('cp-app-drive-element-selected');
                        APP.selectedFiles.splice(sidx, 1);
                    }
                }
                $element.prepend($icon).dblclick(function () {
                    openFile(id);
                });
                addFileData(id, $element);
                var path = [rootName, idx];
                $element.data('path', path);
                $element.click(function(e) {
                    e.stopPropagation();
                    onElementClick(e, $element, path);
                });
                $element.contextmenu(openDefaultContextMenu);
                $element.data('context', $defaultContextMenu);
                if (draggable) {
                    addDragAndDropHandlers($element, path, false, false);
                }
                $container.append($element);
            });
            createGhostIcon($container);
        };

        var displayAllFiles = function ($container) {
            var allfiles = files[FILES_DATA];
            if (allfiles.length === 0) { return; }
            var $fileHeader = getFileListHeader(false);
            $container.append($fileHeader);
            var keys = filesOp.getFiles([FILES_DATA]);
            var sortedFiles = sortElements(false, [FILES_DATA], keys, APP.store[SORT_FILE_BY], !getSortFileDesc(), true);
            sortedFiles.forEach(function (id) {
                var $icon = getFileIcon(id);
                var ro = filesOp.isReadOnlyFile(id);
                // ro undefined maens it's an old hash which doesn't support read-only
                var roClass = typeof(ro) === 'undefined' ? ' cp-app-drive-element-noreadonly' :
                    ro ? ' cp-app-drive-element-readonly' : '';
                var $element = $('<li>', {
                    'class': 'cp-app-drive-element cp-app-drive-element-row' + roClass 
                });
                $element.prepend($icon).dblclick(function () {
                    openFile(id);
                });
                addFileData(id, $element);
                $element.data('path', [FILES_DATA, id]);
                $element.data('element', id);
                $element.click(function(e) {
                    e.stopPropagation();
                    onElementClick(e, $element);
                });
                $element.contextmenu(openDefaultContextMenu);
                $element.data('context', $defaultContextMenu);
                $container.append($element);
            });
        };

        var displayTrashRoot = function ($list, $folderHeader, $fileHeader) {
            var filesList = [];
            var root = files[TRASH];
            // Elements in the trash are JS arrays (several elements can have the same name)
            Object.keys(root).forEach(function (key) {
                if (!Array.isArray(root[key])) {
                    logError("Trash element has a wrong type", root[key]);
                    return;
                }
                root[key].forEach(function (el, idx) {
                    if (!filesOp.isFile(el.element) && !filesOp.isFolder(el.element)) { return; }
                    var spath = [key, idx, 'element'];
                    filesList.push({
                        element: el.element,
                        spath: spath,
                        name: key
                    });
                });
            });
            var sortedFolders = sortTrashElements(true, filesList, null, !getSortFolderDesc());
            var sortedFiles = sortTrashElements(false, filesList, APP.store[SORT_FILE_BY], !getSortFileDesc());
            if (filesOp.hasSubfolder(root, true)) { $list.append($folderHeader); }
            sortedFolders.forEach(function (f) {
                var $element = createElement([TRASH], f.spath, root, true);
                $list.append($element);
            });
            if (filesOp.hasFile(root, true)) { $list.append($fileHeader); }
            sortedFiles.forEach(function (f) {
                var $element = createElement([TRASH], f.spath, root, false);
                $list.append($element);
            });
        };

        var displaySearch = function ($list, value) {
            var filesList = filesOp.search(value);
            filesList.forEach(function (r) {
                r.paths.forEach(function (path) {
                    var href = r.data.href;
                    var parsed = Hash.parsePadUrl(href);
                    var $table = $('<table>');
                    var $icon = $('<td>', {'rowspan': '3', 'class': 'cp-app-drive-search-icon'})
                        .append(getFileIcon(href));
                    var $title = $('<td>', {
                        'class': 'cp-app-drive-search-col1 cp-app-drive-search-title'
                    }).text(r.data.title)
                        .click(function () {
                        openFile(null, r.data.href);
                    });
                    var $typeName = $('<td>', {'class': 'cp-app-drive-search-label2'})
                        .text(Messages.fm_type);
                    var $type = $('<td>', {'class': 'cp-app-drive-search-col2'})
                        .text(Messages.type[parsed.type] || parsed.type);
                    var $atimeName = $('<td>', {'class': 'cp-app-drive-search-label2'})
                        .text(Messages.fm_lastAccess);
                    var $atime = $('<td>', {'class': 'cp-app-drive-search-col2'})
                        .text(new Date(r.data.atime).toLocaleString());
                    var $ctimeName = $('<td>', {'class': 'cp-app-drive-search-label2'})
                        .text(Messages.fm_creation);
                    var $ctime = $('<td>', {'class': 'cp-app-drive-search-col2'})
                        .text(new Date(r.data.ctime).toLocaleString());
                    if (filesOp.isPathIn(path, ['hrefArray'])) {
                        path.pop();
                        path.push(r.data.title);
                    }
                    var $path = $('<td>', {
                        'class': 'cp-app-drive-search-col1 cp-app-drive-search-path'
                    });
                    createTitle($path, path, true);
                    var parentPath = path.slice();
                    var $a;
                    if (parentPath) {
                        $a = $('<a>').text(Messages.fm_openParent).click(function (e) {
                            e.preventDefault();
                            if (filesOp.isInTrashRoot(parentPath)) { parentPath = [TRASH]; }
                            else { parentPath.pop(); }
                            APP.selectedFiles = [r.id];
                            APP.displayDirectory(parentPath);
                        });
                    }
                    var $openDir = $('<td>', {'class': 'cp-app-drive-search-opendir'}).append($a);

                    // rows 1-3
                    $('<tr>').append($icon).append($title).append($typeName).append($type).appendTo($table);
                    $('<tr>').append($path).append($atimeName).append($atime).appendTo($table);
                    $('<tr>').append($openDir).append($ctimeName).append($ctime).appendTo($table);
                    $('<li>', {'class':'cp-app-drive-search-result'}).append($table).appendTo($list);
                });
            });
        };

        var displayRecent = function ($list) {
            var filesList = filesOp.getRecentPads();
            var limit = 20;
            var i = 0;
            filesList.forEach(function (id) {
                if (i >= limit) { return; }
                // Check path (pad exists and not in trash)
                var paths = filesOp.findFile(id);
                if (!paths.length) { return; }
                var path = paths[0];
                if (filesOp.isPathIn(path, [TRASH])) { return; }
                // Display the pad
                var file = filesOp.getFileData(id);
                if (!file) {
                    //debug("Unsorted or template returns an element not present in filesData: ", href);
                    file = { title: Messages.fm_noname };
                    //return;
                }
                var $icon = getFileIcon(id);
                var ro = filesOp.isReadOnlyFile(id);
                // ro undefined mens it's an old hash which doesn't support read-only
                var roClass = typeof(ro) === 'undefined' ? ' cp-app-drive-element-noreadonly' :
                                ro ? ' cp-app-drive-element-readonly' : '';
                var $element = $('<li>', {
                    'class': 'cp-app-drive-element cp-app-drive-element-file cp-app-drive-element-row' + roClass,
                });
                $element.prepend($icon).dblclick(function () {
                    openFile(id);
                });
                addFileData(id, $element);
                $element.data('path', path);
                $element.click(function(e) {
                    e.stopPropagation();
                    onElementClick(e, $element, path);
                });
                $element.contextmenu(openDefaultContextMenu);
                $element.data('context', $defaultContextMenu);
                /*if (draggable) {
                    addDragAndDropHandlers($element, path, false, false);
                }*/
                $list.append($element);
                i++;
            });
        };

        // Display the selected directory into the content part (rightside)
        // NOTE: Elements in the trash are not using the same storage structure as the others
        // _WORKGROUP_ : do not change the lastOpenedFolder value in localStorage
        var displayDirectory = APP.displayDirectory = function (path, force) {
            APP.hideMenu();
            if (!APP.editable) { debug("Read-only mode"); }
            if (!appStatus.isReady && !force) { return; }

            // Only Trash and Root are available in not-owned files manager
            if (!path || displayedCategories.indexOf(path[0]) === -1) {
                log(Messages.categoryError);
                currentPath = [ROOT];
                displayDirectory(currentPath);
                return;
            }
            appStatus.ready(false);
            currentPath = path;
            var s = $content.scrollTop() || 0;
            $content.html("");
            sel.$selectBox = $('<div>', {'class': 'cp-app-drive-content-select-box'})
                .appendTo($content);
            if (!path || path.length === 0) {
                path = [ROOT];
            }
            var isInRoot = filesOp.isPathIn(path, [ROOT]);
            var inTrash = filesOp.isPathIn(path, [TRASH]);
            var isTrashRoot = filesOp.comparePath(path, [TRASH]);
            var isTemplate = filesOp.comparePath(path, [TEMPLATE]);
            var isAllFiles = filesOp.comparePath(path, [FILES_DATA]);
            var isSearch = path[0] === SEARCH;
            var isRecent = path[0] === RECENT;
            var isVirtual = virtualCategories.indexOf(path[0]) !== -1;

            var root = isVirtual ? undefined : filesOp.find(path);
            if (!isVirtual && typeof(root) === "undefined") {
                log(Messages.fm_unknownFolderError);
                debug("Unable to locate the selected directory: ", path);
                var parentPath = path.slice();
                parentPath.pop();
                displayDirectory(parentPath, true);
                return;
            }
            if (!isSearch) { delete APP.Search.oldLocation; }

            APP.resetTree();
            if (displayedCategories.indexOf(SEARCH) !== -1 && $tree.find('#cp-app-drive-tree-search-input').length) {
                // in history mode we want to focus the version number input
                if (!history.isHistoryMode && !APP.mobile()) {
                    var st = $tree.scrollTop() || 0;
                    $tree.find('#cp-app-drive-tree-search-input').focus();
                    $tree.scrollTop(st);
                }
                $tree.find('#cp-app-drive-tree-search-input')[0].selectionStart = getSearchCursor();
                $tree.find('#cp-app-drive-tree-search-input')[0].selectionEnd = getSearchCursor();
            }

            if (!isWorkgroup()) {
                setLastOpenedFolder(path);
            }

            var $toolbar = createToolbar(path);
            var $info = createInfoBox(path);

            var $dirContent = $('<div>', {id: FOLDER_CONTENT_ID});
            $dirContent.data('path', path);
            if (!isSearch) {
                var mode = getViewMode();
                if (mode) {
                    $dirContent.addClass(getViewModeClass());
                }
                createViewModeButton($toolbar.find('.cp-app-drive-toolbar-rightside'));
            }
            if (inTrash) {
                createEmptyTrashButton($toolbar.find('.cp-app-drive-toolbar-rightside'));
            }

            var $list = $('<ul>').appendTo($dirContent);

            // NewButton can be undefined if we're in read only mode
            createNewButton(isInRoot, $toolbar.find('.cp-app-drive-toolbar-leftside'));

            createTitle($toolbar.find('.cp-app-drive-path'), path);

            if (APP.mobile()) {
                var $context = $('<button>', {
                    'class': 'cp-dropdown-container',
                    id: 'cp-app-drive-toolbar-context-mobile'
                });
                $context.append($('<span>', {'class': 'fa fa-caret-down'}));
                $context.appendTo($toolbar.find('.cp-app-drive-toolbar-rightside'));
                $context.click(function (e) {
                    e.preventDefault();
                    e.stopPropagation();
                    var $li = $content.find('.cp-app-drive-element-selected');
                    if ($li.length !== 1) {
                        $li = findDataHolder($tree.find('.cp-app-drive-element-active'));
                    }
                    // Close if already opened
                    if ($('.cp-app-drive-context:visible').length) {
                        APP.hideMenu();
                        return;
                    }
                    // Open the menu
                    $('.cp-app-drive-context').css({
                        top: ($context.offset().top + 32) + 'px',
                        right: '0px',
                        left: ''
                    });
                    $li.contextmenu();
                });
            } else {
                var $contextButtons = $('<span>', {'id' : 'cp-app-drive-toolbar-contextbuttons'});
                $contextButtons.appendTo($toolbar.find('.cp-app-drive-toolbar-rightside'));
            }
            updateContextButton();

            var $folderHeader = getFolderListHeader();
            var $fileHeader = getFileListHeader(true);

            if (isTemplate) {
                displayHrefArray($list, path[0], true);
            } else if (isAllFiles) {
                displayAllFiles($list);
            } else if (isTrashRoot) {
                displayTrashRoot($list, $folderHeader, $fileHeader);
            } else if (isSearch) {
                displaySearch($list, path[1]);
            } else if (isRecent) {
                displayRecent($list);
            } else {
                $dirContent.contextmenu(openContentContextMenu);
                if (filesOp.hasSubfolder(root)) { $list.append($folderHeader); }
                // display sub directories
                var keys = Object.keys(root);
                var sortedFolders = sortElements(true, path, keys, null, !getSortFolderDesc());
                var sortedFiles = sortElements(false, path, keys, APP.store[SORT_FILE_BY], !getSortFileDesc());
                sortedFolders.forEach(function (key) {
                    if (filesOp.isFile(root[key])) { return; }
                    var $element = createElement(path, key, root, true);
                    $element.appendTo($list);
                });
                if (filesOp.hasFile(root)) { $list.append($fileHeader); }
                // display files
                sortedFiles.forEach(function (key) {
                    if (filesOp.isFolder(root[key])) { return; }
                    var $element = createElement(path, key, root, false);
                    $element.appendTo($list);
                });

                createGhostIcon($list);
            }
            $content.append($info).append($dirContent);

            /*var $truncated = $('<span>', {'class': 'cp-app-drive-element-truncated'}).text('...');
            $content.find('.cp-app-drive-element').each(function (idx, el) {
                var $name = $(el).find('.cp-app-drive-element-name');
                if ($name.length === 0) { return; }
                if ($name[0].scrollHeight > $name[0].clientHeight) {
                    var $tr = $truncated.clone();
                    $tr.attr('title', $name.text());
                    $(el).append($tr);
                }
            });*/

            $content.scrollTop(s);
            appStatus.ready(true);
        };

        var createTreeElement = function (name, $icon, path, draggable, droppable, collapsable, active) {
            var $name = $('<span>', { 'class': 'cp-app-drive-element' }).text(name);
            var $collapse;
            if (collapsable) {
                $collapse = $expandIcon.clone();
            }
            var $elementRow = $('<span>', {'class': 'cp-app-drive-element-row'}).append($collapse).append($icon).append($name).click(function (e) {
                e.stopPropagation();
                APP.displayDirectory(path);
            });
            var $element = $('<li>').append($elementRow);
            if (draggable) { $elementRow.attr('draggable', true); }
            if (collapsable) {
                $element.addClass('cp-app-drive-element-collapsed');
                $collapse.click(function(e) {
                    e.stopPropagation();
                    if ($element.hasClass('cp-app-drive-element-collapsed')) {
                        // It is closed, open it
                        $element.removeClass('cp-app-drive-element-collapsed');
                        setFolderOpened(path, true);
                        $collapse.removeClass('fa-plus-square-o');
                        $collapse.addClass('fa-minus-square-o');
                    } else {
                        // Collapse the folder
                        $element.addClass('cp-app-drive-element-collapsed');
                        setFolderOpened(path, false);
                        $collapse.removeClass('fa-minus-square-o');
                        $collapse.addClass('fa-plus-square-o');
                        // Change the current opened folder if it was collapsed
                        if (filesOp.isSubpath(currentPath, path)) {
                            displayDirectory(path);
                        }
                    }
                });
                if (wasFolderOpened(path) ||
                        (filesOp.isSubpath(currentPath, path) && path.length < currentPath.length)) {
                    $collapse.click();
                }
            }
            $elementRow.data('path', path);
            addDragAndDropHandlers($elementRow, path, true, droppable);
            if (active) {
                $elementRow.addClass('cp-app-drive-element-active cp-leftside-active');
            }
            return $element;
        };

        var createTree = function ($container, path) {
            var root = filesOp.find(path);

            // don't try to display what doesn't exist
            if (!root) { return; }

            // Display the root element in the tree
            var displayingRoot = filesOp.comparePath([ROOT], path);
            if (displayingRoot) {
                var isRootOpened = filesOp.comparePath([ROOT], currentPath);
                var $rootIcon = filesOp.isFolderEmpty(files[ROOT]) ?
                    (isRootOpened ? $folderOpenedEmptyIcon : $folderEmptyIcon) :
                    (isRootOpened ? $folderOpenedIcon : $folderIcon);
                var $rootElement = createTreeElement(ROOT_NAME, $rootIcon.clone(), [ROOT], false, true, true, isRootOpened);
                if (!filesOp.hasSubfolder(root)) {
                    $rootElement.find('.cp-app-drive-icon-expcol').css('visibility', 'hidden');
                }
                $rootElement.addClass('cp-app-drive-tree-root');
                $rootElement.find('>.cp-app-drive-element-row')
                    .contextmenu(openDirectoryContextMenu);
                $('<ul>', {'class': 'cp-app-drive-tree-docs'})
                    .append($rootElement).appendTo($container);
                $container = $rootElement;
            } else if (filesOp.isFolderEmpty(root)) { return; }

            // Display root content
            var $list = $('<ul>').appendTo($container);
            var keys = Object.keys(root).sort();
            keys.forEach(function (key) {
                // Do not display files in the menu
                if (!filesOp.isFolder(root[key])) { return; }
                var newPath = path.slice();
                newPath.push(key);
                var isCurrentFolder = filesOp.comparePath(newPath, currentPath);
                var isEmpty = filesOp.isFolderEmpty(root[key]);
                var subfolder = filesOp.hasSubfolder(root[key]);
                var $icon = isEmpty ?
                    (isCurrentFolder ? $folderOpenedEmptyIcon : $folderEmptyIcon) :
                    (isCurrentFolder ? $folderOpenedIcon : $folderIcon);
                var $element = createTreeElement(key, $icon.clone(), newPath, true, true, subfolder, isCurrentFolder);
                $element.appendTo($list);
                $element.find('>.cp-app-drive-element-row').contextmenu(openDirectoryContextMenu);
                createTree($element, newPath);
            });
        };

        var createTemplate = function ($container, path) {
            var $icon = $templateIcon.clone();
            var isOpened = filesOp.comparePath(path, currentPath);
            var $element = createTreeElement(TEMPLATE_NAME, $icon, [TEMPLATE], false, true, false, isOpened);
            $element.addClass('cp-app-drive-tree-root');
            var $list = $('<ul>', { 'class': 'cp-app-drive-tree-category' }).append($element);
            $container.append($list);
        };

        var createAllFiles = function ($container, path) {
            var $icon = $unsortedIcon.clone();
            var isOpened = filesOp.comparePath(path, currentPath);
            var $allfilesElement = createTreeElement(FILES_DATA_NAME, $icon, [FILES_DATA], false, false, false, isOpened);
            $allfilesElement.addClass('root');
            var $allfilesList = $('<ul>', { 'class': 'cp-app-drive-tree-category' })
                .append($allfilesElement);
            $container.append($allfilesList);
        };

        var createTrash = function ($container, path) {
            var $icon = filesOp.isFolderEmpty(files[TRASH]) ? $trashEmptyIcon.clone() : $trashIcon.clone();
            var isOpened = filesOp.comparePath(path, currentPath);
            var $trashElement = createTreeElement(TRASH_NAME, $icon, [TRASH], false, true, false, isOpened);
            $trashElement.addClass('root');
            $trashElement.find('>.cp-app-drive-element-row').contextmenu(openTrashTreeContextMenu);
            var $trashList = $('<ul>', { 'class': 'cp-app-drive-tree-category' })
                .append($trashElement);
            $container.append($trashList);
        };

        var createRecent = function ($container, path) {
            var $icon = $recentIcon.clone();
            var isOpened = filesOp.comparePath(path, currentPath);
            var $element = createTreeElement(RECENT_NAME, $icon, [RECENT], false, false, false, isOpened);
            $element.addClass('root');
            var $list = $('<ul>', { 'class': 'cp-app-drive-tree-category' }).append($element);
            $container.append($list);
        };

        var search = APP.Search = {};
        var createSearch = function ($container) {
            var isInSearch = currentPath[0] === SEARCH;
            var $div = $('<div>', {'id': 'cp-app-drive-tree-search', 'class': 'cp-unselectable'});
            var $input = $('<input>', {
                id: 'cp-app-drive-tree-search-input',
                type: 'text',
                draggable: false,
                tabindex: 1,
                placeholder: Messages.fm_searchPlaceholder
            }).keyup(function (e) {
                if (search.to) { window.clearTimeout(search.to); }
                if ([38, 39, 40, 41].indexOf(e.which) !== -1) {
                    if (!$input.val()) {
                        $input.blur();
                        $content.focus();
                        return;
                    } else {
                        e.stopPropagation();
                    }
                }
                var isInSearchTmp = currentPath[0] === SEARCH;
                if ($input.val().trim() === "") {
                    setSearchCursor(0);
                    if (search.oldLocation && search.oldLocation.length) { displayDirectory(search.oldLocation); }
                    return;
                }
                if (e.which === 13) {
                    if (!isInSearchTmp) { search.oldLocation = currentPath.slice(); }
                    var newLocation = [SEARCH, $input.val()];
                    setSearchCursor();
                    if (!filesOp.comparePath(newLocation, currentPath.slice())) { displayDirectory(newLocation); }
                    return;
                }
                if (e.which === 27) {
                    $input.val('');
                    setSearchCursor(0);
                    if (search.oldLocation && search.oldLocation.length) { displayDirectory(search.oldLocation); }
                    else { displayDirectory([ROOT]); }
                    return;
                }
                if (APP.mobile()) { return; }
                search.to = window.setTimeout(function () {
                    if (!isInSearchTmp) { search.oldLocation = currentPath.slice(); }
                    var newLocation = [SEARCH, $input.val()];
                    setSearchCursor();
                    if (!filesOp.comparePath(newLocation, currentPath.slice())) { displayDirectory(newLocation); }
                }, 500);
            }).appendTo($div);
            $searchIcon.clone().appendTo($div);
            if (isInSearch) { $input.val(currentPath[1] || ''); }
            $container.append($div);
        };

        APP.resetTree = function () {
            var $categories = $tree.find('.cp-app-drive-tree-categories-container');
            var s = $categories.scrollTop() || 0;

            $tree.html('');
            if (displayedCategories.indexOf(SEARCH) !== -1) { createSearch($tree); }
            var $div = $('<div>', {'class': 'cp-app-drive-tree-categories-container'})
                .appendTo($tree);
            if (displayedCategories.indexOf(RECENT) !== -1) { createRecent($div, [RECENT]); }
            if (displayedCategories.indexOf(ROOT) !== -1) { createTree($div, [ROOT]); }
            if (displayedCategories.indexOf(TEMPLATE) !== -1) { createTemplate($div, [TEMPLATE]); }
            if (displayedCategories.indexOf(FILES_DATA) !== -1) { createAllFiles($div, [FILES_DATA]); }
            if (displayedCategories.indexOf(TRASH) !== -1) { createTrash($div, [TRASH]); }

            $tree.append(APP.$limit);
            $categories = $tree.find('.cp-app-drive-tree-categories-container');
            $categories.scrollTop(s);
        };

        APP.hideMenu = function () {
            $contextMenu.hide();
            $trashTreeContextMenu.hide();
            $trashContextMenu.hide();
            $contentContextMenu.hide();
            $defaultContextMenu.hide();
            $('.cp-dropdown-content').hide();
        };

        var stringifyPath = function (path) {
            if (!Array.isArray(path)) { return; }
            var $div = $('<div>');
            var i = 0;
            var space = 10;
            path.forEach(function (s) {
                if (i === 0) { s = getPrettyName(s); }
                $div.append($('<span>', {'style': 'margin: 0 0 0 ' + i * space + 'px;'}).text(s));
                $div.append($('<br>'));
                i++;
            });
            return $div.html();
        };

        var getReadOnlyUrl = APP.getRO = function (id) {
            if (!filesOp.isFile(id)) { return; }
            var data = filesOp.getFileData(id);
            if (!data) { return; }
            var parsed = Hash.parsePadUrl(data.href);
            if (parsed.hashData.type !== "pad") { return; }
            var i = data.href.indexOf('#') + 1;
            var base = data.href.slice(0, i);
            var hrefsecret = Hash.getSecrets(parsed.type, parsed.hash);
            if (!hrefsecret.keys) { return; }
            var viewHash = Hash.getViewHashFromKeys(hrefsecret.channel, hrefsecret.keys);
            return base + viewHash;
        };

        // Disable middle click in the context menu to avoid opening /drive/inner.html# in new tabs
        $(window).click(function (e) {
            if (!e.target || !$(e.target).parents('.cp-dropdown-content').length) { return; }
            if (e.which !== 1) {
                e.stopPropagation();
                return false;
            }
        });

        var getProperties = function (el, cb) {
            if (!filesOp.isFile(el)) {
                return void cb('NOT_FILE');
            }
            var ro = filesOp.isReadOnlyFile(el);
            var base = APP.origin;
            var $d = $('<div>');
            $('<strong>').text(Messages.fc_prop).appendTo($d);

            var data = filesOp.getFileData(el);
            if (!data || !data.href) { return void cb(void 0, $d); }

            $('<br>').appendTo($d);
            if (!ro) {
                $('<label>', {'for': 'cp-app-drive-prop-link'}).text(Messages.editShare).appendTo($d);
                $d.append(UI.dialog.selectable(base + data.href, {
                    id: 'cp-app-drive-prop-link',
                }));
            }

            var parsed = Hash.parsePadUrl(data.href);
            if (parsed.hashData && parsed.hashData.type === 'pad') {
                var roLink = ro ? base + data.href : base + getReadOnlyUrl(el);
                if (roLink) {
                    $('<label>', {'for': 'cp-app-drive-prop-rolink'}).text(Messages.viewShare).appendTo($d);
                    $d.append(UI.dialog.selectable(roLink, {
                        id: 'cp-app-drive-prop-rolink',
                    }));
                }
            }

            if (data.tags && Array.isArray(data.tags)) {
                $('<label>', {'for': 'cp-app-drive-prop-tags'}).text(Messages.fm_prop_tagsList).appendTo($d);
                $d.append(UI.dialog.selectable(data.tags.join(', '), {
                    id: 'cp-app-drive-prop-tags',
                }));
            }

            $('<label>', {'for': 'cp-app-drive-prop-ctime'}).text(Messages.fm_creation)
                .appendTo($d);
            $d.append(UI.dialog.selectable(new Date(data.ctime).toLocaleString(), {
                id: 'cp-app-drive-prop-ctime',
            }));

            $('<label>', {'for': 'cp-app-drive-prop-atime'}).text(Messages.fm_lastAccess)
                .appendTo($d);
            $d.append(UI.dialog.selectable(new Date(data.atime).toLocaleString(), {
                id: 'cp-app-drive-prop-atime',
            }));

            if (APP.loggedIn && AppConfig.enablePinning) {
                // check the size of this file...
                common.getFileSize(data.href, function (e, bytes) {
                    if (e) {
                        // there was a problem with the RPC
                        logError(e);

                        // but we don't want to break the interface.
                        // continue as if there was no RPC

                        return void cb(void 0, $d);
                    }
                    var KB = Util.bytesToKilobytes(bytes);

                    var formatted = Messages._getKey('formattedKB', [KB]);
                    $('<br>').appendTo($d);

                    $('<label>', {
                        'for': 'cp-app-drive-prop-size'
                    }).text(Messages.fc_sizeInKilobytes).appendTo($d);

                    $d.append(UI.dialog.selectable(formatted, {
                        id: 'cp-app-drive-prop-size',
                    }));
                    cb(void 0, $d);
                });
            } else {
                cb(void 0, $d);
            }
        };

        $contextMenu.on("click", "a", function(e) {
            e.stopPropagation();
            var paths = $(this).data('paths');
            //var path = $(this).data('path');
            //var $element = $(this).data('element');

            var el;
            if (paths.length === 0) {
                log(Messages.fm_forbidden);
                debug("Directory context menu on a forbidden or unexisting element. ", paths);
                return;
            }
            if ($(this).hasClass("cp-app-drive-context-rename")) {
                if (paths.length !== 1) { return; }
                displayRenameInput(paths[0].element, paths[0].path);
            }
            else if($(this).hasClass("cp-app-drive-context-delete")) {
                var pathsList = [];
                paths.forEach(function (p) { pathsList.push(p.path); });
                moveElements(pathsList, [TRASH], false, refresh);
            }
            else if ($(this).hasClass('cp-app-drive-context-open')) {
                paths.forEach(function (p) {
                    var $element = p.element;
                    $element.click();
                    $element.dblclick();
                });
            }
            else if ($(this).hasClass('cp-app-drive-context-openro')) {
                paths.forEach(function (p) {
                    var el = filesOp.find(p.path);
                    if (filesOp.isFolder(el)) { return; }
                    var roUrl = getReadOnlyUrl(el);
                    openFile(null, roUrl);
                });
            }
            else if ($(this).hasClass('cp-app-drive-context-newfolder')) {
                if (paths.length !== 1) { return; }
                var onCreated = function (err, info) {
                    if (err) { return void logError(err); }
                    APP.newFolder = info.newPath;
                    APP.displayDirectory(paths[0].path);
                };
                filesOp.addFolder(paths[0].path, null, onCreated);
            }
            else if ($(this).hasClass("cp-app-drive-context-properties")) {
                if (paths.length !== 1) { return; }
                el = filesOp.find(paths[0].path);
                getProperties(el, function (e, $prop) {
                    if (e) { return void logError(e); }
                    UI.alert($prop[0], undefined, true);
                });
            }
            else if ($(this).hasClass("cp-app-drive-context-hashtag")) {
                if (paths.length !== 1) { return; }
                el = filesOp.find(paths[0].path);
                var data = filesOp.getFileData(el);
                if (!data) { return void console.error("Expected to find a file"); }
                var href = data.href;
                common.updateTags(href);
            }
            APP.hideMenu();
        });

        $defaultContextMenu.on("click", "a", function(e) {
            e.stopPropagation();
            var paths = $(this).data('paths');
            var el;
            if (paths.length === 0) {
                log(Messages.fm_forbidden);
                debug("Context menu on a forbidden or unexisting element. ", paths);
                return;
            }
            if ($(this).hasClass('cp-app-drive-context-open')) {
                paths.forEach(function (p) {
                    var $element = p.element;
                    $element.dblclick();
                });
            }
            else if ($(this).hasClass('cp-app-drive-context-openro')) {
                paths.forEach(function (p) {
                    var el = filesOp.find(p.path);
                    if (filesOp.isPathIn(p.path, [FILES_DATA])) { el = el.href; }
                    if (!el || filesOp.isFolder(el)) { return; }
                    var roUrl = getReadOnlyUrl(el);
                    openFile(null, roUrl);
                });
            }
            else if ($(this).hasClass('cp-app-drive-context-delete')) {
                var pathsList = [];
                paths.forEach(function (p) { pathsList.push(p.path); });
                if (!APP.loggedIn) {
                    var msg = Messages._getKey("fm_removeSeveralPermanentlyDialog", [paths.length]);
                    if (paths.length === 1) {
                        msg = Messages.fm_removePermanentlyDialog;
                    }
                    UI.confirm(msg, function(res) {
                        $(window).focus();
                        if (!res) { return; }
                        filesOp.delete(pathsList, refresh);
                    });
                    return;
                }
                moveElements(pathsList, [TRASH], false, refresh);
            }
            else if ($(this).hasClass("cp-app-drive-context-properties")) {
                if (paths.length !== 1) { return; }
                el = filesOp.find(paths[0].path);
                getProperties(el, function (e, $prop) {
                    if (e) { return void logError(e); }
                    UI.alert($prop[0], undefined, true);
                });
            }
            else if ($(this).hasClass("cp-app-drive-context-hashtag")) {
                if (paths.length !== 1) { return; }
                el = filesOp.find(paths[0].path);
                var data = filesOp.getFileData(el);
                if (!data) { return void console.error("Expected to find a file"); }
                var href = data.href;
                common.updateTags(href);
            }
            APP.hideMenu();
        });

        $contentContextMenu.on('click', 'a', function (e) {
            e.stopPropagation();
            var path = $(this).data('path');
            var onCreated = function (err, info) {
                if (err === E_OVER_LIMIT) {
                    return void UI.alert(Messages.pinLimitDrive, null, true);
                }
                if (err) {
                    return void UI.alert(Messages.fm_error_cantPin);
                }
                APP.newFolder = info.newPath;
                refresh();
            };
            if ($(this).hasClass("cp-app-drive-context-newfolder")) {
                filesOp.addFolder(path, null, onCreated);
            }
            else if ($(this).hasClass("cp-app-drive-context-newdoc")) {
                var type = $(this).data('type') || 'pad';
                var path2 = filesOp.isPathIn(currentPath, [TRASH]) ? '' : currentPath;
<<<<<<< HEAD
                common.sessionStorage.put(Cryptpad.newPadPathKey, path2, function () {
=======
                common.sessionStorage.put(Constants.newPadPathKey, path2, function () {
>>>>>>> 000f3edd
                    common.openURL('/' + type + '/');
                });
            }
            APP.hideMenu();
        });

        $trashTreeContextMenu.on('click', 'a', function (e) {
            e.stopPropagation();
            var paths = $(this).data('paths');
            if (paths.length !== 1 || !paths[0].element || !filesOp.comparePath(paths[0].path, [TRASH])) {
                log(Messages.fm_forbidden);
                debug("Trash tree context menu on a forbidden or unexisting element. ", paths);
                return;
            }
            if ($(this).hasClass("cp-app-drive-context-empty")) {
                UI.confirm(Messages.fm_emptyTrashDialog, function(res) {
                    if (!res) { return; }
                    filesOp.emptyTrash(refresh);
                });
            }
            APP.hideMenu();
        });

        $trashContextMenu.on('click', 'a', function (e) {
            e.stopPropagation();
            var paths = $(this).data('paths');
            if (paths.length === 0) {
                log(Messages.fm_forbidden);
                debug("Trash context menu on a forbidden or unexisting element. ", paths);
                return;
            }
            var path = paths[0].path;
            var name = paths[0].path[paths[0].path.length - 1];
            if ($(this).hasClass("cp-app-drive-context-remove")) {
                if (paths.length === 1) {
                    UI.confirm(Messages.fm_removePermanentlyDialog, function(res) {
                        if (!res) { return; }
                        filesOp.delete([path], refresh);
                    });
                    return;
                }
                var pathsList = [];
                paths.forEach(function (p) { pathsList.push(p.path); });
                var msg = Messages._getKey("fm_removeSeveralPermanentlyDialog", [paths.length]);
                UI.confirm(msg, function(res) {
                    if (!res) { return; }
                    filesOp.delete(pathsList, refresh);
                });
            }
            else if ($(this).hasClass("cp-app-drive-context-restore")) {
                if (paths.length !== 1) { return; }
                if (path.length === 4) {
                    var el = filesOp.find(path);
                    if (filesOp.isFile(el)) {
                        name = filesOp.getTitle(el);
                    } else {
                        name = path[1];
                    }
                }
                UI.confirm(Messages._getKey("fm_restoreDialog", [name]), function(res) {
                    if (!res) { return; }
                    filesOp.restore(path, refresh);
                });
            }
            else if ($(this).hasClass("cp-app-drive-context-properties")) {
                if (paths.length !== 1 || path.length !== 4) { return; }
                var element = filesOp.find(path.slice(0,3)); // element containing the oldpath
                var sPath = stringifyPath(element.path);
                UI.alert('<strong>' + Messages.fm_originalPath + "</strong>:<br>" + sPath, undefined, true);
            }
            APP.hideMenu();
        });

        // Chrome considers the double-click means "select all" in the window
        $content.on('mousedown', function (e) {
            $content.focus();
            e.preventDefault();
        });
        $appContainer.on('mouseup', function (e) {
            //if (sel.down) { return; }
            if (e.which !== 1) { return ; }
            APP.hideMenu(e);
            //removeSelected(e);
        });
        $appContainer.on('click', function (e) {
            if (e.which !== 1) { return ; }
            removeInput();
            hideNewButton();
        });
        $appContainer.on('drag drop', function (e) {
            removeInput();
            APP.hideMenu(e);
        });
        $appContainer.on('mouseup drop', function () {
            $('.cp-app-drive-element-droppable').removeClass('cp-app-drive-element-droppable');
        });
        $appContainer.on('keydown', function (e) {
            // "Del"
            if (e.which === 46) {
                if (filesOp.isPathIn(currentPath, [FILES_DATA]) && APP.loggedIn) {
                    return; // We can't remove elements directly from filesData
                }
                var $selected = $('.cp-app-drive-element-selected');
                if (!$selected.length) { return; }
                var paths = [];
                var isTrash = filesOp.isPathIn(currentPath, [TRASH]);
                $selected.each(function (idx, elmt) {
                    if (!$(elmt).data('path')) { return; }
                    paths.push($(elmt).data('path'));
                });
                // If we are in the trash or anon pad or if we are holding the "shift" key, delete permanently,
                if (!APP.loggedIn || isTrash || e.shiftKey) {
                    var msg = Messages._getKey("fm_removeSeveralPermanentlyDialog", [paths.length]);
                    if (paths.length === 1) {
                        msg = Messages.fm_removePermanentlyDialog;
                    }

                    UI.confirm(msg, function(res) {
                        $(window).focus();
                        if (!res) { return; }
                        filesOp.delete(paths, refresh);
                    });
                    return;
                }
                // else move to trash
                moveElements(paths, [TRASH], false, refresh);
            }
        });
        var isCharacterKey = function (e) {
            return e.which === "undefined" /* IE */ ||
                    (e.which > 0 && e.which !== 13 && e.which !== 27 && !e.ctrlKey && !e.altKey);
        };
        $appContainer.on('keypress', function (e) {
            var $searchBar = $tree.find('#cp-app-drive-tree-search-input');
            if ($searchBar.is(':focus')) { return; }
            if (isCharacterKey(e)) {
                $searchBar.focus();
                e.preventDefault();
                return;
            }
        });
        $appContainer.contextmenu(function () {
            APP.hideMenu();
            return false;
        });

        var onRefresh = {
            refresh: function() {
                if (onRefresh.to) {
                    window.clearTimeout(onRefresh.to);
                }
                onRefresh.to = window.setTimeout(refresh, 500);
            }
        };
        proxy.on('change', [], function () {
            if (history.isHistoryMode) { return; }
            var path = arguments[2];
            if (path[0] !== 'drive') { return false; }
            path = path.slice(1);
            var cPath = currentPath.slice();
            if ((filesOp.isPathIn(cPath, ['hrefArray', TRASH]) && cPath[0] === path[0]) ||
                    (path.length >= cPath.length && filesOp.isSubpath(path, cPath))) {
                // Reload after a few ms to make sure all the change events have been received
                onRefresh.refresh();
            } else if (path.length && path[0] === FILES_DATA) {
                onRefresh.refresh();
            }
            APP.resetTree();
            return false;
        }).on('remove', [], function () {
            if (history.isHistoryMode) { return; }
            var path = arguments[1];
            if (path[0] !== 'drive') { return false; }
            path = path.slice(1);
            var cPath = currentPath.slice();
            if ((filesOp.isPathIn(cPath, ['hrefArray', TRASH]) && cPath[0] === path[0]) ||
                    (path.length >= cPath.length && filesOp.isSubpath(path, cPath))) {
                // Reload after a few to make sure all the change events have been received
                onRefresh.to = window.setTimeout(refresh, 500);
            }
            APP.resetTree();
            return false;
        }).on('change', ['drive', 'migrate'], function () {
            var path = arguments[2];
            var value = arguments[1];
            if (path[1] === "migrate" && value === 1) {
                if (APP.onDisconnect) { APP.onDisconnect(true); }
            }
        });

        history.onEnterHistory = function (obj) {
            var files = obj.drive;
            filesOp = FO.init(files, config);
            appStatus.isReady = true;
            refresh();
        };
        history.onLeaveHistory = function () {
            var files = proxy.drive;
            filesOp = FO.init(files, config);
            refresh();
        };

        var fmConfig = {
            noHandlers: true,
            onUploaded: function () {
                refresh();
            },
            body: $('body')
        };
        APP.FM = common.createFileManager(fmConfig);

        refresh();
        UI.removeLoadingScreen();
    };

    var setHistory = function (bool, update) {
        history.isHistoryMode = bool;
        setEditable(!bool);
        if (!bool && update) {
            history.onLeaveHistory();
        }
    };

    var main = function () {
        var common;
        var proxy;
        var readOnly;

        nThen(function (waitFor) {
            $(waitFor(function () {
                UI.addLoadingScreen();
            }));
            window.cryptpadStore.getAll(waitFor(function (val) {
                APP.store = JSON.parse(JSON.stringify(val));
            }));
            SFCommon.create(waitFor(function (c) { APP.common = common = c; }));
        }).nThen(function (waitFor) {
            var privReady = Util.once(waitFor());
            var metadataMgr = common.getMetadataMgr();
            if (JSON.stringify(metadataMgr.getPrivateData()) !== '{}') {
                privReady();
                return;
            }
            metadataMgr.onChange(function () {
                if (typeof(metadataMgr.getPrivateData().readOnly) === 'boolean') {
                    readOnly = metadataMgr.getPrivateData().readOnly;
                    privReady();
                }
            });
        }).nThen(function (/* waitFor */) {
            APP.loggedIn = common.isLoggedIn();
            APP.SFCommon = common;
            if (!APP.loggedIn) { common.feedback('ANONYMOUS_DRIVE'); }
            APP.$body = $('body');
            APP.$bar = $('#cp-toolbar');

            common.setTabTitle(Messages.type.drive);

            var listmapConfig = {
                data: {},
                common: common,
                logging: false
            };

            var metadataMgr;
            var rt = APP.rt = Listmap.create(listmapConfig);
            proxy = rt.proxy;
            var onCreate = function (info) {
                var realtime = APP.realtime = info.realtime;

                APP.patchText = TextPatcher.create({
                    realtime: realtime,
                    logging: true,
                });

                metadataMgr = common.getMetadataMgr();

                var configTb = {
                    displayed: ['useradmin', 'pageTitle', 'newpad', 'limit'],
                    pageTitle: Messages.type.drive,
                    metadataMgr: metadataMgr,
                    readOnly: readOnly,
                    realtime: info.realtime,
                    sfCommon: common,
                    $container: APP.$bar
                };
                var toolbar = APP.toolbar = Toolbar.create(configTb);

                var $rightside = toolbar.$rightside;
                $rightside.html(''); // Remove the drawer if we don't use it to hide the toolbar
                APP.$displayName = APP.$bar.find('.' + Toolbar.constants.username);

                /* add the usage */
                common.createUsageBar(function (err, $limitContainer) {
                    if (err) { return void logError(err); }
                    APP.$limit = $limitContainer;
                }, true);

                /* add a history button */
                APP.histConfig = {
                    onLocal: function () {
                        proxy.drive = history.currentObj.drive;
                    },
                    onRemote: function () {},
                    setHistory: setHistory,
                    applyVal: function (val) {
                        var obj = JSON.parse(val || '{}');
                        history.currentObj = obj;
                        history.onEnterHistory(obj);
                    },
                    $toolbar: APP.$bar,
                };

                metadataMgr.onChange(function () {
                    var name = metadataMgr.getUserData().name || Messages.anonymous;
                    APP.$displayName.text(name);
                });
            };
            var firstConnection = true;
            var onReady = function () {
                if (!firstConnection) { return; } // TODO fix this issue in listmap
                firstConnection = false;
                $('body').css('display', '');
                APP.files = proxy;
                if (!proxy.drive || typeof(proxy.drive) !== 'object') { proxy.drive = {}; }
                andThen(common, proxy);
                UI.removeLoadingScreen();
            };
            var onDisconnect = APP.onDisconnect = function (noAlert) {
                setEditable(false);
                if (APP.refresh) { APP.refresh(); }
                APP.toolbar.failed();
                if (!noAlert) { UI.alert(Messages.common_connectionLost, undefined, true); }
            };
            var onReconnect = function (info) {
                setEditable(true);
                if (APP.refresh) { APP.refresh(); }
                APP.toolbar.reconnecting(info.myId);
                UI.findOKButton().click();
            };

            proxy.on('create', function (info) {
                onCreate(info);
            }).on('ready', function () {
                onReady();
            });
            proxy.on('disconnect', function () {
                onDisconnect();
            });
            proxy.on('reconnect', function (info) {
                onReconnect(info);
            });
            common.onLogout(function () { setEditable(false); });
        });
    };
    main();
});<|MERGE_RESOLUTION|>--- conflicted
+++ resolved
@@ -2693,11 +2693,7 @@
             else if ($(this).hasClass("cp-app-drive-context-newdoc")) {
                 var type = $(this).data('type') || 'pad';
                 var path2 = filesOp.isPathIn(currentPath, [TRASH]) ? '' : currentPath;
-<<<<<<< HEAD
-                common.sessionStorage.put(Cryptpad.newPadPathKey, path2, function () {
-=======
                 common.sessionStorage.put(Constants.newPadPathKey, path2, function () {
->>>>>>> 000f3edd
                     common.openURL('/' + type + '/');
                 });
             }
