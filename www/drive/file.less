--- conflicted
+++ resolved
@@ -66,20 +66,10 @@
 }
 
 span {
-<<<<<<< HEAD
-    &.fa-folder {
-        color: #FEDE8B;
-        text-shadow: -1px 0 black, 0 1px black, 1px 0 black, 0 -1px black;
-    }
-    &.fa {
-        min-width: 20px;
-    }
-=======
     &.fa-folder, &.fa-folder-open {
         color: #FEDE8B;
         text-shadow: -1px 0 black, 0 1px black, 1px 0 black, 0 -1px black;
     }
->>>>>>> 6f5ff07c
 }
 
 /* TREE */
