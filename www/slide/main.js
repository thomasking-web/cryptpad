--- conflicted
+++ resolved
@@ -348,44 +348,6 @@
                     var $import = Cryptpad.createButton('import', true, {}, importText);
                     $rightside.append($import);
 
-<<<<<<< HEAD
-                    /* add a rename button */
-                    var $setTitle = Cryptpad.createButton('rename', true)
-                        .click(function () {
-                            var suggestion = suggestName();
-
-                            Cryptpad.prompt(Messages.renamePrompt,
-                                suggestion, function (title, ev) {
-                                    if (title === null) { return; }
-
-                                    Cryptpad.causesNamingConflict(title, function (err, conflicts) {
-                                        if (err) {
-                                            console.log("Unable to determine if name caused a conflict");
-                                            console.error(err);
-                                            return;
-                                        }
-
-                                        if (conflicts) {
-                                            Cryptpad.alert(Messages.renameConflict);
-                                            return;
-                                        }
-
-                                        Cryptpad.setPadTitle(title, function (err, data) {
-                                            if (err) {
-                                                console.log("unable to set pad title");
-                                                console.log(err);
-                                                return;
-                                            }
-                                            APP.title = title;
-                                            setTabTitle();
-                                            onLocal();
-                                        });
-                                    });
-                                });
-                        });
-                    $rightside.append($setTitle);
-                }
-=======
                 /* add a rename button */
                 var renameCb = function (err, title) {
                     if (err) { return; }
@@ -395,7 +357,6 @@
                 };
                 var $setTitle = Cryptpad.createButton('rename', true, {suggestName: suggestName}, renameCb);
                 $rightside.append($setTitle);
->>>>>>> e84a5455
 
                 /* add a forget button */
                 var forgetCb = function (err, title) {
