// SPDX-FileCopyrightText: 2023 XWiki CryptPad Team <contact@cryptpad.org> and contributors
//
// SPDX-License-Identifier: AGPL-3.0-or-later

define([
    'jquery',
    '/common/toolbar.js',
    '/components/nthen/index.js',
    '/common/sframe-common.js',
    '/common/common-interface.js',
    '/common/common-ui-elements.js',
    '/common/common-util.js',
    '/common/common-hash.js',
    '/common/inner/sidebar-layout.js',
    '/customize/messages.js',
    '/common/hyperscript.js',
    '/customize/application_config.js',
    '/api/config',

    'css!/components/bootstrap/dist/css/bootstrap.min.css',
    'css!/components/components-font-awesome/css/font-awesome.min.css',
    'less!/newadmin/app-admin.less',
], function(
    $,
    Toolbar,
    nThen,
    SFCommon,
    UI,
    UIElements,
    Util,
    Hash,
    Sidebar,
    Messages,
    h,
    AppConfig,
    ApiConfig,
) {
    var APP = window.APP = {};

    var common;
    var metadataMgr;
    var privateData;
    var sFrameChan;

    var flushCacheNotice = function () {
        var notice = UIElements.setHTML(h('p'), Messages.admin_reviewCheckupNotice);
        $(notice).find('a').attr({
            href: new URL('/checkup/', ApiConfig.httpUnsafeOrigin).href,
        }).click(function (ev) {
            ev.preventDefault();
            ev.stopPropagation();
            common.openURL('/checkup/');
        });
        var content = h('span', [
            UIElements.setHTML(h('p'), Messages.admin_cacheEvictionRequired),
            notice,
        ]);
        UI.alert(content);
    };

    var andThen = function (common, $container) {
        const sidebar = Sidebar.create(common, 'admin', $container);
        var categories = {
            'general': {
                icon: 'fa fa-user-o',
                content: [
                    'flush-cache',
<<<<<<< HEAD
                    'update-limit',
                    'enableembeds',
                    'forcemfa',
                    'email',

                    'instance-info-notice',

                    'name',
                    'description',
                    'jurisdiction',
                    'notice',
                ]
            },
            'users' : {
                icon : 'fa fa-address-card-o',
                content : [
                'registration',
                'invitation',
                'users'
=======
                    'enableembeds'
>>>>>>> 1f5c1b38
                ]
            },
            'quota': {
                icon: 'fa fa-hdd-o',
                content: [
                    'defaultlimit',
                    'setlimit',
                    'getlimits',
                ]
            },
            'database' : {
                icon : 'fa fa-database',
                content : [
                    'account-metadata',
                    'document-metadata',
                    'block-metadata',
                    'totp-recovery',

                ]
            },
            'stats' : {
                icon : 'fa fa-line-chart',
                content : [
                    'refresh-stats',
                    'uptime',
                    'active-sessions',
                    'active-pads',
                    'open-files',
                    'registered',
                    'disk-usage',
                ]
            },
            'support' : {
                icon : 'fa fa-life-ring',
                content : [
                    'support-list',
                    'support-init',
                    'support-priv',
                ]
            },
            'broadcast' : {
                icon: 'fa fa-bullhorn',
                content : [
                    'maintenance',
                    'survey',
                    'broadcast',
                ]
            },
            'performance' : {
                icon : 'fa fa-heartbeat',
                content : [
                    'refresh-performance',
                    'performance-profiling',
                    'enable-disk-measurements',
                    'bytes-written',
                ]
            },
            'network' : {
                icon : 'fa fa-sitemap',
                content : [
                    'update-available',
                    'checkup',
                    'block-daily-check',
                    'provide-aggregate-statistics',
                    'list-my-instance',

                    'consent-to-contact',
                    'remove-donate-button',
                    'instance-purpose',
                ]
            }
        };

        const blocks = sidebar.blocks;
<<<<<<< HEAD
        var makeAdminCheckbox = function (sidebar, data) {
            return function () { 
                var state = data.getState();
                var key = data.key;
              
                sidebar.addItem(key, function (cb) {
                    var labelKey = 'admin_' + keyToCamlCase(key) + 'Label';
                    var titleKey = 'admin_' + keyToCamlCase(key) + 'Title';
                    var label = Messages[labelKey] || Messages[titleKey];
                    var box = blocks.checkbox(key, label, state, { spinner: true });
                    var $cbox = $(box);
                    var spinner = box.spinner;
                    var $checkbox = $cbox.find('input').on('change', function() {
                        spinner.spin();
                        var val = $checkbox.is(':checked') || false;
                        $checkbox.attr('disabled', 'disabled');
                        data.query(val, function (state) {
                            spinner.done();
                            $checkbox[0].checked = state;
                            $checkbox.removeAttr('disabled');
                        });  
                    });  
                    cb(box);
                });
            };
        }; 
        //general blocks
=======

>>>>>>> 1f5c1b38
        sidebar.addItem('flush-cache', function (cb) {
            var button = blocks.button('primary', '', Messages.admin_flushCacheButton);
            var called = false;
            Util.onClickEnter($(button), function () {
                if (called) { return; }
                called = true;
                sFrameChan.query('Q_ADMIN_RPC', {
                    cmd: 'FLUSH_CACHE',
                }, function (e, data) {
                    called = false;
                    UI.alert(data ? Messages.admin_flushCacheDone || 'done' : 'error' + e);
                });
            });
            cb(button);
        });

        sidebar.addItem('update-limit', function (cb) {
            var button = blocks.button('primary', '',  Messages.admin_updateLimitButton);
            var called = false;
            Util.onClickEnter($(button), function () {
                if (called) { return; }
                called = true;
                sFrameChan.query('Q_ADMIN_RPC', {
                    cmd: 'Q_UPDATE_LIMIT',
                }, function (e, data) {
                    called = false;
                    UI.alert(data ? Messages.admin_updateLimitDone  || 'done' : 'error' + e);
                });
            });
            cb(button);
        });

    create['enableembeds'] = makeAdminCheckbox(sidebar, data);
        var getPrettySize = UIElements.prettySize;
        //user blocks
        //storage blocks
        sidebar.addItem('defaultlimit', function (cb) {

            var _limit = APP.instanceStatus.defaultStorageLimit;
            var _limitMB = Util.bytesToMegabytes(_limit);
            var limit = getPrettySize(_limit);

            // create input
            var newLimit = blocks.input({
                type: 'number',
                min: 0,
                value: _limitMB,
                'aria-labelledby': 'cp-admin-defaultlimit'
            });
            // create button
            var button = blocks.button('primary', '', Messages.admin_setlimitButton);
            var nav = blocks.nav([button]);
            // create current value text
            var text = blocks.text(Messages._getKey('admin_limit', [limit]));
            // add these items in a form
            var form = blocks.form([
                text,
                newLimit
            ], nav);

            // Add button handler
            UI.confirmButton(button, {
                classes: 'btn-primary',
                multiple: true,
                validate: function () {
                    var l = parseInt($(newLimit).val());
                    if (isNaN(l)) { return false; }
                    return true;
                }
            }, function () {
                var lMB = parseInt($(newLimit).val()); // Megabytes
                var l = lMB * 1024 * 1024; // Bytes
                var data = [l];
                sFrameChan.query('Q_ADMIN_RPC', {
                    cmd: 'ADMIN_DECREE',
                    data: ['UPDATE_DEFAULT_STORAGE', data]
                }, function (e, response) {
                    if (e || response.error) {
                        UI.warn(Messages.error);
                        return void console.error(e, response);
                    }
                    var limit = getPrettySize(l);
                    $(text).text(Messages._getKey('admin_limit', [limit]));
                });
            });

            cb(form);
        });

        sidebar.addCheckboxItem({
            key: 'enableembeds',
            getState: function () {
                return APP.instanceStatus.enableEmbedding;
            },
            query: function (val, setState) {
                sFrameChan.query('Q_ADMIN_RPC', {
                    cmd: 'ADMIN_DECREE',
                    data: ['ENABLE_EMBEDDING', [val]]
                }, function (e, response) {
                    if (e || response.error) {
                        UI.warn(Messages.error);
                        console.error(e, response);
                    }
                    APP.updateStatus(function () {
                        setState(APP.instanceStatus.enableEmbedding);
                        flushCacheNotice();
                    });
                });
            },
        });

        sidebar.makeLeftside(categories);
    };


    var updateStatus = APP.updateStatus = function (cb) {
        sFrameChan.query('Q_ADMIN_RPC', {
            cmd: 'INSTANCE_STATUS',
        }, function (e, data) {
            if (e) { console.error(e); return void cb(e); }
            if (!Array.isArray(data)) { return void cb('EINVAL'); }
            APP.instanceStatus = data[0];
            console.log("Status", APP.instanceStatus);
            cb();
        });
    };

    var createToolbar = function () {
        var displayed = ['useradmin', 'newpad', 'limit', 'pageTitle', 'notifications'];
        var configTb = {
            displayed: displayed,
            sfCommon: common,
            $container: APP.$toolbar,
            pageTitle: Messages.adminPage || 'Admin',
            metadataMgr: common.getMetadataMgr(),
        };
        APP.toolbar = Toolbar.create(configTb);
        APP.toolbar.$rightside.hide();
    };

    nThen(function(waitFor) {
        $(waitFor(UI.addLoadingScreen));
        SFCommon.create(waitFor(function(c) { APP.common = common = c; }));
    }).nThen(function(waitFor) {
        APP.$container = $('#cp-sidebarlayout-container');
        APP.$toolbar = $('#cp-toolbar');
        sFrameChan = common.getSframeChannel();
        sFrameChan.onReady(waitFor());
    }).nThen(function (waitFor) {
        if (!common.isAdmin()) { return; }
        updateStatus(waitFor());
    }).nThen(function( /*waitFor*/ ) {
        metadataMgr = common.getMetadataMgr();
        privateData = metadataMgr.getPrivateData();
        common.setTabTitle(Messages.adminPage || 'Administration');

        if (!common.isAdmin()) {
            return void UI.errorLoadingScreen(Messages.admin_authError || '403 Forbidden');
        }

        // Add toolbar
        createToolbar();

        // Content
        andThen(common, APP.$container);

        common.setTabTitle(Messages.settings_title);
        UI.removeLoadingScreen();
    });
});<|MERGE_RESOLUTION|>--- conflicted
+++ resolved
@@ -65,7 +65,6 @@
                 icon: 'fa fa-user-o',
                 content: [
                     'flush-cache',
-<<<<<<< HEAD
                     'update-limit',
                     'enableembeds',
                     'forcemfa',
@@ -85,9 +84,6 @@
                 'registration',
                 'invitation',
                 'users'
-=======
-                    'enableembeds'
->>>>>>> 1f5c1b38
                 ]
             },
             'quota': {
@@ -162,7 +158,6 @@
         };
 
         const blocks = sidebar.blocks;
-<<<<<<< HEAD
         var makeAdminCheckbox = function (sidebar, data) {
             return function () { 
                 var state = data.getState();
@@ -190,9 +185,6 @@
             };
         }; 
         //general blocks
-=======
-
->>>>>>> 1f5c1b38
         sidebar.addItem('flush-cache', function (cb) {
             var button = blocks.button('primary', '', Messages.admin_flushCacheButton);
             var called = false;
