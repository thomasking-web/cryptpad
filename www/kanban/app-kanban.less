@import (reference) "../../customize/src/less2/include/browser.less";
@import (reference) "../../customize/src/less2/include/framework.less";
@import (reference) "../../customize/src/less2/include/tools.less";
@import (reference) "../../customize/src/less2/include/markdown.less";
@import (reference) "../../customize/src/less2/include/avatar.less";

// body
&.cp-app-kanban {
    .framework_main(
        @bg-color: @colortheme_apps[kanban],
    );

    display: flex;
    flex-flow: column;
    max-height: 100%;
    min-height: auto;
    color: @cp_kanban-fg;
    background-color: @cp_app-bg;

    @board-bg: @cp_kanban-board-bg;

    @palette0: @cp_kanban-color0; // Default bg color for header

    @kanban-colors: @cp_kanban-colors;

    .kanban-board-header {
        background-color: @palette0;
        color: @cp_kanban-fg;
    }
    .kanban-board {
        .kanban-board-inner {
            touch-action: none;
            background-color: @board-bg;
            max-height: 100%;
            display: flex;
            flex-flow: column;
        }
        color: @cp_kanban-fg;
        button {
            color: @cp_kanban-fg;
        }
    }

    .cp-kanban-palette-nocolor {
        background-color: @palette0;
    }

    .kanban-colors(@kanban-colors; @index) when (@index > 0){
        // loop through the @colors
        .kanban-colors(@kanban-colors; (@index - 1));
        @color: extract(@kanban-colors, @index);
        // make a numbered class selector for each color
        .cp-kanban-palette-color@{index}{
            background-color: @color !important;
            &.kanban-board-inner {
                background-color: fade(@color, 50%) !important;
            }
        }
    }
    // call the loop
    .kanban-colors(@kanban-colors; length(@kanban-colors));

    .cp-kanban-edit-modal {
        display: flex;
        flex-flow: column;
        overflow: hidden;
    }
    #cp-kanban-edit-conflicts {
        padding: 5px;
        background: @cp_kanban-conflict-bg;
        color: @cp_kanban-fg;
        font-size: 14px;
        div {
            display: inline;
        }
        .cp-kanban-cursors {
            display: inline;
            margin-left: 5px;
        }
        margin-bottom: 5px;
    }
    #cp-kanban-edit-body {
        border: 1px solid @cp_forms-border;
        .CodeMirror {
            height: 105px;
            resize: vertical;
        }
        .CodeMirror-scroll {
            box-sizing: content-box;
        }
        .cp-markdown-toolbar {
            background-color: @cp_kanban-conflict-bg;
            color: @cp_kanban-fg;
            button {
                &:hover {
                    background-color: @cp_kanban-fg;
                    color: @cp_kanban-conflict-bg;
                }
            }
        }
        margin-bottom: 15px;
    }
    #cp-kanban-edit-colors {
        display: flex;
        justify-content: space-between;
        .cp-kanban-palette {
            display: inline-block;
            border-radius: 50%;
            height: 30px;
            width: 30px;
            text-align: center;
            line-height: 30px;
            color: @cp_kanban-fg;
<<<<<<< HEAD
            border: 1px solid fade(@cp_kanban-fg, 40%);
=======
>>>>>>> ef76665b
        }
    }
    #cp-kanban-edit-tags {
        .tokenfield {
            margin: 0;
            width: 100%;
        }
        margin-bottom: 15px;
    }

    #cp-app-kanban-container {
        flex: 1;
        display: flex;
        flex-flow: column;
        overflow-x: hidden;
    }
    #cp-app-kanban-editor {
        flex: 1;
        display: flex;
        flex-flow: row;
        height: 100%;
        overflow: hidden;
    }

    .kanban-edit-item {
        padding: 5px;
        border: 0;
        background: transparent;
        align-self: flex-start;
        @media (hover: none) {
            margin-right: 20px;
        }
    }

    .cp-kanban-cursors {
        &:empty { display: none; }
        order: 2;
        width: 100%;
        &> span {
            display: inline-block;
            width: 20px;
            height: 20px;
            text-align: center;
            line-height: 20px;
            margin-right: 5px;
            .tools_unselectable();
            cursor: default;
        }
    }
    .kanban-item {
        display: flex;
        align-items: center;
        justify-content: space-between;
        padding: 5px;
        flex-wrap: wrap;
<<<<<<< HEAD
        touch-action: none;
        background: @cp_kanban-item-bg;
=======
        background: @cp_kanban-item-bg;

>>>>>>> ef76665b
        .tools_unselectable();
        touch-action: none;
        cursor: move;
        cursor: grab;

        margin-bottom: 10px;
        &:last-child {
            margin: 0;
        }
        &.is-moving.gu-mirror {
            transform: rotate(3deg);
            height: auto !important;
            opacity: 0.8;
        }

        .cp-kanban-cursors {
            margin-top: 10px;
        }
        .kanban-item-body, .kanban-item-tags {
            .tools_unselectable();
            width: 100%;
        }
        .kanban-item-body {
            margin: 10px 0;
            font-size: 0.8em;
            :last-child {
                margin-bottom: 0px;
            }
            .markdown_main();
            .markdown_cryptpad();
            .markdown_preformatted-code;
            .markdown_gfm-table();
            p {
                margin-bottom: 5px;
            }
            a {
                color: @cp_kanban-link;
                text-decoration: underline;
            }
            ul {
                padding-left: 20px;
            }
            img {
                max-width: 100%;
            }
            pre > code {
                border: none;
                padding: 5px;
                margin: 0;
                background-color: @cp_markdown-bg;
                color: @cp_kanban-fg;
                width: 100%;
            }
            table {
                color: @cp_kanban-fg;
<<<<<<< HEAD
                th {
                    padding: 5px !important;
                    background-color: fade(@cp_kanban-fg, 10%);
                    border-color: @cp_kanban-fg !important;
=======
                border-color: @cp_kanban-fg;
                th {
                    padding: 5px !important;
                    background-color: fade(@cp_kanban-fg, 10%);
>>>>>>> ef76665b
                }
                td {
                    border-color: @cp_kanban-fg !important;
                    padding: 5px;
                }
            }
        }
        .kanban-item-tags {
            display: flex;
            align-items: center;
            flex-wrap: wrap;
            span {
                padding: 0 5px;
                margin-right: 5px;
                margin-top: 5px;
                background-color: @cp_kanban-tags-bg;
                display: inline-block;
                font-size: 12px;
            }
        }
        &.new-item {
            padding: 10px;
        }
        .kanban-item-text {
            .tools_unselectable();
            cursor: text;
            overflow-wrap: anywhere;
            flex: 1;
        }
        &.kanban-item-hidden {
            display: none;
        }
    }

    .kanban-board {
        position: relative;
        transition: all 0.3s cubic-bezier(0.23, 1, 0.32, 1);
        vertical-align: top;
        display: flex;
        flex-flow: column;
        width: 300px;
        margin: 10px 5px;
        @media (hover: none) {
            margin-bottom: 30px;
        }

        &.is-moving.gu-mirror {
            transform: rotate(3deg);
            opacity: 0.8;
            .kanban-drag {
                overflow: hidden;
                padding-right: 50px;
            }
        }

        main {
            padding: 0 10px;
            margin: 10px 0;
            flex: 1;
            overflow-y: auto;
            justify-content: space-around;
            min-height: 38px; // Size of one card
            @media (hover: none) {
                padding-right: 30px;
            }
        }
        header {
            display: flex;
            flex-wrap: wrap;
            align-items: center;
            padding: 5px 10px;
            cursor: move;
            cursor: grab;
            .kanban-title-board {
                flex: 1;
                min-width: 0;
                overflow: hidden;
                //white-space: nowrap;
                text-overflow: ellipsis;
                font-weight: 700;
                margin: 0;
                margin-right: 10px;
                padding: 0;
                display: inline;
                cursor: text;
            }

            #kanban-edit {
                font-weight: bold;
            }
        }
        footer {
            margin: 10px;
            margin-top: 0px;
            display: flex;
            span {
                .tools_unselectable();
                outline: none;
                width: 50%;
                border: 1px solid fade(@cp_kanban-fg, 70%);
                color: fade(@cp_kanban-fg, 70%);
                border-radius: 0px;
                font-size: 25px;
                display: inline-flex;
                justify-content: center;
                align-items: center;
                line-height: 1;
                cursor: pointer;
                height: 40px;
                &:first-child {
                    margin-right: 5px;
                }
                &:last-child {
                    margin-left: 5px;
                }
                &:hover {
                    background-color: @cp_kanban-add-hover;
                }
                .fa {
                    margin-right: 5px;
                }
            }
        }
    }

    #cp-kanban-controls {
        padding: 10px;
        display: flex;
        position: relative;
        width: 100%;
        justify-content: space-between;
        position: relative;
        min-height: 50px;
        .cp-kanban-filterTags {
            display: inline-flex;
            align-items: center;
            flex: 1;
            //max-width: 80%;
            min-width: 150px;
            .cp-kanban-filterTags-toggle {
                min-width: 100px;
                display: flex;
                flex-flow: column;
                flex-shrink: 0;
                & > * {
                    visibility: hidden;
                }
                & > span {
                    display: inline-block;
                    height: 38px;
                    line-height: 38px;
                }
                & > button {
                    margin-top: -38px;
                }
            }
            button.cp-kanban-filterTags-reset {
                cursor: pointer;
                white-space: normal !important;
                .tools_unselectable();
                i {
                    margin-right: 5px;
                }
            }
            .cp-kanban-filterTags-list {
                margin-right: 10px;
                margin-left: 10px;
                display: flex;
                flex-wrap: wrap;
                &:not(.cp-empty) {
                    margin-top: -5px;
                }
                em {
                    font-size: 14px;
                    color: lighten(@cp_kanban-fg, 10%);
                }

                span {
                    .tools_unselectable();
                    padding: 0 5px;
                    margin-right: 5px;
                    margin-top: 5px;
                    background-color: @cp_kanban-tags-bg;
                    display: inline-block;
                    font-size: 14px;
                    cursor: pointer;
                    &.active {
                        background-color: @cp_kanban-fg;
                        color: @cp_kanban-item-bg;
                    }
                }
            }
        }
        .cp-kanban-changeView {
            right: 10px;
            height: 30px;
            width: 60px;
            span {
                height: 30px;
                width: 30px;
                line-height: 30px;
                text-align: center;
                display: inline-block;
                background-color: @board-bg;
                cursor: pointer;
                &:hover {
                    background-color: darken(@board-bg, 10%);
                }
            }
        }
    }
    #cp-app-kanban-container {
        &:not(.cp-kanban-quick) {
            #cp-kanban-controls {
                .cp-kanban-changeView {
                    span.cp-kanban-view {
                        background-color: @cp_kanban-fg !important;
                        color: @cp_app-bg;
                    }
                    span.cp-kanban-view-small {
                    }
                }
            }
        }
        &.cp-kanban-quick {
            #cp-kanban-controls {
                .cp-kanban-changeView {
                    span.cp-kanban-view {
                    }
                    span.cp-kanban-view-small {
                        background-color: @cp_kanban-fg !important;
                        color: @cp_app-bg;
                    }
                }
            }
            .kanban-item {
                .kanban-item-body, .kanban-item-tags {
                    display: none;
                }
            }
        }
    }

    #cp-app-kanban-content {
        flex: 1;
        display: flex;
        flex-flow: column;
        max-height: 100%;
        overflow-x: auto;
        outline: none;
        .kanban-container-outer {
            flex: 1;
            display: flex;
            min-height: 0;
            .kanban-container {
                padding: 0px 5px;
                flex: 1;
                display: flex;
                max-height: 100%;
            }
        }
        #kanban-trash {
            height: 1px;
            font-size: 0px;
/*  CSS transitions are nice to look at, but it seems some interaction of "display: flex" here
    makes the horizontal scrollbar stop working, so we need "display: none" for this state, but
    CSS transitions are disabled when one state has "display: none". We can accomplish this in
    js, but js animations are more prone to bugs and I'd rather live with a slight jank than
    have the trash get stuck in some intermediary animation state under heavy use. --ansuz
*/
            display: none; // flex;
            //transition: opacity 400ms, height 400ms, font-size 400ms;

            align-items: center;
            justify-content: center;
            position: relative;
            width: 100%;
            //pointer-events: none;

            &.kanban-trash-active, &.kanban-trash-suggest {
                display: flex;
                height: 60px;
                font-size: 40px;
            }
            i {
                position: fixed;
            }
            div {
                width: 100%;
                height: 60px;
                position: fixed;
                right: 0;
            }
            &.kanban-trash-active {
                color: @cp_kanban-trash-bg;
                div {
                    background: fade(@cp_kanban-trash-bg, 20%);
                }
            }
            &.kanban-trash-suggest {
                div {
                    background: fade(@cp_kanban-fg, 20%);
                }
            }
            .kanban-item, .kanban-board {
                display: none;
            }
        }

        #kanban-edit {
            width: 100%;
            background: transparent;
            border: 1px solid @cp_kanban-add-hover;
            color: inherit;
        }

        #kanban-addboard {
            order: 2;
            width: 300px;
            margin: 10px 5px;
            border: 1px solid @cp_kanban-fg;
            color: @cp_kanban-fg;
            height: 40px;
            display: inline-flex;
            justify-content: center;
            align-items: center;
            align-self: flex-start;
            font-size: 25px;
            line-height: 100%;
            cursor: pointer;
            .tools_unselectable();
            &:hover {
                background-color: @cp_kanban-add-hover;
            }
        }

        .kanban-header-yellow {
            background: #FC3 !important;
        }

        .kanban-header-orange {
            background: #F91 !important;
        }

        .kanban-header-blue {
            background: #0AC !important;
        }

        .kanban-header-red {
            background: #E43 !important;
        }

        .kanban-header-green {
            background: #8C4 !important;
        }

        .kanban-header-purple {
            background: #c851ff !important;
        }

        .kanban-header-cyan {
            background: #00ffff !important;
        }

        .kanban-header-lightgreen {
            background: #c3ff5b !important;
        }

        .kanban-header-lightblue {
            background: #adeeff !important;
        }

        @media (max-width: @browser_media-medium-screen) {
            #cp-app-kanban-container {
                flex: 1;
                max-width: 100%;
                resize: none;
            }
        }

        &.cp-app-readonly {
            .kanban-item, .kanban-title-board {
                cursor: default !important;
                .tools_unselectable();
            }
            .kanban-title-button, #kanban-addboard, .kanban-remove-item, .kanban-additem {
                display: none !important;
            }
            #kanban-trash {
                display: none;
            }
        }
    }

    .gu-mirror {
        position: fixed !important;
        margin: 0 !important;
        z-index: 9999 !important;
    }

    .gu-hide {
        display: none !important;
    }

    .gu-unselectable {
        -webkit-user-select: none !important;
        -moz-user-select: none !important;
        -ms-user-select: none !important;
        user-select: none !important;
    }

    .gu-transit {
        opacity: 0.2 !important;
        transform: rotate(0deg) !important;
    }

    .form-group {
        text-align: right;
        margin-button: 5px;
    }
}<|MERGE_RESOLUTION|>--- conflicted
+++ resolved
@@ -111,10 +111,7 @@
             text-align: center;
             line-height: 30px;
             color: @cp_kanban-fg;
-<<<<<<< HEAD
             border: 1px solid fade(@cp_kanban-fg, 40%);
-=======
->>>>>>> ef76665b
         }
     }
     #cp-kanban-edit-tags {
@@ -170,13 +167,7 @@
         justify-content: space-between;
         padding: 5px;
         flex-wrap: wrap;
-<<<<<<< HEAD
-        touch-action: none;
         background: @cp_kanban-item-bg;
-=======
-        background: @cp_kanban-item-bg;
-
->>>>>>> ef76665b
         .tools_unselectable();
         touch-action: none;
         cursor: move;
@@ -232,17 +223,10 @@
             }
             table {
                 color: @cp_kanban-fg;
-<<<<<<< HEAD
                 th {
                     padding: 5px !important;
                     background-color: fade(@cp_kanban-fg, 10%);
                     border-color: @cp_kanban-fg !important;
-=======
-                border-color: @cp_kanban-fg;
-                th {
-                    padding: 5px !important;
-                    background-color: fade(@cp_kanban-fg, 10%);
->>>>>>> ef76665b
                 }
                 td {
                     border-color: @cp_kanban-fg !important;
