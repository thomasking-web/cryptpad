--- conflicted
+++ resolved
@@ -166,11 +166,8 @@
         justify-content: space-between;
         padding: 5px;
         flex-wrap: wrap;
-        touch-action: none;
-<<<<<<< HEAD
         background: @cp_kanban-item-bg;
-=======
->>>>>>> 1c9d36d9
+
         .tools_unselectable();
         touch-action: none;
         cursor: move;
