define([
    'jquery',
    '/api/config',
    '/assert/assertions.js',
    '/common/hyperscript.js',
    '/customize/messages.js',
    '/common/dom-ready.js',
    '/bower_components/nthen/index.js',
    '/common/sframe-common-outer.js',
    '/customize/login.js',
    '/common/common-hash.js',
    '/common/common-util.js',
    '/common/pinpad.js',
    '/common/outer/network-config.js',
    '/customize/pages.js',
    '/checkup/checkup-tools.js',
    '/customize/application_config.js',

    '/bower_components/tweetnacl/nacl-fast.min.js',
    'css!/bower_components/components-font-awesome/css/font-awesome.min.css',
    'less!/checkup/app-checkup.less',
], function ($, ApiConfig, Assertions, h, Messages, DomReady,
            nThen, SFCommonO, Login, Hash, Util, Pinpad,
            NetConfig, Pages, Tools, AppConfig) {
    var Assert = Assertions();
    var trimSlashes = function (s) {
        if (typeof(s) !== 'string') { return s; }
        return s.replace(/\/+$/, '');
    };

    var assert = function (f, msg) {
        Assert(f, msg || h('span.advisory-text.cp-danger'));
    };

    var code = function (content) {
        return h('code', content);
    };

    var CONFIG_PATH = function () {
        return code('cryptpad/config/config.js');
    };
    var API_CONFIG_LINK = function () {
        return h('a', {
            href: '/api/config',
            target: '_blank',
        }, '/api/config');
    };

    var RESTART_WARNING = function () {
        return h('span', [
            'Changes to ',
            CONFIG_PATH(),
            ' will require a server restart in order for ',
            API_CONFIG_LINK(),
            ' to be updated.',
        ]);
    };

    var link = function (href, text) {
        return h('a', {
            href: href,
            rel: 'noopener noreferrer',
            target: '_blank',
        }, text);
    };

    var setWarningClass = function (msg) {
        $(msg).removeClass('cp-danger').addClass('cp-warning');
    };

    var cacheBuster = Tools.cacheBuster;

    var trimmedSafe = trimSlashes(ApiConfig.httpSafeOrigin);
    var trimmedUnsafe = trimSlashes(ApiConfig.httpUnsafeOrigin);
    var fileHost = ApiConfig.fileHost;

    var API_URL;
    try {
        API_URL = new URL(NetConfig.getWebsocketURL(window.location.origin), trimmedUnsafe);
    } catch (err) {
        console.error(err);
    }

    var ACCOUNTS_URL;
    try {
        if (typeof(AppConfig.upgradeURL) === 'string') {
            ACCOUNTS_URL = new URL(AppConfig.upgradeURL, trimmedUnsafe).origin;
        }
    } catch (err) {
        console.error(err);
    }

    var debugOrigins = {
        httpUnsafeOrigin: trimmedUnsafe,
        httpSafeOrigin: trimmedSafe,
        currentOrigin: window.location.origin,
    };

    assert(function (cb, msg) {
        msg.appendChild(h('span', [
            "CryptPad's sandbox requires that both ",
            code('httpUnsafeOrigin'),
            ' and ',
            code('httpSafeOrigin'),
            " be configured in ",
            CONFIG_PATH(),
            '. ',
            RESTART_WARNING(),
        ]));

        //console.error(trimmedSafe, trimmedUnsafe);
        cb(Boolean(trimmedSafe && trimmedUnsafe) || debugOrigins);
    });

    assert(function (cb, msg) {
        msg.appendChild(h('span', [
            code('httpUnsafeOrigin'),
            ' and ',
            code('httpSafeOrigin'),
            ' are equivalent. ',
            "In order for CryptPad's security features to be as effective as intended they must be different. ",
            "See ",
            CONFIG_PATH(),
            '. ',
            RESTART_WARNING(),
        ]));

        return void cb(trimmedSafe !== trimmedUnsafe || trimmedUnsafe);
    });

    assert(function (cb, msg) {
        msg.appendChild(h('span', [
            code('httpUnsafeOrigin'),
            ' and ',
            code('httpSafeOrigin'),
            ' must not contain trailing slashes. This can be configured in ',
            CONFIG_PATH(),
            '. ',
            RESTART_WARNING(),
        ]));
        var result = trimmedSafe === ApiConfig.httpSafeOrigin &&
                     trimmedUnsafe === ApiConfig.httpUnsafeOrigin;

        cb(result || debugOrigins);
    });

    assert(function (cb, msg) {
        msg.appendChild(h("span", [
            "It appears that you are trying to load this page via an origin other than its main domain (",
            code(ApiConfig.httpUnsafeOrigin),

            "). See the ",
            code('httpUnsafeOrigin'),
            " option in ",
            CONFIG_PATH(),
            " which is exposed via ",
            API_CONFIG_LINK(),
            '.',
        ]));
        var origin = window.location.origin;
        return void cb(ApiConfig.httpUnsafeOrigin === origin || debugOrigins);
    });

    var checkAvailability = function (url, cb) {
        $.ajax({
            url: cacheBuster(url),
            data: {},
            complete: function (xhr) {
                cb(xhr.status === 200 || xhr.status);
            },
        });
    };

    assert(function (cb, msg) {
        msg.appendChild(h('span', [
            "The main domain (configured via ",
            code('httpUnsafeOrigin'),
            ' as ',
            ApiConfig.httpUnsafeOrigin,
            ' in ',
            CONFIG_PATH(),
            ' and exposed via ',
            API_CONFIG_LINK(),
            ') could not be reached.',
        ]));

        checkAvailability(trimmedUnsafe, cb);
    });

    // Try loading an iframe on the safe domain
    assert(function (cb, msg) {
        msg.appendChild(h('span', [
            "Your browser was not able to load an iframe using the origin specified as ",
            code("httpSafeOrigin"),
            " (",
            ApiConfig.httpSafeOrigin,
            ") in ",
            CONFIG_PATH(),
            ". This can be caused by an invalid ",
            code('httpUnsafeDomain'),
            ', invalid CSP configuration in your reverse proxy, invalid SSL certificates, and many other factors. ',
            'More information about your particular error may be found in your browser console. ',
            RESTART_WARNING(),
        ]));

        var to;
        nThen(function (waitFor) {
            DomReady.onReady(waitFor());
        }).nThen(function (waitFor) {
            to = setTimeout(function () {
                console.error('TIMEOUT loading iframe on the safe domain');
                cb('TIMEOUT');
            }, 10000);
            SFCommonO.initIframe(waitFor);
        }).nThen(function () {
            // Iframe is loaded
            clearTimeout(to);
            console.log("removing sandbox iframe");
            $('iframe#sbox-iframe').remove();
            cb(true);
        });
    });

    var shared_websocket;
    // Test Websocket
    var evWSError = Util.mkEvent(true);
    assert(function (_cb, msg) {
        var timeoutErr = 'Could not connect to the websocket server within 5 seconds.';
        var cb = Util.once(Util.both(_cb, function (status) {
            if (status === true) { return; }
            msg.appendChild(h('span#websocket', [
                status || 'Unknown websocket error',
            ]));
        }));

        var ws = new WebSocket(NetConfig.getWebsocketURL());
        shared_websocket = ws;
        var to = setTimeout(function () {
            console.error('Websocket TIMEOUT');
            evWSError.fire();
            cb(timeoutErr);
        }, 10000);
        ws.onopen = function () {
            clearTimeout(to);
            cb(true);
        };
        ws.onerror = function (err) {
            clearTimeout(to);
            console.error('[Websocket error]', err);
            evWSError.fire();
            cb('Unable to connect to the websocket server. More information may be available in your browser console ([Websocket error]).');
        };
    });

    // Test login block
    var shared_realtime;
    assert(function (_cb, msg) {
        var websocketErr = "No WebSocket available";
        var cb = Util.once(Util.both(_cb, function (status) {
            if (status === true) { return; }
            if (status === websocketErr) {
                msg.appendChild(h('span', [
                    websocketErr,
                    ' See ',
                    h('a', {
                        href: '#websocket',
                    }, 'the related websocket error'),
                ]));
                return;
            }
            // else
            msg.appendChild(h('span', [
                "Unable to create, retrieve, or remove encrypted credentials from the server. ",
                "This is most commonly caused by a mismatch between the value of the  ",
                code('blockPath'),
                ' value configured in ',
                CONFIG_PATH(),
                " and the corresponding settings in your reverse proxy's configuration file,",
                " but it can also be explained by a websocket error. ",
                RESTART_WARNING(),
            ]));
        }));

        // time out after 30 seconds
        setTimeout(function () {
            cb('TIMEOUT');
        }, 30000);

        var bytes = new Uint8Array(Login.requiredBytes);

        var opt = Login.allocateBytes(bytes);

        var blockUrl = Login.Block.getBlockUrl(opt.blockKeys);
        var blockRequest = Login.Block.serialize("{}", opt.blockKeys);
        var removeRequest = Login.Block.remove(opt.blockKeys);
        console.warn('Testing block URL (%s). One 404 is normal.', blockUrl);

        var userHash = '/2/drive/edit/000000000000000000000000';
        var secret = Hash.getSecrets('drive', userHash);
        opt.keys = secret.keys;
        opt.channelHex = secret.channel;

        var RT, rpc, exists, restricted;

        nThen(function (waitFor) {
            Util.fetch(blockUrl, waitFor(function (err) {
                if (err) { return; } // No block found
                exists = true;
            }));
        }).nThen(function (waitFor) {
            // If WebSockets aren't working, don't wait forever here
            evWSError.reg(function () {
                waitFor.abort();
                cb(websocketErr);
            });
            // Create proxy
            Login.loadUserObject(opt, waitFor(function (err, rt) {
                if (err) {
                    waitFor.abort();
                    console.error("Can't create new channel. This may also be a websocket issue.");
                    return void cb(false);
                }
                shared_realtime = RT = rt;
                var proxy = rt.proxy;
                proxy.edPublic = opt.edPublic;
                proxy.edPrivate = opt.edPrivate;
                proxy.curvePublic = opt.curvePublic;
                proxy.curvePrivate = opt.curvePrivate;
                rt.realtime.onSettle(waitFor());
            }));
        }).nThen(function (waitFor) {
            // Init RPC
            Pinpad.create(RT.network, RT.proxy, waitFor(function (e, _rpc) {
                if (e) {
                    waitFor.abort();
                    console.error("Can't initialize RPC", e); // INVALID_KEYS
                    return void cb(false);
                }
                rpc = _rpc;
            }));
        }).nThen(function (waitFor) {
            // Write block
            if (exists) { return; }
            rpc.writeLoginBlock(blockRequest, waitFor(function (e) {
                // we should tolerate restricted registration
                // and proceed to clean up after any data we've created
                if (e === 'E_RESTRICTED') {
                    restricted = true;
                    return void cb(true);
                }
                if (e) {
                    waitFor.abort();
                    console.error("Can't write login block", e);
                    return void cb(false);
                }
            }));
        }).nThen(function (waitFor) {
            if (restricted) { return; }
            // Read block
            Util.fetch(blockUrl, waitFor(function (e) {
                if (e) {
                    waitFor.abort();
                    console.error("Can't read login block", e);
                    return void cb(false);
                }
            }));
        }).nThen(function (waitFor) {
            // Remove block
            rpc.removeLoginBlock(removeRequest, waitFor(function (e) {
                if (restricted) { return; } // an ENOENT is expected in the case of restricted registration, but we call this anyway to clean up any mess from previous tests.
                if (e) {
                    waitFor.abort();
                    console.error("Can't remove login block", e);
                    console.error(blockRequest);
                    return void cb(false);
                }
            }));
        }).nThen(function (waitFor) {
            rpc.removeOwnedChannel(secret.channel, waitFor(function (e) {
                if (e) {
                    waitFor.abort();
                    console.error("Can't remove channel", e);
                    return void cb(false);
                }
            }));
        }).nThen(function () {
            cb(true);
        });
    });

    var sheetURL = '/common/onlyoffice/v5/web-apps/apps/spreadsheeteditor/main/index.html';

    assert(function (cb, msg) {
        msg.innerText = "Missing HTTP headers required for .xlsx export from sheets. ";
        var expect = {
            'cross-origin-resource-policy': 'cross-origin',
            'cross-origin-embedder-policy': 'require-corp',
        };

        Tools.common_xhr(sheetURL, function (xhr) {
            var result = !Object.keys(expect).some(function (k) {
                var response = xhr.getResponseHeader(k);
                if (response !== expect[k]) {
                    msg.appendChild(h('span', [
                        'A value of ',
                        code(expect[k]),
                        ' was expected for the ',
                        code(k),
                        ' HTTP header, but instead a value of "',
                        code(response),
                        '" was received.',
                    ]));
                    return true; // returning true indicates that a value is incorrect
                }
            });
            cb(result || xhr.getAllResponseHeaders());
        });
    });

    assert(function (cb, msg) {
        setWarningClass(msg);

        var printMessage = function (value) {
            msg.appendChild(h('span', [
                "This instance hasn't opted out of participation in Google's ",
                code('FLoC'),
                " targeted advertizing network. ",

                "This can be done by setting a ",
                code('permissions-policy'),
                " HTTP header with a value of ",
                code('"interest-cohort=()"'),
                " in the configuration of its reverse proxy instead of the current value (",
                code(value),
                "). See the provided NGINX configuration file for an example. ",

                h('p', [
                    link("https://www.eff.org/deeplinks/2021/04/am-i-floced-launch", 'Learn more'),
                ]),
            ]));
        };

        Tools.common_xhr('/', function (xhr) {
            var header = xhr.getResponseHeader('permissions-policy') || '';
            var rules = header.split(',');
            if (rules.includes('interest-cohort=()')) { return void cb(true); }
            printMessage(JSON.stringify(header));
            cb(header);
        });
    });

    assert(function (cb, msg) {
        msg.appendChild(h('span', [
            code('/api/broadcast'),
            " could not be loaded. This can be caused by an outdated application server or an incorrectly configured reverse proxy. ",
            "Even if the most recent code has been downloaded it's possible the application server has not been restarted. ",
            "Your browser console may provide more details as to why this resource could not be loaded. ",
        ]));

        Tools.common_xhr('/api/broadcast', function (xhr) {
            var status = xhr.status;
            cb(status === 200 || status);
        });
    });

    var checkAPIHeaders = function (url, msg, cb) {
        Tools.common_xhr(url, function (xhr) {
            var allHeaders = xhr.getAllResponseHeaders();
            var headers = {};
            var duplicated = allHeaders.split('\n').some(function (header) {
                var duplicate;
                header.replace(/([^:]+):(.*)/, function (all, type, value) {
                    type = type.trim();
                    if (typeof(headers[type]) !== 'undefined') {
                        duplicate = true;
                    }
                    headers[type] = value.trim();
                });
                return duplicate;
            });

            var expect = {
                'cross-origin-resource-policy': 'cross-origin',
                'cross-origin-embedder-policy': 'require-corp',
            };
            var incorrect = false;

            Object.keys(expect).forEach(function (k) {
                var response = xhr.getResponseHeader(k);
                var expected = expect[k];
                if (response === expected) { return; }
                incorrect = true;
                msg.appendChild(h('p', [
                    'The ',
                    code(k),
                    ' header for ',
                    code(url),
                    " is '",
                    code(response),
                    "' instead of '",
                    code(expected),
                    "' as expected.",
                ]));
            });
            cb((!duplicated && !incorrect) || allHeaders);
        });
    };

    var INCORRECT_HEADER_TEXT = ' was served with duplicated or incorrect headers. Compare your reverse-proxy configuration against the provided example.';

    assert(function (cb, msg) {
        var url = '/api/config';
        msg.innerText = url + INCORRECT_HEADER_TEXT;
        checkAPIHeaders(url, msg, cb);
    });

    assert(function (cb, msg) {
        var url = '/api/broadcast';
        msg.innerText = url + INCORRECT_HEADER_TEXT;
        checkAPIHeaders(url, msg, cb);
    });

    assert(function (cb, msg) {
        var email = ApiConfig.adminEmail;
        if (typeof(email) === 'string' && email && email !== 'i.did.not.read.my.config@cryptpad.fr') {
            return void cb(true);
        }

        setWarningClass(msg);
        msg.appendChild(h('span', [
            'This instance does not provide a valid ',
            code('adminEmail'),
            ' which can make it difficult to contact its adminstrator to report vulnerabilities or abusive content.',
            " This can be configured on your instance's admin panel. Use the provided ",
            code("Flush cache'"),
            " button for this change to take effect for all users.",
        ]));
        cb(email);
    });

    assert(function (cb, msg) {
        var support = ApiConfig.supportMailbox;
        setWarningClass(msg);
        msg.appendChild(h('span', [
            "This instance's encrypted support ticket functionality has not been enabled. This can make it difficult for its users to safely report issues that concern sensitive information. ",
            "This can be configured via the admin panel's ",
            code('Support'),
            " tab.",
        ]));
        cb(support && typeof(support) === 'string' && support.length === 44);
    });

    assert(function (cb, msg) {
        var adminKeys = ApiConfig.adminKeys;
        if (Array.isArray(adminKeys) && adminKeys.length >= 1 && typeof(adminKeys[0]) === 'string' && adminKeys[0].length === 44) {
            return void cb(true);
        }
        setWarningClass(msg);
        msg.appendChild(h('span', [
            "This instance has not been configured to support web administration. This can be enabled by adding a registered user's public signing key to the ",
            code('adminKeys'),
            ' array in ',
            CONFIG_PATH(),
            '. ',
            RESTART_WARNING(),
        ]));
        cb(false);
    });

    var response = Util.response(function (err) {
        console.error('SANDBOX_ERROR', err);
    });

    var sandboxIframe = h('iframe', {
        class: 'sandbox-test',
        src: cacheBuster(trimmedSafe + '/checkup/sandbox/index.html'),
    });
    document.body.appendChild(sandboxIframe);

    var sandboxIframeReady = Util.mkEvent(true);
    setTimeout(function () {
        sandboxIframeReady.fire("TIMEOUT");
    }, 10 * 1000);

    var postMessage = function (content, cb) {
        try {
            var txid = Util.uid();
            content.txid = txid;
            response.expect(txid, cb, 15000);
            sandboxIframe.contentWindow.postMessage(JSON.stringify(content), '*');
        } catch (err) {
            console.error(err);
        }
    };

    var deferredPostMessage = function (content, _cb) {
        var cb = Util.once(Util.mkAsync(_cb));
        nThen(function (w) {
            sandboxIframeReady.reg(w(function (err) {
                if (!err) { return; }
                w.abort();
                cb(err);
            }));
        }).nThen(function () {
            postMessage(content, cb);
        });
    };

    window.addEventListener('message', function (event) {
        try {
            var msg = JSON.parse(event.data);
            if (msg.command === 'READY') { return void sandboxIframeReady.fire(); }
            if (msg.q === "READY") { return; } // ignore messages from the usual sandboxed iframe
            var txid = msg.txid;
            if (!txid) { return console.log("no handler for ", txid); }
            response.handle(txid, msg.content);
        } catch (err) {
            console.error(event);
            console.error(err);
        }
    });

    var parseCSP = function (CSP) {
        if (!CSP) { return {}; }
        //console.error(CSP);
        var CSP_headers = {};
        CSP.split(";")
        .forEach(function (rule) {
            rule = (rule || "").trim();
            if (!rule) { return; }
            var parts = rule.split(/\s/);
                var first = parts[0];
                var rest = rule.slice(first.length + 1);
                CSP_headers[first] = rest;
                //console.error(rule.trim());
                //console.info("[%s] '%s'", first, rest);
            });
        return CSP_headers;
    };

    var hasUnsafeEval = function (CSP_headers) {
        return /unsafe\-eval/.test(CSP_headers['script-src']);
    };

    var hasUnsafeInline = function (CSP_headers) {
        return /unsafe\-inline/.test(CSP_headers['script-src']);
    };

    var hasOnlyOfficeHeaders = function (CSP_headers) {
        if (!hasUnsafeEval(CSP_headers)) {
            console.error("NO_UNSAFE_EVAL");
            console.log(CSP_headers);
            return false;
        }
        if (!hasUnsafeInline(CSP_headers)) {
            console.error("NO_UNSAFE_INLINE");
            return void false;
        }
        return true;
    };

    var CSP_WARNING = function (url) {
         return h('span', [
            code(url),
            ' does not have the required ',
            code("'content-security-policy'"),
            ' headers set. This is most often related to incorrectly configured sandbox domains or reverse proxies.',
        ]);
    };

    assert(function (_cb, msg) { // FIXME possibly superseded by more advanced CSP tests?
        var url = '/sheet/inner.html';
        var cb = Util.once(Util.mkAsync(_cb));
        msg.appendChild(CSP_WARNING(url));
        deferredPostMessage({
            command: 'GET_HEADER',
            content: {
                url: url,
                header: 'content-security-policy',
            },
        }, function (content) {
            var CSP_headers = parseCSP(content);
            cb(hasOnlyOfficeHeaders(CSP_headers) || CSP_headers);
        });
    });

    assert(function (cb, msg) { // FIXME possibly superseded by more advanced CSP tests?
        var url = '/common/onlyoffice/v5/web-apps/apps/spreadsheeteditor/main/index.html';
        msg.appendChild(CSP_WARNING(url));
        deferredPostMessage({
            command: 'GET_HEADER',
            content: {
                url: url,
                header: 'content-security-policy',
            },
        }, function (content) {
            var CSP_headers = parseCSP(content);
            cb(hasOnlyOfficeHeaders(CSP_headers) || CSP_headers);
        });
    });

/*
    assert(function (cb, msg) {
        var url = '/sheet/inner.html';
        msg.appendChild(h('span', [
            code(url),
            ' does not have the required ',
            code("'cross-origin-opener-policy'"),
            ' headers set.',
        ]));
        deferredPostMessage({
            command: 'GET_HEADER',
            content: {
                url: url,
                header: 'cross-origin-opener-policy',
            },
        }, function (content) {
            cb(content === 'same-origin');
        });
    });
*/

    var safariGripe = function () {
        return h('p.cp-notice-other', 'This is expected because Safari and platforms that use its engine lack commonly supported functionality.');
    };

    var browserIssue = function () {
        return h('p.cp-notice-other', 'This test checks for the presence of features in your browser and is not necessarily caused by server misconfiguration.');
    };

    assert(function (cb, msg) {
        cb = Util.once(cb);
        setWarningClass(msg);
        var notice = h('span', [
            h('p', 'It appears that some features required for Office file format conversion are not present.'),
            Tools.isSafari()? safariGripe(): undefined,
            browserIssue(),
        ]);

        msg.appendChild(notice);

        var expected = [
            'Atomics',
            'SharedArrayBuffer',
            'WebAssembly',
            ['WebAssembly', 'Memory'],
            ['WebAssembly', 'instantiate'],
            ['WebAssembly', 'instantiateStreaming'],
            ['Buffer', 'from'],

            'SharedWorker',
            'worker',
            'crossOriginIsolated',
        ];

        var responses = {};

        nThen(function (w) {
            deferredPostMessage({
                command: 'CHECK_JS_APIS',
                content: {
                    globals: expected,
                },
            }, w(function (response) {
                Util.extend(responses, response);
            }));

            deferredPostMessage({
                command: 'FANCY_API_CHECKS',
                content: {
                },
            }, w(function (response) {
                Util.extend(responses, response);
            }));
        }).nThen(function () {
            if (!responses.Atomics || !responses.WebAssembly) {
                return void cb(responses);
            }
            if (responses.SharedArrayBuffer || responses.SharedArrayBufferFallback) {
                return cb(true);
            }
            return void cb(response);
        });
    });

    var isHTTPS = function (host) {
        return /^https:\/\//.test(host);
    };

    var isOnion = function (host) {
        return /\.onion$/.test(host);
    };
    var isLocalhost = function (host) {
        return /^http:\/\/localhost/.test(host);
    };

    assert(function (cb, msg) {
        // provide an exception for development instances
        if (isLocalhost(trimmedUnsafe) && isLocalhost(window.location.href)) { return void cb(true); }

        // if both the main and sandbox domains are onion addresses
        // then the HTTPS requirement is unnecessary
        if (isOnion(trimmedUnsafe) && isOnion(trimmedSafe)) { return void cb(true); }

        // otherwise expect that both inner and outer domains use HTTPS
        msg.appendChild(h('span', [
            "Both ",
            code('httpUnsafeOrigin'),
            ' and ',
            code('httpSafeOrigin'),
            ' should be accessed via HTTPS for production use. ',
            "This can be configured via ",
            CONFIG_PATH(),
            '. ',
            RESTART_WARNING(),
        ]));
        cb(isHTTPS(trimmedUnsafe) && isHTTPS(trimmedSafe) || debugOrigins);
    });

    assert(function (cb, msg) {
        msg.appendChild(h('span', [
            code('/api/config'),
            " returned an HTTP status code other than ",
            code('200'),
            ' when accessed from the sandbox domain.',
        ]));
        deferredPostMessage({
            command: 'CHECK_HTTP_STATUS',
            content: {
                url: cacheBuster('/api/config'),
            },
        }, function (content) {
            cb(content === 200 || content);
        });
    });

    assert(function (cb, msg) {
        msg.appendChild(h('span', [
            "An invalid ",
            code("fileHost"),
            " value was provided by ",
            code('/api/config'),
            '.',
        ]));
        // it's OK not to provide a 'fileHost' value
        if (typeof(fileHost) === 'undefined') { return void cb(true); }
        // if one is provided, we expect it to be HTTPS
        if (!isHTTPS(fileHost)) { return void cb(fileHost); }
        // Otherwise I guess it's OK?
        cb(true);
    });

    assert(function (cb, msg) {
        msg.appendChild(h('span', [
            'This instance is configured to use an invalid websocket URL.',
        ]));

        if (!API_URL) { return void cb('INVALID_WEBSOCKET'); }

        if (isHTTPS(trimmedUnsafe) && API_URL.protocol !== 'wss:') {
            return void cb("PROTOCOL_MISMATCH");
        }

        return void cb(true);
    });

/*
    assert(function (cb, msg) {
        msg.appendChild(h('span', [
            'all headers',
        ]));

        Tools.common_xhr('/', function (xhr) {
            var all_headers = xhr.getAllResponseHeaders().split(/\r|\n/).filter(Boolean);
            cb(all_headers);
        });
    });
*/

    var CSP_DESCRIPTIONS = {
        'default-src': '',
        'style-src': '',
        'font-src': '',
        'child-src': '',
        'frame-src': '',
        'script-src': '',
        'connect-src': "This rule restricts which URLs can be loaded by scripts. Overly permissive settings can allow users to be tracking using external resources, while overly restrictive settings may block pages from loading entirely.",
        'img-src': '',
        'media-src': '',
        'worker-src': '',
        'manifest-src': '',

        'frame-ancestors': ' This rule determines which sites can embed content from this instance in an iframe.',
    };

    var validateCSP = function (raw, msg, expected) {
        var CSP = parseCSP(raw);
        var checkRule = function (attr, rules) {
            var v = CSP[attr];
            // return `true` if you fail this test...
            if (typeof(v) !== 'string' || !v) { return true; }
            var l = rules.length;
            for (var i = 0;i < l;i++) {
                if (typeof(rules[i]) !== 'undefined' && !v.includes(rules[i])) { return true; }
                v = v.replace(rules[i], '');
            }
            return v.trim();
        };
        var failed;
        Object.keys(expected).forEach(function (dir) {
            var result = checkRule(dir, expected[dir]);
            if (!failed && result) { failed = true; }
            if (!result) { return; }
            msg.appendChild(h('p', [
                'A value of ',
                code('"' + expected[dir].filter(Boolean).join(' ') + '"'),
                ' was expected for the ',
                code(dir),
                ' directive.',
                CSP_DESCRIPTIONS[dir]
            ]));
/*
            console.log('BAD_HEADER:', {
                rule: dir,
                expected: expected[dir],
                result: result,
            });
*/
        });

        if (failed) { return parseCSP(raw); }

        return true;
    };

    assert(function (_cb, msg) {
        var url = '/sheet/inner.html';
        var cb = Util.once(Util.mkAsync(_cb));
        msg.appendChild(h('span', [
            code(trimmedUnsafe + url),
            ' was served with incorrect ',
            code('Content-Security-Policy'),
            ' headers.',
        ]));

        //msg.appendChild(CSP_WARNING(url));
        deferredPostMessage({
            command: 'GET_HEADER',
            content: {
                url: url,
                header: 'content-security-policy',
            },
        }, function (raw) {
            var $outer = trimmedUnsafe;
            var $sandbox = trimmedSafe;
            var result = validateCSP(raw, msg, {
                'default-src': ["'none'"],
                'style-src': ["'unsafe-inline'", "'self'", $outer],
                'font-src': ["'self'", 'data:', $outer],
                'child-src': [$outer],
                'frame-src': ["'self'", 'blob:', $sandbox],
                'script-src': ["'self'", 'resource:', $outer,
                    "'unsafe-eval'",
                    "'unsafe-inline'",
                ],
                'connect-src': [
                    "'self'",
                    'blob:',
                    $outer,
                    $sandbox,
                    API_URL.origin,
                    isHTTPS(fileHost)? fileHost: undefined,
                    // support for cryptpad.fr configuration
                    AppConfig.accounts_api,
                    ![trimmedUnsafe, trimmedSafe].includes(ACCOUNTS_URL)? ACCOUNTS_URL: undefined,
                ],

                'img-src': ["'self'", 'data:', 'blob:', $outer],
                'media-src': ['blob:'],
                //'frame-ancestors': ['*'], // XXX IFF you want to support remote embedding
                'worker-src': ["'self'"], // , $outer, $sandbox],
            });
            cb(result);
        });
    });

    assert(function (cb, msg) {
        var header = 'content-security-policy';
        msg.appendChild(h('span', [
            code(trimmedUnsafe + '/'),
            ' was served with incorrect ',
            code('Content-Security-Policy'),
            ' headers.',
        ]));
        Tools.common_xhr('/', function (xhr) {
            var raw = xhr.getResponseHeader(header);
            var $outer = trimmedUnsafe;
            var $sandbox = trimmedSafe;
            var result = validateCSP(raw, msg, {
                'default-src': ["'none'"],
                'style-src': ["'unsafe-inline'", "'self'", $outer],
                'font-src': ["'self'", 'data:', $outer],
                'child-src': [$outer],
                'frame-src': ["'self'", 'blob:', $sandbox],
                'script-src': ["'self'", 'resource:', $outer],
                'connect-src': [
                    "'self'",
                    'blob:',
                    $outer,
                    $sandbox,
                    API_URL.origin,
                    isHTTPS(fileHost)? fileHost: undefined,
                    AppConfig.accounts_api,
                    ![trimmedUnsafe, trimmedSafe].includes(ACCOUNTS_URL)? ACCOUNTS_URL: undefined,
                ],
                'img-src': ["'self'", 'data:', 'blob:', $outer],
                'media-src': ['blob:'],
                //'frame-ancestors': ['*'], // XXX IFF you want to support remote embedding
                'worker-src': ["'self'"],//, $outer, $sandbox],
            });

            cb(result);
        });
    });

    assert(function (cb, msg) {
        var header = 'Access-Control-Allow-Origin';
        msg.appendChild(h('span', [
            'Assets must be served with an ',
            code(header),
            ' header with a value of ',
            code("'*'"),
            ' if you wish to support embedding of encrypted media on third party websites.',
        ]));
        Tools.common_xhr('/', function (xhr) {
            var raw = xhr.getResponseHeader(header);
            cb(raw === "*" || raw);
        });
    });

    assert(function (cb, msg) {
        var header = 'Cross-Origin-Embedder-Policy';
        msg.appendChild(h('span', [
            "Assets must be served with a ",
            code(header),
            ' value of ',
            code('require-corp'),
            " to enable browser features required for client-side document conversion.",
        ]));
        Tools.common_xhr('/', function (xhr) {
            var raw = xhr.getResponseHeader(header);
            cb(raw === 'require-corp' || raw);
        });
    });

    assert(function (cb, msg) {
        var header = 'Cross-Origin-Resource-Policy';
        msg.appendChild(h('span', [
            "Assets must be served with a ",
            code(header),
            ' value of ',
            code('cross-origin'),
            " to enable browser features required for client-side document conversion.",
        ]));
        Tools.common_xhr('/', function (xhr) {
            var raw = xhr.getResponseHeader(header);
            cb(raw === 'cross-origin' || raw);
        });
    });

    assert(function (cb, msg) {
        var header = 'X-Content-Type-Options';
        msg.appendChild(h('span', [
            "Assets should be served with an ",
            code(header),
            ' header with a value of ',
            code('nosniff'),
            '.',
        ]));
        Tools.common_xhr('/', function (xhr) {
            var raw = xhr.getResponseHeader(header);
            cb(raw === 'nosniff' || raw);
        });
    });

    assert(function (cb, msg) {
        var header = 'Cache-Control';
        msg.appendChild(h('span', [
            'Assets requested without a version parameter should be served with a ',
            code('no-cache'),
            ' value for the ',
            code("Cache-Control"),
            ' header.',
        ]));
        // Cache-Control should be 'no-cache' unless the URL includes ver=
        Tools.common_xhr('/', function (xhr) {
            var raw = xhr.getResponseHeader(header);
            cb(raw === 'no-cache' || raw);
        });
    });

    assert(function (cb, msg) {
        var header = 'Cache-Control';
        msg.appendChild(h('span', [
            'Assets requested with a version parameter should be served with a long-lived ',
            code('Cache-Control'),
            ' header.',
        ]));
        // Cache-Control should be 'max-age=<number>' if the URL includes 'ver='
        Tools.common_xhr('/customize/messages.js?ver=' +(+new Date()), function (xhr) {
            var raw = xhr.getResponseHeader(header);
            cb(/max\-age=\d+$/.test(raw) || raw);
        });
    });

<<<<<<< HEAD
    var POLICY_ADVISORY = " It's advised that you either provide one or disable registration.";
    var isValidInfoURL = function (url) {
        // XXX check that it's an absolute URL ????
        if (!url || typeof(url) !== 'string') { return false; }
        try {
            var parsed = new URL(url, ApiConfig.httpUnsafeOrigin);
            // check that the URL parsed and that they haven't simply linked to
            // '/' or '.' or something silly like that.
            return ![
                ApiConfig.httpUnsafeOrigin,
                ApiConfig.httpUnsafeOrigin + '/',
            ].includes(parsed.href);
        } catch (err) {
            return false;
        }
    };

    // XXX check if they provide terms of service
    assert(function (cb, msg) {
        if (ApiConfig.restrictRegistration) { return void cb(true); }

        var url = Pages.customURLs.terms;
        setWarningClass(msg);
        msg.appendChild(h('span', [
            'No terms of service specified.', // XXX
            POLICY_ADVISORY,
        ]));
        cb(isValidInfoURL(url) || url); // XXX
    });

    // XXX check if they provide legal data
    assert(function (cb, msg) {
        if (ApiConfig.restrictRegistration) { return void cb(true); }

        var url = Pages.customURLs.imprint;
        setWarningClass(msg);
        msg.appendChild(h('span', [
            'No legal data provided.', // XXX
            POLICY_ADVISORY,
        ]));
        cb(isValidInfoURL(url) || url); // XXX
    });

    // XXX check if they provide a privacy policy
    assert(function (cb, msg) {
        if (ApiConfig.restrictRegistration) { return void cb(true); }

        var url = Pages.customURLs.privacy;
        setWarningClass(msg);
        msg.appendChild(h('span', [
            'No privacy policy provided.', // XXX
            POLICY_ADVISORY,
        ]));
        cb(isValidInfoURL(url) || url); // XXX
    });

    // XXX check if they provide a link to source code
    assert(function (cb, msg) {
        if (ApiConfig.restrictRegistration) { return void cb(true); }

        var url = Pages.customURLs.source;
        setWarningClass(msg);
        msg.appendChild(h('span', [
            'No source code link provided.', // XXX
            POLICY_ADVISORY,
        ]));
        cb(isValidInfoURL(url) || url); // XXX
=======
    assert(function (cb, msg) {
        var path = '/blob/placeholder.txt';
        var fullPath;
        try {
            fullPath = new URL(path, ApiConfig.fileHost || ApiConfig.httpUnsafeOrigin).href;
        } catch (err) {
            fullPath = path;
        }

        msg.appendChild(h('span', [
            "A placeholder file was expected to be available at ",
            code(fullPath),
            ", but it was not found.",
            " This commonly indicates a mismatch between the API server's ",
            code('blobPath'),
            " value and the path that the webserver or reverse proxy is attempting to serve.",
            " This misconfiguration will cause errors with uploaded files and CryptPad's office editors (sheet, presentation, document).",
        ]));

        Tools.common_xhr(fullPath, xhr => {
            cb(xhr.status === 200 || xhr.status);
        });
    });

    assert(function (cb, msg) {
        var path = '/block/placeholder.txt';
        var fullPath;
        try {
            fullPath = new URL(path, ApiConfig.fileHost || ApiConfig.httpUnsafeOrigin).href;
        } catch (err) {
            fullPath = path;
        }

        msg.appendChild(h('span', [
            "A placeholder file was expected to be available at ",
            code(fullPath),
            ", but it was not found.",
            " This commonly indicates a mismatch between the API server's ",
            code('blockPath'),
            " value and the path that the webserver or reverse proxy is attempting to serve.",
            " This misconfiguration will cause errors with login, registration, and password change.",
        ]));

        Tools.common_xhr(fullPath, xhr => {
            cb(xhr.status === 200 || xhr.status);
        });
>>>>>>> 5de0e489
    });

    var serverToken;
    Tools.common_xhr('/', function (xhr) {
        serverToken = xhr.getResponseHeader('server');
    });

    var row = function (cells) {
        return h('tr', cells.map(function (cell) {
            return h('td', cell);
        }));
    };

    var failureReport = function (obj) {
        var printableValue = obj.output;
        try {
            printableValue = JSON.stringify(obj.output, null, ' ');
        } catch (err) {
            console.error(err);
        }

        return h('div.error', [
            h('h5', obj.message),
            h('div.table-container',
                h('table', [
                    row(["Failed test number", obj.test + 1]),
                    row(["Returned value", h('pre', code(printableValue))]),
                ])
            ),
        ]);
    };

    var completed = 0;
    var $progress = $('#cp-progress');

    var versionStatement = function () {
        return h('p.cp-notice-version', [
            "This instance is running ",
            h('span.cp-app-checkup-version',[
                "CryptPad",
                ' ',
                Pages.versionString,
            ]),
            '.',
        ]);
    };

    var browserStatement = function () {
        var name = Tools.guessBrowser();
        if (!name) { return; }
        return h('p.cp-notice-browser', [
            "You appear to be using a ",
            h('span.cp-app-checkup-browser', name),
            ' browser on ',
            h('span.underline', Tools.guessOS()),
            ' to view this page.',
        ]);
    };

    var serverStatement = function (token) {
        if ([null, undefined].includes(token)) { return undefined; }
        return h('p.cp-notice-other', [
            "Page content was served by ",
            code('"' + token + '"'),
            '.',
        ]);
    };

    Assert.run(function (state) {
        var errors = state.errors;
        var failed = errors.length;

        Messages.assert_numberOfTestsPassed = "{0} / {1} tests passed.";

        var statusClass = failed? 'failure': 'success';

        var failedDetails = "Details found below";
        var successDetails = "This checkup only tests the most common configuration issues. You may still experience errors or incorrect behaviour.";
        var details = h('p.cp-notice-details', failed? failedDetails: successDetails);

        var summary = h('div.summary.' + statusClass, [
            versionStatement(),
            serverStatement(serverToken),
            browserStatement(),
            h('p', Messages._getKey('assert_numberOfTestsPassed', [
                state.passed,
                state.total
            ])),
            details,
        ]);

        var report = h('div.report', [
            summary,
            h('div.failures', errors.map(failureReport)),
        ]);

        $progress.remove();
        $('body').prepend(report);
        try {
            console.log('closing shared websocket');
            shared_websocket.close();
        } catch (err) { console.error(err); }
        try {
            console.log('closing shared realtime');
            shared_realtime.network.disconnect();
        } catch (err) { console.error(err); }
    }, function (i, total) {
        console.log('test '+ i +' completed');
        completed++;
        Messages.assert_numberOfTestsCompleted = "{0} / {1} tests completed.";
        $progress.html('').append(h('div.report.pending.summary', [
            versionStatement(),
            h('p', [
                h('i.fa.fa-spinner.fa-pulse'),
                h('span', Messages._getKey('assert_numberOfTestsCompleted', [completed, total]))
            ])
        ]));
    });
});<|MERGE_RESOLUTION|>--- conflicted
+++ resolved
@@ -1113,10 +1113,22 @@
         });
     });
 
-<<<<<<< HEAD
-    var POLICY_ADVISORY = " It's advised that you either provide one or disable registration.";
+    var POLICY_ADVISORY = " This link will be included in the home page footer and 'About CryptPad' menu. It's advised that you either provide one or disable registration.";
+    var APPCONFIG_DOCS_LINK = function (key) {
+        return h('span', [
+            " See ",
+            h('a', {
+                href: 'https://docs.cryptpad.fr/en/admin_guide/customization.html#application-config',
+                target: "_blank",
+                rel: 'noopener noreferrer',
+            }, "the relevant documentation"),
+            " about how to customize CryptPad's ",
+            code(key),
+            ' value.',
+        ]);
+    };
+
     var isValidInfoURL = function (url) {
-        // XXX check that it's an absolute URL ????
         if (!url || typeof(url) !== 'string') { return false; }
         try {
             var parsed = new URL(url, ApiConfig.httpUnsafeOrigin);
@@ -1131,57 +1143,62 @@
         }
     };
 
-    // XXX check if they provide terms of service
+    // check if they provide terms of service
     assert(function (cb, msg) {
         if (ApiConfig.restrictRegistration) { return void cb(true); }
 
         var url = Pages.customURLs.terms;
         setWarningClass(msg);
         msg.appendChild(h('span', [
-            'No terms of service specified.', // XXX
+            'No terms of service were specified.',
             POLICY_ADVISORY,
-        ]));
-        cb(isValidInfoURL(url) || url); // XXX
-    });
-
-    // XXX check if they provide legal data
+            APPCONFIG_DOCS_LINK('terms'),
+        ]));
+        cb(isValidInfoURL(url) || url);
+    });
+
+    // check if they provide legal data
     assert(function (cb, msg) {
         if (ApiConfig.restrictRegistration) { return void cb(true); }
 
         var url = Pages.customURLs.imprint;
         setWarningClass(msg);
         msg.appendChild(h('span', [
-            'No legal data provided.', // XXX
+            'No legal entity data was specified.',
             POLICY_ADVISORY,
-        ]));
-        cb(isValidInfoURL(url) || url); // XXX
-    });
-
-    // XXX check if they provide a privacy policy
+            APPCONFIG_DOCS_LINK('imprint'),
+        ]));
+        cb(isValidInfoURL(url) || url);
+    });
+
+    // check if they provide a privacy policy
     assert(function (cb, msg) {
         if (ApiConfig.restrictRegistration) { return void cb(true); }
 
         var url = Pages.customURLs.privacy;
         setWarningClass(msg);
         msg.appendChild(h('span', [
-            'No privacy policy provided.', // XXX
+            'No privacy policy was specified.',
             POLICY_ADVISORY,
-        ]));
-        cb(isValidInfoURL(url) || url); // XXX
-    });
-
-    // XXX check if they provide a link to source code
+            APPCONFIG_DOCS_LINK('privacy'),
+        ]));
+        cb(isValidInfoURL(url) || url);
+    });
+
+    // check if they provide a link to source code
     assert(function (cb, msg) {
         if (ApiConfig.restrictRegistration) { return void cb(true); }
 
         var url = Pages.customURLs.source;
         setWarningClass(msg);
         msg.appendChild(h('span', [
-            'No source code link provided.', // XXX
+            'No source code link was specified.',
             POLICY_ADVISORY,
-        ]));
-        cb(isValidInfoURL(url) || url); // XXX
-=======
+            APPCONFIG_DOCS_LINK('source'),
+        ]));
+        cb(isValidInfoURL(url) || url);
+    });
+
     assert(function (cb, msg) {
         var path = '/blob/placeholder.txt';
         var fullPath;
@@ -1228,7 +1245,6 @@
         Tools.common_xhr(fullPath, xhr => {
             cb(xhr.status === 200 || xhr.status);
         });
->>>>>>> 5de0e489
     });
 
     var serverToken;
@@ -1320,9 +1336,20 @@
             details,
         ]);
 
+        var isWarning = function (x) {
+            return x && /cp\-warning/.test(x.getAttribute('class'));
+        };
+
+        var sortMethod = function (a, b) {
+            if (isWarning(a.message) && !isWarning(b.message)) {
+                return 1;
+            }
+            return a.test - b.test;
+        };
+
         var report = h('div.report', [
             summary,
-            h('div.failures', errors.map(failureReport)),
+            h('div.failures', errors.sort(sortMethod).map(failureReport)),
         ]);
 
         $progress.remove();
