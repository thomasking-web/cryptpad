--- conflicted
+++ resolved
@@ -136,14 +136,10 @@
                 initialState: '{}',
                 websocketURL: Config.websocketURL,
                 channel: secret.channel,
-<<<<<<< HEAD
-                crypto: Crypto.createEncryptor(secret.key),
-=======
                 // our public key
                 validateKey: secret.keys.validateKey || undefined,
                 readOnly: readOnly,
                 crypto: Crypto.createEncryptor(secret.keys),
->>>>>>> 99004428
                 setMyID: setMyID,
                 transformFunction: JsonOT.validate
             };
@@ -683,27 +679,14 @@
 
                 editor.scrollTo(scroll.left, scroll.top);
 
-<<<<<<< HEAD
-                var localDoc = canonicalize($textarea.val());
-                var hjson2 = {
-                  content: localDoc,
-                  metadata: {
-                      users: userList,
-                      title: document.title
-                  },
-                  highlightMode: highlightMode,
-                };
-                var shjson2 = stringify(hjson2);
-                if (shjson2 !== shjson) {
-                    console.error("shjson2 !== shjson");
-                    TextPatcher.log(shjson, TextPatcher.diff(shjson, shjson2));
-                    module.patchText(shjson2);
-=======
                 if (!readOnly) {
                     var localDoc = canonicalize($textarea.val());
                     var hjson2 = {
                       content: localDoc,
-                      metadata: userList,
+                      metadata: {
+                          users: userList,
+                          title: document.title
+                      },
                       highlightMode: highlightMode,
                     };
                     var shjson2 = stringify(hjson2);
@@ -712,7 +695,6 @@
                         TextPatcher.log(shjson, TextPatcher.diff(shjson, shjson2));
                         module.patchText(shjson2);
                     }
->>>>>>> 99004428
                 }
 
                 notify();
