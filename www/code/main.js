require.config({ paths: { 'json.sortify': '/bower_components/json.sortify/dist/JSON.sortify' } });
define([
    '/customize/messages.js?app=code',
    '/bower_components/chainpad-crypto/crypto.js',
    '/bower_components/chainpad-netflux/chainpad-netflux.js',
    '/bower_components/textpatcher/TextPatcher.amd.js',
    '/common/toolbar.js',
    'json.sortify',
    '/bower_components/chainpad-json-validator/json-ot.js',
    '/common/cryptpad-common.js',
    '/common/modes.js',
    '/common/themes.js',
    '/common/visible.js',
    '/common/notify.js',
    '/bower_components/file-saver/FileSaver.min.js',
    '/bower_components/jquery/dist/jquery.min.js',
], function (Messages, Crypto, Realtime, TextPatcher, Toolbar, JSONSortify, JsonOT, Cryptpad, Modes, Themes, Visible, Notify) {
    var $ = window.jQuery;
    var saveAs = window.saveAs;

    var module = window.APP = {
        Cryptpad: Cryptpad,
    };

    Cryptpad.styleAlerts();
    Cryptpad.addLoadingScreen();

    var ifrw = module.ifrw = $('#pad-iframe')[0].contentWindow;
    var stringify = function (obj) {
        return JSONSortify(obj);
    };

    $(function () {
        var toolbar;

        var secret = Cryptpad.getSecrets();
        var readOnly = secret.keys && !secret.keys.editKeyStr;
        if (!secret.keys) {
            secret.keys = secret.key;
        }

        var onConnectError = function (info) {
            Cryptpad.errorLoadingScreen(Messages.websocketError);
        };

        var andThen = function (CMeditor) {
            var CodeMirror = module.CodeMirror = CMeditor;
            CodeMirror.modeURL = "/bower_components/codemirror/mode/%N/%N.js";
            var $pad = $('#pad-iframe');
            var $textarea = $pad.contents().find('#editor1');

            var $bar = $('#pad-iframe')[0].contentWindow.$('#cme_toolbox');
            var parsedHash = Cryptpad.parsePadUrl(window.location.href);
            var defaultName = Cryptpad.getDefaultName(parsedHash);

            var editor = module.editor = CMeditor.fromTextArea($textarea[0], {
                lineNumbers: true,
                lineWrapping: true,
                autoCloseBrackets: true,
                matchBrackets : true,
                showTrailingSpace : true,
                styleActiveLine : true,
                search: true,
                highlightSelectionMatches: {showToken: /\w+/},
                extraKeys: {"Ctrl-Q": function(cm){ cm.foldCode(cm.getCursor()); }},
                foldGutter: true,
                gutters: ["CodeMirror-linenumbers", "CodeMirror-foldgutter"],
                mode: "javascript",
                readOnly: true
            });
            editor.setOption('placeholder', Messages.codeInitialState);

            var setMode = module.setMode = function (mode, $select) {
                module.highlightMode = mode;
                if (mode === 'text') {
                    editor.setOption('mode', 'text');
                    return;
                }
                CodeMirror.autoLoadMode(editor, mode);
                editor.setOption('mode', mode);
                if ($select) {
                    var name = $select.find('a[data-value="' + mode + '"]').text() || 'Mode';
                    $select.find('.buttonTitle').text(name);
                }
            };

            editor.setValue('');

            var setTheme = module.setTheme = (function () {
                var path = '/common/theme/';

                var $head = $(ifrw.document.head);

                var themeLoaded = module.themeLoaded = function (theme) {
                    return $head.find('link[href*="'+theme+'"]').length;
                };

                var loadTheme = module.loadTheme = function (theme) {
                    $head.append($('<link />', {
                        rel: 'stylesheet',
                        href: path + theme + '.css',
                    }));
                };

                return function (theme, $select) {
                    if (!theme) {
                        editor.setOption('theme', 'default');
                    } else {
                        if (!themeLoaded(theme)) {
                            loadTheme(theme);
                        }
                        editor.setOption('theme', theme);
                    }
                    if ($select) { $select.find('.buttonTitle').text(theme || 'Theme'); }
                };
            }());

            var setEditable = module.setEditable = function (bool) {
                if (readOnly && bool) { return; }
                editor.setOption('readOnly', !bool);
            };

            var userData = module.userData = {}; // List of pretty name of all users (mapped with their server ID)
            var userList; // List of users still connected to the channel (server IDs)
            var addToUserData = function(data) {
                var users = module.users;
                for (var attrname in data) { userData[attrname] = data[attrname]; }

                if (users && users.length) {
                    for (var userKey in userData) {
                        if (users.indexOf(userKey) === -1) {
                            delete userData[userKey];
                        }
                    }
                }

                if(userList && typeof userList.onChange === "function") {
                    userList.onChange(userData);
                }
            };

            var myData = {};
            var myUserName = ''; // My "pretty name"
            var myID; // My server ID

            var setMyID = function(info) {
              myID = info.myID || null;
              myUserName = myID;
            };

            var config = {
                initialState: '{}',
                websocketURL: Cryptpad.getWebsocketURL(),
                channel: secret.channel,
                // our public key
                validateKey: secret.keys.validateKey || undefined,
                readOnly: readOnly,
                crypto: Crypto.createEncryptor(secret.keys),
                setMyID: setMyID,
<<<<<<< HEAD
                transformFunction: JsonOT.transform || JsonOT.validate,
                network: Cryptpad.getNetwork()
=======
                transformFunction: JsonOT.validate,
>>>>>>> a995df25
            };

            var canonicalize = function (t) { return t.replace(/\r\n/g, '\n'); };

            var isDefaultTitle = function () {
                var parsed = Cryptpad.parsePadUrl(window.location.href);
                return Cryptpad.isDefaultName(parsed, document.title);
            };

            var initializing = true;

            var stringifyInner = function (textValue) {
                var obj = {
                    content: textValue,
                    metadata: {
                        users: userData,
                        defaultTitle: defaultName
                    }
                };
                if (!initializing) {
                    obj.metadata.title = document.title;
                }
                // set mode too...
                obj.highlightMode = module.highlightMode;

                // stringify the json and send it into chainpad
                return stringify(obj);
            };

            var onLocal = config.onLocal = function () {
                if (initializing) { return; }
                if (readOnly) { return; }

                editor.save();

                var textValue = canonicalize($textarea.val());
                var shjson = stringifyInner(textValue);

                module.patchText(shjson);

                if (module.realtime.getUserDoc() !== shjson) {
                    console.error("realtime.getUserDoc() !== shjson");
                }
            };

            var setName = module.setName = function (newName) {
                if (typeof(newName) !== 'string') { return; }
                var myUserNameTemp = newName.trim();
                if(newName.trim().length > 32) {
                  myUserNameTemp = myUserNameTemp.substr(0, 32);
                }
                myUserName = myUserNameTemp;
                myData[myID] = {
                   name: myUserName
                };
                addToUserData(myData);
                Cryptpad.setAttribute('username', myUserName, function (err, data) {
                    if (err) {
                        console.log("Couldn't set username");
                        console.error(err);
                        return;
                    }
                    module.userName.lastName = myUserName;
                    onLocal();
                });
            };

            var getLastName = function (cb) {
                Cryptpad.getAttribute('username', function (err, userName) {
                    cb(err, userName || '');
                });
            };

            var getHeadingText = function () {
                var lines = editor.getValue().split(/\n/);

                var text = '';
                lines.some(function (line) {
                    // lisps?
                    var lispy = /^\s*(;|#\|)(.*?)$/;
                    if (lispy.test(line)) {
                        line.replace(lispy, function (a, one, two) {
                            text = two;
                        });
                        return true;
                    }

                    // lines beginning with a hash are potentially valuable
                    // works for markdown, python, bash, etc.
                    var hash = /^#(.*?)$/;
                    if (hash.test(line)) {
                        line.replace(hash, function (a, one) {
                            text = one;
                        });
                        return true;
                    }

                    // lines including a c-style comment are also valuable
                    var clike = /^\s*(\/\*|\/\/)(.*)?(\*\/)*$/;
                    if (clike.test(line)) {
                        line.replace(clike, function (a, one, two) {
                            if (!(two && two.replace)) { return; }
                            text = two.replace(/\*\/\s*$/, '').trim();
                        });
                        return true;
                    }

                    // TODO make one more pass for multiline comments
                });

                return text.trim();
            };

            var suggestName = function (fallback) {
                if (document.title === defaultName) {
                    return getHeadingText() || fallback || "";
                } else {
                    return document.title || getHeadingText() || defaultName;
                }
            };

            var exportText = module.exportText = function () {
                var text = editor.getValue();

                var ext = Modes.extensionOf(module.highlightMode);

                var title = Cryptpad.fixFileName(suggestName('cryptpad')) + (ext || '.txt');

                Cryptpad.prompt(Messages.exportPrompt, title, function (filename) {
                        if (filename === null) { return; }
                        var blob = new Blob([text], {
                            type: 'text/plain;charset=utf-8'
                        });
                        saveAs(blob, filename);
                    });
            };
            var importText = function (content, file) {
                var $bar = $('#pad-iframe')[0].contentWindow.$('#cme_toolbox');
                var mode;
                var mime = CodeMirror.findModeByMIME(file.type);

                if (!mime) {
                    var ext = /.+\.([^.]+)$/.exec(file.name);
                    if (ext[1]) {
                        mode = CodeMirror.findModeByExtension(ext[1]);
                    }
                } else {
                    mode = mime && mime.mode || null;
                }

                if (mode && Modes.list.some(function (o) { return o.mode === mode; })) {
                    setMode(mode);
                    $bar.find('#language-mode').val(mode);
                } else {
                    console.log("Couldn't find a suitable highlighting mode: %s", mode);
                    setMode('text');
                    $bar.find('#language-mode').val('text');
                }

                editor.setValue(content);
                onLocal();
            };

            var renameCb = function (err, title) {
                if (err) { return; }
                document.title = title;
                onLocal();
            };

            var updateTitle = function (newTitle) {
                if (newTitle === document.title) { return; }
                // Change the title now, and set it back to the old value if there is an error
                var oldTitle = document.title;
                document.title = newTitle;
                Cryptpad.renamePad(newTitle, function (err, data) {
                    if (err) {
                        console.log("Couldn't set pad title");
                        console.error(err);
                        document.title = oldTitle;
                        return;
                    }
                    document.title = data;
                    $bar.find('.' + Toolbar.constants.title).find('span.title').text(data);
                    $bar.find('.' + Toolbar.constants.title).find('input').val(data);
                });
            };

            var updateDefaultTitle = function (defaultTitle) {
                defaultName = defaultTitle;
                $bar.find('.' + Toolbar.constants.title).find('input').attr("placeholder", defaultName);
            };

            var updateMetadata = function(shjson) {
                // Extract the user list (metadata) from the hyperjson
                var json = (shjson === "") ? "" : JSON.parse(shjson);
                var titleUpdated = false;
                if (json && json.metadata) {
                    if (json.metadata.users) {
                        var userData = json.metadata.users;
                        // Update the local user data
                        addToUserData(userData);
                    }
                    if (json.metadata.defaultTitle) {
                        updateDefaultTitle(json.metadata.defaultTitle);
                    }
                    if (typeof json.metadata.title !== "undefined") {
                        updateTitle(json.metadata.title || defaultName);
                        titleUpdated = true;
                    }
                }
                if (!titleUpdated) {
                    updateTitle(defaultName);
                }
            };

             var onInit = config.onInit = function (info) {
                userList = info.userList;

                module.userName = {};
                // The lastName is stored in an object passed to the toolbar so that when the user clicks on
                // the "change display name" button, the prompt already knows his current name
                getLastName(function (err, lastName) {
                    module.userName.lastName = lastName;
                });

                var config = {
                    displayed: ['useradmin', 'language', 'spinner', 'lag', 'state', 'share', 'userlist', 'newpad'],
                    userData: userData,
                    readOnly: readOnly,
                    ifrw: ifrw,
                    title: {
                        onRename: renameCb,
                        defaultName: defaultName,
                        suggestName: suggestName
                    },
                    userName: {
                        setName: setName,
                        lastName: module.userName
                    },
                    common: Cryptpad
                };
                if (readOnly) {delete config.changeNameID; }
                toolbar = module.toolbar = Toolbar.create($bar, info.myID, info.realtime, info.getLag, userList, config);

                var $rightside = $bar.find('.' + Toolbar.constants.rightside);
                var $userBlock = $bar.find('.' + Toolbar.constants.username);
                var $editShare = $bar.find('.' + Toolbar.constants.editShare);
                var $viewShare = $bar.find('.' + Toolbar.constants.viewShare);
                var $usernameButton = module.$userNameButton = $($bar.find('.' + Toolbar.constants.changeUsername));

                var editHash;
                var viewHash = Cryptpad.getViewHashFromKeys(info.channel, secret.keys);

                if (!readOnly) {
                    editHash = Cryptpad.getEditHashFromKeys(info.channel, secret.keys);
                }

                /* add an export button */
                var $export = Cryptpad.createButton('export', true, {}, exportText);
                $rightside.append($export);

                if (!readOnly) {
                    /* add an import button */
                    var $import = Cryptpad.createButton('import', true, {}, importText);
                    $rightside.append($import);

                    /* add a rename button */
                    //var $setTitle = Cryptpad.createButton('rename', true, {suggestName: suggestName}, renameCb);
                    //$rightside.append($setTitle);
                }

                /* add a forget button */
                var forgetCb = function (err, title) {
                    if (err) { return; }
                    document.title = title;
                };
                var $forgetPad = Cryptpad.createButton('forget', true, {}, forgetCb);
                $rightside.append($forgetPad);

                if (!readOnly) {
                    $editShare.append(Cryptpad.createButton('editshare', false, {editHash: editHash}));
                }
                if (viewHash) {
                    /* add a 'links' button */
                    $viewShare.append(Cryptpad.createButton('viewshare', false, {viewHash: viewHash}));
                    if (!readOnly) {
                        $viewShare.append(Cryptpad.createButton('viewopen', false, {viewHash: viewHash}));
                    }
                }

                var configureLanguage = function (cb) {
                    // FIXME this is async so make it happen as early as possible
                    var options = [];
                    Modes.list.forEach(function (l) {
                        options.push({
                            tag: 'a',
                            attributes: {
                                'data-value': l.mode,
                                'href': '#',
                            },
                            content: l.language // Pretty name of the language value
                        });
                    });
                    var dropdownConfig = {
                        text: 'Mode', // Button initial text
                        options: options, // Entries displayed in the menu
                        left: true, // Open to the left of the button
                    };
                    var $block = module.$language = Cryptpad.createDropdown(dropdownConfig);
                    var $button = $block.find('.buttonTitle');

                    $block.find('a').click(function (e) {
                        setMode($(this).attr('data-value'));
                        $button.text($(this).text());
                    });

                    $rightside.append($block);
                    cb();
                };

                var configureTheme = function () {
                    /*  Remember the user's last choice of theme using localStorage */
                    var themeKey = 'CRYPTPAD_CODE_THEME';
                    var lastTheme = localStorage.getItem(themeKey) || 'default';

                    var options = [];
                    Themes.forEach(function (l) {
                        options.push({
                            tag: 'a',
                            attributes: {
                                'data-value': l.name,
                                'href': '#',
                            },
                            content: l.name // Pretty name of the language value
                        });
                    });
                    var dropdownConfig = {
                        text: 'Theme', // Button initial text
                        options: options, // Entries displayed in the menu
                        left: true, // Open to the left of the button
                    };
                    var $block = module.$theme = Cryptpad.createDropdown(dropdownConfig);
                    var $button = $block.find('.buttonTitle');

                    setTheme(lastTheme, $block);

                    $block.find('a').click(function (e) {
                        var theme = $(this).attr('data-value');
                        setTheme(theme, $block);
                        $button.text($(this).text());
                        localStorage.setItem(themeKey, theme);
                    });

                    $rightside.append($block);
                };

                if (!readOnly) {
                    configureLanguage(function () {
                        configureTheme();
                    });
                }
                else {
                    configureTheme();
                }

                // set the hash
                if (!readOnly) { Cryptpad.replaceHash(editHash); }
            };

            var unnotify = module.unnotify = function () {
                if (module.tabNotification &&
                    typeof(module.tabNotification.cancel) === 'function') {
                    module.tabNotification.cancel();
                }
            };

            var notify = module.notify = function () {
                if (Visible.isSupported() && !Visible.currently()) {
                    unnotify();
                    module.tabNotification = Notify.tab(1000, 10);
                }
            };

            var onReady = config.onReady = function (info) {
                var realtime = module.realtime = info.realtime;
                module.users = info.userList.users;
                module.patchText = TextPatcher.create({
                    realtime: realtime,
                    //logging: true
                });

                var userDoc = module.realtime.getUserDoc();


                var newDoc = "";
                if(userDoc !== "") {
                    var hjson = JSON.parse(userDoc);

                    if (typeof (hjson) !== 'object' || Array.isArray(hjson)) {
                        var errorText = Messages.typeError;
                        Cryptpad.errorLoadingScreen(errorText);
                        throw new Error(errorText);
                    }

                    newDoc = hjson.content;

                    if (hjson.highlightMode) {
                        setMode(hjson.highlightMode, module.$language);
                    }
                }

                if (!module.highlightMode) {
                    setMode('javascript', module.$language);
                    console.log("%s => %s", module.highlightMode, module.$language.val());
                }

                // Update the user list (metadata) from the hyperjson
                updateMetadata(userDoc);

                editor.setValue(newDoc || '');

                if (Visible.isSupported()) {
                    Visible.onChange(function (yes) {
                        if (yes) { unnotify(); }
                    });
                }

                Cryptpad.removeLoadingScreen();
                setEditable(true);
                initializing = false;
                //Cryptpad.log("Your document is ready");

                onLocal(); // push local state to avoid parse errors later.
                getLastName(function (err, lastName) {
                    if (err) {
                        console.log("Could not get previous name");
                        console.error(err);
                        return;
                    }
                    // Update the toolbar list:
                    // Add the current user in the metadata if he has edit rights
                    if (readOnly) { return; }
                    if (typeof(lastName) === 'string' && lastName.length) {
                        setName(lastName);
                    } else {
                        myData[myID] = {
                            name: ""
                        };
                        addToUserData(myData);
                        onLocal();
                        module.$userNameButton.click();
                    }
                });
            };

            var cursorToPos = function(cursor, oldText) {
                var cLine = cursor.line;
                var cCh = cursor.ch;
                var pos = 0;
                var textLines = oldText.split("\n");
                for (var line = 0; line <= cLine; line++) {
                    if(line < cLine) {
                        pos += textLines[line].length+1;
                    }
                    else if(line === cLine) {
                        pos += cCh;
                    }
                }
                return pos;
            };

            var posToCursor = function(position, newText) {
                var cursor = {
                    line: 0,
                    ch: 0
                };
                var textLines = newText.substr(0, position).split("\n");
                cursor.line = textLines.length - 1;
                cursor.ch = textLines[cursor.line].length;
                return cursor;
            };

            var onRemote = config.onRemote = function (info) {
                if (initializing) { return; }
                var scroll = editor.getScrollInfo();

                var oldDoc = canonicalize($textarea.val());
                var shjson = module.realtime.getUserDoc();

                // Update the user list (metadata) from the hyperjson
                updateMetadata(shjson);

                var hjson = JSON.parse(shjson);
                var remoteDoc = hjson.content;

                var highlightMode = hjson.highlightMode;
                if (highlightMode && highlightMode !== module.highlightMode) {
                    setMode(highlightMode, module.$language);
                }

                //get old cursor here
                var oldCursor = {};
                oldCursor.selectionStart = cursorToPos(editor.getCursor('from'), oldDoc);
                oldCursor.selectionEnd = cursorToPos(editor.getCursor('to'), oldDoc);

                editor.setValue(remoteDoc);
                editor.save();

                var op = TextPatcher.diff(oldDoc, remoteDoc);
                var selects = ['selectionStart', 'selectionEnd'].map(function (attr) {
                    return TextPatcher.transformCursor(oldCursor[attr], op);
                });

                if(selects[0] === selects[1]) {
                    editor.setCursor(posToCursor(selects[0], remoteDoc));
                }
                else {
                    editor.setSelection(posToCursor(selects[0], remoteDoc), posToCursor(selects[1], remoteDoc));
                }

                editor.scrollTo(scroll.left, scroll.top);

                if (!readOnly) {
                    var textValue = canonicalize($textarea.val());
                    var shjson2 = stringifyInner(textValue);
                    if (shjson2 !== shjson) {
                        console.error("shjson2 !== shjson");
                        TextPatcher.log(shjson, TextPatcher.diff(shjson, shjson2));
                        module.patchText(shjson2);
                    }
                }
                if (oldDoc !== remoteDoc) {
                    notify();
                }
            };

            var onAbort = config.onAbort = function (info) {
                // inform of network disconnect
                setEditable(false);
                toolbar.failed();
                Cryptpad.alert(Messages.common_connectionLost);
            };

            var onConnectionChange = config.onConnectionChange = function (info) {
                setEditable(info.state);
                toolbar.failed();
                if (info.state) {
                    initializing = true;
                    toolbar.reconnecting(info.myId);
                    Cryptpad.findOKButton().click();
                } else {
                    Cryptpad.alert(Messages.common_connectionLost);
                }
            };

            var onError = config.onError = onConnectError;

            var realtime = module.realtime = Realtime.start(config);

            editor.on('change', onLocal);

            Cryptpad.onLogout(function () { setEditable(false); });
        };

        var interval = 100;

        var second = function (CM) {
            Cryptpad.ready(function (err, env) {
                // TODO handle error
                andThen(CM);
            });
            Cryptpad.onError(function (info) {
                if (info && info.type === "store") {
                    onConnectError();
                }
            });
        };

        var first = function () {
            if (ifrw.CodeMirror) {
                // it exists, call your continuation
                //andThen(ifrw.CodeMirror);
                second(ifrw.CodeMirror);
            } else {
                console.log("CodeMirror was not defined. Trying again in %sms", interval);
                // try again in 'interval' ms
                setTimeout(first, interval);
            }
        };

        first();
    });
});<|MERGE_RESOLUTION|>--- conflicted
+++ resolved
@@ -157,12 +157,8 @@
                 readOnly: readOnly,
                 crypto: Crypto.createEncryptor(secret.keys),
                 setMyID: setMyID,
-<<<<<<< HEAD
-                transformFunction: JsonOT.transform || JsonOT.validate,
-                network: Cryptpad.getNetwork()
-=======
+                network: Cryptpad.getNetwork(),
                 transformFunction: JsonOT.validate,
->>>>>>> a995df25
             };
 
             var canonicalize = function (t) { return t.replace(/\r\n/g, '\n'); };
