--- conflicted
+++ resolved
@@ -1,10 +1,5 @@
 define([
     'jquery',
-<<<<<<< HEAD
-    '/common/cryptpad-common.js',
-=======
-    '/bower_components/textpatcher/TextPatcher.js',
->>>>>>> 1e985664
     '/common/diffMarked.js',
     '/bower_components/nthen/index.js',
     '/common/sframe-common.js',
@@ -43,11 +38,6 @@
 
 ], function (
     $,
-<<<<<<< HEAD
-    Cryptpad,
-=======
-    TextPatcher,
->>>>>>> 1e985664
     DiffMd,
     nThen,
     SFCommon,
