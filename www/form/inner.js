--- conflicted
+++ resolved
@@ -6,12 +6,8 @@
     '/common/sframe-app-framework.js',
     '/common/toolbar.js',
     '/form/export.js',
-<<<<<<< HEAD
+    '/form/condorcet.js',
     '/components/nthen/index.js',
-=======
-    '/form/condorcet.js',
-    '/bower_components/nthen/index.js',
->>>>>>> acf0ef68
     '/common/sframe-common.js',
     '/common/common-util.js',
     '/common/common-hash.js',
