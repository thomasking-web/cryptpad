define([
    'jquery',
    'json.sortify',
    '/api/config',
    '/bower_components/chainpad-crypto/crypto.js',
    '/common/sframe-app-framework.js',
    '/common/toolbar.js',
    '/form/export.js',
    '/bower_components/nthen/index.js',
    '/common/sframe-common.js',
    '/common/common-util.js',
    '/common/common-hash.js',
    '/common/common-interface.js',
    '/common/common-ui-elements.js',
    '/common/clipboard.js',
    '/common/inner/common-mediatag.js',
    '/common/hyperscript.js',
    '/customize/messages.js',
    '/customize/application_config.js',
    '/common/diffMarked.js',
    '/common/sframe-common-codemirror.js',
    '/common/text-cursor.js',
    'cm/lib/codemirror',
    '/bower_components/chainpad/chainpad.dist.js',

    '/common/inner/share.js',
    '/common/inner/access.js',
    '/common/inner/properties.js',

    '/lib/datepicker/flatpickr.js',
    '/bower_components/sortablejs/Sortable.min.js',

    'cm/addon/display/placeholder',
    'cm/mode/gfm/gfm',
    'css!cm/lib/codemirror.css',

    '/bower_components/file-saver/FileSaver.min.js',

    'css!/bower_components/codemirror/lib/codemirror.css',
    'css!/bower_components/codemirror/addon/dialog/dialog.css',
    'css!/bower_components/codemirror/addon/fold/foldgutter.css',
    'css!/lib/datepicker/flatpickr.min.css',
    'css!/bower_components/components-font-awesome/css/font-awesome.min.css',
    'less!/form/app-form.less',
], function (
    $,
    Sortify,
    ApiConfig,
    Crypto,
    Framework,
    Toolbar,
    Exporter,
    nThen,
    SFCommon,
    Util,
    Hash,
    UI,
    UIElements,
    Clipboard,
    MT,
    h,
    Messages,
    AppConfig,
    DiffMd,
    SFCodeMirror,
    TextCursor,
    CMeditor,
    ChainPad,
    Share, Access, Properties,
    Flatpickr,
    Sortable
    )
{
    var APP = window.APP = {
        blocks: {}
    };

    var is24h = UIElements.is24h();
    var dateFormat = "Y-m-d H:i";
    var timeFormat = "H:i";

    var evCheckConditions = Util.mkEvent();
    var evShowConditions = Util.mkEvent();

    if (!is24h) {
        dateFormat = "Y-m-d h:i K";
        timeFormat = "h:i K";
    }

    // multi-line radio, checkboxes, and possibly other things have a max number of items
    // we'll consider increasing this restriction if people are unhappy with it
    // but as a general rule we expect users will appreciate having simpler questions
    var MAX_OPTIONS = 15;
    var MAX_ITEMS = 10;

    var saveAndCancelOptions = function (cb) {
        Messages.form_preview_button = "Preview"; // XXX
        var cancelBlock = h('button.btn.btn-default.cp-form-preview-button',[
                            h('i.fa.fa-eye'),
                            Messages.form_preview_button
                        ]);
        $(cancelBlock).click(function () { cb(undefined, true); });

        return cancelBlock;
    };
    var editTextOptions = function (opts, setCursorGetter, cb) {
        var evOnSave = Util.mkEvent();

        var maxLength, getLengthVal;
        if (opts.maxLength) {
            var lengthInput = h('input', {
                type:"number",
                value: opts.maxLength,
                min: 100,
                max: 5000
            });
            maxLength = h('div.cp-form-edit-max-options', [
                h('span', Messages.form_editMaxLength),
                lengthInput
            ]);
            getLengthVal = function () {
                var val = Number($(lengthInput).val()) || 1000;
                if (val < 1) { val = 1; }
                if (val > 5000) { val = 5000; }
                return val;
            };

            var $l = $(lengthInput).on('input', Util.throttle(function () {
                $l.val(getLengthVal());
                evOnSave.fire();
            }, 500));
        }

        var type, typeSelect;
        if (opts.type) {
            // Messages.form_text_text.form_text_number.form_text_url.form_text_email
            var options = ['text', 'number', 'url', 'email'].map(function (t) {
                return {
                    tag: 'a',
                    attributes: {
                        'class': 'cp-form-type-value',
                        'data-value': t,
                        'href': '#',
                    },
                    content: Messages['form_text_'+t]
                };
            });
            var dropdownConfig = {
                text: '', // Button initial text
                options: options, // Entries displayed in the menu
                //left: true, // Open to the left of the button
                //container: $(type),
                isSelect: true,
                caretDown: true,
                buttonCls: 'btn btn-secondary'
            };
            typeSelect = UIElements.createDropdown(dropdownConfig);
            typeSelect.setValue(opts.type);

            type = h('div.cp-form-edit-type', [
                h('span', Messages.form_textType),
                typeSelect[0]
            ]);
            typeSelect.onChange.reg(evOnSave.fire);
        }

        setCursorGetter(function () {
            return {};
        });

        var getSaveRes = function () {
            return {
                maxLength: getLengthVal ? getLengthVal() : undefined,
                type: typeSelect ? typeSelect.getValue() : undefined
            };
        };

        evOnSave.reg(function () {
            var res = getSaveRes();
            if (!res) { return; }
            cb(res);
        });

        var saveAndCancel = saveAndCancelOptions(cb);

        return [
            maxLength,
            type,
            saveAndCancel
        ];
    };
    var editOptions = function (v, isDefaultOpts, setCursorGetter, cb, tmp) {
        var evOnSave = Util.mkEvent();

        var add = h('button.btn.btn-secondary', [
            h('i.fa.fa-plus'),
            h('span', Messages.form_add_option)
        ]);
        var addItem = h('button.btn.btn-secondary', [
            h('i.fa.fa-plus'),
            h('span', Messages.form_add_item)
        ]);

        var cursor;
        if (tmp && tmp.cursor) {
            cursor = tmp.cursor;
        }

        // Checkbox: max options
        var maxOptions, maxInput;
        if (typeof(v.max) === "number") {
            maxInput = h('input', {
                type:"number",
                value: v.max,
                min: 1,
                max: v.values.length
            });
            maxOptions = h('div.cp-form-edit-max-options', [
                h('span', Messages.form_editMax),
                maxInput
            ]);
            $(maxInput).on('input', function () {
                setTimeout(evOnSave.fire);
            });
        }

        // Poll: type (text/day/time)
        var type, typeSelect;
        if (v.type) {
            // Messages.form_poll_text.form_poll_day.form_poll_time
            var options = ['text', 'day', 'time'].map(function (t) {
                return {
                    tag: 'a',
                    attributes: {
                        'class': 'cp-form-type-value',
                        'data-value': t,
                        'href': '#',
                    },
                    content: Messages['form_poll_'+t]
                };
            });
            var dropdownConfig = {
                text: '', // Button initial text
                options: options, // Entries displayed in the menu
                //left: true, // Open to the left of the button
                //container: $(type),
                isSelect: true,
                caretDown: true,
                buttonCls: 'btn btn-secondary'
            };
            typeSelect = UIElements.createDropdown(dropdownConfig);
            typeSelect.setValue(v.type);

            type = h('div.cp-form-edit-type', [
                h('span', Messages.form_editType),
                typeSelect[0]
            ]);
        }

        // Show existing options
        var $add, $addItem;
        var addMultiple;
        var getOption = function (val, placeholder, isItem, uid) {
            var input = h('input', {value:val});
            var $input = $(input);
            if (placeholder) {
                input.placeholder = val;
                input.value = '';
                $input.on('keypress', function () {
                    $input.removeAttr('placeholder');
                    $input.off('keypress');
                });
            }
            if (uid) { $input.data('uid', uid); }

            // If the input is a date, initialize flatpickr
            if (v.type && v.type !== 'text') {
                if (v.type === 'time') {
                    Flatpickr(input, {
                        enableTime: true,
                        time_24hr: is24h,
                        dateFormat: dateFormat,
                        defaultDate: val ? new Date(val) : undefined
                    });
                } else if (v.type === 'day') {
                    /*Flatpickr(input, {
                        defaultDate: val ? new Date(val) : undefined
                    });*/
                }
            }

            // if this element was active before the remote change, restore cursor
            var setCursor = function () {
                if (v.type && v.type !== 'text') { return; }
                try {
                    var ops = ChainPad.Diff.diff(cursor.el, val);
                    ['start', 'end'].forEach(function (attr) {
                        cursor[attr] = TextCursor.transformCursor(cursor[attr], ops);
                    });
                } catch (e) { console.error(e); }
                input.selectionStart = cursor.start || 0;
                input.selectionEnd = cursor.end || 0;
                setTimeout(function () { input.focus(); });
            };
            if (isItem) {
                if (cursor && cursor.uid === uid && cursor.item) { setCursor(); }
            } else {
                else if (cursor && cursor.el === val && !cursor.item) { setCursor(); }
            }

            var del = h('button.btn.btn-danger-outline', h('i.fa.fa-times'));
            var el = h('div.cp-form-edit-block-input', [
                h('span.cp-form-handle', [
                    h('i.fa.fa-ellipsis-v'),
                    h('i.fa.fa-ellipsis-v'),
                ]),
                input,
                del
            ]);
            $(del).click(function () {
                var $block = $(el).closest('.cp-form-edit-block');
                $(el).remove();
                // We've just deleted an item/option so we should be under the MAX limit and
                // we can show the "add" button again
                if (isItem && $addItem) { $addItem.show(); }
                if (!isItem && $add) {
                    $add.show();
                    if (v.type === "time") { $(addMultiple).show(); }
                }
                // decrement the max choices input when there are fewer options than the current maximum
                if (maxInput) {
                    var inputs = $block.find('input').length;
                    var $maxInput = $(maxInput);
                    var currentMax = Number($maxInput.val());
                    $maxInput.val(Math.min(inputs, currentMax));
                }

                evOnSave.fire();
            });

            if (!v.type || v.type === "text") {
                $input.keyup(function (e) {
                    try {
                        if (e.which === 13) {
                            var $line = $input.closest('.cp-form-edit-block-input');
                            if ($input.closest('.cp-form-edit-block')
                                    .find('.cp-form-edit-block-input').last()[0] === $line[0]) {
                                // If we're the last input, add a new one
                                if (isItem && $addItem && $addItem.is(':visible')) {
                                    $addItem.click();
                                }
                                if (!isItem && $add && $add.is(':visible')) { $add.click(); }
                            } else {
                                // Otherwise focus the next one
                                $line.next().find('input').focus();
                            }
                        }
                        if (e.which === 27 && !$(input).val()) {
                            $(del).click();
                        }
                    } catch (err) { console.error(err); }
                });
            }

            $(input).on('input', function () {
                evOnSave.fire();
            });

            return el;
        };
        var inputs = v.values.map(function (val) { return getOption(val, isDefaultOpts, false); });
        inputs.push(add);

        var container = h('div.cp-form-edit-block', inputs);
        var $container = $(container);

        var sortableOption = Sortable.create(container, {
            direction: "vertical",
            handle: ".cp-form-handle",
            draggable: ".cp-form-edit-block-input",
            forceFallback: true,
            store: {
                set: function () {
                    evOnSave.fire();
                }
            }
        });

        var containerItems;
        if (v.items) {
            var inputsItems = v.items.map(function (itemData) {
                return getOption(itemData.v, isDefaultOpts, true, itemData.uid);
            });
            inputsItems.push(addItem);
            containerItems = h('div.cp-form-edit-block', inputsItems);
            Sortable.create(containerItems, {
                direction: "vertical",
                handle: ".cp-form-handle",
                draggable: ".cp-form-edit-block-input",
                forceFallback: true,
                store: {
                    set: function () {
                        evOnSave.fire();
                    }
                }
            });
        }

        // Calendar...
        var calendarView;
        if (v.type) { // Polls
            // Calendar inline for "day" type
            var calendarInput = h('input');
            calendarView = h('div', calendarInput);
            var calendarDefault = v.type === "day" ? v.values.map(function (time) {
                if (!time) { return; }
                var d = new Date(time);
                if (!isNaN(d)) { return d; }
            }).filter(Boolean) : undefined;
            Flatpickr(calendarInput, {
                mode: 'multiple',
                inline: true,
                defaultDate: calendarDefault,
                appendTo: calendarView,
                onChange: function () {
                    evOnSave.fire();
                }
            });

            // Calendar popup for "time"
            var multipleInput = h('input', {placeholder: Messages.form_addMultipleHint});
            var multipleClearButton = h('button.btn', Messages.form_clear);
            var addMultipleButton = h('button.btn', [
                h('i.fa.fa-plus'),
                h('span', Messages.form_addMultiple)
            ]);
            addMultiple = h('div.cp-form-multiple-picker', { style: "display: none;" }, [
                multipleInput,
                addMultipleButton,
                multipleClearButton
            ]);
            var multiplePickr = Flatpickr(multipleInput, {
                mode: 'multiple',
                enableTime: true,
                dateFormat: dateFormat,
            });
            $(multipleClearButton).click(function () {
                multiplePickr.clear();
            });
            $(addMultipleButton).click(function () {
                multiplePickr.selectedDates.some(function (date) {
                    $add.before(getOption(date, false, false));
                    var l = $container.find('input').length;
                    $(maxInput).attr('max', l);
                    if (l >= MAX_OPTIONS) {
                        $add.hide();
                        $(addMultiple).hide();
                        return true;
                    }
                });
                multiplePickr.clear();
                evOnSave.fire();
            });
        }

        var refreshView = function () {
            if (!v.type) { return; }
            var $calendar = $(calendarView);
            sortableOption.option("disabled", v.type !== "text");
            $container.toggleClass('cp-no-sortable', v.type !== "text");
            if (v.type !== "day") {
                $calendar.hide();
                $container.show();
                var l = $container.find('input').length;
                if (v.type === "time" && l < MAX_OPTIONS) {
                    $(addMultiple).show();
                } else {
                    $(addMultiple).hide();
                }
            } else {
                $(addMultiple).hide();
                $calendar.show();
                $container.hide();
            }
        };
        refreshView();

        // Doodle type change: empty current values and change input types?
        if (typeSelect) {
            typeSelect.onChange.reg(function (prettyVal, val) {
                v.type = val;
                refreshView();
                setTimeout(evOnSave.fire);
                if (val !== "text") {
                    $container.find('.cp-form-edit-block-input').remove();
                    if (val === "time") {
                        var time = new Date();
                        time.setHours(14);
                        time.setMinutes(0);
                        time.setSeconds(0);
                        time.setMilliseconds(0);
                        var el = getOption(+time, false, false);
                        $add.before(el);
                        $(el).find('input').focus();
                        return;
                    }
                    $(add).click();
                    return;
                }
                $container.find('input').each(function (i, input) {
                    if (input._flatpickr) {
                        input._flatpickr.destroy();
                        delete input._flatpickr;
                    }
                });
            });
        }

        // "Add option" button handler
        $add = $(add).click(function () {
            var txt = v.type ? '' : Messages.form_newOption;
            var el = getOption(txt, true, false);
            $add.before(el);
            $(el).find('input').focus();
            var l = $container.find('input').length;
            $(maxInput).attr('max', l);
            if (l >= MAX_OPTIONS) { $add.hide(); }
        });

        // If multiline block, handle "Add item" button
        $addItem = $(addItem).click(function () {
            var el = getOption(Messages.form_newItem, true, true, Util.uid());
            $addItem.before(el);
            $(el).find('input').focus();
            if ($(containerItems).find('input').length >= MAX_ITEMS) { $addItem.hide(); }
        });
        if ($container.find('input').length >= MAX_OPTIONS) { $add.hide(); }
        if ($(containerItems).find('input').length >= MAX_ITEMS) { $addItem.hide(); }

        // Set cursor getter (to handle remote changes to the form)
        setCursorGetter(function () {
            var active = document.activeElement;
            var cursor = {};
            $container.find('input').each(function (i, el) {
                var val = $(el).val() || el.placeholder || '';
                if (el === active && !el._flatpickr) {
                    cursor.el = val;
                    cursor.start = el.selectionStart;
                    cursor.end = el.selectionEnd;
                }
            });
            if (v.items) {
                $(containerItems).find('input').each(function (i, el) {
                    var val = $(el).val() || el.placeholder || '';
                    if (el === active) {
                        cursor.item = true;
                        cursor.uid= $(el).data('uid');
                        cursor.start = el.selectionStart;
                        cursor.end = el.selectionEnd;
                        cursor.el = val;
                    }
                });
            }
            if (v.type === "time") {
                $container.find('input').each(function (i, el) {
                    var f = el._flatpickr;
                    if (!f || !f.isOpen) { return; }
                    var rect = el.getBoundingClientRect();
                    cursor = {
                        flatpickr: true,
                        val: +f.selectedDates[0],
                        y: rect && rect.y
                    }
                });
            }
            return {
                cursor: cursor
            };
        });

        var getSaveRes = function () {
            // Get values
            var values = [];
            var duplicates = false;
            if (v.type === "day") {
                var dayPickr = $(calendarView).find('input')[0]._flatpickr;
                values = dayPickr.selectedDates.map(function (date) {
                    return +date;
                });
            } else {
                $container.find('input').each(function (i, el) {
                    var val = ($(el).val() || el.placeholder || '').trim();
                    if (v.type === "day" || v.type === "time") {
                        var f = el._flatpickr;
                        if (f && f.selectedDates && f.selectedDates.length) {
                            val = +f.selectedDates[0];
                        }
                    }
                    if (val && values.indexOf(val) === -1) { values.push(val); }
                    else { duplicates = true; }
                });
            }
            values = values.filter(Boolean); // Block empty or undefined options
            if (!values.length) {
                return;
            }
            var res = { values: values };

            // If multiline block, get items
            if (v.items) {
                var items = [];
                $(containerItems).find('input').each(function (i, el) {
                    var val = ($(el).val() || el.placeholder || '').trim();
                    var uid = $(el).data('uid');
                    if (!items.some(function (i) { return i.uid === uid; })) {
                        items.push({
                            uid: $(el).data('uid'),
                            v: val
                        });
                    }
                    else { duplicates = true; }
                });
                items = items.filter(Boolean);
                res.items = items;
            }

            // Show duplicates warning
            if (duplicates) {
                UI.warn(Messages.form_duplicates); // XXX autosave
            }

            // If checkboxes, get the maximum number of values the users can select
            if (maxInput) {
                var maxVal = Number($(maxInput).val());
                if (isNaN(maxVal)) { maxVal = values.length; }
                res.max = maxVal;
            }

            if (typeSelect) {
                res.type = typeSelect.getValue();
            }

            return res;
        };

        evOnSave.reg(function () {
            var res = getSaveRes();
            if (!res) { return; }
            cb(res);
        });

        var saveAndCancel = saveAndCancelOptions(cb);

        return [
            type,
            maxOptions,
            calendarView,
            h('div.cp-form-edit-options-block', [containerItems, container]),
            addMultiple,
            saveAndCancel
        ];
    };

    var getWeekDays = function (large) {
        var baseDate = new Date(2017, 0, 1); // just a Sunday
        var weekDays = [];
        for(var i = 0; i < 7; i++) {
            weekDays.push(baseDate.toLocaleDateString(undefined, { weekday: 'long' }));
            baseDate.setDate(baseDate.getDate() + 1);
        }
        if (!large) {
            weekDays = weekDays.map(function (day) { return day.slice(0,3); });
        }
        return weekDays.map(function (day) { return day.replace(/^./, function (str) { return str.toUpperCase(); }); });
    };

    // "resultsPageObj" is an object with "content" and "answers"
    // only available when viewing the Responses page
    var makePollTable = function (answers, opts, resultsPageObj) {
        // Sort date values
        if (opts.type !== "text") {
            opts.values.sort(function (a, b) {
                return +new Date(a) - +new Date(b);
            });
        }
        // Create first line with options
        var allDays = getWeekDays(true);
        var els = opts.values.map(function (data) {
            var _date;
            if (opts.type === "day") {
                _date = new Date(data);
                data = _date.toLocaleDateString();
            }
            if (opts.type === "time") {
                _date = new Date(data);
                data = Flatpickr.formatDate(_date, timeFormat);
            }
            var day = _date && allDays[_date.getDay()];
            return h('div.cp-poll-cell.cp-form-poll-option', {
                title: Util.fixHTML(data)
            }, [
                opts.type === 'day' ? h('span.cp-form-weekday', day) : undefined,
                opts.type === 'day' ? h('span.cp-form-weekday-separator', ' - ') : undefined,
                h('span', data)
            ]);
        });
        // Insert axis switch button
        var switchAxis = h('button.btn.btn-default', [
            Messages.form_poll_switch,
            h('i.fa.fa-exchange'),
        ]);
        els.unshift(h('div.cp-poll-cell.cp-poll-switch', switchAxis));
        var lines = [h('div', els)];

        // Add an initial row to "time" values containing the days
        if (opts.type === "time") {
            var days = [h('div.cp-poll-cell')];
            var _days = {};
            opts.values.forEach(function (d) {
                var date = new Date(d);
                var day = date.toLocaleDateString();
                _days[day] = {
                    n: (_days[day] && _days[day].n) || 0,
                    name: allDays[date.getDay()]
                };
                _days[day].n++;
            });
            Object.keys(_days).forEach(function (day) {
                days.push(h('div.cp-poll-cell.cp-poll-time-day', {
                    style: 'flex-grow:'+(_days[day].n - 1)+';'
                }, [
                    h('span.cp-form-weekday', _days[day].name),
                    h('span.cp-form-weekday-separator', ' - '),
                    h('span', day)
                ]));
            });
            lines.unshift(h('div', days));
        }

        // Add answers
        var bodyEls = [];
        if (Array.isArray(answers)) {
            answers.forEach(function (answerObj) {
                var answer = answerObj.results;
                if (!answer || !answer.values) { return; }
                var name = Util.find(answerObj, ['user', 'name']) || answer.name || Messages.anonymous;
                var avatar = h('span.cp-avatar');
                APP.common.displayAvatar($(avatar), Util.find(answerObj, ['user', 'avatar']), name);
                var values = answer.values || {};
                var els = opts.values.map(function (data) {
                    var res = values[data] || 0;
                    var v = (Number(res) === 1) ? h('i.fa.fa-check.cp-yes') : undefined;
                    var cell = h('div.cp-poll-cell.cp-form-poll-answer', {
                        'data-value': res
                    }, v);
                    return cell;
                });
                var nameCell;
                els.unshift(nameCell = h('div.cp-poll-cell.cp-poll-answer-name', {
                    title: Util.fixHTML(name)
                }, [
                    avatar,
                    h('span', name)
                ]));
                bodyEls.push(h('div', els));
                if (resultsPageObj && (APP.isEditor || APP.isAuditor)) {
                    $(nameCell).addClass('cp-clickable').click(function () {
                        APP.renderResults(resultsPageObj.content, resultsPageObj.answers, answerObj.curve);
                    });
                }
            });
        }
        var body = h('div.cp-form-poll-body', bodyEls);
        lines.push(body);

        var $s = $(switchAxis).click(function () {
            $s.closest('.cp-form-type-poll').toggleClass('cp-form-poll-switch');
        });

        return lines;
    };
    var makePollTotal = function (answers, opts, myLine, evOnChange) {
        if (!Array.isArray(answers)) { return; }
        var totals = {};
        var myTotals = {};
        var updateMyTotals = function () {
            if (!myLine) { return; }
            opts.values.forEach(function (data) {
                myLine.some(function (el) {
                    if ($(el).data('option') !== data) { return; }
                    var res = Number($(el).attr('data-value')) || 0;
                    if (res === 1) {
                        myTotals[data] = {
                            y: 1,
                            m: 0
                        };
                    }
                    else if (res === 2) {
                        myTotals[data] = {
                            y: 0,
                            m: 1
                        };
                    } else {
                        delete myTotals[data];
                    }
                    return true;
                });

            });
        };
        var totalEls = opts.values.map(function (data) {
            var y = 0; // Yes
            var m = 0; // Maybe
            answers.forEach(function (answerObj) {
                var answer = answerObj.results;
                if (!answer || !answer.values) { return; }
                var values = answer.values || {};
                var res = Number(values[data]) || 0;
                if (res === 1) { y++; }
                else if (res === 2) { m++; }
            });
            totals[data] = {
                y: y,
                m: m
            };

            return h('div.cp-poll-cell', {
                'data-id': data
            }, [
                h('span.cp-form-total-yes', y),
                h('span.cp-form-total-maybe', '('+m+')'),
            ]);
        });

        totalEls.unshift(h('div.cp-poll-cell', Messages.form_pollTotal));
        var total = h('div.cp-poll-total', totalEls);
        var $total = $(total);
        var refreshBest = function () {
            var totalMax = {
                value: 0,
                data: []
            };
            Object.keys(totals).forEach(function (k) {
                var obj = Util.clone(totals[k]);
                if (myTotals[k]) {
                    obj.y += myTotals[k].y || 0;
                    obj.m += myTotals[k].m || 0;
                }
                if (obj.y === totalMax.value) {
                    totalMax.data.push(k);
                } else if (obj.y > totalMax.value) {
                    totalMax.value = obj.y;
                    totalMax.data = [k];
                }
            });
            if (totalMax.value) {
                $total.find('[data-id]').removeClass('cp-poll-best');
                totalMax.data.forEach(function (k) {
                    $total.find('[data-id="'+k+'"]').addClass('cp-poll-best');
                });
            }
        };
        refreshBest();

        if (myLine && evOnChange) {
            var updateValues = function () {
                totalEls.forEach(function (cell) {
                    var $c = $(cell);
                    var data = $c.attr('data-id');
                    if (!data) { return; }
                    var y = totals[data].y + ((myTotals[data] || {}).y || 0);
                    var m = totals[data].m + ((myTotals[data] || {}).m || 0);
                    $c.find('.cp-form-total-yes').text(y);
                    $c.find('.cp-form-total-maybe').text('('+m+')');
                });
            };
            evOnChange.reg(function () {
                updateMyTotals();
                updateValues();
                refreshBest();
            });
        }


        return total;
    };

    var getEmpty = function (empty) { // TODO don't include this in the scrollable area
        if (empty) {
            return UI.setHTML(h('div.cp-form-results-type-text-empty'), Messages._getKey('form_notAnswered', [empty]));
        }
    };

    var findItem = function (items, uid) {
        if (!Array.isArray(items)) { return; }
        var res;
        items.some(function (item) {
            if (item.uid === uid) {
                res = item.v;
                return true;
            }
        });
        return res;
    };

    var getFullOrder = function (content) {
        var order = content.order.slice();
        getSections(content).forEach(function (uid) {
            var block = content.form[uid];
            if (!block.opts || !Array.isArray(block.opts.questions)) { return; }
            var idx = order.indexOf(uid);
            if (idx === -1) { return; }
            idx++;
            block.opts.questions.forEach(function (el, i) {
                order.splice(idx+i, 0, el);
            });
        });
        return order;
    };

    var getBlockAnswers = function (answers, uid, filterCurve) {
        if (!answers) { return; }
        return Object.keys(answers || {}).map(function (user) {
            if (filterCurve && user === filterCurve) { return; }
            try {
                return {
                    curve: user,
                    user: answers[user].msg._userdata,
                    results: answers[user].msg[uid]
                };
            } catch (e) { console.error(e); }
        }).filter(Boolean);
    };

    Messages.form_type_section = "Conditional section"; // XXX
    var STATIC_TYPES = {
        md: {
            defaultOpts: {
                text: Messages.form_description_default
            },
            get: function (opts) {
                if (!opts) { opts = STATIC_TYPES.md.defaultOpts; }
                var tag = h('div', {
                    id: 'form'+Util.uid()
                }, opts.text);
                var $tag = $(tag);
                DiffMd.apply(DiffMd.render(opts.text || ''), $tag, APP.common);
                var cursorGetter;
                return {
                    tag: tag,
                    edit: function (cb, tmp) {
                        // Cancel changes
                        var cancelBlock = saveAndCancelOptions(cb);

                        var text = opts.text;
                        var cursor;
                        if (tmp && tmp.cursor) {
                            cursor = tmp.cursor;
                        }

                        var block, editor;
                        if (tmp && tmp.block) {
                            block = tmp.block;
                            editor = tmp.editor;
                        }

                        var cm;
                        if (!block || !editor) {
                            var t = h('textarea');
                            block = h('div.cp-form-edit-options-block', [t]);
                            cm = SFCodeMirror.create("gfm", CMeditor, t);
                            editor = cm.editor;
                            editor.setOption('lineNumbers', true);
                            editor.setOption('lineWrapping', true);
                            editor.setOption('styleActiveLine', true);
                            editor.setOption('readOnly', false);
                        }

                        setTimeout(function () {
                            editor.focus();
                            if (!(tmp && tmp.editor)) {
                                editor.setValue(text);
                            } else {
                                SFCodeMirror.setValueAndCursor(editor, editor.getValue(), text);
                            }
                            editor.refresh();
                            editor.save();
                            editor.focus();
                        });

                        if (APP.common && !(tmp && tmp.block) && cm) {
                            var markdownTb = APP.common.createMarkdownToolbar(editor, {
                                embed: function (mt) {
                                    editor.focus();
                                    editor.replaceSelection($(mt)[0].outerHTML);
                                }
                            });
                            $(block).prepend(markdownTb.toolbar);
                            $(markdownTb.toolbar).show();
                            cm.configureTheme(APP.common, function () {});
                        }

                        var getContent = function () {
                            return {
                                text: editor.getValue()
                            };
                        };

                        if (tmp && tmp.onChange) {
                            editor.off('change', tmp.onChange);
                        }
                        var on = function () {
                            cb(getContent());
                        };
                        editor.on('change', on);

                        cursorGetter = function () {
                            if (document.activeElement && block.contains(document.activeElement)) {
                                cursor = {
                                    start: editor.getCursor('from'),
                                    end: editor.getCursor('to')
                                };
                            }
                            return {
                                cursor: cursor,
                                block: block,
                                editor: editor,
                                onChange: on
                            };
                        };

                        return [
                            block,
                            cancelBlock
                        ];
                    },
                    getCursor: function () { return cursorGetter(); },
                };
            },
            printResults: function () { return; },
            icon: h('i.cptools.cptools-form-paragraph')
        },
        page: {
            get: function () {
                var tag = h('div.cp-form-page-break-edit', [
                    h('i.cptools.cptools-form-page-break'),
                    h('span', Messages.form_type_page)
                ]);
                return {
                    tag: tag,
                    pageBreak: true
                };
            },
            printResults: function () { return; },
            icon: h('i.cptools.cptools-form-page-break')
        },
        section: {
            defaultOpts: {
                questions: []
            },
            get: function (opts, a, n, ev, data) {
                var sortable = h('div.cp-form-section-sortable');
                var tag = h('div.cp-form-section-edit', [
                    sortable
                ]);
                if (!APP.isEditor) {
                    return {
                        tag: tag,
                        noViewMode: true
                    };
                }

                var block = data.block;
                if (!opts) { opts = block.opts = STATIC_TYPES.section.defaultOpts; }
                var content = data.content;
                var uid = data.uid;
                var form = content.form;
                var framework = APP.framework;
                var tmp = data.tmp;

                var getConditionsValues = function () {
                    var order = getFullOrder(content);
                    var blockIdx = order.indexOf(uid);
                    var blocks = order.slice(0, blockIdx); // Get all previous questions
                    var values = blocks.map(function(uid) {
                        var block = form[uid];
                        var type = block.type;
                        if (['radio', 'checkbox'].indexOf(type) === -1) { return; }
                        var obj = {
                            uid: uid,
                            type: type,
                            q: block.q || Messages.form_default
                        };
                        if (type === 'radio') {
                            obj.values = block.opts ? block.opts.values
                                                    : TYPES.radio.defaultOpts.values;
                        }
                        if (type === 'checkbox') {
                            obj.values = block.opts ? block.opts.values
                                                    : TYPES.checkbox.defaultOpts.values;
                        }
                        return obj;
                    }).filter(Boolean);
                    return values;
                };
                Messages.form_conditional_add = "Add condition OR"; // XXX
                Messages.form_conditional_addAnd = "Add condition AND"; // XXX
                var addCondition = h('button.btn.btn-secondary', [
                    h('i.fa.fa-plus'),
                    h('span', Messages.form_conditional_add)
                ]);
                var $addC = $(addCondition);
                var getConditions;
                var getAddAndButton = function ($container, rules) {
                    var btn = h('button.btn.btn-secondary.cp-form-add-and', [
                        h('i.fa.fa-plus'),
                        h('span', Messages.form_conditional_addAnd)
                    ]);
                    var $b = $(btn).click(function () {
                        getConditions($container, true, rules, undefined, $b);
                    });
                    $container.append(btn);
                    return $b;
                };
                getConditions = function ($container, isNew, rules, condition, $btn) {
                    Messages.form_condition_q = "Choose a question"; // XXX
                    Messages.form_condition_v = "Choose a value"; // XXX

                    condition = condition || {};
                    condition.uid = condition.uid || Util.uid();

                    var content = h('div.cp-form-condition', {
                        'data-uid': condition.uid,
                    });
                    var $content = $(content);

                    var qSelect, iSelect, vSelect;
                    var onChange = function (resetV) {
                        var w = block.opts.when = block.opts.when || [];

                        if (qSelect) { condition.q = qSelect.getValue(); }
                        if (iSelect) { condition.is = Number(iSelect.getValue()); }
                        if (resetV) { delete condition.v; }
                        else if (vSelect) { condition.v = vSelect.getValue(); }

                        if (isNew) {
                            if (!Array.isArray(rules)) { // new set of rules (OR)
                                rules = [condition];
                                w.push(rules);
                                $btn = getAddAndButton($container, rules);
                            } else {
                                rules.push(condition);
                            }
                            isNew = false;
                        }

                        framework.localChange();
                    };

                    onChange();

                    var values = getConditionsValues();
                    var qOptions = values.map(function (obj) {
                        return {
                            tag: 'a',
                            attributes: {
                                'class': 'cp-form-condition-question',
                                'data-value': obj.uid,
                                'href': '#',
                            },
                            content: obj.q
                        };
                    });
                    var qConfig = {
                        text: Messages.form_condition_q, // Button initial text
                        options: qOptions, // Entries displayed in the menu
                        isSelect: true,
                        caretDown: true,
                        buttonCls: 'btn btn-secondary'
                    };
                    qSelect = UIElements.createDropdown(qConfig);
                    qSelect[0].dropdown = qSelect;
                    $(qSelect).attr('data-drop', 'q');
                    Messages.form_condition_is = 'is'; // XXX
                    Messages.form_condition_isnot = 'is not'; // XXX
                    Messages.form_condition_has = 'has'; // XXX
                    Messages.form_condition_hasnot = 'has not'; // XXX

                    var isOn = !condition || condition.is !== 0;
                    var iOptions = [{
                        tag: 'a',
                        attributes: {
                            'data-value': 1,
                            'href': '#',
                        },
                        content: Messages.form_condition_is
                    }, {
                        tag: 'a',
                        attributes: {
                            'data-value': 0,
                            'href': '#',
                        },
                        content: Messages.form_condition_isnot
                    }];
                    var iConfig = {
                        options: iOptions, // Entries displayed in the menu
                        isSelect: true,
                        caretDown: true,
                        buttonCls: 'btn btn-default'
                    };
                    iSelect = UIElements.createDropdown(iConfig);
                    iSelect[0].dropdown = iSelect;
                    iSelect.setValue(isOn ? 1 : 0, undefined, true);
                    $(iSelect).attr('data-drop', 'i').hide();
                    iSelect.onChange.reg(function () { onChange(); });

                    var remove = h('button.btn.btn-danger-alt.cp-condition-remove', [
                        h('i.fa.fa-times.nomargin')
                    ]);
                    $(remove).on('click', function () {
                        var w = block.opts.when = block.opts.when || [];
                        var deleteRule = false;
                        if (rules.length === 1) {
                            var rIdx = w.indexOf(rules);
                            w.splice(rIdx, 1);
                            deleteRule = true;
                        } else {
                            var idx = rules.indexOf(condition);
                            rules.splice(idx, 1);
                        }
                        framework.localChange();
                        framework._.cpNfInner.chainpad.onSettle(function () {
                            if (deleteRule) {
                                $content.closest('.cp-form-condition-rule').remove();
                                return;
                            }
                            $content.remove();
                        });
                    });

                    $content.append(qSelect).append(iSelect).append(remove);
                    if ($container.find('button.cp-form-add-and').length) {
                        $container.find('button.cp-form-add-and').before($content);
                    } else {
                        $container.append($content);
                    }

                    var isChange;
                    qSelect.onChange.reg(function (prettyVal, val, init) {
                        qSelect.find('button').removeClass('btn-secondary')
                            .addClass('btn-default');
                        onChange(!init);
                        $(iSelect).show();
                        var res, type;
                        values.some(function (obj) {
                            if (String(obj.uid) === String(val)) {
                                res = obj.values;
                                type = obj.type;
                                return true;
                            }
                        });

                        var $selDiv = $(iSelect);
                        if (type === 'checkbox') {
                            $selDiv.find('[data-value="0"]').text(Messages.form_condition_hasnot);
                            $selDiv.find('[data-value="1"]').text(Messages.form_condition_has);
                        } else {
                            $selDiv.find('[data-value="0"]').text(Messages.form_condition_isnot);
                            $selDiv.find('[data-value="1"]').text(Messages.form_condition_is);
                        }
                        iSelect.setValue(iSelect.getValue(), undefined, true);

                        $content.find('.cp-form-condition-values').remove();
                        if (!res) { return; }
                        var vOptions = res.map(function (str) {
                            return {
                                tag: 'a',
                                attributes: {
                                    'class': 'cp-form-condition-value',
                                    'data-value': str,
                                    'href': '#',
                                },
                                content: str
                            };
                        });
                        var vConfig = {
                            text: Messages.form_condition_v, // Button initial text
                            options: vOptions, // Entries displayed in the menu
                            //left: true, // Open to the left of the button
                            //container: $(type),
                            isSelect: true,
                            caretDown: true,
                            buttonCls: 'btn btn-secondary'
                        };
                        vSelect = UIElements.createDropdown(vConfig);
                        vSelect[0].dropdown = vSelect;
                        vSelect.addClass('cp-form-condition-values').attr('data-drop', 'v');
                        $content.append(vSelect).append(remove);

                        vSelect.onChange.reg(function () {
                            vSelect.find('button').removeClass('btn-secondary')
                                .addClass('btn-default');
                            $(remove).off('click').click(function () {
                                var w = block.opts.when = block.opts.when || [];
                                var deleteRule = false;
                                if (rules.length === 1) {
                                    var rIdx = w.indexOf(rules);
                                    w.splice(rIdx, 1);
                                    deleteRule = true;
                                } else {
                                    var idx = rules.indexOf(condition);
                                    rules.splice(idx, 1);
                                }
                                framework.localChange();
                                framework._.cpNfInner.chainpad.onSettle(function () {
                                    if (deleteRule) {
                                        $content.closest('.cp-form-condition-rule').remove();
                                        return;
                                    }
                                    $content.remove();
                                });
                            }).appendTo($content);
                            onChange();
                        });

                        if (condition && condition.v && init) {
                            vSelect.setValue(condition.v, undefined, true);
                            vSelect.onChange.fire(condition.v, condition.v);
                        }

                        if (!tmp || tmp.uid !== condition.uid) { return; }
                        if (tmp.type === 'v') {
                            vSelect.click();
                        }
                    });
                    if (condition && condition.q) {
                        qSelect.setValue(condition.q, undefined, true);
                        qSelect.onChange.fire(condition.q, condition.q, true);
                    }

                    if (!tmp || tmp.uid !== condition.uid) { return; }

                    if (tmp.type === 'q') { qSelect.click(); }
                    else if (tmp.type === 'i') { iSelect.click(); }
                };
                Messages.form_conditional = "Only show this section when:"; // XXX

                var conditionalDiv = h('div.cp-form-conditional', [
                    h('div.cp-form-conditional-hint', Messages.form_conditional),
                    addCondition
                ]);
                var $condition = $(conditionalDiv).prependTo(tag);
                var redraw = function () {
                    var w = block.opts.when = block.opts.when || [];
                    w.forEach(function (rules) {
                        var rulesC = h('div.cp-form-condition-rule');
                        var $rulesC = $(rulesC);
                        var $b = getAddAndButton($rulesC, rules);
                        rules.forEach(function (obj) {
                            getConditions($rulesC, false, rules, obj, $b);
                        });
                        $addC.before($rulesC); // XXX
                    });
                };
                redraw();

                $addC.click(function () {
                    var rulesC = h('div.cp-form-condition-rule');
                    var $rulesC = $(rulesC);
                    getConditions($rulesC, true);
                    $addC.before($rulesC);
                });
                if (getConditionsValues().length) {
                    $condition.show();
                } else {
                    $condition.hide();
                }
                // XXX unreg these 2 events
                evShowConditions.reg(function () {
                    if (getConditionsValues().length) {
                        $condition.show();
                    } else {
                        $condition.hide();
                    }
                });
                evCheckConditions.reg(function (_uid) {
                    if (uid !== _uid) { return; }
                    // If our conditions are invalid, redraw them
                    if (getConditionsValues().length) {
                        $condition.show();
                    } else {
                        $condition.hide();
                    }
                    $condition.find('.cp-form-condition-rule').remove();
                    redraw();
                });

                var cursorGetter = function () {
                    var $activeDrop = $condition.find('.cp-dropdown-content:visible').first();
                    if (!$activeDrop.length) { return; }
                    var uid = $activeDrop.closest('.cp-form-condition').attr('data-uid');
                    var type = $activeDrop.closest('.cp-dropdown-container').attr('data-drop');
                    var $btn = $activeDrop.closest('.cp-dropdown-container').find('button');
                    var y = $btn && $btn.length && $btn[0].getBoundingClientRect().y;
                    return {
                        uid: uid,
                        type: type,
                        y: y
                    };
                };

                Sortable.create(sortable, {
                    group: {
                        name: 'nested',
                        put: function (to, from, el) {
                            // Make sure sections dan't be dropped into other sections
                            return $(el).attr('data-type') !== 'section';
                        }
                    },
                    direction: "vertical",
                    filter: "input, button, .CodeMirror, .cp-form-type-sort, .cp-form-block-type.editable",
                    preventOnFilter: false,
                    draggable: ".cp-form-block",
                    //forceFallback: true,
                    fallbackTolerance: 5,
                    onStart: function () {
                        var $container = $('div.cp-form-creator-content');
                        $container.find('.cp-form-creator-add-inline').remove();
                    },
                    store: {
                        set: function (s) {
                            opts.questions = s.toArray();
                            setTimeout(APP.framework.localChange);
                            if (APP.updateAddInline) { APP.updateAddInline(); }
                        }
                    }
                });
                return {
                    tag: tag,
                    noViewMode: true,
                    getCursor: cursorGetter,
                };
            },
            printResults: function () { return; },
            icon: h('i.cptools.cptools-form-conditional')
        },
    };

    var arrayMax = function (A) {
        return Array.isArray(A)? Math.max.apply(null, A): NaN;
    };

    var barGraphic = function (itemScale) {
        return h('span.cp-bar-container', h('div.cp-bar', {
            style: 'width: ' + (itemScale * 100) + '%',
        }, ' '));
    };

    var renderTally = function (tally, empty, showBar) {
        var rows = [];
        var counts = Util.values(tally);
        var max = arrayMax(counts);
        Object.keys(tally).forEach(function (value) {
            var itemCount = tally[value];
            var itemScale = (itemCount / max);

            rows.push(h('div.cp-form-results-type-radio-data', [
                h('span.cp-value', {'title': value}, value),
                h('span.cp-count', itemCount),
                showBar? barGraphic(itemScale): undefined,
            ]));
        });
        if (empty) { rows.push(getEmpty(empty)); }
        return rows;
    };

    var TYPES = {
        input: {
            defaultOpts: {
                type: 'text'
            },
            get: function (opts, a, n, evOnChange) {
                if (!opts) { opts = TYPES.input.defaultOpts; }
                // Messages.form_input_ph_email.form_input_ph_url
                var tag = h('input', {
                    type: opts.type,
                    placeholder: Messages['form_input_ph_'+opts.type] || ''
                });
                var $tag = $(tag);
                $tag.on('change keypress', Util.throttle(function () {
                    evOnChange.fire();
                }, 500));
                var cursorGetter;
                var setCursorGetter = function (f) { cursorGetter = f; };
                return {
                    tag: tag,
                    isEmpty: function () { return !$tag.val().trim(); },
                    getValue: function () {
                        //var invalid = $tag.is(':invalid');
                        //if (invalid) { return; }
                        return $tag.val();
                    },
                    setValue: function (val) { $tag.val(val); },
                    setEditable: function (state) {
                        if (state) { $tag.removeAttr('disabled'); }
                        else { $tag.attr('disabled', 'disabled'); }
                    },
                    edit: function (cb, tmp) {
                        var v = Util.clone(opts);
                        return editTextOptions(v, setCursorGetter, cb, tmp);
                    },
                    getCursor: function () { return cursorGetter(); },
                    reset: function () { $tag.val(''); }
                };
            },
            printResults: function (answers, uid) {
                var results = [];
                var empty = 0;
                var tally = {};

                Object.keys(answers).forEach(function (author) {
                    var obj = answers[author];
                    var answer = obj.msg[uid];
                    if (!answer || !answer.trim()) { return empty++; }
                    Util.inc(tally, answer);
                });
                //var counts = Util.values(tally);
                //var max = arrayMax(counts);

                //if (max < 2) { // there are no duplicates, so just return text
                    Object.keys(answers).forEach(function (author) {
                        var obj = answers[author];
                        var answer = obj.msg[uid];
                        if (!answer || !answer.trim()) { return empty++; }
                        results.push(h('div.cp-form-results-type-text-data', answer));
                    });
                    results.push(getEmpty(empty));
                    return h('div.cp-form-results-type-text', results);
                //}
/*
                var rendered = renderTally(tally, empty);
                return h('div.cp-form-results-type-text', rendered);
*/
            },
            icon: h('i.cptools.cptools-form-text')
        },
        textarea: {
            defaultOpts: {
                maxLength: 1000
            },
            get: function (opts, a, n, evOnChange) {
                if (!opts || typeof(opts.maxLength) === "undefined") { opts = TYPES.textarea.defaultOpts; }
                var text = h('textarea', {maxlength: opts.maxLength});
                var $text = $(text);
                var charCount = h('div.cp-form-type-textarea-charcount');
                var updateChar = function () {
                    var l = $text.val().length;
                    if (l > opts.maxLength) {
                        $text.val($text.val().slice(0, opts.maxLength));
                        l = $text.val().length;
                    }
                    $(charCount).text(Messages._getKey('form_maxLength', [
                        $text.val().length,
                        opts.maxLength
                    ]));
                };
                updateChar();
                var tag = h('div.cp-form-type-textarea', [
                    text,
                    charCount
                ]);

                var evChange = Util.throttle(function () {
                    evOnChange.fire();
                }, 500);

                $text.on('change keypress keyup keydown', function () {
                    setTimeout(updateChar);
                    evChange();
                });
                var cursorGetter;
                var setCursorGetter = function (f) { cursorGetter = f; };
                return {
                    tag: tag,
                    isEmpty: function () { return !$text.val().trim(); },
                    getValue: function () { return $text.val().slice(0, opts.maxLength); },
                    setValue: function (val) {
                        $text.val(val);
                        updateChar();
                    },
                    setEditable: function (state) {
                        if (state) { $(tag).find('textarea').removeAttr('disabled'); }
                        else { $(tag).find('textarea').attr('disabled', 'disabled'); }
                    },
                    edit: function (cb, tmp) {
                        var v = Util.clone(opts);
                        return editTextOptions(v, setCursorGetter, cb, tmp);
                    },
                    getCursor: function () { return cursorGetter(); },
                    reset: function () { $text.val(''); }
                };
            },
            printResults: function (answers, uid) { // results textarea
                var results = [];
                var empty = 0;
                Object.keys(answers).forEach(function (author) { // TODO deduplicate these
                    var obj = answers[author];
                    var answer = obj.msg[uid];
                    if (!answer || !answer.trim()) { return empty++; }
                    results.push(h('div.cp-form-results-type-textarea-data', answer));
                });
                results.push(getEmpty(empty));

                return h('div.cp-form-results-type-text', results);
            },
            icon: h('i.cptools.cptools-form-paragraph')
        },
        radio: {
            compatible: ['radio', 'checkbox', 'sort'],
            defaultOpts: {
                values: [1,2].map(function (i) {
                    return Messages._getKey('form_defaultOption', [i]);
                })
            },
            get: function (opts, a, n, evOnChange) {
                var isDefaultOpts = !opts;
                if (!opts) { opts = TYPES.radio.defaultOpts; }
                if (!Array.isArray(opts.values)) { return; }
                var name = Util.uid();
                var els = opts.values.map(function (data, i) {
                    var radio = UI.createRadio(name, 'cp-form-'+name+'-'+i,
                               data, false, {});
                    $(radio).find('input').data('val', data);
                    return radio;
                });
                var tag = h('div.radio-group.cp-form-type-radio', els);
                var cursorGetter;
                var setCursorGetter = function (f) { cursorGetter = f; };
                $(tag).find('input[type="radio"]').on('change', function () {
                    evOnChange.fire(false, false, true);
                });
                return {
                    tag: tag,
                    isEmpty: function () { return !this.getValue(); },
                    getValue: function () {
                        var res;
                        els.some(function (el) {
                            var $i = $(el).find('input');
                            if (Util.isChecked($i)) {
                                res = $i.data('val');
                                return true;
                            }
                        });
                        return res;
                    },
                    reset: function () { $(tag).find('input').removeAttr('checked'); },
                    setEditable: function (state) {
                        if (state) { $(tag).find('input').removeAttr('disabled'); }
                        else { $(tag).find('input').attr('disabled', 'disabled'); }
                    },
                    edit: function (cb, tmp) {
                        var v = Util.clone(opts);
                        return editOptions(v, isDefaultOpts, setCursorGetter, cb, tmp);
                    },
                    getCursor: function () { return cursorGetter(); },
                    setValue: function (val) {
                        this.reset();
                        els.some(function (el) {
                            var $el = $(el).find('input');
                            if ($el.data('val') === val) {
                                $el.prop('checked', true);
                                return true;
                            }
                        });
                    }
                };

            },
            printResults: function (answers, uid, form, content) {
                // results radio
                var empty = 0;
                var count = {};

                var opts = form[uid].opts || TYPES.radio.defaultOpts;
                (opts.values || []).forEach(function (v) { count[v] = 0; });

                Object.keys(answers).forEach(function (author) {
                    var obj = answers[author];
                    var answer = obj.msg[uid];
                    if (!answer || !answer.trim || !answer.trim()) { return empty++; }
                    Util.inc(count, answer);
                });

                var showBars = Boolean(content);
                var rendered = renderTally(count, empty, showBars);
                return h('div.cp-form-results-type-radio', rendered);
            },
            icon: h('i.cptools.cptools-form-list-radio')
        },
        multiradio: {
            compatible: ['multiradio', 'multicheck'],
            defaultOpts: {
                items: [1,2].map(function (i) {
                    return {
                        uid: Util.uid(),
                        v: Messages._getKey('form_defaultItem', [i])
                    };
                }),
                values: [1,2].map(function (i) {
                    return Messages._getKey('form_defaultOption', [i]);
                })
            },
            get: function (opts, a, n, evOnChange) {
                var isDefaultOpts = !opts;
                if (!opts) { opts = TYPES.multiradio.defaultOpts; }
                if (!Array.isArray(opts.items) || !Array.isArray(opts.values)) { return; }
                var lines = opts.items.map(function (itemData) {
                    var name = itemData.uid;
                    var item = itemData.v;
                    var els = opts.values.map(function (data, i) {
                        var radio = UI.createRadio(name, 'cp-form-'+name+'-'+i,
                                   '', false, {});
                        $(radio).find('input').data('uid', name);
                        $(radio).find('input').data('val', data);
                        return radio;
                    });
                    els.unshift(h('div.cp-form-multiradio-item', item));
                    return h('div.radio-group', {'data-uid':name}, els);
                });
                var header = opts.values.map(function (v) { return h('span', v); });
                header.unshift(h('span'));
                lines.unshift(h('div.cp-form-multiradio-header', header));

                var tag = h('div.radio-group.cp-form-type-multiradio', lines);
                var cursorGetter;
                var setCursorGetter = function (f) { cursorGetter = f; };
                var $tag = $(tag);
                $tag.find('input[type="radio"]').on('change', function () {
                    evOnChange.fire();
                });
                return {
                    tag: tag,
                    isEmpty: function () {
                        var v = this.getValue();
                        return !Object.keys(v).length || Object.keys(v).some(function (uid) {
                            return !v[uid];
                        });
                    },
                    getValue: function () {
                        var res = {};
                        var l = lines.slice(1);
                        l.forEach(function (el) {
                            var $el = $(el);
                            var uid = $el.attr('data-uid');
                            $el.find('input').each(function (i, input) {
                                var $i = $(input);
                                if (res[uid]) { return; }
                                res[uid] = undefined;
                                if (Util.isChecked($i)) { res[uid] = $i.data('val'); }
                            });
                        });
                        return res;
                    },
                    reset: function () { $(tag).find('input').removeAttr('checked'); },
                    setEditable: function (state) {
                        if (state) { $tag.find('input').removeAttr('disabled'); }
                        else { $tag.find('input').attr('disabled', 'disabled'); }
                    },
                    edit: function (cb, tmp) {
                        var v = Util.clone(opts);
                        return editOptions(v, isDefaultOpts, setCursorGetter, cb, tmp);
                    },
                    getCursor: function () { return cursorGetter(); },
                    setValue: function (val) {
                        this.reset();
                        Object.keys(val || {}).forEach(function (uid) {
                            $(tag).find('[name="'+uid+'"]').each(function (i, el) {
                                if ($(el).data('val') !== val[uid]) { return; }
                                $(el).prop('checked', true);
                            });
                        });
                    }
                };

            },
            printResults: function (answers, uid, form, content) {
                // results multiradio
                var structure = form[uid];
                if (!structure) { return; }
                var opts = structure.opts || TYPES.multiradio.defaultOpts;
                var results = [];
                var empty = 0;
                var count = {};

                var showBars = Boolean(content);
                Object.keys(answers).forEach(function (author) {
                    var obj = answers[author];
                    var answer = obj.msg[uid];
                    if (!answer || !Object.keys(answer).length) { return empty++; }
                    //count[answer] = count[answer] || {};
                    Object.keys(answer).forEach(function (q_uid) {
                        var c = count[q_uid];
                        if (!c) {
                            count[q_uid] = c = {};
                            (opts.values || []).forEach(function (v) { c[v] = 0; });
                        }
                        var res = answer[q_uid];
                        if (!res || !res.trim || !res.trim()) { return; }
                        Util.inc(c, res);
                    });
                });

                var max = 0;
                var count_keys = Object.keys(count);
                count_keys.forEach(function (q_uid) {
                    var counts = Object.values(count[q_uid]);
                    counts.push(max);
                    max = arrayMax(counts);
                });

                count_keys.forEach(function (q_uid) {
                    var q = findItem(opts.items, q_uid);
                    var c = count[q_uid];

                    var values = Object.keys(c).map(function (res) {
                        var itemCount = c[res];
                        return h('div.cp-form-results-type-radio-data', [
                            h('span.cp-value', res),
                            h('span.cp-count', itemCount),
                            showBars? barGraphic((itemCount / max)): undefined,
                        ]);
                    });
                    results.push(h('div.cp-form-results-type-multiradio-data', [
                        h('span.cp-mr-q', q),
                        h('span.cp-mr-value', values)
                    ]));
                });
                results.push(getEmpty(empty));

                return h('div.cp-form-results-type-radio', results);
            },
            exportCSV: function (answer, form) {
                var opts = form.opts || {};
                var q = form.q || Messages.form_default;
                if (answer === false) {
                    return (opts.items || []).map(function (obj) {
                        return q + ' | ' + obj.v;
                    });
                }
                if (!answer) { return ['']; }
                return (opts.items || []).map(function (obj) {
                    var uid = obj.uid;
                    return String(answer[uid] || '');
                });
            },
            icon: h('i.cptools.cptools-form-grid-radio')
        },
        checkbox: {
            compatible: ['radio', 'checkbox', 'sort'],
            defaultOpts: {
                max: 3,
                values: [1, 2, 3].map(function (i) {
                    return Messages._getKey('form_defaultOption', [i]);
                })
            },
            get: function (opts, a, n, evOnChange) {
                var isDefaultOpts = !opts;
                if (!opts) { opts = TYPES.checkbox.defaultOpts; }
                if (!Array.isArray(opts.values)) { return; }
                var name = Util.uid();
                var els = opts.values.map(function (data, i) {
                    var cbox = UI.createCheckbox('cp-form-'+name+'-'+i,
                               data, false, {});
                    $(cbox).find('input').data('val', data);
                    return cbox;
                });
                if (!opts.max) { opts.max = TYPES.checkbox.defaultOpts.max; }
                var tag = h('div', [
                    h('div.cp-form-max-options', Messages._getKey('form_maxOptions', [opts.max])),
                    h('div.radio-group.cp-form-type-checkbox', els)
                ]);
                var $tag = $(tag);
                var checkDisabled = function () {
                    var selected = $tag.find('input:checked').length;
                    if (selected >= opts.max) {
                        $tag.find('input:not(:checked)').attr('disabled', 'disabled');
                    } else {
                        $tag.find('input').removeAttr('disabled');
                    }
                };
                $tag.find('input').on('change', function () {
                    checkDisabled();
                    evOnChange.fire(false, false, true);
                });
                var cursorGetter;
                var setCursorGetter = function (f) { cursorGetter = f; };
                return {
                    tag: tag,
                    isEmpty: function () {
                        var v = this.getValue();
                        return !v.length;
                    },
                    getValue: function () {
                        var res = [];
                        els.forEach(function (el) {
                            var $i = $(el).find('input');
                            if (Util.isChecked($i)) {
                                res.push($i.data('val'));
                            }
                        });
                        return res;
                    },
                    reset: function () {
                        $(tag).find('input').removeAttr('checked');
                        checkDisabled();
                    },
                    setEditable: function (state) {
                        if (state) { checkDisabled(); }
                        else { $tag.find('input').attr('disabled', 'disabled'); }
                    },
                    edit: function (cb, tmp) {
                        var v = Util.clone(opts);
                        return editOptions(v, isDefaultOpts, setCursorGetter, cb, tmp);
                    },
                    getCursor: function () { return cursorGetter(); },
                    setValue: function (val) {
                        this.reset();
                        if (!Array.isArray(val)) { return; }
                        els.forEach(function (el) {
                            var $el = $(el).find('input');
                            if (val.indexOf($el.data('val')) !== -1) {
                                $el.prop('checked', true);
                            }
                        });
                        checkDisabled();
                    }
                };

            },
            printResults: function (answers, uid, form, content) {
                // results checkbox
                var empty = 0;
                var count = {};

                var opts = form[uid].opts || TYPES.checkbox.defaultOpts;
                (opts.values || []).forEach(function (v) { count[v] = 0; });

                var showBars = Boolean(content);
                Object.keys(answers).forEach(function (author) {
                    var obj = answers[author];
                    var answer = obj.msg[uid];
                    if (answer && typeof(answer) === "string") { answer = [answer]; }
                    if (!Array.isArray(answer) || !answer.length) { return empty++; }
                    answer.forEach(function (val) {
                        Util.inc(count, val);
                    });
                });

                var rendered = renderTally(count, empty, showBars);
                return h('div.cp-form-results-type-radio', rendered);
            },
            icon: h('i.cptools.cptools-form-list-check')
        },
        multicheck: {
            compatible: ['multiradio', 'multicheck'],
            defaultOpts: {
                max: 3,
                items: [1,2].map(function (i) {
                    return {
                        uid: Util.uid(),
                        v: Messages._getKey('form_defaultItem', [i])
                    };
                }),
                values: [1,2,3].map(function (i) {
                    return Messages._getKey('form_defaultOption', [i]);
                })
            },
            get: function (opts, a, n, evOnChange) {
                var isDefaultOpts = !opts;
                if (!opts) { opts = TYPES.multicheck.defaultOpts; }
                if (!Array.isArray(opts.items) || !Array.isArray(opts.values)) { return; }
                var lines = opts.items.map(function (itemData) {
                    var name = itemData.uid;
                    var item = itemData.v;
                    var els = opts.values.map(function (data, i) {
                        var cbox = UI.createCheckbox('cp-form-'+name+'-'+i,
                                   '', false, {});
                        $(cbox).find('input').data('uid', name);
                        $(cbox).find('input').data('val', data);
                        return cbox;
                    });
                    els.unshift(h('div.cp-form-multiradio-item', item));
                    return h('div.radio-group', {'data-uid':name}, els);
                });

                if (!opts.max) { opts.max = TYPES.multicheck.defaultOpts.max; }

                var checkDisabled = function (l) {
                    var selected = $(l).find('input:checked').length;
                    if (selected >= opts.max) {
                        $(l).find('input:not(:checked)').attr('disabled', 'disabled');
                    } else {
                        $(l).find('input').removeAttr('disabled');
                    }
                };

                lines.forEach(function (l) {
                    $(l).find('input').on('change', function () {
                        checkDisabled(l);
                        evOnChange.fire();
                    });
                });

                var header = opts.values.map(function (v) { return h('span', v); });
                header.unshift(h('span'));
                lines.unshift(h('div.cp-form-multiradio-header', header));

                var tag = h('div.radio-group.cp-form-type-multiradio', lines);
                var cursorGetter;
                var setCursorGetter = function (f) { cursorGetter = f; };
                return {
                    tag: tag,
                    isEmpty: function () {
                        var v = this.getValue();
                        return Object.keys(v).some(function (uid) {
                            return !v[uid].length;
                        });
                    },
                    getValue: function () {
                        var res = {};
                        var l = lines.slice(1);
                        l.forEach(function (el) {
                            var $el = $(el);
                            var uid = $el.attr('data-uid');
                            res[uid] = [];
                            $el.find('input').each(function (i, input) {
                                var $i = $(input);
                                if (Util.isChecked($i)) { res[uid].push($i.data('val')); }
                            });
                        });
                        return res;
                    },
                    reset: function () {
                        $(tag).find('input').removeAttr('checked');
                        lines.forEach(checkDisabled);
                    },
                    setEditable: function (state) {
                        if (state) { lines.forEach(checkDisabled); }
                        else { $(tag).find('input').attr('disabled', 'disabled'); }
                    },
                    edit: function (cb, tmp) {
                        var v = Util.clone(opts);
                        return editOptions(v, isDefaultOpts, setCursorGetter, cb, tmp);
                    },
                    getCursor: function () { return cursorGetter(); },
                    setValue: function (val) {
                        this.reset();
                        Object.keys(val || {}).forEach(function (uid) {
                            if (!Array.isArray(val[uid])) { return; }
                            $(tag).find('[data-uid="'+uid+'"] input').each(function (i, el) {
                                if (val[uid].indexOf($(el).data('val')) === -1) { return; }
                                $(el).prop('checked', true);
                            });
                        });
                        lines.forEach(checkDisabled);
                    }
                };

            },
            printResults: function (answers, uid, form, content ) {
                // results multicheckbox
                var structure = form[uid];
                if (!structure) { return; }
                var opts = structure.opts || TYPES.multicheck.defaultOpts;
                var results = [];
                var empty = 0;
                var count = {};
                var showBars = Boolean(content);
                Object.keys(answers).forEach(function (author) {
                    var obj = answers[author];
                    var answer = obj.msg[uid];
                    if (!answer || !Object.keys(answer).length) { return empty++; }
                    Object.keys(answer).forEach(function (q_uid) {
                        var c = count[q_uid];
                        if (!c) {
                            count[q_uid] = c = {};
                            (opts.values || []).forEach(function (v) { c[v] = 0; });
                        }
                        var res = answer[q_uid];
                        if (res && typeof(res) === "string") { res = [res]; }
                        if (!Array.isArray(res) || !res.length) { return; }
                        res.forEach(function (v) {
                            Util.inc(c, v);
                        });
                    });
                });

                var max = 0;
                var count_keys = Object.keys(count);
                count_keys.forEach(function (q_uid) {
                    var counts = Object.values(count[q_uid]);
                    counts.push(max);
                    max = arrayMax(counts);
                });

                count_keys.forEach(function (q_uid) {
                    var q = findItem(opts.items, q_uid);
                    var c = count[q_uid];

                    var values = Object.keys(c).map(function (res) {
                        var val = c[res];
                        return h('div.cp-form-results-type-radio-data', [
                            h('span.cp-value', res),
                            h('span.cp-count', val),
                            showBars? barGraphic(val / max) : undefined,
                        ]);
                    });
                    results.push(h('div.cp-form-results-type-multiradio-data', [
                        h('span.cp-mr-q', q),
                        h('span.cp-mr-value', values),
                    ]));
                });
                results.push(getEmpty(empty));

                return h('div.cp-form-results-type-radio', results);
            },
            exportCSV: function (answer, form) {
                var opts = form.opts || {};
                var q = form.q || Messages.form_default;
                if (answer === false) {
                    return (opts.items || []).map(function (obj) {
                        return q + ' | ' + obj.v;
                    });
                }
                if (!answer) { return ['']; }
                return (opts.items || []).map(function (obj) {
                    var uid = obj.uid;
                    return String(answer[uid] || '');
                });
            },
            icon: h('i.cptools.cptools-form-grid-check')
        },
        sort: {
            compatible: ['radio', 'checkbox', 'sort'],
            defaultOpts: {
                values: [1,2].map(function (i) {
                    return Messages._getKey('form_defaultOption', [i]);
                })
            },
            get: function (opts, a, n, evOnChange) {
                var isDefaultOpts = !opts;
                if (!opts) { opts = TYPES.sort.defaultOpts; }
                if (!Array.isArray(opts.values)) { return; }
                var map = {};
                var invMap = {};
                var sorted = false;
                if (!APP.isEditor) {
/*  There is probably a more reliable check for this, but if we always
    shuffle the values then authors reorder the results in the data structure
    every time they reload. If multiple authors are present then this leads
    to fights over what the content should be, which tends to trick chainpad
    into concatenating strings, which quickly turns the sortable list
    into complete nonsense.
*/
                    Util.shuffleArray(opts.values);
                }
                var els = opts.values.map(function (data) {
                    var uid = Util.uid();
                    map[uid] = data;
                    invMap[data] = uid;
                    var div = h('div.cp-form-type-sort', {'data-id': uid}, [
                        h('span.cp-form-handle', [
                            h('i.fa.fa-ellipsis-v'),
                            h('i.fa.fa-ellipsis-v'),
                        ]),
                        h('span.cp-form-sort-order', '?'),
                        h('span', data)
                    ]);
                    $(div).data('val', data);
                    return div;
                });
                var tag = h('div.cp-form-type-sort-container', [
                    h('div.cp-form-sort-hint', Messages._getKey('form_sort_hint', [els.length])),
                    els
                ]);
                var $tag = $(tag);
                var reorder = function (reset) {
                    $tag.find('.cp-form-type-sort').each(function (i, el) {
                        $(el).find('.cp-form-sort-order').text(reset ? '?' : i+1);
                    });
                    sorted = !reset;
                };
                var cursorGetter;
                var setCursorGetter = function (f) { cursorGetter = f; };

                var sortable = Sortable.create(tag, {
                    direction: "vertical",
                    draggable: ".cp-form-type-sort",
                    forceFallback: true,
                    store: {
                        set: function () {
                            reorder();
                            evOnChange.fire();
                        }
                    }
                });
                return {
                    tag: tag,
                    isEmpty: function () { return !this.getValue(); },
                    getValue: function () {
                        if (!sorted) { return; }
                        return sortable.toArray().map(function (id) {
                            return map[id];
                        });
                    },
                    reset: function () {
                        Util.shuffleArray(opts.values);
                        var toSort = (opts.values).map(function (val) {
                            return invMap[val];
                        });
                        sortable.sort(toSort);
                        reorder(true);
                    },
                    setEditable: function (state) {
                        sortable.options.disabled = !state;
                        $(tag).toggleClass('cp-form-disabled', !state);
                    },
                    edit: function (cb, tmp) {
                        var v = Util.clone(opts);
                        return editOptions(v, isDefaultOpts, setCursorGetter, cb, tmp);
                    },
                    getCursor: function () { return cursorGetter(); },
                    setValue: function (val) {
                        if (!Array.isArray(val)) { val = []; }
                        var toSort = val.map(function (val) {
                            return invMap[val];
                        });
                        sortable.sort(toSort);
                        reorder();
                    }
                };

            },
            printResults: function (answers, uid, form, content) {
                // results sort
                var opts = form[uid].opts || TYPES.sort.defaultOpts;
                var l = (opts.values || []).length;
                //var results = [];
                var empty = 0;
                var count = {};
                (opts.values || []).forEach(function (v) { count[v] = 0; });
                var showBars = Boolean(content);
                Object.keys(answers).forEach(function (author) {
                    var obj = answers[author];
                    var answer = obj.msg[uid];
                    if (answer && typeof(answer) === "string") { answer = [answer]; }
                    if (!Array.isArray(answer) || !answer.length) { return empty++; }
                    answer.forEach(function (el, i) {
                        var score = l - i;
                        Util.inc(count, el, score);
                    });
                });

                var rendered = renderTally(count, empty, showBars);
                return h('div.cp-form-results-type-radio', rendered);
            },
            icon: h('i.cptools.cptools-form-list-ordered')
        },
        poll: {
            defaultOpts: {
                type: 'text', // Text or Days or Time
                values: [1, 2, 3].map(function (i) {
                    return Messages._getKey('form_defaultOption', [i]);
                })
            },
            get: function (opts, answers, username, evOnChange) {
                var isDefaultOpts = !opts;
                if (!opts) { opts = TYPES.poll.defaultOpts; }
                if (!Array.isArray(opts.values)) { return; }

                if (APP.isEditor) { answers = {}; }
                var lines = makePollTable(answers, opts, false);

                var disabled = false;
                // Add form
                var addLine = opts.values.map(function (data) {
                    var cell = h('div.cp-poll-cell.cp-form-poll-choice', [
                        h('i.fa.fa-times.cp-no'),
                        h('i.fa.fa-check.cp-yes'),
                        h('i.cptools.cptools-form-poll-maybe.cp-maybe'),
                    ]);
                    var $c = $(cell);
                    $c.data('option', data);
                    var val = 0;
                    $c.attr('data-value', val);
                    $c.click(function () {
                        if (disabled) { return; }
                        val = (val+1)%3;
                        $c.attr('data-value', val);
                        evOnChange.fire();
                    });
                    cell._setValue = function (v) {
                        val = v;
                        $c.attr('data-value', val);
                    };
                    return cell;
                });
                // Name input
                //var nameInput = h('input', { value: username || Messages.anonymous });
                var nameInput = h('span.cp-poll-your-answers', Messages.form_pollYourAnswers);
                addLine.unshift(h('div.cp-poll-cell', nameInput));
                lines.push(h('div', addLine));

                var total = makePollTotal(answers, opts, addLine, evOnChange);
                if (total) { lines.push(h('div', total)); }

                var pollHint = UI.setHTML(h('div.cp-form-poll-hint'), Messages.form_poll_hint);
                var classes = [
                    'fa fa-check cp-yes',
                    'fa fa-times cp-no',
                    'cptools cptools-form-poll-maybe cp-maybe',
                ];
                $(pollHint).find('i').each(function (index) {
                    this.setAttribute('class', classes[index]);
                });

                var tag = h('div.cp-form-type-poll-container', [
                    pollHint,
                    h('div.cp-form-type-poll', lines)
                ]);
                var $tag = $(tag);

                var cursorGetter;
                var setCursorGetter = function (f) { cursorGetter = f; };
                return {
                    tag: tag,
                    getValue: function () {
                        var res = {};
                        $tag.find('.cp-form-poll-choice').each(function (i, el) {
                            var $el = $(el);
                            res[$el.data('option')] = $el.attr('data-value');
                        });
                        return {
                            values: res
                        };
                    },
                    reset: function () {
                        $tag.find('.cp-form-poll-choice').attr('data-value', 0);
                    },
                    setEditable: function (state) {
                        disabled = !state;
                        $tag.toggleClass('cp-form-disabled', disabled);
                    },
                    edit: function (cb, tmp) {
                        var v = Util.clone(opts);
                        return editOptions(v, isDefaultOpts, setCursorGetter, cb, tmp);
                    },
                    getCursor: function () { return cursorGetter(); },
                    setValue: function (res) {
                        this.reset();
                        if (!res || !res.values) { return; }
                        var val = res.values;
                        $tag.find('.cp-form-poll-choice').each(function (i, el) {
                            if (!el._setValue) { return; }
                            var $el = $(el);
                            el._setValue(val[$el.data('option')] || 0);
                        });
                    }
                };

            },
            printResults: function (answers, uid, form, content) {
                var opts = form[uid].opts || TYPES.poll.defaultOpts;
                var _answers = getBlockAnswers(answers, uid);

                // If content is defined, we'll be able to click on a row to display
                // all the answers of this user
                var lines = makePollTable(_answers, opts, content && {
                    content: content,
                    answers: answers
                });

                var total = makePollTotal(_answers, opts);
                if (total) { lines.push(h('div', total)); }

                return h('div.cp-form-type-poll', lines);
            },
            exportCSV: function (answer, form) {
                var opts = form.opts || TYPES.poll.defaultOpts;
                var q = form.q || Messages.form_default;
                if (answer === false) {
                    var cols = opts.values.map(function (key) {
                        return q + ' | ' + key;
                    });
                    cols.unshift(q);
                    return cols;
                }
                if (!answer || !answer.values) {
                    var empty = opts.values.map(function () { return ''; });
                    empty.unshift('');
                    return empty;
                }
                var str = '';
                Object.keys(answer.values).sort().forEach(function (k, i) {
                    if (i !== 0) { str += ';'; }
                    str += k.replace(';', '').replace(':', '') + ':' + answer.values[k];
                });
                var res = opts.values.map(function (key) {
                    return answer.values[key] || '';
                });
                res.unshift(str);
                return res;
            },
            icon: h('i.cptools.cptools-form-poll')
        },
    };

    var getDay = function (d) {
        return new Date(d.getFullYear(), d.getMonth(), d.getDate());
    };

    var ONE_DAY = 1000 *  60 * 60 * 24;

    var getDayArray = function (a, b) {
        // coerce inputs to numbers
        var r_a = +getDay(new Date(a));
        var r_b = +getDay(new Date(b));
        var A = [ r_a ];
        var next = r_a + ONE_DAY;
        while (next <= r_b) {
            A.push(next);
            next += ONE_DAY;
        }
        return A;
    };

    Messages.form_timelineLabel = "{0} ({1})"; // TODO investigate whether this needs translation

    var makeTimeline = APP.makeTimeline = function (answers) {
        // Randomly changing date of answers to get a more realistic example of timeline
        var tally = {};

        //var answersByTime = {};
        Object.keys(answers).forEach(function (curve) {
            var obj = answers[curve];
            var day = getDay(new Date(obj.time));
            Util.inc(tally, +day);
        });

        var times = Object.keys(tally).map(Number).filter(Boolean);

        var max_count = arrayMax(Util.values(tally));

        var min_day = Math.min.apply(null, times);
        var max_day = arrayMax(times);
        var days = getDayArray(new Date(min_day), new Date(max_day));

        if (days.length < 2) { return; }

        return h('div.timeline-container', {
            //style: 'width: 100%; height: 200px;',


        }, h('table.cp-charts.column.cp-chart-timeline.cp-chart-table',
                h('tbody', days.map(function (time) {
                    var count = tally[time] || 0;
                    var percent = count / max_count;
                    var date = new Date(time).toLocaleDateString();

                    var bar = h('td', {
                        style: '--size: ' + Number(percent).toFixed(2),
                        //"data-tippy-placement": "top",
                        title: Messages._getKey('form_timelineLabel', [date, count])
                    });
                    //var dateEl = h('th', { scope: "row" }, date);

                    return h('tr', bar/* dateEl*/ );
                }))
            )
        );
    };

    var renderResults = APP.renderResults = function (content, answers, showUser) {
        var $container = $('div.cp-form-creator-results').empty().css('display', '');

        var answerCount = Object.keys(answers || {}).length;

        if (!answerCount) {
            $container.append(h('div.alert.alert-info', Messages.form_results_empty));
            return;
        }

        var heading = h('h2#cp-title', Messages._getKey('form_totalResponses', [answerCount]));
        $(heading).appendTo($container);
        var timeline = h('div.cp-form-creator-results-timeline');
        var $timeline = $(timeline).appendTo($container);
        $timeline.append(makeTimeline(answers));
        var controls = h('div.cp-form-creator-results-controls');
        var $controls = $(controls).appendTo($container);
        var exportButton = h('button.btn.btn-primary', [
            h('i.fa.fa-download'),
            Messages.form_exportCSV
        ]);
        $(exportButton).appendTo($controls);
        var results = h('div.cp-form-creator-results-content');
        var $results = $(results).appendTo($container);

        $(exportButton).click(function () {
            var csv = Exporter.results(content, answers, TYPES);
            if (!csv) { return void UI.warn(Messages.error); }
            var suggestion = APP.framework._.title.suggestTitle('cryptpad-document');
            var title = Util.fixFileName(suggestion) + '.csv';
            window.saveAs(new Blob([csv], {
                type: 'text/csv'
            }), title);
        });

        var summary = true;
        var form = content.form;

        var switchMode = h('button.btn.btn-secondary', Messages.form_showIndividual);
        $controls.hide().append(switchMode);

        var show = function (answers, header) {
            var elements = content.order.map(function (uid) {
                var block = form[uid];
                var type = block.type;
                var model = TYPES[type];
                if (!model || !model.printResults) { return; }

                // Only use content if we're not viewing individual answers
                var print = model.printResults(answers, uid, form, !header && content);

                var q = h('div.cp-form-block-question', block.q || Messages.form_default);

//Messages.form_type_checkbox.form_type_input.form_type_md.form_type_multicheck.form_type_multiradio.form_type_poll.form_type_radio.form_type_sort.form_type_textarea
                return h('div.cp-form-block', [
                    h('div.cp-form-block-type', [
                        TYPES[type].icon.cloneNode(),
                        h('span', Messages['form_type_'+type])
                    ]),
                    q,
                    h('div.cp-form-block-content', print),
                ]);
            });
            $results.empty().append(elements);
            if (header) { $results.prepend(header); }
        };
        show(answers);

        if (APP.isEditor || APP.isAuditor) { $controls.show(); }

        var $s = $(switchMode).click(function () {
            $results.empty();
            if (!summary) {
                $s.text(Messages.form_showIndividual);
                summary = true;
                show(answers);
                return;
            }
            summary = false;
            $s.text(Messages.form_showSummary);

            var origin, priv;
            if (APP.common) {
                var metadataMgr = APP.common.getMetadataMgr();
                priv = metadataMgr.getPrivateData();
                origin = priv.origin;
            }
            var getHref = function (hash) {
                if (APP.common) {
                    return origin + Hash.hashToHref(hash, 'profile');
                }
                return '#';
            };

            var els = Object.keys(answers).map(function (curve) {
                var obj = answers[curve];
                var answer = obj.msg;
                var date = new Date(obj.time).toLocaleString();
                var text, warning, badge;
                if (!answer._userdata || !answer._userdata.name) {
                    text = Messages._getKey('form_answerAnonymous', [date]);
                } else {
                    var ud = answer._userdata;
                    var user;
                    if (ud.profile) {
                        if (priv && priv.friends[curve]) {
                            badge = h('span.cp-form-friend', [
                                h('i.fa.fa-address-book'),
                                Messages._getKey('isContact', [ud.name || Messages.anonymous])
                            ]);
                        }
                        user = h('a', {
                            href: getHref(ud.profile) // Only used visually
                        }, Util.fixHTML(ud.name || Messages.anonymous));
                        if (curve !== ud.curvePublic) {
                            warning = h('span.cp-form-warning', Messages.form_answerWarning);
                        }
                    } else {
                        user = h('b', Util.fixHTML(ud.name || Messages.anonymous));
                    }
                    text = Messages._getKey('form_answerName', [user.outerHTML, date]);
                }
                var span = UI.setHTML(h('span'), text);
                var viewButton = h('button.btn.btn-secondary.small', Messages.form_viewButton);
                var div = h('div.cp-form-individual', [span, viewButton, warning, badge]);
                $(viewButton).click(function () {
                    var res = {};
                    res[curve] = obj;
                    var back = h('button.btn.btn-secondary.small', Messages.form_backButton);
                    $(back).click(function () {
                        summary = true;
                        $s.click();
                    });
                    var header = h('div.cp-form-individual', [
                        span.cloneNode(true),
                        back
                    ]);
                    show(res, header);
                });
                $(div).find('a').click(function (e) {
                    e.preventDefault();
                    APP.common.openURL(Hash.hashToHref(ud.profile, 'profile'));
                });
                if (showUser === curve) {
                    setTimeout(function () {
                        showUser = undefined;
                        $(viewButton).click();
                    });
                }
                return div;
            });
            $results.append(els);
        });
        if (showUser) {
            $s.click();
        }
    };

    var getAnswersLength = function (answers) {
        return Object.keys(answers || {}).filter(function (key) {
            return key && key.slice(0,1) !== "_";
        }).length;
    };
    Messages.form_results = "Responses ({0})"; // XXX update key
    var addResultsButton = function (framework, content, answers) {
        var $container = $('.cp-forms-results-participant');
        var l = getAnswersLength(answers);
        var $res = $(h('button.btn.btn-default.cp-toolbar-form-button', [
            h('i.fa.fa-bar-chart'),
            h('span.cp-button-name', Messages._getKey('form_results', [l])),
        ]));
        $res.click(function () {
            $res.attr('disabled', 'disabled');
            var sframeChan = framework._.sfCommon.getSframeChannel();
            sframeChan.query("Q_FORM_FETCH_ANSWERS", content.answers, function (err, obj) {
                var answers = obj && obj.results;
                if (answers) { APP.answers = answers; }
                $res.removeAttr('disabled');
                $('body').addClass('cp-app-form-results');
                renderResults(content, answers);
                $res.remove();
                var $editor = $(h('button.btn.btn-default', [
                    h('i.fa.fa-pencil'),
                    h('span.cp-button-name', Messages.form_editor)
                ]));
                $editor.click(function () {
                    $('body').removeClass('cp-app-form-results');
                    $editor.remove();
                    sframeChan.query("Q_FORM_FETCH_ANSWERS", content.answers, function (err, obj) {
                        var answers = obj && obj.results;
                        addResultsButton(framework, content, answers);
                    });
                });
                $container.prepend($editor);
            });

        });
        $container.prepend($res);
    };

    var getLogo = function () {
        var logo = h('div.cp-form-view-logo', [
            h('img', {
                src:'/customize/CryptPad_logo_grey.svg?'+ApiConfig.requireConf.urlArgs,
                alt:'CryptPad_logo'
            }),
            h('span', 'CryptPad')
        ]);
        $(logo).click(function () {
            APP.framework._.sfCommon.gotoURL('/');
        });
        return logo;
    };

    Messages.form_alreadyAnswered = "You've responded to this form on {0}"; // XXX
    Messages.form_editAnswer = "Edit my responses"; // XXX
    Messages.form_viewAnswer = "View my responses"; // XXX
    var showAnsweredPage = function (framework, content, answers) {
        var $formContainer = $('div.cp-form-creator-content').hide();
        var $resContainer = $('div.cp-form-creator-results').hide();
        var $container = $('div.cp-form-creator-answered').empty().css('display', '');

        if (APP.answeredInForm) {
            $container.hide();
            $formContainer.css('display', '');
        } else if (APP.answeredInResponses) {
            $container.hide();
            $resContainer.css('display', '');
        }

        var viewOnly = content.answers.cantEdit || APP.isClosed;
        var action = h(viewOnly ? 'button.btn.btn-secondary' : 'button.btn.btn-primary', [
            viewOnly ? h('i.fa.fa-bar-chart') : h('i.fa.fa-pencil'),
            h('span', viewOnly ? Messages.form_viewAnswer : Messages.form_editAnswer)
        ]);

        $(action).click(function () {
            $formContainer.css('display', '');
            $container.hide();
            APP.answeredInForm = true;
            if (viewOnly) {
                $formContainer.find('.cp-form-send-container .cp-open').hide();
                if (Array.isArray(APP.formBlocks)) {
                    APP.formBlocks.forEach(function (b) {
                        if (!b.setEditable) { return; }
                        b.setEditable(false);
                    });
                }
            }
        });

        if (answers._time) { APP.lastAnswerTime = answers._time; }

        Messages.form_viewAllAnswers = "View all responses ({0})"; // XXX
        // If responses are public, show button to view them
        var responses;
        if (content.answers.privateKey) {
            var l = getAnswersLength(answers);
            responses = h('button.btn.btn-secondary', [
                h('i.fa.fa-bar-chart'),
                h('span.cp-button-name', Messages._getKey('form_viewAllAnswers', [l]))
            ]);
            var sframeChan = framework._.sfCommon.getSframeChannel();
            sframeChan.query("Q_FORM_FETCH_ANSWERS", content.answers, function (err, obj) {
                var answers = obj && obj.results;
                var l = getAnswersLength(answers);
                $(responses).find('.cp-button-name').text(Messages._getKey('form_viewAllAnswers', [l]));
            });
            $(responses).click(function () {
                sframeChan.query("Q_FORM_FETCH_ANSWERS", content.answers, function (err, obj) {
                    APP.answeredInResponses = true;
                    var answers = obj && obj.results;
                    if (answers) { APP.answers = answers; }
                    $('body').addClass('cp-app-form-results');
                    renderResults(content, answers);
                    $container.hide();
                });
            });
        }

        var description = h('div.cp-form-creator-results-description#cp-form-response-msg');
        if (content.answers.msg) {
            var $desc = $(description);
            DiffMd.apply(DiffMd.render(content.answers.msg), $desc, APP.common);
        }

        var actions = h('div.cp-form-submit-actions', [
            action,
            responses || undefined
        ]);

        var title = framework._.title.title || framework._.title.defaultTitle;
        $container.append(h('div.cp-form-submit-success', [
            h('h3.cp-form-view-title', title),
            h('div.alert.alert-info', Messages._getKey('form_alreadyAnswered', [
                    new Date(APP.lastAnswerTime).toLocaleString()])),
            description,
            actions
        ]));
        $container.append(getLogo());
    };

    var getFormResults = function () {
        if (!Array.isArray(APP.formBlocks)) { return; }
        var results = {};
        APP.formBlocks.some(function (data) {
            if (!data.getValue) { return; }
            results[data.uid] = data.getValue();
        });
        return results;
    };

    Messages.form_anonAnswer = "All answers to this form are anonymous"; // XXX
    Messages.form_authAnswer = "You can't answer anonymously to this form"; // XXX

    var getSections = function (content) {
        var uids = Object.keys(content.form).filter(function (uid) {
            return content.form[uid].type === 'section';
        });
        return uids;
    };
    var getSectionFromQ = function (content, uid) {
        var arr = content.order;
        var idx = content.order.indexOf(uid);
        var sectionUid;
        if (idx === -1) { // If it's not in the main array, check in sections
            getSections(content).some(function (_uid) {
                var block = content.form[_uid];
                if (!block.opts || !Array.isArray(block.opts.questions)) { return; }
                var _idx = block.opts.questions.indexOf(uid);
                if (_idx !== -1) {
                    arr = block.opts.questions;
                    sectionUid = _uid;
                    idx = _idx;
                    return true;
                }
            });
        }

        return {
            uid: sectionUid,
            arr: arr,
            idx: idx
        };
    };
    var removeQuestion = function (content, uid) {
        delete content.form[uid];
        var idx = content.order.indexOf(uid);
        if (idx !== -1) {
            content.order.splice(idx, 1);
        } else {
            getSections(content).some(function (_uid) {
                var block = content.form[_uid];
                if (!block.opts || !Array.isArray(block.opts.questions)) { return; }
                var _idx = block.opts.questions.indexOf(uid);
                if (_idx !== -1) {
                    block.opts.questions.splice(_idx, 1);
                    return true;
                }
            });
        }
    };

    var checkResults = {};
    var checkCondition = function (block) {
        if (!block || block.type !== 'section') { return; }
        if (!block.opts || !Array.isArray(block.opts.questions) || !block.opts.when) {
            return true;
        }

        // This function may be called multiple times synchronously to check the conditions
        // of multiple sections. These sections may require the result of the same question
        // so we store the results in an object outside.
        // To make sure the results are cleared on the next change in the form, we
        // clear it just after the current synchronous actions are done.
        setTimeout(function () { checkResults = {}; });

        var results = checkResults;
        var findResult = function (uid) {
            if (results.hasOwnProperty(uid)) { return results[uid]; }
            APP.formBlocks.some(function (data) {
                if (!data.getValue) { return; }
                if (data.uid === uid) {
                    results[uid] = data.getValue();
                    return true;
                }
            });
            return results[uid];
        };
        var w = block.opts.when;
        return !w.length || w.some(function (rules) {
            return rules.every(function (rule) {
                var res = findResult(rule.q);
                // Checkbox
                if (Array.isArray(res)) {
                    var idx = res.indexOf(rule.v);
                    return rule.is ? idx !== -1 : idx === -1;
                }
                // Radio
                return rule.is ? res === rule.v : res !== rule.v;
            });
        });
    };

    var makeFormControls = function (framework, content, evOnChange) {
        var loggedIn = framework._.sfCommon.isLoggedIn();
        var metadataMgr = framework._.cpNfInner.metadataMgr;
        var user = metadataMgr.getUserData();

        if (!loggedIn && !content.answers.anonymous) { return; }

        var cbox;
        var anonName, $anonName;
        cbox = UI.createCheckbox('cp-form-anonymous',
                   Messages.form_anonymousBox, true, {});
        var $cbox = $(cbox);
        var $anonBox = $cbox.find('input');
        if (content.answers.makeAnonymous) {
            // If we make all answers anonymous, hide the checkbox and display a message
            $cbox.hide();
            $anonBox.attr('disabled', 'disabled').prop('checked', true);
            setTimeout(function () {
                // We need to wait for cbox to be added into the DOM before using .after()
                $cbox.after(h('div.alert.alert-info', Messages.form_anonAnswer));
            });
        } else if (content.answers.anonymous) {
            // Answers aren't anonymous and guests are allowed
            // Guests can set a username and logged in users can answer anonymously
            var $anon;
            if (!loggedIn) {
                anonName = h('div.cp-form-anon-answer-input', [
                    Messages.form_answerAs,
                    h('input', {
                        value: user.name || '',
                        placeholder: Messages.form_anonName
                    })
                ]);
                $anonName = $(anonName).hide();
            } else if (APP.cantAnon) {
                // You've already answered with your credentials
                $cbox.hide();
                $anonBox.attr('disabled', 'disabled').prop('checked', false);
            }
            if (!anonName) {
                anonName = h('div.cp-form-anon-answer-input', [
                    Messages.form_answerAs,
                    h('span.cp-form-anon-answer-registered', user.name || Messages.anonymous)
                ]);
            }
            if (!APP.cantAnon) {
                var $anon = $(anonName).hide();
                $anonBox.on('change', function () {
                    if (Util.isChecked($anonBox)) { $anon.hide(); }
                    else { $anon.show(); }
                });
            }
        } else {
            // Answers don't have to be anonymous and only logged in users can answer
            // ==> they have to answer with their keys so we know their name too
            $cbox.hide();
            $anonBox.attr('disabled', 'disabled').prop('checked', false);
            setTimeout(function () {
                // We need to wait for cbox to be added into the DOM before using .after()
                $cbox.after(h('div.alert.alert-info', Messages.form_authAnswer));
            });
        }
        if (APP.hasAnswered && content.answers.cantEdit || APP.isClosed) {
            $cbox.hide();
            anonName = undefined;
        }

        var send = h('button.cp-open.btn.btn-primary', APP.hasAnswered ? Messages.form_update : Messages.form_submit);
        var reset = h('button.cp-open.cp-reset-button.btn.btn-danger-alt', Messages.form_reset);
        $(reset).click(function () {
            if (!Array.isArray(APP.formBlocks)) { return; }
            APP.formBlocks.forEach(function (data) {
                if (typeof(data.reset) === "function") { data.reset(); }
            });
            $(reset).attr('disabled', 'disabled');
            evOnChange.fire();
        });
        var $send = $(send).click(function () {
            $send.attr('disabled', 'disabled');
            var results = getFormResults();
            if (!results) { return; }

            var user = metadataMgr.getUserData();
            if (!Util.isChecked($anonBox) && !content.answers.makeAnonymous) {
                results._userdata = loggedIn ? {
                    avatar: user.avatar,
                    name: user.name,
                    notifications: user.notifications,
                    curvePublic: user.curvePublic,
                    profile: user.profile
                } : {
                    name: $anonName ? $anonName.find('input').val() : user.name
                };
            }

            var sframeChan = framework._.sfCommon.getSframeChannel();
            sframeChan.query('Q_FORM_SUBMIT', {
                mailbox: content.answers,
                results: results,
                anonymous: content.answers.makeAnonymous || !loggedIn
                            || (Util.isChecked($anonBox) && !APP.cantAnon) // use ephemeral keys
            }, function (err, data) {
                $send.attr('disabled', 'disabled');
                if (err || (data && data.error)) {
                    if (data.error === "EANSWERED") {
                        return void UI.warn(Messages.form_answered);
                    }
                    console.error(err || data.error);
                    return void UI.warn(Messages.error);
                }
                evOnChange.fire(false, true);
                window.onbeforeunload = undefined;

                $send.removeAttr('disabled');
                //UI.alert(Messages.form_sent); // XXX not needed anymore?
                $send.text(Messages.form_update);
                APP.hasAnswered = true;
                APP.answeredInForm = false;
                showAnsweredPage(framework, content, { '_time': +new Date() });
                if (content.answers.cantEdit) {
                    $cbox.hide();
                    if ($anonName) { $anonName.hide(); }
                }
            });
        });

        if (APP.isClosed) {
            send = undefined;
            reset = undefined;
        }

        Messages.form_requiredWarning = "These questions need an answer:"; // XXX
        var errors = h('div.cp-form-invalid-warning');
        var $errors = $(errors);
        var invalid = h('div.cp-form-invalid-warning');
        var $invalid = $(invalid);
        if (evOnChange) {
            var origin, priv;
            if (APP.common) {
                priv = metadataMgr.getPrivateData();
                origin = priv.origin;
            }

            var gotoQuestion = function (el) {
                var $el = $(el).closest('.cp-form-block');
                var number = $el.find('.cp-form-block-question-number').text();
                var a = h('a', {
                    href: origin + '#' + Messages._getKey('form_invalidQuestion', [number])
                }, Messages._getKey('form_invalidQuestion', [number]));
                $(a).click(function (e) {
                    e.preventDefault();
                    if (!$el.is(':visible')) {
                        var pages = $el.closest('.cp-form-page').index();
                        if (APP.refreshPage) { APP.refreshPage(pages + 1); }
                    }
                    $el[0].scrollIntoView();
                });
                return h('li', a);
            };

            // Check invalid inputs
            evOnChange.reg(function () {
                var $container = $('div.cp-form-creator-content');
                var $inputs = $container.find('input:invalid');
                if (!$inputs.length) {
                    $send.text(APP.hasAnswered ? Messages.form_update : Messages.form_submit);
                    return void $invalid.empty();
                }
                $send.text(APP.hasAnswered ? Messages.form_updateWarning : Messages.form_submitWarning);
                var lis = [];
                $inputs.each(function (i, el) {
                    lis.push(gotoQuestion(el));
                });
                var list = h('ul', lis);
                var content = [
                    h('span', Messages.form_invalidWarning),
                    list
                ];
                $invalid.empty().append(content);
            });
            // Check empty required questions
            evOnChange.reg(function () {
                if (!Array.isArray(APP.formBlocks)) { return; }
                var form = content.form;
                var errorBlocks = APP.formBlocks.filter(function (data) {
                    var uid = data.uid;
                    var block = form[uid];
                    if (!data.isEmpty) { return; }
                    if (!block) { return; }
                    if (!block.opts || !block.opts.required) { return; }

                    // Don't require questions that are in a hidden section
                    var section = getSectionFromQ(content, uid);
                    if (section.uid) {
                        // Check if section is hidden
                        var sBlock = form[section.uid];
                        var visible = checkCondition(sBlock);
                        if (!visible) { return; }
                    }


                    var isEmpty = data.isEmpty();
                    var $el = $(data.tag).closest('.cp-form-block');
                    $el.find('.cp-form-required-tag').toggleClass('cp-is-empty', isEmpty);
                    return isEmpty;
                });
                if (!errorBlocks.length) {
                    $send.removeAttr('disabled');
                    return void $errors.empty();
                }
                $send.attr('disabled', 'disabled');
                var lis = [];
                errorBlocks.forEach(function (data) {
                    lis.push(gotoQuestion(data.tag));
                });
                var list = h('ul', lis);
                var divContent = [
                    h('div.alert.alert-danger', [
                        Messages.form_requiredWarning,
                        list
                    ])
                ];
                $errors.empty().append(divContent);
            });
            evOnChange.fire(true);
        }

        return h('div.cp-form-send-container', [
            invalid,
            errors,
            cbox ? h('div.cp-form-anon-answer', [
                        cbox,
                        anonName
                   ]) : undefined,
            reset, send
        ]);
    };
    var updateForm = function (framework, content, editable, answers, temp) {
        var $container = $('div.cp-form-creator-content');
        if (!$container.length) { return; } // Not ready

        var form = content.form;
        $('body').find('.flatpickr-calendar').remove();

        APP.formBlocks = [];

        if (APP.isClosed && content.answers.privateKey && !APP.isEditor && !APP.hasAnswered) {
            var sframeChan = framework._.sfCommon.getSframeChannel();
            sframeChan.query("Q_FORM_FETCH_ANSWERS", content.answers, function (err, obj) {
                var answers = obj && obj.results;
                if (answers) { APP.answers = answers; }
                $('body').addClass('cp-app-form-results');
                $('.cp-toolbar-form-button').remove();
                renderResults(content, answers);
            });
            return;
        }

        var evOnChange = Util.mkEvent();
        if (!APP.isEditor) {
            var _answers = Util.clone(answers || {});
            delete _answers._proof;
            delete _answers._userdata;
            evOnChange.reg(function (noBeforeUnload, isSave) {
                if (noBeforeUnload) { return; }
                $container.find('.cp-reset-button').removeAttr('disabled');
                var results = getFormResults();
                if (isSave) {
                    answers = Util.clone(results || {});
                    _answers = Util.clone(answers);
                }
                if (!answers || Sortify(_answers) !== Sortify(results)) {
                    window.onbeforeunload = function () {
                        return true;
                    };
                } else {
                    window.onbeforeunload = undefined;
                }
            });
        }


        var getFormCreator = function (uid, inSection) {
            if (!APP.isEditor) { return; }
            var full = !uid;
            var addControl = function (type) {
                var btn = h('button.btn.btn-secondary', {
                    title: full ? '' : Messages['form_type_'+type],
                    'data-type': type
                }, [
                    (TYPES[type] || STATIC_TYPES[type]).icon.cloneNode(),
                    full ? h('span', Messages['form_type_'+type]) : undefined
                ]);
                $(btn).click(function () {
                    // Get the array in which we want to create the new block
                    // and the position in this array
                    var arr = content.order;
                    var idx = content.order.indexOf(uid);
                    if (!full) {
                        if (inSection) {
                            var section = content.form[uid];
                            section.opts = section.opts || STATIC_TYPES.section.opts;
                            arr = section.opts.questions;
                        } else {
                            var obj = getSectionFromQ(content, uid);
                            arr = obj.arr;
                            idx = obj.idx;
                        }
                    }

                    var _uid = Util.uid();

                    // Make sure we can't create a section inside another one
                    if (type === 'section' && arr !== content.order) { return; }

                    content.form[_uid] = {
                        //q: Messages.form_default,
                        //opts: opts
                        type: type,
                    };
                    if (full || inSection) {
                        arr.push(_uid);
                    } else {
                        arr.splice(idx, 0, _uid);
                    }
                    framework.localChange();
                    updateForm(framework, content, true);
                });
                return btn;
            };

            var controls = Object.keys(TYPES).map(addControl);
            var staticControls = Object.keys(STATIC_TYPES).map(addControl);

            var buttons = h('div.cp-form-creator-control-inline', [
                h('div.cp-form-creator-types', controls),
                h('div.cp-form-creator-types', staticControls)
            ]);
            var add = h('div', [h('i.fa.fa-plus')]);
            if (!full) {
                add = h('button.btn.cp-form-creator-inline-add', {
                    title: Messages.tag_add
                }, [
                    h('i.fa.fa-plus.add-open'),
                    h('i.fa.fa-times.add-close')
                ]);
                var $b = $(buttons).hide();
                $(add).click(function () {
                    $b.toggle();
                    $(add).toggleClass('displayed');
                });
            }
            else {
                $(add).append(h('span', Messages.tag_add));
            }
<<<<<<< HEAD
=======

            var inlineCls = full ? '-full' : '-inline';
            return h('div.cp-form-creator-add'+inlineCls, [
                add,
                buttons
            ]);

        };

        var updateAddInline = APP.updateAddInline = function () {
            $container.find('.cp-form-creator-add-inline').remove();
            // Add before existing question
            $container.find('.cp-form-block').each(function (i, el) {
                var $el = $(el);
                var uid = $el.attr('data-id');
                $el.before(getFormCreator(uid));
            });
            // Add to the end of a section
            $container.find('.cp-form-section-sortable').each(function (i, el) {
                var $el = $(el);
                var uid = $el.closest('.cp-form-block').attr('data-id');
                $el.append(getFormCreator(uid, true));
            });
        };


        var elements = [];
        var n = 1; // Question number

        var order = getFullOrder(content);

        order.forEach(function (uid, blockIdx) {
            var block = form[uid];
            var type = block.type;
            var model = TYPES[type] || STATIC_TYPES[type];
            var isStatic = Boolean(STATIC_TYPES[type]);
            if (!model) { return; }

            var _answers, name;
            if (type === 'poll') {
                var metadataMgr = framework._.cpNfInner.metadataMgr;
                var user = metadataMgr.getUserData();
                // If we are a participant, our results shouldn't be in the table but in the
                // editable part: remove them from _answers
                _answers = getBlockAnswers(APP.answers, uid, !editable && user.curvePublic);
                name = user.name;
            }

            var data = model.get(block.opts, _answers, name, evOnChange, block);
            if (!data) { return; }
            data.uid = uid;
            if (answers && answers[uid] && data.setValue) { data.setValue(answers[uid]); }

            if (data.pageBreak && !editable) {
                elements.push(data);
                return;
            }
            if (data.noViewMode && !editable) {
                elements.push(data);
                return;
            }

            // XXX
            Messages.form_required_answer = "Answer: ";
            Messages.form_required_on = "Required";
            Messages.form_required_off = "Optional";

            var requiredTag;
            if (block.opts && block.opts.required) {
                requiredTag = h('span.cp-form-required-tag', Messages.form_required_on);
            }

            var dragHandle;
            var q = h('div.cp-form-block-question', [
                h('span.cp-form-block-question-number', (n++)+'.'),
                h('span.cp-form-block-question-text', block.q || Messages.form_default),
                requiredTag
            ]);
            // Static blocks don't have questions ("q" is not used) so we can decrement n
            if (isStatic) { n--; }

            var editButtons, editContainer;

            APP.formBlocks.push(data);

            Messages.form_preview = "Preview:"; // XXX
            var previewDiv = h('div.cp-form-preview', Messages.form_preview);

            // Required radio displayed only for types that have an "isEmpty" function
            var requiredDiv, conditionalDiv;
            if (APP.isEditor && !isStatic && data.isEmpty) {
                if (!block.opts) { block.opts = TYPES[type].defaultOpts; }
                var isRequired = Boolean(block.opts.required);
                var radioOn = UI.createRadio('cp-form-required-'+uid, 'cp-form-required-on',
                        Messages.form_required_on, isRequired, {
                            input: { value: 1 },
                        });
                var radioOff = UI.createRadio('cp-form-required-'+uid, 'cp-form-required-off',
                        Messages.form_required_off, !isRequired, {
                            input: { value: 0 },
                        });
                var radioContainer = h('div.cp-form-required-radio', [
                    h('span', Messages.form_required_answer),
                    radioOff,
                    radioOn
                ]);
                requiredDiv = h('div.cp-form-required', [
                    radioContainer
                ]);
                $(radioContainer).find('input[type="radio"]').on('change', function() {
                    var val = $('input:radio[name="cp-form-required-'+uid+'"]:checked').val();
                    val = Number(val) || 0;
                    block.opts.required = Boolean(val);
                    framework.localChange();
                    framework._.cpNfInner.chainpad.onSettle(function () {
                        UI.log(Messages.saved);
                    });
                });
            }

            if (APP.isEditor && type === "section") {
                var getConditionsValues = function () {
                    order = getFullOrder(content);
                    var blockIdx = order.indexOf(uid);
                    var blocks = order.slice(0, blockIdx); // Get all previous questions
                    var values = blocks.map(function(uid) {
                        var block = form[uid];
                        var type = block.type;
                        if (['radio', 'checkbox'].indexOf(type) === -1) { return; }
                        var obj = {
                            uid: uid,
                            type: type,
                            q: block.q || Messages.form_default
                        };
                        if (type === 'radio') {
                            obj.values = block.opts ? block.opts.values
                                                    : TYPES.radio.defaultOpts.values;
                        }
                        if (type === 'checkbox') {
                            obj.values = block.opts ? block.opts.values
                                                    : TYPES.checkbox.defaultOpts.values;
                        }
                        return obj;
                    }).filter(Boolean);
                    return values;
                };
                Messages.form_conditional_add = "Add condition OR"; // XXX
                Messages.form_conditional_addAnd = "Add condition AND"; // XXX
                var addCondition = h('button.btn.btn-secondary', [
                    h('i.fa.fa-plus'),
                    h('span', Messages.form_conditional_add)
                ]);
                var $addC = $(addCondition);
                var getConditions;
                var getAddAndButton = function ($container, rules) {
                    var btn = h('button.btn.btn-secondary.cp-form-add-and', [
                        h('i.fa.fa-plus'),
                        h('span', Messages.form_conditional_addAnd)
                    ]);
                    $(btn).click(function () {
                        getConditions($container, true, rules);
                    });
                    $container.append(btn);
                };
                getConditions = function ($container, isNew, rules, condition) {
                    Messages.form_condition_q = "Choose a question"; // XXX
                    Messages.form_condition_v = "Choose a value"; // XXX

                    var content = h('div.cp-form-condition');
                    var $content = $(content);
                    var values = getConditionsValues();
                    var qOptions = values.map(function (obj) {
                        return {
                            tag: 'a',
                            attributes: {
                                'class': 'cp-form-condition-question',
                                'data-value': obj.uid,
                                'href': '#',
                            },
                            content: obj.q
                        };
                    });
                    var qConfig = {
                        text: Messages.form_condition_q, // Button initial text
                        options: qOptions, // Entries displayed in the menu
                        isSelect: true,
                        caretDown: true,
                        buttonCls: 'btn btn-default'
                    };
                    var qSelect = UIElements.createDropdown(qConfig);
                    Messages.form_condition_is = 'is'; // XXX
                    Messages.form_condition_isnot = 'is not'; // XXX
                    Messages.form_condition_has = 'has'; // XXX
                    Messages.form_condition_hasnot = 'has not'; // XXX

                    var isOn = !condition || condition.is !== 0;
                    var iOptions = [{
                        tag: 'a',
                        attributes: {
                            'data-value': 1,
                            'href': '#',
                        },
                        content: Messages.form_condition_is
                    }, {
                        tag: 'a',
                        attributes: {
                            'data-value': 0,
                            'href': '#',
                        },
                        content: Messages.form_condition_isnot
                    }];
                    var iConfig = {
                        options: iOptions, // Entries displayed in the menu
                        isSelect: true,
                        caretDown: true,
                        buttonCls: 'btn btn-default'
                    };
                    var iSelect = UIElements.createDropdown(iConfig);
                    iSelect.setValue(isOn ? 1 : 0);
                    $(iSelect).hide();

                    var remove = h('button.btn.btn-danger-alt.cp-condition-remove', [
                        h('i.fa.fa-times.nomargin')
                    ]);
                    $(remove).on('click', function () {
                        $content.remove();
                        if ($container.is(':empty')) { $container.remove(); }
                        $addC.show();
                    });
>>>>>>> 68c4232e

            var inlineCls = full ? '-full' : '-inline';
            return h('div.cp-form-creator-add'+inlineCls, [
                add,
                buttons
            ]);

        };

        var updateAddInline = APP.updateAddInline = function () {
            $container.find('.cp-form-creator-add-inline').remove();
            // Add before existing question
            $container.find('.cp-form-block').each(function (i, el) {
                var $el = $(el);
                var uid = $el.attr('data-id');
                $el.before(getFormCreator(uid));
            });
            // Add to the end of a section
            $container.find('.cp-form-section-sortable').each(function (i, el) {
                var $el = $(el);
                var uid = $el.closest('.cp-form-block').attr('data-id');
                $el.append(getFormCreator(uid, true));
            });
        };


        var elements = [];
        var n = 1; // Question number

        var order = getFullOrder(content);

        order.forEach(function (uid, blockIdx) {
            var block = form[uid];
            var type = block.type;
            var model = TYPES[type] || STATIC_TYPES[type];
            var isStatic = Boolean(STATIC_TYPES[type]);
            if (!model) { return; }

            var _answers, name;
            if (type === 'poll') {
                var metadataMgr = framework._.cpNfInner.metadataMgr;
                var user = metadataMgr.getUserData();
                // If we are a participant, our results shouldn't be in the table but in the
                // editable part: remove them from _answers
                _answers = getBlockAnswers(APP.answers, uid, !editable && user.curvePublic);
                name = user.name;
            }

            var data = model.get(block.opts, _answers, name, evOnChange, {
                block: block,
                content: content,
                uid: uid,
                tmp: temp && temp[uid]
            });
            if (!data) { return; }
            data.uid = uid;
            if (answers && answers[uid] && data.setValue) { data.setValue(answers[uid]); }

            if (data.pageBreak && !editable) {
                elements.push(data);
                return;
            }
            if (data.noViewMode && !editable) {
                elements.push(data);
                return;
            }

            Messages.form_required = "Required"; // XXX
            var requiredTag;
            if (block.opts && block.opts.required) {
                requiredTag = h('span.cp-form-required-tag', Messages.form_required);
            }

            var dragHandle;
            var q = h('div.cp-form-block-question', [
                h('span.cp-form-block-question-number', (n++)+'.'),
                h('span.cp-form-block-question-text', block.q || Messages.form_default),
                requiredTag
            ]);
            // Static blocks don't have questions ("q" is not used) so we can decrement n
            if (isStatic) { n--; }

            var editButtons, editContainer;

            APP.formBlocks.push(data);

            Messages.form_preview = "Preview:"; // XXX
            var previewDiv = h('div.cp-form-preview', Messages.form_preview);

            Messages.form_required_answer = "Answer: ";
            Messages.form_required_on = "required";
            Messages.form_required_off = "optional";
            // Required radio displayed only for types that have an "isEmpty" function
            var requiredDiv, conditionalDiv;
            if (APP.isEditor && !isStatic && data.isEmpty) {
                if (!block.opts) { block.opts = TYPES[type].defaultOpts; }
                var isRequired = Boolean(block.opts.required);
                var radioOn = UI.createRadio('cp-form-required-'+uid, 'cp-form-required-on',
                        Messages.form_required_on, isRequired, {
                            input: { value: 1 },
                        });
                var radioOff = UI.createRadio('cp-form-required-'+uid, 'cp-form-required-off',
                        Messages.form_required_off, !isRequired, {
                            input: { value: 0 },
                        });
                var radioContainer = h('div.cp-form-required-radio', [
                    h('span', Messages.form_required_answer),
                    radioOff,
                    radioOn
                ]);
                requiredDiv = h('div.cp-form-required', [
                    radioContainer
                ]);
                $(radioContainer).find('input[type="radio"]').on('change', function() {
                    var val = $('input:radio[name="cp-form-required-'+uid+'"]:checked').val();
                    val = Number(val) || 0;
                    block.opts.required = Boolean(val);
                    framework.localChange();
                    framework._.cpNfInner.chainpad.onSettle(function () {
                        UI.log(Messages.saved);
                    });
                });
            }

            if (APP.isEditor && type === "section") {
                data.editing = true;
            }

            var changeType;
            if (editable) {
                // Drag handle
                dragHandle = h('span.cp-form-block-drag-handle', [
                    h('i.fa.fa-ellipsis-h'),
                    h('i.fa.fa-ellipsis-h'),
                ]);

                // Question
                var inputQ = h('input', {
                    value: block.q || Messages.form_default
                });
                var $inputQ = $(inputQ);

                var saving = false;
                var cancel = false;
                var onSaveQ = function (e) {
                    if (cancel) {
                        cancel = false;
                        return;
                    }
                    var v = $inputQ.val();
                    if (!v || !v.trim()) { return void UI.warn(Messages.error); }
                    // Don't save if no change
                    if (v.trim() === block.q) {
                        $(q).removeClass('editing');
                        if (!e) { $inputQ.blur(); }
                        return;
                    }
                    if (saving && !e) { return; } // Prevent spam Enter
                    block.q = v.trim();
                    framework.localChange();
                    saving = true;
                    framework._.cpNfInner.chainpad.onSettle(function () {
                        saving = false;
                        $(q).removeClass('editing');
                        if (!e) { $inputQ.blur(); }
                        UI.log(Messages.saved);
                    });
                };
                var onCancelQ = function () {
                    $inputQ.val(block.q || Messages.form_default);
                    cancel = true;
                    $inputQ.blur();
                    $(q).removeClass('editing');
                };
                $inputQ.keydown(function (e) {
                    if (e.which === 13) { return void onSaveQ(); }
                    if (e.which === 27) { return void onCancelQ(); }
                });
                $inputQ.focus(function () {
                    $(q).addClass('editing');
                });
                $inputQ.blur(onSaveQ);
                q = h('div.cp-form-input-block', [inputQ]);

                // Delete question
                var fakeEdit = h('span');
                var del = h('button.btn.btn-danger-alt', [
                    h('i.fa.fa-trash-o'),
                    h('span', Messages.form_delete)
                ]);
                UI.confirmButton(del, {
                    classes: 'btn-danger',
                    new: true
                }, function () {
                    removeQuestion(content, uid);
                    $('.cp-form-block[data-id="'+uid+'"]').remove();
                    framework.localChange();
                    updateAddInline();
                });

                editButtons = h('div.cp-form-edit-buttons-container', [ fakeEdit, del ]);

                    changeType = h('div.cp-form-block-type', [
                        model.icon.cloneNode(),
                        h('span', Messages['form_type_'+type])
                    ]);

                // Values
                if (data.edit) {
                    var edit = h('button.btn.btn-default.cp-form-edit-button', [
                        h('i.fa.fa-pencil'),
                        h('span', Messages.form_editBlock)
                    ]);
                    editButtons = h('div.cp-form-edit-buttons-container', [ edit, del ]);
                    editContainer = h('div');
                    var onSave = function (newOpts, close) {
                        if (close) { // Cancel edit
                            data.editing = false;
                            $(editContainer).empty();
                            var $oldTag = $(data.tag);
                            $(edit).show();
                            $(previewDiv).show();
                            $(requiredDiv).hide();

                            $(editButtons).find('.cp-form-preview-button').remove();

                            _answers = getBlockAnswers(APP.answers, uid);
                            data = model.get(block.opts, _answers, null, evOnChange);
                            if (!data) { data = {}; }
                            $oldTag.before(data.tag).remove();
                            return;
                        }
                        if (!newOpts) {
                            // invalid options, nothing to save
                            return;
                        }
                        block.opts = newOpts;
                        framework.localChange();
                    };
                    var onEdit = function (tmp) {
                        data.editing = true;
                        $(requiredDiv).show();
                        $(previewDiv).hide();
                        $(data.tag).hide();
                        $(editContainer).append(data.edit(onSave, tmp, framework));

                        $(editContainer).find('.cp-form-preview-button').prependTo(editButtons);

                        $(edit).hide();
                    };
                    $(edit).click(function () {
                        onEdit();
                    });
                    $(requiredDiv).hide();

                    // If we were editing this field, recover our unsaved changes
                    if (temp && temp[uid]) {
                        onEdit(temp[uid]);
                    }

                    Messages.form_changeTypeConfirm = "Select the new type of this question and click OK."; // XXX
                    Messages.form_corruptAnswers = "Changing the type may corrupt existing answers";
                    if (Array.isArray(model.compatible)) {
                        changeType = h('div.cp-form-block-type.editable', [
                            model.icon.cloneNode(),
                            h('span', Messages['form_type_'+type]),
                            h('i.fa.fa-caret-down')
                        ]);
                        $(changeType).click(function () {
                            var name = Util.uid();
                            var els = model.compatible.map(function (data, i) {
                                var text = Messages['form_type_'+data];
                                if (!text) { return; }
                                var radio = UI.createRadio(name, 'cp-form-changetype-'+i,
                                           text, data===type, {});
                                $(radio).find('input').data('val', data);
                                return radio;
                            });
                            var tag = h('div.radio-group', els);
                            var changeTypeContent = [
                                APP.answers && Object.keys(APP.answers).length ?
                                    h('div.alert.alert-warning', Messages.form_corruptAnswers) :
                                    undefined,
                                h('p', Messages.form_changeTypeConfirm),
                                tag
                            ];
                            UI.confirm(changeTypeContent, function (yes) {
                                if (!yes) { return; }
                                var res;
                                els.some(function (el) {
                                    var $i = $(el).find('input');
                                    if (Util.isChecked($i)) {
                                        res = $i.data('val');
                                        return true;
                                    }
                                });
                                if (res === type || !TYPES[res]) { return; }
                                model = TYPES[res];
                                type = res;
                                if (!data) { data = {}; }
                                block.type = res;
                                framework.localChange();
                                var $oldTag = $(data.tag);
                                framework._.cpNfInner.chainpad.onSettle(function () {
                                    $(changeType).find('span').text(Messages['form_type_'+type]);
                                    data = model.get(block.opts, _answers, null, evOnChange);
                                    $oldTag.before(data.tag).remove();
                                });
                            });
                        });
                    }
                }
            }
            var editableCls = editable ? ".editable" : "";
            elements.push(h('div.cp-form-block'+editableCls, {
                'data-id':uid,
                'data-type':type
            }, [
                APP.isEditor ? dragHandle : undefined,
                changeType,
                isStatic ? undefined : q,
                h('div.cp-form-block-content', [
                    APP.isEditor && !isStatic ? requiredDiv : undefined,
                    APP.isEditor && !isStatic ? previewDiv : undefined,
                    data.tag,
                    editContainer,
                    editButtons
                ]),
            ]));
        });

        if (APP.isEditor) {
            elements.push(getFormCreator());
        }

        var _content = elements;
        if (!editable) {
            _content = [];
            var div = h('div.cp-form-page');
            var pages = 1;
            var wasPage = false;
            elements.forEach(function (obj, i) {
                if (obj && obj.pageBreak) {
                    if (i === 0) { return; } // Can't start with a page break
                    if (i === (elements.length - 1)) { return; } // Can't end with a page break
                    if (wasPage) { return; } // Prevent double page break
                    _content.push(div);
                    pages++;
                    div = h('div.cp-form-page');
                    wasPage = true;
                    return;
                }
                wasPage = false;
                $(div).append(obj);
            });
            _content.push(div);

            if (pages > 1) {
                var pageContainer = h('div.cp-form-page-container');
                var $page = $(pageContainer);
                _content.push(pageContainer);
                var refreshPage = APP.refreshPage = function (current) {
                    $page.empty();
                    if (!current || current < 1) { current = 1; }
                    if (current > pages) { current = pages; }
                    var left = h('button.btn.btn-secondary.cp-prev', [
                        h('i.fa.fa-arrow-left'),
                    ]);
                    var state = h('span', Messages._getKey('form_page', [current, pages]));
                    var right = h('button.btn.btn-secondary.cp-next', [
                        h('i.fa.fa-arrow-right'),
                    ]);
                    if (current === pages) { $(right).css('visibility', 'hidden'); }
                    if (current === 1) { $(left).css('visibility', 'hidden'); }
                    $(left).click(function () { refreshPage(current - 1); });
                    $(right).click(function () { refreshPage(current + 1); });
                    $page.append([left, state, right]);
                    $container.find('.cp-form-page').hide();
                    $($container.find('.cp-form-page').get(current-1)).show();
                    if (current !== pages) {
                        $container.find('.cp-form-send-container').hide();
                    } else {
                        $container.find('.cp-form-send-container').show();
                    }
                };
                setTimeout(refreshPage);
            }
        }

        $container.empty().append(_content);

        getSections(content).forEach(function (uid) {
            var block = content.form[uid];
            if (!block.opts || !Array.isArray(block.opts.questions)) { return; }
            var $block = $container.find('.cp-form-block[data-id="'+uid+'"] .cp-form-section-sortable');
            block.opts.questions.forEach(function (_uid) {
                $container.find('.cp-form-block[data-id="'+_uid+'"]').appendTo($block);
            });
        });
        updateAddInline();

        // Fix cursor in conditions dropdown
        // If we had a condition dropdown displayed, we're going to make sure
        // it doesn't move on the screen after the redraw
        // To do so, we need to adjust the "scrollTop" value saved before redrawing
        getSections(content).some(function (uid) {
            if (!temp) { return true; }
            var block = content.form[uid];
            if (!block.opts || !Array.isArray(block.opts.questions)) { return; }
            var $block = $container.find('.cp-form-block[data-id="'+uid+'"] .cp-form-section-sortable');

            if (temp && temp[uid]) {
                var tmp = temp[uid];
                var u = tmp.uid;
                var t = tmp.type;
                var $c = $block.closest('.cp-form-block').find('.cp-form-condition[data-uid="'+u+'"]');
                var $b = $c.find('[data-drop="'+t+'"]').find('button');
                var pos = $b && $b.length && $b[0].getBoundingClientRect().y;
                // If we know the old position of the button and the new one, we can fix the scroll
                // accordingly
                if (typeof(pos) === "number" && typeof(tmp.y) === "number") {
                    var diff = pos - tmp.y;
                    APP.sTop += diff;
                }
                return true;
            }
        });
        // Fix cursor with flatpickr
        APP.formBlocks.some(function (b) {
            if (!temp) { return true; }
            var uid = b.uid;
            var block = form[uid];
            if (!block) { return; }
            if (block.type !== "poll") { return; }
            var opts = block.opts;
            if (!opts) { return; }
            if (opts.type !== "time") { return; }
            var tmp = temp[uid];
            if (!tmp || !tmp.cursor || !tmp.cursor.flatpickr) { return; }
            var $block = $container.find('.cp-form-block[data-id="'+uid+'"]');
            var $i = $block.find('.flatpickr-input[value="'+tmp.cursor.val+'"]');
            if (!$i.length) { return; }
            APP.afterScroll = function () {
                $i[0]._flatpickr.open();
                delete APP.afterScroll;
            };
            var pos = $i && $i.length && $i[0].getBoundingClientRect().y;
            if (typeof(pos) === "number" && typeof(tmp.cursor.y) === "number") {
                var diff = pos - tmp.cursor.y;
                APP.sTop += diff;
            }
            return true;
        });

        if (editable) {
            if (APP.mainSortable) { APP.mainSortable.destroy(); }
            APP.mainSortable = Sortable.create($container[0], {
                group: 'nested',
                direction: "vertical",
                filter: "input, button, .CodeMirror, .cp-form-type-sort, .cp-form-block-type.editable",
                preventOnFilter: false,
                draggable: ".cp-form-block",
                //forceFallback: true,
                fallbackTolerance: 5,
                onStart: function () {
                    $container.find('.cp-form-creator-add-inline').remove();
                },
                store: {
                    set: function (s) {
                        content.order = s.toArray();
                        setTimeout(framework.localChange);
                        updateAddInline();
                    }
                }
            });
            return;
        }

        // In view mode, hide sections when conditions aren't met
        evOnChange.reg(function (reset, save, condition) {
            if (!reset && !condition) { return; }
            getSections(content).forEach(function (uid) {
                var block = content.form[uid];
                if (block.type !== 'section') { return; }
                if (!block.opts || !Array.isArray(block.opts.questions) || !block.opts.when) {
                    return;
                }
                var show = checkCondition(block);
                block.opts.questions.forEach(function (_uid) {
                    $container.find('.cp-form-block[data-id="'+_uid+'"]').toggle(show);
                });
            });
        });

        // If the form is already submitted, show an info message
        if (APP.hasAnswered) {
            showAnsweredPage(framework, content, answers);
            $container.prepend(h('div.alert.alert-info',
                Messages._getKey('form_alreadyAnswered', [
                    new Date(answers._time || APP.lastAnswerTime).toLocaleString()])));
        }

        if (APP.isClosed) {
            APP.formBlocks.forEach(function (b) {
                if (!b.setEditable) { return; }
                b.setEditable(false);
            });
        }

        // In view mode, add "Submit" and "reset" buttons
        $container.append(makeFormControls(framework, content, evOnChange));

        // In view mode, tell the user if answers are forced to be anonymous or authenticated
        var infoTxt;
        var loggedIn = framework._.sfCommon.isLoggedIn();
        if (content.answers.makeAnonymous) {
            infoTxt = Messages.form_anonAnswer;
        } else if (!content.answers.anonymous && loggedIn) {
            infoTxt = Messages.form_authAnswer;
        }
        if (infoTxt) {
            $container.prepend(h('div.alert.alert-info', infoTxt));
        }

        if (!loggedIn && !content.answers.anonymous) {
            APP.formBlocks.forEach(function (b) {
                if (!b.setEditable) { return; }
                b.setEditable(false);
            });
        }

        // Embed mode is enforced so we add the title at the top and a CryptPad logo
        // at the bottom
        var title = framework._.title.title || framework._.title.defaultTitle;
        $container.prepend(h('h1.cp-form-view-title', title));
        $container.append(getLogo());

        if (!answers) {
            $container.find('.cp-reset-button').attr('disabled', 'disabled');
        }
    };

    var getTempFields = function () {
        if (!Array.isArray(APP.formBlocks)) { return; }
        var temp = {};
        APP.formBlocks.forEach(function (data) {
            if (data.editing) {
                var cursor = data.getCursor && data.getCursor();
                temp[data.uid] = cursor;
            }
        });
        return temp;
    };

    var andThen = function (framework) {
        framework.start();
        APP.framework = framework;
        var evOnChange = Util.mkEvent();
        var content = {};

        APP.common = framework._.sfCommon;
        var sframeChan = framework._.sfCommon.getSframeChannel();
        var metadataMgr = framework._.cpNfInner.metadataMgr;
        var user = metadataMgr.getUserData();

        var priv = metadataMgr.getPrivateData();
        APP.isEditor = Boolean(priv.form_public);
        var $body = $('body');

        var $toolbarContainer = $('#cp-toolbar');

        var helpMenu = framework._.sfCommon.createHelpMenu(['text', 'pad']);
        $toolbarContainer.after(helpMenu.menu);
        framework._.toolbar.$drawer.append(helpMenu.button);
        if (!APP.isEditor && !priv.form_auditorKey) {
            $(helpMenu.menu).hide();
        }

        var offlineEl = h('div.alert.alert-danger.cp-burn-after-reading', Messages.disconnected);
        framework.onEditableChange(function (editable) {
            if (editable) {
                if (APP.mainSortable) {
                    APP.mainSortable.options.disabled = false;
                }
                if (!APP.isEditor) { $(offlineEl).remove(); }
                $body.removeClass('cp-form-readonly');
                $('.cp-form-creator-settings').find('input, button').removeAttr('disabled');
            } else {
                if (APP.mainSortable) {
                    APP.mainSortable.options.disabled = true;
                }
                if (!APP.isEditor) { $('.cp-help-container').before(offlineEl); }
                $body.addClass('cp-form-readonly');
                $('.cp-form-creator-settings').find('input, button').attr('disabled', 'disabled');
            }
        });

        if (!APP.isEditor) {
            framework._.toolbar.alone();
            $('.cp-toolbar-icon-history').hide();
            $('.cp-toolbar-icon-snapshots').hide();
        }

        var makeFormSettings = function () {
            Messages.form_preview = "Preview form"; // XXX
            Messages.form_geturl = "Copy link"; // XXX
            var previewBtn = h('button.btn.btn-primary', [
                h('i.fa.fa-eye'),
                Messages.form_preview
            ]);
            var participantBtn = h('button.btn.btn-primary',[
                h('i.fa.fa-link'),
                Messages.form_geturl
            ]);
            var preview = h('div.cp-forms-results-participant', [previewBtn, participantBtn]);
            $(previewBtn).click(function () {
                sframeChan.event('EV_OPEN_VIEW_URL');
            });
            $(participantBtn).click(function () {
                sframeChan.query('Q_COPY_VIEW_URL', null, function (err, success) {
                    if (success) { return void UI.log(Messages.shareSuccess); }
                    UI.warn(Messages.error);
                });
            });

            Messages.form_makePublicWarning = "Are you sure you want to make responses to this form public? Past and future responses will be visible by participants. This cannot be undone."; // XXX existing key
            // Private / public status
            var resultsType = h('div.cp-form-results-type-container');
            var $results = $(resultsType);
            var refreshPublic = function () {
                $results.empty();
                var makePublic = h('button.btn.btn-secondary', Messages.form_makePublic);
                var makePublicDiv = h('div.cp-form-actions', makePublic);
                if (content.answers.privateKey) { makePublicDiv = undefined; }
                var publicText = content.answers.privateKey ? Messages.form_isPublic : Messages.form_isPrivate;
                $results.append(h('span.cp-form-results-type', publicText));
                $results.append(makePublicDiv);
                var $makePublic = $(makePublic).click(function () {
                    UI.confirm(Messages.form_makePublicWarning, function (yes) {
                        if (!yes) { return; }
                        $makePublic.attr('disabled', 'disabled');
                        var priv = metadataMgr.getPrivateData();
                        content.answers.privateKey = priv.form_private;
                        framework.localChange();
                        framework._.cpNfInner.chainpad.onSettle(function () {
                            UI.log(Messages.saved);
                            refreshPublic();
                        });
                    });
                });
            };
            refreshPublic();

            var responseMsg = h('div.cp-form-response-msg-container');
            var $responseMsg = $(responseMsg);
            var refreshResponse = function () {
                $responseMsg.empty();
                Messages.form_updateMsg = "Update submit message"; // XXX 4.11.0
                Messages.form_addMsg = "Add submit message"; // XXX 4.11.0
                Messages.form_responseMsg = "This message will be displayed after participants submit the form."; // XXX 4.11.0
                var text = content.answers.msg ? Messages.form_updateMsg : Messages.form_addMsg;
                var btn = h('button.btn.btn-secondary', text);
                $(btn).click(function () {
                    var editor;
                    if (!APP.responseModal) {
                        var t = h('textarea');
                        var p = h('p', Messages.form_responseMsg);
                        var div = h('div', [
                            p,
                            h('div.cp-form-response-modal', t),
                        ]);
                        var cm = window.my_cm = SFCodeMirror.create("gfm", CMeditor, t);
                        editor = APP.responseEditor = cm.editor;
                        var markdownTb = APP.common.createMarkdownToolbar(editor, {
                            embed: function (mt) {
                                editor.focus();
                                editor.replaceSelection($(mt)[0].outerHTML);
                            }
                        });
                        $(markdownTb.toolbar).insertAfter($(p));
                        $(markdownTb.toolbar).show();

                        cm.configureTheme(APP.common, function () {});
                        editor.setOption('lineNumbers', true);
                        editor.setOption('lineWrapping', true);
                        editor.setOption('styleActiveLine', true);
                        editor.setOption('readOnly', false);
                        setTimeout(function () {
                            editor.setValue(content.answers.msg || '');
                            editor.refresh();
                            editor.save();
                            editor.focus();
                        });

                        var buttons = [{
                            className: 'cancel',
                            name: Messages.cancel,
                            onClick: function () {},
                            keys: [27]
                        },
                        {
                            className: 'primary',
                            name: Messages.settings_save,
                            onClick: function () {
                                var v = editor.getValue();
                                content.answers.msg = v.slice(0, 2000); // XXX 4.11.0 max length?
                                framework.localChange();
                                framework._.cpNfInner.chainpad.onSettle(function () {
                                    UI.log(Messages.saved);
                                    refreshResponse();
                                });
                            },
                            //keys: []
                        }];
                        APP.responseModal = UI.dialog.customModal(div, { buttons: buttons });
                    } else {
                        editor = APP.responseEditor;
                        setTimeout(function () {
                            editor.setValue(content.answers.msg || '');
                            editor.refresh();
                            editor.save();
                            editor.focus();
                        });
                    }
                    UI.openCustomModal(APP.responseModal);
                });
                $responseMsg.append(btn);
            };
            refreshResponse();

            // Make answers anonymous
            Messages.form_makeAnon = "Anonymize responses"; // XXX
            var anonContainer = h('div.cp-form-anon-container');
            var $anon = $(anonContainer);
            var refreshAnon = function () {
                $anon.empty();
                var anonymous = content.answers.makeAnonymous;
                var cbox = UI.createCheckbox('cp-form-make-anon',
                           Messages.form_makeAnon, anonymous, {});
                var radioContainer = h('div.cp-form-anon-radio', [cbox]);
                var $r = $(radioContainer).find('input').on('change', function() {
                    var val = Util.isChecked($r);
                    content.answers.makeAnonymous = val;
                    framework.localChange();
                    framework._.cpNfInner.chainpad.onSettle(function () {
                        UI.log(Messages.saved);
                    });
                });
                $anon.append(h('div.cp-form-actions', radioContainer));
            };
            refreshAnon();

            // XXX UPDATE KEYS "form_anonyous_on", "form_anonymous_off" and "form_anonymous"
            Messages.form_anonymous = "Guest access (not logged in)"; // XXX existing key
            // Allow guest(anonymous) answers
            var privacyContainer = h('div.cp-form-privacy-container');
            var $privacy = $(privacyContainer);
            var refreshPrivacy = function () {
                $privacy.empty();
                var anonymous = content.answers.anonymous;
                var radioOn = UI.createRadio('cp-form-privacy', 'cp-form-privacy-on',
                        Messages.form_anonymous_on, Boolean(anonymous), {
                            input: { value: 1 },
                        });
                var radioOff = UI.createRadio('cp-form-privacy', 'cp-form-privacy-off',
                        Messages.form_anonymous_off, !anonymous, {
                            input: { value: 0 },
                        });
                var radioContainer = h('div.cp-form-privacy-radio', [radioOn, radioOff]);
                $(radioContainer).find('input[type="radio"]').on('change', function() {
                    var val = $('input:radio[name="cp-form-privacy"]:checked').val();
                    val = Number(val) || 0;
                    content.answers.anonymous = Boolean(val);
                    framework.localChange();
                    framework._.cpNfInner.chainpad.onSettle(function () {
                        UI.log(Messages.saved);
                    });
                });
                $privacy.append(h('div.cp-form-status', Messages.form_anonymous));
                $privacy.append(h('div.cp-form-actions', radioContainer));
            };
            refreshPrivacy();

            // Allow responses edition
            Messages.form_editable = "Editing after submit"; // XXX
            var editableContainer = h('div.cp-form-editable-container');
            var $editable = $(editableContainer);
            var refreshEditable = function () {
                $editable.empty();
                var editable = !content.answers.cantEdit;
                var radioOn = UI.createRadio('cp-form-editable', 'cp-form-editable-on',
                        Messages.form_anonymous_on, Boolean(editable), {
                            input: { value: 1 },
                        });
                var radioOff = UI.createRadio('cp-form-editable', 'cp-form-editable-off',
                        Messages.form_anonymous_off, !editable, {
                            input: { value: 0 },
                        });
                var radioContainer = h('div.cp-form-editable-radio', [radioOn, radioOff]);
                $(radioContainer).find('input[type="radio"]').on('change', function() {
                    var val = $('input:radio[name="cp-form-editable"]:checked').val();
                    val = Number(val) || 0;
                    content.answers.cantEdit = !val;
                    framework.localChange();
                    framework._.cpNfInner.chainpad.onSettle(function () {
                        UI.log(Messages.saved);
                    });
                });
                $editable.append(h('div.cp-form-status', Messages.form_editable));
                $editable.append(h('div.cp-form-actions', radioContainer));
            };
            refreshEditable();

            // End date / Closed state
            var endDateContainer = h('div.cp-form-status-container');
            var $endDate = $(endDateContainer);
            var refreshEndDate = function () {
                $endDate.empty();

                var endDate = content.answers.endDate;
                var date = new Date(endDate).toLocaleString();
                var now = +new Date();
                var text = Messages.form_isOpen;
                var buttonTxt = Messages.form_setEnd;
                if (endDate <= now) {
                    text = Messages._getKey('form_isClosed', [date]);
                    buttonTxt = Messages.form_open;
                } else if (endDate > now) {
                    text = Messages._getKey('form_willClose', [date]);
                    buttonTxt = Messages.form_removeEnd;
                }

                var button = h('button.btn.btn-secondary', buttonTxt);

                var $button = $(button).click(function () {
                    $button.attr('disabled', 'disabled');
                    // If there is an end date, remove it
                    if (endDate) {
                        delete content.answers.endDate;
                        framework.localChange();
                        refreshEndDate();
                        return;
                    }
                    // Otherwise add it
                    var datePicker = h('input');
                    var picker = Flatpickr(datePicker, {
                        enableTime: true,
                        time_24hr: is24h,
                        dateFormat: dateFormat,
                        minDate: new Date()
                    });
                    var save = h('button.btn.btn-primary', Messages.settings_save);
                    $(save).click(function () {
                        if (dataPicker.value === '') {
                            return void refreshEndDate();
                        }
                        var d = picker.parseDate(datePicker.value);
                        content.answers.endDate = +d;
                        framework.localChange();
                        refreshEndDate();
                    });
                    var cancel = h('button.btn.btn-danger', h('i.fa.fa-times.nomargin'));
                    $(cancel).click(function () {
                        refreshEndDate();
                    });
                    var confirmContent = h('div', [
                        h('div', Messages.form_setEnd),
                        h('div.cp-form-input-block', [datePicker, save, cancel]),
                    ]);
                    $button.after(confirmContent);
                    $button.remove();
                    picker.open();
                });

                $endDate.append(h('div.cp-form-status', text));
                $endDate.append(h('div.cp-form-actions', button));

            };
            refreshEndDate();


            evOnChange.reg(refreshPublic);
            evOnChange.reg(refreshPrivacy);
            evOnChange.reg(refreshAnon);
            evOnChange.reg(refreshEditable);
            evOnChange.reg(refreshEndDate);
            //evOnChange.reg(refreshResponse);

            return [
                preview,
                endDateContainer,
                anonContainer,
                privacyContainer,
                editableContainer,
                resultsType,
                responseMsg
            ];
        };

        var checkIntegrity = function (getter) {
            if (!content.order || !content.form) { return; }
            var changed = false;
            var deduplicate = [];
            // Check if the questions in the lists (content.order or sections) exist in
            // content.form and remove duplicates
            var check1 = function (arr) {
                arr.forEach(function (uid) {
                    if (!content.form[uid] || deduplicate.indexOf(uid) !== -1) {
                        var idx = arr.indexOf(uid);
                        arr.splice(idx, 1);
                        changed = true;
                        return;
                    }
                    deduplicate.push(uid);
                });
            };
            check1(content.order);
            getSections(content).forEach(function (uid) {
                var block = content.form[uid];
                if (!block.opts || !Array.isArray(block.opts.questions)) { return; }
                check1(block.opts.questions);
            });

            // Make sure all the questions are displayed in the main list or a section and add
            // the missing ones
            Object.keys(content.form).forEach(function (uid) {
                var idx = deduplicate.indexOf(uid);
                if (idx === -1) {
                    changed = true;
                    content.order.push(uid);
                }
            });

            // Check if conditions on sections are valid
            var order = getFullOrder(content);
            getSections(content).forEach(function (uid) {
                var block = content.form[uid];
                if (!block.opts || !Array.isArray(block.opts.when)) { return; }
                var sectionIdx = order.indexOf(uid);
                if (sectionIdx === -1) { return; }
                var available = order.slice(0, sectionIdx);
                var errors = false;
                block.opts.when.forEach(function (rules) {
                    if (!Array.isArray(rules)) {
                        var idx = block.opts.when.indexOf(rules);
                        block.opts.when.splice(idx, 1);
                        errors = true;
                        return;
                    }
                    rules.forEach(function (obj) {
                        if (!obj.q) { return; }
                        var idx = available.indexOf(String(obj.q));
                        // If this question doesn't exist before the section, remove the condition
                        if (idx === -1) {
                            var cIdx = rules.indexOf(obj);
                            rules.splice(cIdx, 1);
                            errors = true;
                            return;
                        }
                    });
                    if (!rules.length) {
                        var rIdx = block.opts.when.indexOf(rules);
                        block.opts.when.splice(rIdx, 1);
                        errors = true;
                    }
                });
                if (errors) {
                    evCheckConditions.fire(uid);
                    changed = true;
                }
            });

            evShowConditions.fire();

            if (!getter && changed) { framework.localChange(); }
        };

        var makeFormCreator = function () {

            var controlContainer;
            var fillerContainer;
            if (APP.isEditor) {
                var settings = makeFormSettings();

                controlContainer = h('div.cp-form-creator-control', [
                    h('div.cp-form-creator-settings', settings),
                ]);
                fillerContainer = h('div.cp-form-filler-container');
            }

            var contentContainer = h('div.cp-form-creator-content');
            var resultsContainer = h('div.cp-form-creator-results');
            var answeredContainer = h('div.cp-form-creator-answered', {
                style: 'display: none;'
            });
            var div = h('div.cp-form-creator-container', [
                controlContainer,
                contentContainer,
                resultsContainer,
                answeredContainer,
                fillerContainer
            ]);
            return div;
        };

        var endDateEl = h('div.alert.alert-warning.cp-burn-after-reading');
        var endDate;
        var endDateTo;

        // numbers greater than this overflow the maximum delay for a setTimeout
        // which results in it being executed immediately (oops)
        // https://developer.mozilla.org/en-US/docs/Web/API/WindowOrWorkerGlobalScope/setTimeout#maximum_delay_value
        var MAX_TIMEOUT_DELAY = 2147483647;
        var refreshEndDateBanner = function (force) {
            if (APP.isEditor) { return; }
            var _endDate = content.answers.endDate;
            if (_endDate === endDate && !force) { return; }
            endDate = _endDate;
            var date = new Date(endDate).toLocaleString();
            var text = Messages._getKey('form_isClosed', [date]);
            if (endDate > +new Date()) {
                text = Messages._getKey('form_willClose', [date]);
            }
            if ($('.cp-help-container').length && endDate) {
                $(endDateEl).text(text);
                $('.cp-help-container').before(endDateEl);
            } else {
                $(endDateEl).remove();
            }

            APP.isClosed = endDate && endDate < (+new Date());
            clearTimeout(endDateTo);
            if (!APP.isClosed && endDate) {
                // calculate how many ms in the future the poll will be closed
                var diff = (endDate - +new Date() + 100);
                // if that value would overflow, then check again in a day
                // (if the tab is still open)
                if (diff > MAX_TIMEOUT_DELAY) {
                    endDateTo = setTimeout(function () {
                        refreshEndDateBanner(true);
                    }, 1000 * 3600 * 24);
                    return;
                }

                endDateTo = setTimeout(function () {
                    refreshEndDateBanner(true);
                    $('.cp-form-send-container').find('.cp-open').hide();
                }, diff);
            }
        };

        var showAnonBlockedAlert = function () {
            var content = UI.setHTML(h('span.cp-anon-blocked-msg'), Messages.form_anonymous_blocked);
            $(content).find('a').click(function (ev) {
                ev.preventDefault();
                var href = ($(this).attr('href') || '').replace(/\//g, '');
                APP.common.setLoginRedirect(href || 'login');
            });
            UI.alert(content);
        };

        framework.onReady(function (isNew) {
            var priv = metadataMgr.getPrivateData();

            if (APP.isEditor) {
                if (!content.form) {
                    content.form = {
                        "1": { type: 'md' },
                        "2": { type: 'radio' }
                    };
                    framework.localChange();
                }
                if (!content.order) {
                    content.order = ["1", "2"];
                    framework.localChange();
                }
                if (!content.answers || !content.answers.channel || !content.answers.publicKey || !content.answers.validateKey) {
                    // Don't override other settings (anonymous, makeAnonymous, etc.) from templates
                    content.answers = content.answers || {};
                    content.answers.channel = Hash.createChannelId();
                    content.answers.publicKey = priv.form_public;
                    content.answers.validateKey = priv.form_answerValidateKey;
                    framework.localChange();
                }
                checkIntegrity();
            }
            if (isNew && content.answers && typeof(content.answers.anonymous) === "undefined") {
                content.answers.anonymous = true;
            }

            sframeChan.event('EV_FORM_PIN', {channel: content.answers.channel});

            var $container = $('#cp-app-form-container');
            $container.append(makeFormCreator());

            if (!content.answers || !content.answers.channel || !content.answers.publicKey || !content.answers.validateKey) {
                return void UI.errorLoadingScreen(Messages.form_invalid);
            }

            var getResults = function (key) {
                sframeChan.query("Q_FORM_FETCH_ANSWERS", {
                    channel: content.answers.channel,
                    validateKey: content.answers.validateKey,
                    publicKey: content.answers.publicKey,
                    privateKey: key,
                    cantEdit: content.answers.cantEdit
                }, function (err, obj) {
                    var answers = obj && obj.results;
                    if (answers) { APP.answers = answers; }
                    $body.addClass('cp-app-form-results');
                    renderResults(content, answers);
                });
            };
            if (priv.form_auditorKey) {
                APP.isAuditor = true;
                getResults(priv.form_auditorKey);
                return;
            }

            if (APP.isEditor) {
                sframeChan.query("Q_FORM_FETCH_ANSWERS", {
                    channel: content.answers.channel,
                    validateKey: content.answers.validateKey,
                    publicKey: content.answers.publicKey,
                    cantEdit: content.answers.cantEdit
                }, function (err, obj) {
                    var answers = obj && obj.results;
                    addResultsButton(framework, content, answers);
                    if (answers) { APP.answers = answers; }
                    checkIntegrity(false);
                    updateForm(framework, content, true);
                });
                return;
            }

            refreshEndDateBanner();

            var loggedIn = framework._.sfCommon.isLoggedIn();
            if (!loggedIn && !content.answers.anonymous) {
                showAnonBlockedAlert();
            }

            // If the results are public and there is at least one doodle, fetch the results now
            if (content.answers.privateKey && Object.keys(content.form).some(function (uid) {
                    return content.form[uid].type === "poll";
                })) {
                sframeChan.query("Q_FORM_FETCH_ANSWERS", {
                    channel: content.answers.channel,
                    validateKey: content.answers.validateKey,
                    publicKey: content.answers.publicKey,
                    privateKey: content.answers.privateKey,
                    cantEdit: content.answers.cantEdit
                }, function (err, obj) {
                    var answers = obj && obj.results;
                    if (answers) { APP.answers = answers; }

                    if (obj && obj.noDriveAnswered) {
                        // No drive mode already answered: can't answer again
                        if (answers) {
                            $body.addClass('cp-app-form-results');
                            renderResults(content, answers);
                        } else {
                            return void UI.errorLoadingScreen(Messages.form_answered);
                        }
                        return;
                    }
                    checkIntegrity(false);
                    var myAnswers;
                    var curve1 = user.curvePublic;
                    var curve2 = obj && obj.myKey; // Anonymous answer key
                    if (answers) {
                        var myAnswersObj = answers[curve1] || answers[curve2] || undefined;
                        if (myAnswersObj) {
                            APP.hasAnswered = true;
                            myAnswers = myAnswersObj.msg;
                            myAnswers._time = myAnswersObj.time;
                        }
                    }
                    // If we have a non-anon answer, we can't answer anonymously later
                    if (answers[curve1]) { APP.cantAnon = true; }

                    updateForm(framework, content, false, myAnswers);
                });
                return;
            }

            sframeChan.query("Q_FETCH_MY_ANSWERS", {
                channel: content.answers.channel,
                validateKey: content.answers.validateKey,
                publicKey: content.answers.publicKey
            }, function (err, obj) {
                if (obj && obj.error) {
                    if (obj.error === "EANSWERED") {
                        // No drive mode already answered: can't answer again
                        if (content.answers.privateKey) {
                            return void getResults(content.answers.privateKey);
                        }
                        // Here, we know results are private so we can use an error screen
                        return void UI.errorLoadingScreen(Messages.form_answered);
                    }
                    UI.warn(Messages.form_cantFindAnswers);
                }
                var answers;
                if (obj && !obj.error) {
                    answers = obj;
                    APP.hasAnswered = true;
                    // If we have a non-anon answer, we can't answer anonymously later
                    if (!obj._isAnon) { APP.cantAnon = true; }
                }
                checkIntegrity(false);
                updateForm(framework, content, false, answers);
            });

        });

        // Only redraw once every 500ms on remote change.
        // If we try to redraw in the first 500ms following a redraw, we'll
        // redraw again when the timer allows it. If we call "redrawRemote"
        // repeatedly, we'll only "redraw" once with the latest content.
        var _redraw = Util.notAgainForAnother(function (framework, content) {
            var answers, temp;
            if (!APP.isEditor) { answers = getFormResults(); }
            else { temp = getTempFields(); }
            updateForm(framework, content, APP.isEditor, answers, temp);
        }, 500);
        var redrawTo;
        var redrawRemote = function () {
            var $main = $('.cp-form-creator-container');
            var args = Array.prototype.slice.call(arguments);
            APP.sTop = $main.scrollTop();
            var until = _redraw.apply(null, args);
            if (until) {
                clearTimeout(redrawTo);
                redrawTo = setTimeout(function (){
                    APP.sTop = $main.scrollTop();
                    _redraw.apply(null, args);
                    $main.scrollTop(APP.sTop);
                    if (typeof(APP.afterScroll) === "function") { APP.afterScroll(); }
                }, until+1);
                return;
            }
            // Only restore scroll if we were able to redraw
            $main.scrollTop(APP.sTop);
            if (typeof(APP.afterScroll) === "function") { APP.afterScroll(); }
        };
        framework.onContentUpdate(function (newContent) {
            content = newContent;
            evOnChange.fire();
            refreshEndDateBanner();

            redrawRemote(framework, content);
        });

        framework.setContentGetter(function () {
            checkIntegrity(true);
            return content;
        });

        framework.setFileImporter({ accept: ['.json'] }, function (newContent) {
            var parsed = JSON.parse(newContent || {});
            parsed.answers = content.answers;
            return parsed;
        });

        framework.setFileExporter(['.json'], function(cb, ext) {
            Exporter.main(content, cb, ext);
        }, true);


    };

    Framework.create({
        toolbarContainer: '#cp-toolbar',
        contentContainer: '#cp-app-form-editor',
    }, andThen);
});<|MERGE_RESOLUTION|>--- conflicted
+++ resolved
@@ -3239,8 +3239,6 @@
             else {
                 $(add).append(h('span', Messages.tag_add));
             }
-<<<<<<< HEAD
-=======
 
             var inlineCls = full ? '-full' : '-inline';
             return h('div.cp-form-creator-add'+inlineCls, [
@@ -3289,236 +3287,6 @@
                 name = user.name;
             }
 
-            var data = model.get(block.opts, _answers, name, evOnChange, block);
-            if (!data) { return; }
-            data.uid = uid;
-            if (answers && answers[uid] && data.setValue) { data.setValue(answers[uid]); }
-
-            if (data.pageBreak && !editable) {
-                elements.push(data);
-                return;
-            }
-            if (data.noViewMode && !editable) {
-                elements.push(data);
-                return;
-            }
-
-            // XXX
-            Messages.form_required_answer = "Answer: ";
-            Messages.form_required_on = "Required";
-            Messages.form_required_off = "Optional";
-
-            var requiredTag;
-            if (block.opts && block.opts.required) {
-                requiredTag = h('span.cp-form-required-tag', Messages.form_required_on);
-            }
-
-            var dragHandle;
-            var q = h('div.cp-form-block-question', [
-                h('span.cp-form-block-question-number', (n++)+'.'),
-                h('span.cp-form-block-question-text', block.q || Messages.form_default),
-                requiredTag
-            ]);
-            // Static blocks don't have questions ("q" is not used) so we can decrement n
-            if (isStatic) { n--; }
-
-            var editButtons, editContainer;
-
-            APP.formBlocks.push(data);
-
-            Messages.form_preview = "Preview:"; // XXX
-            var previewDiv = h('div.cp-form-preview', Messages.form_preview);
-
-            // Required radio displayed only for types that have an "isEmpty" function
-            var requiredDiv, conditionalDiv;
-            if (APP.isEditor && !isStatic && data.isEmpty) {
-                if (!block.opts) { block.opts = TYPES[type].defaultOpts; }
-                var isRequired = Boolean(block.opts.required);
-                var radioOn = UI.createRadio('cp-form-required-'+uid, 'cp-form-required-on',
-                        Messages.form_required_on, isRequired, {
-                            input: { value: 1 },
-                        });
-                var radioOff = UI.createRadio('cp-form-required-'+uid, 'cp-form-required-off',
-                        Messages.form_required_off, !isRequired, {
-                            input: { value: 0 },
-                        });
-                var radioContainer = h('div.cp-form-required-radio', [
-                    h('span', Messages.form_required_answer),
-                    radioOff,
-                    radioOn
-                ]);
-                requiredDiv = h('div.cp-form-required', [
-                    radioContainer
-                ]);
-                $(radioContainer).find('input[type="radio"]').on('change', function() {
-                    var val = $('input:radio[name="cp-form-required-'+uid+'"]:checked').val();
-                    val = Number(val) || 0;
-                    block.opts.required = Boolean(val);
-                    framework.localChange();
-                    framework._.cpNfInner.chainpad.onSettle(function () {
-                        UI.log(Messages.saved);
-                    });
-                });
-            }
-
-            if (APP.isEditor && type === "section") {
-                var getConditionsValues = function () {
-                    order = getFullOrder(content);
-                    var blockIdx = order.indexOf(uid);
-                    var blocks = order.slice(0, blockIdx); // Get all previous questions
-                    var values = blocks.map(function(uid) {
-                        var block = form[uid];
-                        var type = block.type;
-                        if (['radio', 'checkbox'].indexOf(type) === -1) { return; }
-                        var obj = {
-                            uid: uid,
-                            type: type,
-                            q: block.q || Messages.form_default
-                        };
-                        if (type === 'radio') {
-                            obj.values = block.opts ? block.opts.values
-                                                    : TYPES.radio.defaultOpts.values;
-                        }
-                        if (type === 'checkbox') {
-                            obj.values = block.opts ? block.opts.values
-                                                    : TYPES.checkbox.defaultOpts.values;
-                        }
-                        return obj;
-                    }).filter(Boolean);
-                    return values;
-                };
-                Messages.form_conditional_add = "Add condition OR"; // XXX
-                Messages.form_conditional_addAnd = "Add condition AND"; // XXX
-                var addCondition = h('button.btn.btn-secondary', [
-                    h('i.fa.fa-plus'),
-                    h('span', Messages.form_conditional_add)
-                ]);
-                var $addC = $(addCondition);
-                var getConditions;
-                var getAddAndButton = function ($container, rules) {
-                    var btn = h('button.btn.btn-secondary.cp-form-add-and', [
-                        h('i.fa.fa-plus'),
-                        h('span', Messages.form_conditional_addAnd)
-                    ]);
-                    $(btn).click(function () {
-                        getConditions($container, true, rules);
-                    });
-                    $container.append(btn);
-                };
-                getConditions = function ($container, isNew, rules, condition) {
-                    Messages.form_condition_q = "Choose a question"; // XXX
-                    Messages.form_condition_v = "Choose a value"; // XXX
-
-                    var content = h('div.cp-form-condition');
-                    var $content = $(content);
-                    var values = getConditionsValues();
-                    var qOptions = values.map(function (obj) {
-                        return {
-                            tag: 'a',
-                            attributes: {
-                                'class': 'cp-form-condition-question',
-                                'data-value': obj.uid,
-                                'href': '#',
-                            },
-                            content: obj.q
-                        };
-                    });
-                    var qConfig = {
-                        text: Messages.form_condition_q, // Button initial text
-                        options: qOptions, // Entries displayed in the menu
-                        isSelect: true,
-                        caretDown: true,
-                        buttonCls: 'btn btn-default'
-                    };
-                    var qSelect = UIElements.createDropdown(qConfig);
-                    Messages.form_condition_is = 'is'; // XXX
-                    Messages.form_condition_isnot = 'is not'; // XXX
-                    Messages.form_condition_has = 'has'; // XXX
-                    Messages.form_condition_hasnot = 'has not'; // XXX
-
-                    var isOn = !condition || condition.is !== 0;
-                    var iOptions = [{
-                        tag: 'a',
-                        attributes: {
-                            'data-value': 1,
-                            'href': '#',
-                        },
-                        content: Messages.form_condition_is
-                    }, {
-                        tag: 'a',
-                        attributes: {
-                            'data-value': 0,
-                            'href': '#',
-                        },
-                        content: Messages.form_condition_isnot
-                    }];
-                    var iConfig = {
-                        options: iOptions, // Entries displayed in the menu
-                        isSelect: true,
-                        caretDown: true,
-                        buttonCls: 'btn btn-default'
-                    };
-                    var iSelect = UIElements.createDropdown(iConfig);
-                    iSelect.setValue(isOn ? 1 : 0);
-                    $(iSelect).hide();
-
-                    var remove = h('button.btn.btn-danger-alt.cp-condition-remove', [
-                        h('i.fa.fa-times.nomargin')
-                    ]);
-                    $(remove).on('click', function () {
-                        $content.remove();
-                        if ($container.is(':empty')) { $container.remove(); }
-                        $addC.show();
-                    });
->>>>>>> 68c4232e
-
-            var inlineCls = full ? '-full' : '-inline';
-            return h('div.cp-form-creator-add'+inlineCls, [
-                add,
-                buttons
-            ]);
-
-        };
-
-        var updateAddInline = APP.updateAddInline = function () {
-            $container.find('.cp-form-creator-add-inline').remove();
-            // Add before existing question
-            $container.find('.cp-form-block').each(function (i, el) {
-                var $el = $(el);
-                var uid = $el.attr('data-id');
-                $el.before(getFormCreator(uid));
-            });
-            // Add to the end of a section
-            $container.find('.cp-form-section-sortable').each(function (i, el) {
-                var $el = $(el);
-                var uid = $el.closest('.cp-form-block').attr('data-id');
-                $el.append(getFormCreator(uid, true));
-            });
-        };
-
-
-        var elements = [];
-        var n = 1; // Question number
-
-        var order = getFullOrder(content);
-
-        order.forEach(function (uid, blockIdx) {
-            var block = form[uid];
-            var type = block.type;
-            var model = TYPES[type] || STATIC_TYPES[type];
-            var isStatic = Boolean(STATIC_TYPES[type]);
-            if (!model) { return; }
-
-            var _answers, name;
-            if (type === 'poll') {
-                var metadataMgr = framework._.cpNfInner.metadataMgr;
-                var user = metadataMgr.getUserData();
-                // If we are a participant, our results shouldn't be in the table but in the
-                // editable part: remove them from _answers
-                _answers = getBlockAnswers(APP.answers, uid, !editable && user.curvePublic);
-                name = user.name;
-            }
-
             var data = model.get(block.opts, _answers, name, evOnChange, {
                 block: block,
                 content: content,
@@ -3538,10 +3306,13 @@
                 return;
             }
 
-            Messages.form_required = "Required"; // XXX
+            // XXX
+            Messages.form_required_answer = "Answer: ";
+            Messages.form_required_on = "Required";
+            Messages.form_required_off = "Optional";
             var requiredTag;
             if (block.opts && block.opts.required) {
-                requiredTag = h('span.cp-form-required-tag', Messages.form_required);
+                requiredTag = h('span.cp-form-required-tag', Messages.form_required_on);
             }
 
             var dragHandle;
