define([
    'jquery',
    'json.sortify',
    '/api/config',
    '/bower_components/chainpad-crypto/crypto.js',
    '/common/sframe-app-framework.js',
    '/common/toolbar.js',
    '/form/export.js',
    '/bower_components/nthen/index.js',
    '/common/sframe-common.js',
    '/common/common-util.js',
    '/common/common-hash.js',
    '/common/common-interface.js',
    '/common/common-ui-elements.js',
    '/common/clipboard.js',
    '/common/inner/common-mediatag.js',
    '/common/hyperscript.js',
    '/customize/messages.js',
    '/customize/application_config.js',
    '/common/diffMarked.js',
    '/common/sframe-common-codemirror.js',
    '/common/text-cursor.js',
    'cm/lib/codemirror',
    '/bower_components/chainpad/chainpad.dist.js',

    '/common/inner/share.js',
    '/common/inner/access.js',
    '/common/inner/properties.js',

    '/lib/datepicker/flatpickr.js',
    '/bower_components/sortablejs/Sortable.min.js',

    'cm/addon/edit/closebrackets',
    'cm/addon/edit/matchbrackets',
    'cm/addon/display/placeholder',
    'cm/mode/gfm/gfm',
    'css!cm/lib/codemirror.css',

    '/bower_components/file-saver/FileSaver.min.js',

    'css!/bower_components/codemirror/lib/codemirror.css',
    'css!/bower_components/codemirror/addon/dialog/dialog.css',
    'css!/bower_components/codemirror/addon/fold/foldgutter.css',
    'css!/lib/datepicker/flatpickr.min.css',
    'css!/bower_components/components-font-awesome/css/font-awesome.min.css',
    'less!/form/app-form.less',
], function (
    $,
    Sortify,
    ApiConfig,
    Crypto,
    Framework,
    Toolbar,
    Exporter,
    nThen,
    SFCommon,
    Util,
    Hash,
    UI,
    UIElements,
    Clipboard,
    MT,
    h,
    Messages,
    AppConfig,
    DiffMd,
    SFCodeMirror,
    TextCursor,
    CMeditor,
    ChainPad,
    Share, Access, Properties,
    Flatpickr,
    Sortable
    )
{
    var APP = window.APP = {
        blocks: {}
    };

    var is24h = UIElements.is24h();
    var dateFormat = "Y-m-d H:i";
    var timeFormat = "H:i";

    var evCheckConditions = Util.mkEvent();
    var evShowConditions = Util.mkEvent();

    if (!is24h) {
        dateFormat = "Y-m-d h:i K";
        timeFormat = "h:i K";
    }

    // multi-line radio, checkboxes, and possibly other things have a max number of items
    // we'll consider increasing this restriction if people are unhappy with it
    // but as a general rule we expect users will appreciate having simpler questions
    var MAX_OPTIONS = 25;
    var MAX_ITEMS = 10;

    var getOptionValue = function (obj) {
        if (!Util.isObject(obj)) { return obj; }
        return obj.v;
    };
    var extractValues = function (values) {
        if (!Array.isArray(values)) { return []; }
        return values.map(getOptionValue);
    };

    var saveAndCancelOptions = function (cb) {
        var cancelBlock = h('button.btn.btn-default.cp-form-preview-button',[
                            h('i.fa.fa-eye'),
                            Messages.form_preview_button
                        ]);
        $(cancelBlock).click(function () { cb(undefined, true); });

        return cancelBlock;
    };
    var editTextOptions = function (opts, setCursorGetter, cb) {
        var evOnSave = Util.mkEvent();

        var maxLength, getLengthVal;
        if (opts.maxLength) {
            var lengthInput = h('input', {
                type:"number",
                value: opts.maxLength,
                min: 100,
                max: 5000
            });
            maxLength = h('div.cp-form-edit-max-options', [
                h('span', Messages.form_editMaxLength),
                lengthInput
            ]);
            getLengthVal = function () {
                var val = Number($(lengthInput).val()) || 1000;
                if (val < 1) { val = 1; }
                if (val > 5000) { val = 5000; }
                return val;
            };

            var $l = $(lengthInput).on('input', Util.throttle(function () {
                $l.val(getLengthVal());
                evOnSave.fire();
            }, 500));
        }

        var type, typeSelect;
        if (opts.type) {
            // Messages.form_text_text.form_text_number.form_text_url.form_text_email
            var options = ['text', 'number', 'url', 'email'].map(function (t) {
                return {
                    tag: 'a',
                    attributes: {
                        'class': 'cp-form-type-value',
                        'data-value': t,
                        'href': '#',
                    },
                    content: Messages['form_text_'+t]
                };
            });
            var dropdownConfig = {
                text: '', // Button initial text
                options: options, // Entries displayed in the menu
                //left: true, // Open to the left of the button
                //container: $(type),
                isSelect: true,
                caretDown: true,
                buttonCls: 'btn btn-secondary'
            };
            typeSelect = UIElements.createDropdown(dropdownConfig);
            typeSelect.setValue(opts.type);

            type = h('div.cp-form-edit-type', [
                h('span', Messages.form_textType),
                typeSelect[0]
            ]);
            typeSelect.onChange.reg(evOnSave.fire);
        }

        setCursorGetter(function () {
            return {};
        });

        var getSaveRes = function () {
            return {
                maxLength: getLengthVal ? getLengthVal() : undefined,
                type: typeSelect ? typeSelect.getValue() : undefined
            };
        };

        evOnSave.reg(function () {
            var res = getSaveRes();
            if (!res) { return; }
            cb(res);
        });

        var saveAndCancel = saveAndCancelOptions(cb);

        return [
            maxLength,
            type,
            saveAndCancel
        ];
    };
    var editOptions = function (v, isDefaultOpts, setCursorGetter, cb, tmp) {
        var evOnSave = Util.mkEvent();

        var add = h('button.btn.btn-secondary', [
            h('i.fa.fa-plus'),
            h('span', Messages.form_add_option)
        ]);
        var addItem = h('button.btn.btn-secondary', [
            h('i.fa.fa-plus'),
            h('span', Messages.form_add_item)
        ]);

        var cursor;
        if (tmp && tmp.cursor) {
            cursor = tmp.cursor;
        }

        // Checkbox: max options
        var maxOptions, maxInput;
        if (typeof(v.max) === "number") {
            maxInput = h('input', {
                type:"number",
                value: v.max,
                min: 1,
                max: v.values.length
            });
            maxOptions = h('div.cp-form-edit-max-options', [
                h('span', Messages.form_editMax),
                maxInput
            ]);
            $(maxInput).on('input', function () {
                setTimeout(evOnSave.fire);
            });
        }

        // Poll: type (text/day/time)
        var type, typeSelect;
        if (v.type) {
            // Messages.form_poll_text.form_poll_day.form_poll_time
            var options = ['text', 'day', 'time'].map(function (t) {
                return {
                    tag: 'a',
                    attributes: {
                        'class': 'cp-form-type-value',
                        'data-value': t,
                        'href': '#',
                    },
                    content: Messages['form_poll_'+t]
                };
            });
            var dropdownConfig = {
                text: '', // Button initial text
                options: options, // Entries displayed in the menu
                //left: true, // Open to the left of the button
                //container: $(type),
                isSelect: true,
                caretDown: true,
                buttonCls: 'btn btn-secondary'
            };
            typeSelect = UIElements.createDropdown(dropdownConfig);
            typeSelect.setValue(v.type);

            type = h('div.cp-form-edit-type', [
                h('span', Messages.form_editType),
                typeSelect[0]
            ]);
        }

        // Show existing options
        var $add, $addItem;
        var addMultiple;
        var getOption = function (val, placeholder, isItem, uid) {
            var input = h('input', {value:val});
            var $input = $(input);
            if (placeholder) {
                input.placeholder = val;
                input.value = '';
                $input.on('keypress', function () {
                    $input.removeAttr('placeholder');
                    $input.off('keypress');
                });
            }
            if (uid) { $input.data('uid', uid); }

            // If the input is a date, initialize flatpickr
            if (v.type && v.type !== 'text') {
                if (v.type === 'time') {
                    Flatpickr(input, {
                        enableTime: true,
                        time_24hr: is24h,
                        dateFormat: dateFormat,
                        defaultDate: val ? new Date(val) : undefined
                    });
                } else if (v.type === 'day') {
                    /*Flatpickr(input, {
                        defaultDate: val ? new Date(val) : undefined
                    });*/
                }
            }

            // if this element was active before the remote change, restore cursor
            var setCursor = function () {
                if (v.type && v.type !== 'text') { return; }
                try {
                    var ops = ChainPad.Diff.diff(cursor.el, val);
                    ['start', 'end'].forEach(function (attr) {
                        cursor[attr] = TextCursor.transformCursor(cursor[attr], ops);
                    });
                } catch (e) { console.error(e); }
                input.selectionStart = cursor.start || 0;
                input.selectionEnd = cursor.end || 0;
                setTimeout(function () { input.focus(); });
            };

            if (cursor && cursor.uid === uid && Boolean(cursor.item) === Boolean(isItem)) {
                setCursor();
            }

            var del = h('button.btn.btn-danger-outline', h('i.fa.fa-times'));
            var el = h('div.cp-form-edit-block-input', [
                h('span.cp-form-handle', [
                    h('i.fa.fa-ellipsis-v'),
                    h('i.fa.fa-ellipsis-v'),
                ]),
                input,
                del
            ]);
            $(del).click(function () {
                var $block = $(el).closest('.cp-form-edit-block');
                $(el).remove();
                // We've just deleted an item/option so we should be under the MAX limit and
                // we can show the "add" button again
                if (isItem && $addItem) { $addItem.show(); }
                if (!isItem && $add) {
                    $add.show();
                    if (v.type === "time") { $(addMultiple).show(); }
                }
                // decrement the max choices input when there are fewer options than the current maximum
                if (maxInput) {
                    var inputs = $block.find('input').length;
                    var $maxInput = $(maxInput);
                    var currentMax = Number($maxInput.val());
                    $maxInput.val(Math.min(inputs, currentMax));
                }

                evOnSave.fire();
            });

            if (!v.type || v.type === "text") {
                $input.keyup(function (e) {
                    try {
                        if (e.which === 13) {
                            var $line = $input.closest('.cp-form-edit-block-input');
                            if ($input.closest('.cp-form-edit-block')
                                    .find('.cp-form-edit-block-input').last()[0] === $line[0]) {
                                // If we're the last input, add a new one
                                if (isItem && $addItem && $addItem.is(':visible')) {
                                    $addItem.click();
                                }
                                if (!isItem && $add && $add.is(':visible')) { $add.click(); }
                            } else {
                                // Otherwise focus the next one
                                $line.next().find('input').focus();
                            }
                        }
                        if (e.which === 27 && !$(input).val()) {
                            $(del).click();
                        }
                    } catch (err) { console.error(err); }
                });
            }

            $(input).on('input', function () {
                evOnSave.fire();
            });

            return el;
        };
        var inputs = v.values.map(function (data) {
            return getOption(data.v, isDefaultOpts, false, data.uid);
        });
        inputs.push(add);

        var container = h('div.cp-form-edit-block', inputs);
        var $container = $(container);

        var sortableOption = Sortable.create(container, {
            direction: "vertical",
            handle: ".cp-form-handle",
            draggable: ".cp-form-edit-block-input",
            forceFallback: true,
            store: {
                set: function () {
                    evOnSave.fire();
                }
            }
        });

        var containerItems;
        if (v.items) {
            var inputsItems = v.items.map(function (itemData) {
                return getOption(itemData.v, isDefaultOpts, true, itemData.uid);
            });
            inputsItems.push(addItem);
            containerItems = h('div.cp-form-edit-block', inputsItems);
            Sortable.create(containerItems, {
                direction: "vertical",
                handle: ".cp-form-handle",
                draggable: ".cp-form-edit-block-input",
                forceFallback: true,
                store: {
                    set: function () {
                        evOnSave.fire();
                    }
                }
            });
        }

        // Calendar...
        var calendarView;
        if (v.type) { // Polls
            // Calendar inline for "day" type
            var calendarInput = h('input');
            calendarView = h('div', calendarInput);
            var calendarDefault = v.type === "day" ? extractValues(v.values).map(function (time) {
                if (!time) { return; }
                var d = new Date(time);
                if (!isNaN(d)) { return d; }
            }).filter(Boolean) : undefined;
            Flatpickr(calendarInput, {
                mode: 'multiple',
                inline: true,
                defaultDate: calendarDefault,
                appendTo: calendarView,
                onChange: function () {
                    evOnSave.fire();
                }
            });

            // Calendar popup for "time"
            var multipleInput = h('input', {placeholder: Messages.form_addMultipleHint});
            var multipleClearButton = h('button.btn', Messages.form_clear);
            var addMultipleButton = h('button.btn', [
                h('i.fa.fa-plus'),
                h('span', Messages.form_addMultiple)
            ]);
            addMultiple = h('div.cp-form-multiple-picker', { style: "display: none;" }, [
                multipleInput,
                addMultipleButton,
                multipleClearButton
            ]);
            var multiplePickr = Flatpickr(multipleInput, {
                mode: 'multiple',
                enableTime: true,
                dateFormat: dateFormat,
            });
            $(multipleClearButton).click(function () {
                multiplePickr.clear();
            });
            $(addMultipleButton).click(function () {
                multiplePickr.selectedDates.some(function (date) {
                    $add.before(getOption(date, false, false, Util.uid()));
                    var l = $container.find('input').length;
                    $(maxInput).attr('max', l);
                    if (l >= MAX_OPTIONS) {
                        $add.hide();
                        $(addMultiple).hide();
                        return true;
                    }
                });
                multiplePickr.clear();
                evOnSave.fire();
            });
        }

        var refreshView = function () {
            if (!v.type) { return; }
            var $calendar = $(calendarView);
            sortableOption.option("disabled", v.type !== "text");
            $container.toggleClass('cp-no-sortable', v.type !== "text");
            if (v.type !== "day") {
                $calendar.hide();
                $container.show();
                var l = $container.find('input').length;
                if (v.type === "time" && l < MAX_OPTIONS) {
                    $(addMultiple).show();
                } else {
                    $(addMultiple).hide();
                }
            } else {
                $(addMultiple).hide();
                $calendar.show();
                $container.hide();
            }
        };
        refreshView();

        // Doodle type change: empty current values and change input types?
        if (typeSelect) {
            typeSelect.onChange.reg(function (prettyVal, val) {
                v.type = val;
                refreshView();
                setTimeout(evOnSave.fire);
                if (val !== "text") {
                    $container.find('.cp-form-edit-block-input').remove();
                    if (val === "time") {
                        var time = new Date();
                        time.setHours(14);
                        time.setMinutes(0);
                        time.setSeconds(0);
                        time.setMilliseconds(0);
                        var el = getOption(+time, false, false, Util.uid());
                        $add.before(el);
                        $(el).find('input').focus();
                        return;
                    }
                    $(add).click();
                    return;
                }
                $container.find('input').each(function (i, input) {
                    if (input._flatpickr) {
                        input._flatpickr.destroy();
                        delete input._flatpickr;
                    }
                });
            });
        }

        // "Add option" button handler
        $add = $(add).click(function () {
            var txt = v.type ? '' : Messages.form_newOption;
            var el = getOption(txt, true, false, Util.uid());
            $add.before(el);
            $(el).find('input').focus();
            var l = $container.find('input').length;
            $(maxInput).attr('max', l);
            if (l >= MAX_OPTIONS) { $add.hide(); }
        });

        // If multiline block, handle "Add item" button
        $addItem = $(addItem).click(function () {
            var el = getOption(Messages.form_newItem, true, true, Util.uid());
            $addItem.before(el);
            $(el).find('input').focus();
            if ($(containerItems).find('input').length >= MAX_ITEMS) { $addItem.hide(); }
        });
        if ($container.find('input').length >= MAX_OPTIONS) { $add.hide(); }
        if ($(containerItems).find('input').length >= MAX_ITEMS) { $addItem.hide(); }

        // Set cursor getter (to handle remote changes to the form)
        setCursorGetter(function () {
            var active = document.activeElement;
            var cursor = {};
            $container.find('input').each(function (i, el) {
                var val = $(el).val() || el.placeholder || '';
                if (el === active && !el._flatpickr) {
                    cursor.item = false;
                    cursor.uid= $(el).data('uid');
                    cursor.start = el.selectionStart;
                    cursor.end = el.selectionEnd;
                    cursor.el = val;
                }
            });
            if (v.items) {
                $(containerItems).find('input').each(function (i, el) {
                    var val = $(el).val() || el.placeholder || '';
                    if (el === active) {
                        cursor.item = true;
                        cursor.uid= $(el).data('uid');
                        cursor.start = el.selectionStart;
                        cursor.end = el.selectionEnd;
                        cursor.el = val;
                    }
                });
            }
            if (v.type === "time") {
                $container.find('input').each(function (i, el) {
                    var f = el._flatpickr;
                    if (!f || !f.isOpen) { return; }
                    var rect = el.getBoundingClientRect();
                    cursor = {
                        flatpickr: true,
                        val: +f.selectedDates[0],
                        y: rect && rect.y
                    };
                });
            }
            return {
                cursor: cursor
            };
        });

        var getSaveRes = function () {
            // Get values
            var values = [];
            if (v.type === "day") {
                var dayPickr = $(calendarView).find('input')[0]._flatpickr;
                values = dayPickr.selectedDates.map(function (date) {
                    return +date;
                });
            } else {
                $container.find('input').each(function (i, el) {
                    var val = ($(el).val() || el.placeholder || '').trim();
                    if (v.type === "day" || v.type === "time") {
                        var f = el._flatpickr;
                        if (f && f.selectedDates && f.selectedDates.length) {
                            val = +f.selectedDates[0];
                        }
                    }
                    var uid = $(el).data('uid');
                    var hasUid = values.some(function (i) { return i.uid === uid; });
                    if (hasUid) { uid = Util.uid(); }
                    values.push({
                        uid: uid,
                        v: val
                    });
                    if (hasUid) { $(el).data('uid', uid); }
                });
            }
            var res = { values: values };

            // If multiline block, get items
            if (v.items) {
                var items = [];
                $(containerItems).find('input').each(function (i, el) {
                    var val = ($(el).val() || el.placeholder || '').trim();
                    var uid = $(el).data('uid');
                    var hasUid = items.some(function (i) { return i.uid === uid; });
                    if (hasUid) { uid = Util.uid(); }
                    items.push({
                        uid: uid,
                        v: val
                    });
                    if (hasUid) { $(el).data('uid', uid); }
                });
                items = items.filter(Boolean);
                res.items = items;
            }

            // If checkboxes, get the maximum number of values the users can select
            if (maxInput) {
                var maxVal = Number($(maxInput).val());
                if (isNaN(maxVal)) { maxVal = values.length; }
                res.max = maxVal;
            }

            if (typeSelect) {
                res.type = typeSelect.getValue();
            }

            return res;
        };

        evOnSave.reg(function () {
            var res = getSaveRes();
            if (!res) { return; }
            cb(res);
        });

        var saveAndCancel = saveAndCancelOptions(cb);

        return [
            type,
            maxOptions,
            calendarView,
            h('div.cp-form-edit-options-block', [containerItems, container]),
            addMultiple,
            saveAndCancel
        ];
    };

    var getWeekDays = function (large) {
        var baseDate = new Date(2017, 0, 1); // just a Sunday
        var weekDays = [];
        for(var i = 0; i < 7; i++) {
            weekDays.push(baseDate.toLocaleDateString(undefined, { weekday: 'long' }));
            baseDate.setDate(baseDate.getDate() + 1);
        }
        if (!large) {
            weekDays = weekDays.map(function (day) { return day.slice(0,3); });
        }
        return weekDays.map(function (day) { return day.replace(/^./, function (str) { return str.toUpperCase(); }); });
    };

    // "resultsPageObj" is an object with "content" and "answers"
    // only available when viewing the Responses page
    var makePollTable = function (answers, opts, resultsPageObj) {
        // Sort date values
        if (opts.type !== "text") {
            opts.values.sort(function (_a, _b) {
                var a = getOptionValue(_a);
                var b = getOptionValue(_b);
                return +new Date(a) - +new Date(b);
            });
        }
        // Create first line with options
        var allDays = getWeekDays(true);
        var els = extractValues(opts.values).map(function (data) {
            var _date;
            if (opts.type === "day") {
                _date = new Date(data);
                data = _date.toLocaleDateString();
            }
            if (opts.type === "time") {
                _date = new Date(data);
                data = Flatpickr.formatDate(_date, timeFormat);
            }
            var day = _date && allDays[_date.getDay()];
            return h('div.cp-poll-cell.cp-form-poll-option', {
                title: data,
            }, [
                opts.type === 'day' ? h('span.cp-form-weekday', day) : undefined,
                opts.type === 'day' ? h('span.cp-form-weekday-separator', ' - ') : undefined,
                h('span', data)
            ]);
        });
        // Insert axis switch button
        var switchAxis = h('button.btn.btn-default', [
            Messages.form_poll_switch,
            h('i.fa.fa-exchange'),
        ]);
        els.unshift(h('div.cp-poll-cell.cp-poll-switch', switchAxis));
        var lines = [h('div', els)];

        // Add an initial row to "time" values containing the days
        if (opts.type === "time") {
            var days = [h('div.cp-poll-cell.cp-poll-time-day')];
            var _days = {};
            extractValues(opts.values).forEach(function (d) {
                var date = new Date(d);
                var day = date.toLocaleDateString();
                _days[day] = {
                    n: (_days[day] && _days[day].n) || 0,
                    name: allDays[date.getDay()]
                };
                _days[day].n++;
            });
            Object.keys(_days).forEach(function (day) {
                days.push(h('div.cp-poll-cell.cp-poll-time-day', {
                    style: 'flex-grow:'+(_days[day].n - 1)+';'
                }, [
                    h('span.cp-form-weekday', _days[day].name),
                    h('span.cp-form-weekday-separator', ' - '),
                    h('span', day)
                ]));
            });
            var w = 200 + 105*(opts.values.length || 1);
            lines.unshift(h('div.cp-poll-time-day-container', {style: 'width:'+w+'px;'}, days));
            setTimeout(function () {
                var w2 = $('div.cp-form-poll-body').width();
                if (w < w2) { $('div.cp-poll-time-day-container').width(w2); }
                var cellWidth = $(lines).find('div.cp-poll-cell.cp-form-poll-option').first().width();
                $('div.cp-poll-cell.cp-poll-time-day').css('flex-basis', cellWidth);
            });
        }

        // Add answers
        var bodyEls = [];
        if (Array.isArray(answers)) {
            answers.forEach(function (answerObj) {
                var answer = answerObj.results;
                if (!answer || !answer.values) { return; }
                var name = Util.find(answerObj, ['user', 'name']) || answer.name || Messages.anonymous;
                var avatar = h('span.cp-avatar');
                APP.common.displayAvatar($(avatar), Util.find(answerObj, ['user', 'avatar']), name);
                var values = answer.values || {};
                var els = extractValues(opts.values).map(function (data) {
                    var res = values[data] || 0;
                    var v = (Number(res) === 1) ? h('i.fa.fa-check.cp-yes') : undefined;
                    var cell = h('div.cp-poll-cell.cp-form-poll-answer', {
                        'data-value': res
                    }, v);
                    return cell;
                });
                var nameCell;
                els.unshift(nameCell = h('div.cp-poll-cell.cp-poll-answer-name', {
                    title: Util.fixHTML(name)
                }, [
                    avatar,
                    h('span', name)
                ]));
                bodyEls.push(h('div', els));
                if (resultsPageObj && (APP.isEditor || APP.isAuditor)) {
                    $(nameCell).addClass('cp-clickable').click(function () {
                        resultsPageObj.answers._parsed = true;
                        APP.renderResults(resultsPageObj.content, resultsPageObj.answers, answerObj.curve);
                    });
                }
            });
        }
        var body = h('div.cp-form-poll-body', bodyEls);
        lines.push(body);

        var $s = $(switchAxis).click(function () {
            $s.closest('.cp-form-type-poll').toggleClass('cp-form-poll-switch');
        });

        return lines;
    };
    var makePollTotal = function (answers, opts, myLine, evOnChange) {
        if (!Array.isArray(answers)) { return; }
        var totals = {};
        var myTotals = {};
        var updateMyTotals = function () {
            if (!myLine) { return; }
            extractValues(opts.values).forEach(function (data) {
                myLine.some(function (el) {
                    if ($(el).data('option') !== data) { return; }
                    var res = Number($(el).attr('data-value')) || 0;
                    if (res === 1) {
                        myTotals[data] = {
                            y: 1,
                            m: 0
                        };
                    }
                    else if (res === 2) {
                        myTotals[data] = {
                            y: 0,
                            m: 1
                        };
                    } else {
                        delete myTotals[data];
                    }
                    return true;
                });

            });
        };
        var totalEls = extractValues(opts.values).map(function (data) {
            var y = 0; // Yes
            var m = 0; // Maybe
            answers.forEach(function (answerObj) {
                var answer = answerObj.results;
                if (!answer || !answer.values) { return; }
                var values = answer.values || {};
                var res = Number(values[data]) || 0;
                if (res === 1) { y++; }
                else if (res === 2) { m++; }
            });
            totals[data] = {
                y: y,
                m: m
            };

            return h('div.cp-poll-cell', {
                'data-id': data
            }, [
                h('span.cp-form-total-yes', y),
                h('span.cp-form-total-maybe', '('+m+')'),
            ]);
        });

        totalEls.unshift(h('div.cp-poll-cell', Messages.form_pollTotal));
        var total = h('div.cp-poll-total', totalEls);
        var $total = $(total);
        var refreshBest = function () {
            var totalMax = {
                value: 0,
                data: []
            };
            Object.keys(totals).forEach(function (k) {
                var obj = Util.clone(totals[k]);
                if (myTotals[k]) {
                    obj.y += myTotals[k].y || 0;
                    obj.m += myTotals[k].m || 0;
                }
                if (obj.y === totalMax.value) {
                    totalMax.data.push(k);
                } else if (obj.y > totalMax.value) {
                    totalMax.value = obj.y;
                    totalMax.data = [k];
                }
            });
            if (totalMax.value) {
                $total.find('[data-id]').removeClass('cp-poll-best');
                totalMax.data.forEach(function (k) {
                    $total.find('[data-id="'+ (k.replace(/"/g, '\\"')) + '"]').addClass('cp-poll-best');
                });
            }
        };
        refreshBest();

        if (myLine && evOnChange) {
            var updateValues = function () {
                totalEls.forEach(function (cell) {
                    var $c = $(cell);
                    var data = $c.attr('data-id');
                    if (!data) { return; }
                    var y = totals[data].y + ((myTotals[data] || {}).y || 0);
                    var m = totals[data].m + ((myTotals[data] || {}).m || 0);
                    $c.find('.cp-form-total-yes').text(y);
                    $c.find('.cp-form-total-maybe').text('('+m+')');
                });
            };
            evOnChange.reg(function () {
                updateMyTotals();
                updateValues();
                refreshBest();
            });
        }


        return total;
    };

    var multiAnswerSubHeading = function (content) {
        return h('span.cp-charts-row', h('td.cp-charts-cell.cp-grid-sub-question', {
            colspan: 3,
            style: 'font-weight: bold;',
        }, content));
    };

    var getEmpty = function (empty) {
        if (!empty) { return; }
        var msg = UI.setHTML(h('span.cp-form-results-empty-text'), Messages._getKey('form_notAnswered', [empty]));
        return multiAnswerSubHeading(msg);
    };

    var barGraphic = function (itemScale) {
        return h('span.cp-bar-container', h('div.cp-bar', {
            style: 'width: ' + (itemScale * 100) + '%',
        }, ' '));
    };

    var barRow = function (value, count, max, showBar) {
        return h('div.cp-charts-row', [
            h('span.cp-value', value),
            h('span.cp-count', count),
            showBar? barGraphic((count / max)): undefined,
        ]);
    };

    var findItem = function (items, uid) {
        if (!Array.isArray(items)) { return; }
        var res;
        items.some(function (item) {
            if (item.uid === uid) {
                res = item.v;
                return true;
            }
        });
        return res;
    };

    var getSections = function (content) {
        var uids = Object.keys(content.form).filter(function (uid) {
            return content.form[uid].type === 'section';
        });
        return uids;
    };
    var getFullOrder = function (content) {
        var order = content.order.slice();
        getSections(content).forEach(function (uid) {
            var block = content.form[uid];
            if (!block.opts || !Array.isArray(block.opts.questions)) { return; }
            var idx = order.indexOf(uid);
            if (idx === -1) { return; }
            idx++;
            block.opts.questions.forEach(function (el, i) {
                order.splice(idx+i, 0, el);
            });
        });
        return order;
    };

    var getBlockAnswers = function (answers, uid, filterCurve) {
        if (!answers) { return; }
        return Object.keys(answers || {}).map(function (key) {
            var user = key.split('|')[0];
            if (filterCurve && user === filterCurve) { return; }
            try {
                return {
                    curve: user,
                    user: answers[key].msg._userdata,
                    results: answers[key].msg[uid]
                };
            } catch (e) { console.error(e); }
        }).filter(Boolean);
    };

    // When there is a change to the form, we need to check if we can still add
    // conditions to the different sections
    evShowConditions.reg(function () {
        (APP.formBlocks || []).forEach(function (block) {
            if (!block || !block.updateState) { return; }
            block.updateState();
        });
    });
    // When a section contains a condition that is now invalid (the question has been moved
    // or deleted locally), we need to redraw the list of conditions for this section
    evCheckConditions.reg(function (_uid) {
        (APP.formBlocks || []).some(function (block) {
            if (block.uid && block.uid !== _uid) { return; }
            if (!block || !block.updateState) { return; }
            return block.updateState(true, _uid);
        });
    });

    var linkClickHandler = function (ev) {
        ev.preventDefault();
        var href = ($(this).attr('href') || '').trim();
        if (!href) { return; }
        APP.common.openUnsafeURL(href);
    };

    var STATIC_TYPES = {
        md: {
            defaultOpts: {
                text: Messages.form_description_default
            },
            get: function (opts) {
                if (!opts) { opts = Util.clone(STATIC_TYPES.md.defaultOpts); }
                var tag = h('div', {
                    id: 'form'+Util.uid()
                }, opts.text);
                var $tag = $(tag);
                DiffMd.apply(DiffMd.render(opts.text || ''), $tag, APP.common);
                $tag.find('a').click(linkClickHandler);

                var cursorGetter;
                return {
                    tag: tag,
                    edit: function (cb, tmp) {
                        // Cancel changes
                        var cancelBlock = saveAndCancelOptions(cb);

                        var text = opts.text;
                        var cursor;
                        if (tmp && tmp.cursor) {
                            cursor = tmp.cursor;
                        }

                        var block, editor;
                        if (tmp && tmp.block) {
                            block = tmp.block;
                            editor = tmp.editor;
                        }

                        var cm;
                        if (!block || !editor) {
                            var t = h('textarea');
                            block = h('div.cp-form-edit-options-block', [t]);
                            cm = SFCodeMirror.create("gfm", CMeditor, t);
                            editor = cm.editor;
                            editor.setOption('lineNumbers', true);
                            editor.setOption('lineWrapping', true);
                            editor.setOption('styleActiveLine', true);
                            editor.setOption('readOnly', false);
                        }

                        setTimeout(function () {
                            editor.focus();
                            if (!(tmp && tmp.editor)) {
                                editor.setValue(text);
                            } else {
                                SFCodeMirror.setValueAndCursor(editor, editor.getValue(), text);
                            }
                            editor.refresh();
                            editor.save();
                            editor.focus();
                        });

                        if (APP.common && !(tmp && tmp.block) && cm) {
                            var markdownTb = APP.common.createMarkdownToolbar(editor, {
                                embed: function (mt) {
                                    editor.focus();
                                    editor.replaceSelection($(mt)[0].outerHTML);
                                }
                            });
                            $(block).prepend(markdownTb.toolbar);
                            $(markdownTb.toolbar).show();
                            cm.configureTheme(APP.common, function () {});
                        }

                        var getContent = function () {
                            return {
                                text: editor.getValue()
                            };
                        };

                        if (tmp && tmp.onChange) {
                            editor.off('change', tmp.onChange);
                        }
                        var on = function () {
                            cb(getContent());
                        };
                        editor.on('change', on);

                        cursorGetter = function () {
                            if (document.activeElement && block.contains(document.activeElement)) {
                                cursor = {
                                    start: editor.getCursor('from'),
                                    end: editor.getCursor('to')
                                };
                            }
                            return {
                                cursor: cursor,
                                block: block,
                                editor: editor,
                                onChange: on
                            };
                        };

                        return [
                            block,
                            cancelBlock
                        ];
                    },
                    getCursor: function () { return cursorGetter(); },
                };
            },
            printResults: function () { return; },
            icon: h('i.cptools.cptools-form-paragraph')
        },
        page: {
            get: function () {
                var tag = h('div.cp-form-page-break-edit', [
                    h('i.cptools.cptools-form-page-break'),
                    h('span', Messages.form_type_page)
                ]);
                return {
                    tag: tag,
                    pageBreak: true
                };
            },
            printResults: function () { return; },
            icon: h('i.cptools.cptools-form-page-break')
        },
        section: {
            defaultOpts: {
                questions: []
            },
            get: function (opts, a, n, ev, data) {
                var sortable = h('div.cp-form-section-sortable');
                var tag = h('div.cp-form-section-edit', [
                    sortable
                ]);
                if (!APP.isEditor) {
                    return {
                        tag: tag,
                        noViewMode: true
                    };
                }

                var block = data.block;
                if (!opts) { opts = block.opts = Util.clone(STATIC_TYPES.section.defaultOpts); }
                var content = data.content;
                var uid = data.uid;
                var form = content.form;
                var framework = APP.framework;
                var tmp = data.tmp;

                var getConditionsValues = function () {
                    var order = getFullOrder(content);
                    var blockIdx = order.indexOf(uid);
                    var blocks = order.slice(0, blockIdx); // Get all previous questions
                    var values = blocks.map(function(uid) {
                        var block = form[uid];
                        var type = block.type;
                        if (['radio', 'checkbox'].indexOf(type) === -1) { return; }
                        var obj = {
                            uid: uid,
                            type: type,
                            q: block.q || Messages.form_default
                        };
                        var val;
                        if (type === 'radio') {
                            val = block.opts ? block.opts.values
                                             : Util.clone(APP.TYPES.radio.defaultOpts.values);
                        }
                        if (type === 'checkbox') {
                            val = block.opts ? block.opts.values
                                             : Util.clone(APP.TYPES.checkbox.defaultOpts.values);
                        }
                        obj.values = extractValues(val);
                        return obj;
                    }).filter(Boolean);
                    return values;
                };
                var addCondition = h('button.btn.btn-secondary', [
                    h('i.fa.fa-plus'),
                    h('span', Messages.form_conditional_add)
                ]);
                var $addC = $(addCondition);
                var getConditions;
                var getAddAndButton = function ($container, rules) {
                    var btn = h('button.btn.btn-secondary.cp-form-add-and', [
                        h('i.fa.fa-plus'),
                        h('span', Messages.form_conditional_addAnd)
                    ]);
                    var $b = $(btn).click(function () {
                        getConditions($container, true, rules, undefined, $b);
                    });
                    $container.append(btn);
                    return $b;
                };
                var values = getConditionsValues();
                getConditions = function ($container, isNew, rules, condition, $btn) {
                    condition = condition || {};
                    condition.uid = condition.uid || Util.uid();

                    var content = h('div.cp-form-condition', {
                        'data-uid': condition.uid,
                    });
                    var $content = $(content);

                    var qSelect, iSelect, vSelect;
                    var onChange = function (resetV) {
                        var w = block.opts.when = block.opts.when || [];

                        if (qSelect) { condition.q = qSelect.getValue(); }
                        if (iSelect) { condition.is = Number(iSelect.getValue()); }
                        if (resetV) { delete condition.v; }
                        else if (vSelect) { condition.v = vSelect.getValue(); }

                        if (isNew) {
                            if (!Array.isArray(rules)) { // new set of rules (OR)
                                rules = [condition];
                                w.push(rules);
                                $btn = getAddAndButton($container, rules);
                            } else {
                                rules.push(condition);
                            }
                            isNew = false;
                        }

                        framework.localChange();
                    };

                    onChange();

                    var qOptions = values.map(function (obj) {
                        return {
                            tag: 'a',
                            attributes: {
                                'class': 'cp-form-condition-question',
                                'data-value': obj.uid,
                                'href': '#',
                            },
                            content: obj.q
                        };
                    });
                    var qConfig = {
                        text: Messages.form_condition_q, // Button initial text
                        options: qOptions, // Entries displayed in the menu
                        isSelect: true,
                        caretDown: true,
                        buttonCls: 'btn btn-secondary'
                    };
                    qSelect = UIElements.createDropdown(qConfig);
                    qSelect[0].dropdown = qSelect;
                    $(qSelect).attr('data-drop', 'q');

                    var isOn = !condition || condition.is !== 0;
                    var iOptions = [{
                        tag: 'a',
                        attributes: {
                            'data-value': 1,
                            'href': '#',
                        },
                        content: Messages.form_condition_is
                    }, {
                        tag: 'a',
                        attributes: {
                            'data-value': 0,
                            'href': '#',
                        },
                        content: Messages.form_condition_isnot
                    }];
                    var iConfig = {
                        options: iOptions, // Entries displayed in the menu
                        isSelect: true,
                        caretDown: true,
                        buttonCls: 'btn btn-default'
                    };
                    iSelect = UIElements.createDropdown(iConfig);
                    iSelect[0].dropdown = iSelect;
                    iSelect.setValue(isOn ? 1 : 0, undefined, true);
                    $(iSelect).attr('data-drop', 'i').hide();
                    iSelect.onChange.reg(function () { onChange(); });

                    var remove = h('button.btn.btn-danger-alt.cp-condition-remove', [
                        h('i.fa.fa-times.nomargin')
                    ]);
                    $(remove).on('click', function () {
                        var w = block.opts.when = block.opts.when || [];
                        var deleteRule = false;
                        if (rules.length === 1) {
                            var rIdx = w.indexOf(rules);
                            w.splice(rIdx, 1);
                            deleteRule = true;
                        } else {
                            var idx = rules.indexOf(condition);
                            rules.splice(idx, 1);
                        }
                        framework.localChange();
                        framework._.cpNfInner.chainpad.onSettle(function () {
                            if (deleteRule) {
                                $content.closest('.cp-form-condition-rule').remove();
                                return;
                            }
                            $content.remove();
                        });
                    });

                    $content.append(qSelect).append(iSelect).append(remove);
                    if ($container.find('button.cp-form-add-and').length) {
                        $container.find('button.cp-form-add-and').before($content);
                    } else {
                        $container.append($content);
                    }

                    qSelect.onChange.reg(function (prettyVal, val, init) {
                        qSelect.find('button').removeClass('btn-secondary')
                            .addClass('btn-default');
                        onChange(!init);
                        $(iSelect).show();
                        var res, type;
                        values.some(function (obj) {
                            if (String(obj.uid) === String(val)) {
                                res = obj.values;
                                type = obj.type;
                                return true;
                            }
                        });

                        var $selDiv = $(iSelect);
                        if (type === 'checkbox') {
                            $selDiv.find('[data-value="0"]').text(Messages.form_condition_hasnot);
                            $selDiv.find('[data-value="1"]').text(Messages.form_condition_has);
                        } else {
                            $selDiv.find('[data-value="0"]').text(Messages.form_condition_isnot);
                            $selDiv.find('[data-value="1"]').text(Messages.form_condition_is);
                        }
                        iSelect.setValue(iSelect.getValue(), undefined, true);

                        $content.find('.cp-form-condition-values').remove();
                        if (!res) { return; }
                        var vOptions = res.map(function (str) {
                            return {
                                tag: 'a',
                                attributes: {
                                    'class': 'cp-form-condition-value',
                                    'data-value': str,
                                    'href': '#',
                                },
                                content: str
                            };
                        });
                        var vConfig = {
                            text: Messages.form_condition_v, // Button initial text
                            options: vOptions, // Entries displayed in the menu
                            //left: true, // Open to the left of the button
                            //container: $(type),
                            isSelect: true,
                            caretDown: true,
                            buttonCls: 'btn btn-secondary'
                        };
                        vSelect = UIElements.createDropdown(vConfig);
                        vSelect[0].dropdown = vSelect;
                        vSelect.addClass('cp-form-condition-values').attr('data-drop', 'v');
                        $content.append(vSelect).append(remove);

                        vSelect.onChange.reg(function () {
                            vSelect.find('button').removeClass('btn-secondary')
                                .addClass('btn-default');
                            $(remove).off('click').click(function () {
                                var w = block.opts.when = block.opts.when || [];
                                var deleteRule = false;
                                if (rules.length === 1) {
                                    var rIdx = w.indexOf(rules);
                                    w.splice(rIdx, 1);
                                    deleteRule = true;
                                } else {
                                    var idx = rules.indexOf(condition);
                                    rules.splice(idx, 1);
                                }
                                framework.localChange();
                                framework._.cpNfInner.chainpad.onSettle(function () {
                                    if (deleteRule) {
                                        $content.closest('.cp-form-condition-rule').remove();
                                        return;
                                    }
                                    $content.remove();
                                });
                            }).appendTo($content);
                            onChange();
                        });

                        if (condition && condition.v && init) {
                            vSelect.setValue(condition.v, undefined, true);
                            vSelect.onChange.fire(condition.v, condition.v);
                        }

                        if (!tmp || tmp.uid !== condition.uid) { return; }
                        if (tmp.type === 'v') {
                            vSelect.click();
                        }
                    });
                    if (condition && condition.q) {
                        qSelect.setValue(condition.q, undefined, true);
                        qSelect.onChange.fire(condition.q, condition.q, true);
                    }

                    if (!tmp || tmp.uid !== condition.uid) { return; }

                    if (tmp.type === 'q') { qSelect.click(); }
                    else if (tmp.type === 'i') { iSelect.click(); }
                };

                var conditionalDiv = h('div.cp-form-conditional', [
                    h('div.cp-form-conditional-hint', Messages.form_conditional),
                    addCondition
                ]);
                var $condition = $(conditionalDiv).prependTo(tag);
                var redraw = function () {
                    var w = block.opts.when = block.opts.when || [];
                    w.forEach(function (rules) {
                        var rulesC = h('div.cp-form-condition-rule');
                        var $rulesC = $(rulesC);
                        var $b = getAddAndButton($rulesC, rules);
                        rules.forEach(function (obj) {
                            getConditions($rulesC, false, rules, obj, $b);
                        });
                        $addC.before($rulesC);
                    });
                };
                redraw();

                var hintDiv = h('div.cp-form-conditional-hint', [
                    h('div.cp-form-conditional-hint', Messages.form_conditional_hint)
                ]);
                var $hint = $(hintDiv).prependTo(tag);

                $addC.click(function () {
                    var rulesC = h('div.cp-form-condition-rule');
                    var $rulesC = $(rulesC);
                    getConditions($rulesC, true);
                    $addC.before($rulesC);
                });

                var cursorGetter = function () {
                    var $activeDrop = $condition.find('.cp-dropdown-content:visible').first();
                    if (!$activeDrop.length) { return; }
                    var uid = $activeDrop.closest('.cp-form-condition').attr('data-uid');
                    var type = $activeDrop.closest('.cp-dropdown-container').attr('data-drop');
                    var $btn = $activeDrop.closest('.cp-dropdown-container').find('button');
                    var y = $btn && $btn.length && $btn[0].getBoundingClientRect().y;
                    return {
                        uid: uid,
                        type: type,
                        y: y
                    };
                };

                Sortable.create(sortable, {
                    group: {
                        name: 'nested',
                        put: function (to, from, el) {
                            // Make sure sections dan't be dropped into other sections
                            return $(el).attr('data-type') !== 'section';
                        }
                    },
                    direction: "vertical",
                    filter: "input, button, .CodeMirror, .cp-form-type-sort, .cp-form-block-type.editable",
                    preventOnFilter: false,
                    draggable: ".cp-form-block",
                    //forceFallback: true,
                    fallbackTolerance: 5,
                    onStart: function () {
                        var $container = $('div.cp-form-creator-content');
                        $container.find('.cp-form-creator-add-inline').remove();
                    },
                    store: {
                        set: function (s) {
                            opts.questions = s.toArray();
                            setTimeout(APP.framework.localChange);
                            if (APP.updateAddInline) { APP.updateAddInline(); }
                        }
                    }
                });

                // If "needRedraw" is false, we only want to know if we can add conditions and
                // if we can't, make sure we delete incomplete conditions before hiding the button
                // If "needRedraw" is true, it means we ant to redraw a section because some
                // conditions are invalid
                var updateState = function (needRedraw, _uid) {
                    if (needRedraw && uid !== _uid) { return; }

                    values = getConditionsValues();
                    var available = values.length;
                    if (available) {
                        $condition.show();
                        $hint.hide();
                    } else {
                        $condition.hide();
                        $hint.show();
                    }

                    if (needRedraw) {
                        $condition.find('.cp-form-condition-rule').remove();
                        redraw();
                        return true;
                    } else {
                        if (available) {
                            // Questions may have moved. We need to redraw our dropdowns
                            // to make sure we use the correct list
                            $condition.find('.cp-form-condition').each(function (i, el) {
                                // Update question dropdown
                                var $q = $(el).find('.cp-dropdown-container[data-drop="q"]');
                                var drop = $q[0] && $q[0].dropdown;
                                if (!drop) { return; }
                                var qOptions = values.map(function (obj) {
                                    return {
                                        tag: 'a',
                                        attributes: {
                                            'class': 'cp-form-condition-question',
                                            'data-value': obj.uid,
                                            'href': '#',
                                        },
                                        content: obj.q
                                    };
                                });
                                var val = drop.getValue();
                                drop.setOptions(qOptions);
                                drop.setValue(val);

                                // Update values dropdown
                                var $v = $(el).find('.cp-dropdown-container[data-drop="v"]');
                                if (!$v.length) { return; }
                                var dropV = $v[0] && $v[0].dropdown;
                                if (!dropV) { return; }
                                var res, type;
                                values.some(function (obj) {
                                    if (String(obj.uid) === String(val)) {
                                        res = obj.values;
                                        type = obj.type;
                                        return true;
                                    }
                                });
                                var vOptions = res.map(function (str) {
                                    return {
                                        tag: 'a',
                                        attributes: {
                                            'class': 'cp-form-condition-value',
                                            'data-value': str,
                                            'href': '#',
                                        },
                                        content: str
                                    };
                                });
                                var valV = dropV.getValue();
                                dropV.setOptions(vOptions);
                                if (valV && res.indexOf(valV) === -1) {
                                    dropV.setValue('', Messages.form_condition_v);
                                    dropV.onChange.fire();
                                    dropV.find('button').removeClass('btn-default')
                                        .addClass('btn-secondary');
                                }
                            });
                        } else {
                            // We don't have invalid condition but we may have incomplete
                            // conditions to delete
                            block.opts.when = [];
                            $condition.find('.cp-form-condition-rule').remove();
                        }
                    }
                };
                updateState();

                return {
                    updateState: updateState,
                    tag: tag,
                    noViewMode: true,
                    getCursor: cursorGetter,
                };
            },
            printResults: function () { return; },
            icon: h('i.cptools.cptools-form-conditional')
        },
    };

    var arrayMax = function (A) {
        return Array.isArray(A)? Math.max.apply(null, A): NaN;
    };

    var renderTally = function (tally, empty, showBar) {
        var rows = [];
        var counts = Util.values(tally);
        var max = arrayMax(counts);
        if (empty) { rows.push(getEmpty(empty)); }
        Object.keys(tally).forEach(function (value) {
            var itemCount = tally[value];
            var itemScale = (itemCount / max);

            rows.push(h('div.cp-charts-row', [
                h('span.cp-value', {'title': value}, value),
                h('span.cp-count', itemCount),
                showBar? barGraphic(itemScale): undefined,
            ]));
        });
        return rows;
    };

    var TYPES = APP.TYPES = {
        input: {
            defaultOpts: {
                type: 'text'
            },
            get: function (opts, a, n, evOnChange) {
                if (!opts) { opts = Util.clone(TYPES.input.defaultOpts); }
                // Messages.form_input_ph_email.form_input_ph_url
                var tag = h('input', {
                    type: opts.type,
                    placeholder: Messages['form_input_ph_'+opts.type] || ''
                });
                var $tag = $(tag);
                $tag.on('change keypress', Util.throttle(function () {
                    evOnChange.fire();
                }, 500));
                var cursorGetter;
                var setCursorGetter = function (f) { cursorGetter = f; };
                return {
                    tag: tag,
                    isEmpty: function () { return !$tag.val().trim(); },
                    getValue: function () {
                        //var invalid = $tag.is(':invalid');
                        //if (invalid) { return; }
                        return $tag.val();
                    },
                    setValue: function (val) { $tag.val(val); },
                    setEditable: function (state) {
                        if (state) { $tag.removeAttr('disabled'); }
                        else { $tag.attr('disabled', 'disabled'); }
                    },
                    edit: function (cb, tmp) {
                        var v = Util.clone(opts);
                        return editTextOptions(v, setCursorGetter, cb, tmp);
                    },
                    getCursor: function () { return cursorGetter(); },
                    reset: function () { $tag.val(''); }
                };
            },
            printResults: function (answers, uid) { // results text
                var results = [];
                var empty = 0;
                var tally = {};

                var isEmpty = function (answer) {
                    return !answer || !answer.trim();
                };

                Object.keys(answers).forEach(function (author) {
                    var obj = answers[author];
                    var answer = obj.msg[uid];
                    if (isEmpty(answer)) { return empty++; }
                    Util.inc(tally, answer);
                });
                //var counts = Util.values(tally);
                //var max = arrayMax(counts);

                //if (max < 2) { // there are no duplicates, so just return text
                    results.push(getEmpty(empty));
                    Object.keys(answers).forEach(function (author) {
                        var obj = answers[author];
                        var answer = obj.msg[uid];
                        if (!answer || !answer.trim()) { return empty++; }
                        results.push(h('div.cp-charts-row', h('span.cp-value', answer)));
                    });
                    return h('div.cp-form-results-contained', h('div.cp-charts.cp-text-table', results));
                //}
            },
            icon: h('i.cptools.cptools-form-text')
        },
        textarea: {
            defaultOpts: {
                maxLength: 1000
            },
            get: function (opts, a, n, evOnChange) {
                if (!opts || typeof(opts.maxLength) === "undefined") { opts = Util.clone(TYPES.textarea.defaultOpts); }
                var text = h('textarea', {maxlength: opts.maxLength});
                var $text = $(text);
                var charCount = h('div.cp-form-type-textarea-charcount');
                var updateChar = function () {
                    var l = $text.val().length;
                    if (l > opts.maxLength) {
                        $text.val($text.val().slice(0, opts.maxLength));
                        l = $text.val().length;
                    }
                    $(charCount).text(Messages._getKey('form_maxLength', [
                        $text.val().length,
                        opts.maxLength
                    ]));
                };
                updateChar();
                var tag = h('div.cp-form-type-textarea', [
                    text,
                    charCount
                ]);

                var evChange = Util.throttle(function () {
                    evOnChange.fire();
                }, 500);

                $text.on('change keypress keyup keydown', function () {
                    setTimeout(updateChar);
                    evChange();
                });
                var cursorGetter;
                var setCursorGetter = function (f) { cursorGetter = f; };
                return {
                    tag: tag,
                    isEmpty: function () { return !$text.val().trim(); },
                    getValue: function () { return $text.val().slice(0, opts.maxLength); },
                    setValue: function (val) {
                        $text.val(val);
                        updateChar();
                    },
                    setEditable: function (state) {
                        if (state) { $(tag).find('textarea').removeAttr('disabled'); }
                        else { $(tag).find('textarea').attr('disabled', 'disabled'); }
                    },
                    edit: function (cb, tmp) {
                        var v = Util.clone(opts);
                        return editTextOptions(v, setCursorGetter, cb, tmp);
                    },
                    getCursor: function () { return cursorGetter(); },
                    reset: function () { $text.val(''); }
                };
            },
            printResults: function (answers, uid) { // results textarea
                var results = [];
                var empty = 0;
                Object.keys(answers).forEach(function (author) { // TODO deduplicate these
                    var obj = answers[author];
                    var answer = obj.msg[uid];
                    if (!answer || !answer.trim()) { return empty++; }
                    results.push(h('div.cp-charts-row', h('span.cp-value', answer)));
                });
                results.unshift(getEmpty(empty));

                return h('div.cp-form-results-contained', h('div.cp-charts.cp-text-table', results));
            },
            icon: h('i.cptools.cptools-form-paragraph')
        },
        radio: {
            compatible: ['radio', 'checkbox', 'sort'],
            defaultOpts: {
                values: [1,2].map(function (i) {
                    return {
                        uid: Util.uid(),
                        v: Messages._getKey('form_defaultOption', [i])
                    };
                })
            },
            get: function (opts, a, n, evOnChange) {
                var isDefaultOpts = !opts;
                if (!opts) { opts = Util.clone(TYPES.radio.defaultOpts); }
                if (!Array.isArray(opts.values)) { return; }
                var name = Util.uid();
                var els = extractValues(opts.values).map(function (data, i) {
                    var radio = UI.createRadio(name, 'cp-form-'+name+'-'+i,
                               data, false, {});
                    $(radio).find('input').data('val', data);
                    return radio;
                });
                var tag = h('div.radio-group.cp-form-type-radio', els);
                var cursorGetter;
                var setCursorGetter = function (f) { cursorGetter = f; };
                $(tag).find('input[type="radio"]').on('change', function () {
                    evOnChange.fire(false, false, true);
                });
                return {
                    tag: tag,
                    isEmpty: function () { return !this.getValue(); },
                    getValue: function () {
                        var res;
                        els.some(function (el) {
                            var $i = $(el).find('input');
                            if (Util.isChecked($i)) {
                                res = $i.data('val');
                                return true;
                            }
                        });
                        return res;
                    },
                    reset: function () { $(tag).find('input').removeAttr('checked'); },
                    setEditable: function (state) {
                        if (state) { $(tag).find('input').removeAttr('disabled'); }
                        else { $(tag).find('input').attr('disabled', 'disabled'); }
                    },
                    edit: function (cb, tmp) {
                        var v = Util.clone(opts);
                        return editOptions(v, isDefaultOpts, setCursorGetter, cb, tmp);
                    },
                    getCursor: function () { return cursorGetter(); },
                    setValue: function (val) {
                        this.reset();
                        els.some(function (el) {
                            var $el = $(el).find('input');
                            if ($el.data('val') === val) {
                                $el.prop('checked', true);
                                return true;
                            }
                        });
                    }
                };

            },
            printResults: function (answers, uid, form, content) {
                // results radio
                var empty = 0;
                var count = {};

                var opts = form[uid].opts || Util.clone(TYPES.radio.defaultOpts);
                extractValues(opts.values).forEach(function (v) { count[v] = 0; });

                Object.keys(answers).forEach(function (author) {
                    var obj = answers[author];
                    var answer = obj.msg[uid];
                    if (!answer || !answer.trim || !answer.trim()) { return empty++; }
                    Util.inc(count, answer);
                });

                var showBars = Boolean(content);
                var rendered = renderTally(count, empty, showBars);
                return h('div.cp-charts.cp-bar-table', rendered);
            },
            icon: h('i.cptools.cptools-form-list-radio')
        },
        multiradio: {
            compatible: ['multiradio', 'multicheck'],
            defaultOpts: {
                items: [1,2].map(function (i) {
                    return {
                        //uid: Util.uid(),
                        v: Messages._getKey('form_defaultItem', [i])
                    };
                }),
                values: [1,2].map(function (i) {
                    return {
                        uid: Util.uid(),
                        v: Messages._getKey('form_defaultOption', [i])
                    };
                })
            },
            get: function (opts, a, n, evOnChange) {
                var isDefaultOpts = !opts;
                if (!opts) { opts = Util.clone(TYPES.multiradio.defaultOpts); }
                if (!Array.isArray(opts.items) || !Array.isArray(opts.values)) { return; }
                var lines = opts.items.map(function (itemData) {
                    if (!itemData.uid) {
                        itemData.uid = Util.uid();
                        if (APP.isEditor) { APP.framework.localChange(); }
                    }
                    var name = itemData.uid;
                    var item = itemData.v;
                    var els = extractValues(opts.values).map(function (data, i) {
                        var radio = UI.createRadio(name, 'cp-form-'+name+'-'+i,
                                   '', false, {});
                        $(radio).find('input').data('uid', name);
                        $(radio).find('input').data('val', data);
                        return radio;
                    });
                    els.unshift(h('div.cp-form-multiradio-item', item));
                    els.unshift(h('div.cp-form-multiradio-item', item));
                    return h('div.radio-group', {'data-uid':name}, els);
                });
                var header = extractValues(opts.values).map(function (v) {
                    return h('span', {
                        title: Util.fixHTML(v)
                    }, v);
                });
                header.unshift(h('span'));
                var elh = h('span');
                elh.innerHTML = '&nbsp;';
                header.unshift(elh);
                lines.unshift(h('div.cp-form-multiradio-header', header));

                var tag = h('div.cp-form-multiradio-container',
                            h('div.radio-group.cp-form-type-multiradio', lines)
                          );
                var cursorGetter;
                var setCursorGetter = function (f) { cursorGetter = f; };
                var $tag = $(tag);
                $tag.find('input[type="radio"]').on('change', function () {
                    evOnChange.fire();
                });
                return {
                    tag: tag,
                    isEmpty: function () {
                        var v = this.getValue();
                        return !Object.keys(v).length || Object.keys(v).some(function (uid) {
                            return !v[uid];
                        });
                    },
                    getValue: function () {
                        var res = {};
                        var l = lines.slice(1);
                        l.forEach(function (el) {
                            var $el = $(el);
                            var uid = $el.attr('data-uid');
                            $el.find('input').each(function (i, input) {
                                var $i = $(input);
                                if (res[uid]) { return; }
                                res[uid] = undefined;
                                if (Util.isChecked($i)) { res[uid] = $i.data('val'); }
                            });
                        });
                        return res;
                    },
                    reset: function () { $(tag).find('input').removeAttr('checked'); },
                    setEditable: function (state) {
                        if (state) { $tag.find('input').removeAttr('disabled'); }
                        else { $tag.find('input').attr('disabled', 'disabled'); }
                    },
                    edit: function (cb, tmp) {
                        var v = Util.clone(opts);
                        return editOptions(v, isDefaultOpts, setCursorGetter, cb, tmp);
                    },
                    getCursor: function () { return cursorGetter(); },
                    setValue: function (val) {
                        this.reset();
                        Object.keys(val || {}).forEach(function (uid) {
                            $(tag).find('[name="'+uid+'"]').each(function (i, el) {
                                if ($(el).data('val') !== val[uid]) { return; }
                                $(el).prop('checked', true);
                            });
                        });
                    }
                };

            },
            printResults: function (answers, uid, form, content) {
                // results multiradio
                var structure = form[uid];
                if (!structure) { return; }
                var opts = structure.opts || Util.clone(TYPES.multiradio.defaultOpts);
                var results = [];
                var empty = 0;
                var count = {};

                var showBars = Boolean(content);
                Object.keys(answers).forEach(function (author) {
                    var obj = answers[author];
                    var answer = obj.msg[uid];
                    if (!answer || !Object.keys(answer).length) { return empty++; }
                    //count[answer] = count[answer] || {};
                    Object.keys(answer).forEach(function (q_uid) {
                        var c = count[q_uid];
                        if (!c) {
                            count[q_uid] = c = {};
                            extractValues(opts.values).forEach(function (v) { c[v] = 0; });
                        }
                        var res = answer[q_uid];
                        if (!res || !res.trim || !res.trim()) { return; }
                        Util.inc(c, res);
                    });
                });

                var max = 0;
                var count_keys = Object.keys(count);
                count_keys.forEach(function (q_uid) {
                    var counts = Object.values(count[q_uid]);
                    counts.push(max);
                    max = arrayMax(counts);
                });

                results.push(getEmpty(empty));
                count_keys.forEach(function (q_uid) {
                    var q = findItem(opts.items, q_uid);
                    var c = count[q_uid];
                    results.push(multiAnswerSubHeading(q));
                    Object.keys(c).forEach(function (res) {
                        results.push(barRow(res, c[res], max, showBars));
                    });
                });

                return h('div.cp-charts.cp-bar-table', results);
            },
            exportCSV: function (answer, form) {
                var opts = form.opts || {};
                var q = form.q || Messages.form_default;
                if (answer === false) {
                    return (opts.items || []).map(function (obj) {
                        return q + ' | ' + obj.v;
                    });
                }
                if (!answer) { return ['']; }
                return (opts.items || []).map(function (obj) {
                    var uid = obj.uid;
                    return String(answer[uid] || '');
                });
            },
            icon: h('i.cptools.cptools-form-grid-radio')
        },
        checkbox: {
            compatible: ['radio', 'checkbox', 'sort'],
            defaultOpts: {
                max: 3,
                values: [1, 2, 3].map(function (i) {
                    return {
                        uid: Util.uid(),
                        v: Messages._getKey('form_defaultOption', [i])
                    };
                })
            },
            get: function (opts, a, n, evOnChange) {
                var isDefaultOpts = !opts;
                if (!opts) { opts = Util.clone(TYPES.checkbox.defaultOpts); }
                if (!Array.isArray(opts.values)) { return; }
                var name = Util.uid();
                var els = extractValues(opts.values).map(function (data, i) {
                    var cbox = UI.createCheckbox('cp-form-'+name+'-'+i,
                               data, false, {});
                    $(cbox).find('input').data('val', data);
                    return cbox;
                });
                if (!opts.max) { opts.max = TYPES.checkbox.defaultOpts.max; }
                var tag = h('div', [
                    h('div.cp-form-max-options', Messages._getKey('form_maxOptions', [opts.max])),
                    h('div.radio-group.cp-form-type-checkbox', els)
                ]);
                var $tag = $(tag);
                var checkDisabled = function () {
                    var selected = $tag.find('input:checked').length;
                    if (selected >= opts.max) {
                        $tag.find('input:not(:checked)').attr('disabled', 'disabled');
                    } else {
                        $tag.find('input').removeAttr('disabled');
                    }
                };
                $tag.find('input').on('change', function () {
                    checkDisabled();
                    evOnChange.fire(false, false, true);
                });
                var cursorGetter;
                var setCursorGetter = function (f) { cursorGetter = f; };
                return {
                    tag: tag,
                    isEmpty: function () {
                        var v = this.getValue();
                        return !v.length;
                    },
                    getValue: function () {
                        var res = [];
                        els.forEach(function (el) {
                            var $i = $(el).find('input');
                            if (Util.isChecked($i)) {
                                res.push($i.data('val'));
                            }
                        });
                        return res;
                    },
                    reset: function () {
                        $(tag).find('input').removeAttr('checked');
                        checkDisabled();
                    },
                    setEditable: function (state) {
                        if (state) { checkDisabled(); }
                        else { $tag.find('input').attr('disabled', 'disabled'); }
                    },
                    edit: function (cb, tmp) {
                        var v = Util.clone(opts);
                        return editOptions(v, isDefaultOpts, setCursorGetter, cb, tmp);
                    },
                    getCursor: function () { return cursorGetter(); },
                    setValue: function (val) {
                        this.reset();
                        if (!Array.isArray(val)) { return; }
                        els.forEach(function (el) {
                            var $el = $(el).find('input');
                            if (val.indexOf($el.data('val')) !== -1) {
                                $el.prop('checked', true);
                            }
                        });
                        checkDisabled();
                    }
                };

            },
            printResults: function (answers, uid, form, content) {
                // results checkbox
                var empty = 0;
                var count = {};

                var opts = form[uid].opts || Util.clone(TYPES.checkbox.defaultOpts);
                extractValues(opts.values || []).forEach(function (v) { count[v] = 0; });

                var showBars = Boolean(content);
                Object.keys(answers).forEach(function (author) {
                    var obj = answers[author];
                    var answer = obj.msg[uid];
                    if (answer && typeof(answer) === "string") { answer = [answer]; }
                    if (!Array.isArray(answer) || !answer.length) { return empty++; }
                    answer.forEach(function (val) {
                        Util.inc(count, val);
                    });
                });

                var rendered = renderTally(count, empty, showBars);
                return h('div.cp-charts.cp-bar-table', rendered);
            },
            icon: h('i.cptools.cptools-form-list-check')
        },
        multicheck: {
            compatible: ['multiradio', 'multicheck'],
            defaultOpts: {
                max: 3,
                items: [1,2].map(function (i) {
                    return {
                        uid: Util.uid(),
                        v: Messages._getKey('form_defaultItem', [i])
                    };
                }),
                values: [1,2,3].map(function (i) {
                    return {
                        uid: Util.uid(),
                        v: Messages._getKey('form_defaultOption', [i])
                    };
                })
            },
            get: function (opts, a, n, evOnChange) {
                var isDefaultOpts = !opts;
                if (!opts) { opts = Util.clone(TYPES.multicheck.defaultOpts); }
                if (!Array.isArray(opts.items) || !Array.isArray(opts.values)) { return; }
                var lines = opts.items.map(function (itemData) {
                    var name = itemData.uid;
                    var item = itemData.v;
                    var els = extractValues(opts.values).map(function (data, i) {
                        var cbox = UI.createCheckbox('cp-form-'+name+'-'+i,
                                   '', false, {});
                        $(cbox).find('input').data('uid', name);
                        $(cbox).find('input').data('val', data);
                        return cbox;
                    });
                    els.unshift(h('div.cp-form-multiradio-item', item));
                    els.unshift(h('div.cp-form-multiradio-item', item));
                    return h('div.radio-group', {'data-uid':name}, els);
                });

                if (!opts.max) { opts.max = TYPES.multicheck.defaultOpts.max; }

                var checkDisabled = function (l) {
                    var selected = $(l).find('input:checked').length;
                    if (selected >= opts.max) {
                        $(l).find('input:not(:checked)').attr('disabled', 'disabled');
                    } else {
                        $(l).find('input').removeAttr('disabled');
                    }
                };

                lines.forEach(function (l) {
                    $(l).find('input').on('change', function () {
                        checkDisabled(l);
                        evOnChange.fire();
                    });
                });

                var header = extractValues(opts.values).map(function (v) {
                    return h('span', {
                        title: Util.fixHTML(v)
                    }, v);
                });
                header.unshift(h('span'));
                var elh = h('span');
                elh.innerHTML = '&nbsp;';
                header.unshift(elh);
                lines.unshift(h('div.cp-form-multiradio-header', header));

                var tag = h('div.cp-form-multiradio-container',
                            h('div.radio-group.cp-form-type-multiradio', lines)
                          );
                var cursorGetter;
                var setCursorGetter = function (f) { cursorGetter = f; };
                return {
                    tag: tag,
                    isEmpty: function () {
                        var v = this.getValue();
                        return Object.keys(v).some(function (uid) {
                            return !v[uid].length;
                        });
                    },
                    getValue: function () {
                        var res = {};
                        var l = lines.slice(1);
                        l.forEach(function (el) {
                            var $el = $(el);
                            var uid = $el.attr('data-uid');
                            res[uid] = [];
                            $el.find('input').each(function (i, input) {
                                var $i = $(input);
                                if (Util.isChecked($i)) { res[uid].push($i.data('val')); }
                            });
                        });
                        return res;
                    },
                    reset: function () {
                        $(tag).find('input').removeAttr('checked');
                        lines.forEach(checkDisabled);
                    },
                    setEditable: function (state) {
                        if (state) { lines.forEach(checkDisabled); }
                        else { $(tag).find('input').attr('disabled', 'disabled'); }
                    },
                    edit: function (cb, tmp) {
                        var v = Util.clone(opts);
                        return editOptions(v, isDefaultOpts, setCursorGetter, cb, tmp);
                    },
                    getCursor: function () { return cursorGetter(); },
                    setValue: function (val) {
                        this.reset();
                        Object.keys(val || {}).forEach(function (uid) {
                            if (!Array.isArray(val[uid])) { return; }
                            $(tag).find('[data-uid="'+uid+'"] input').each(function (i, el) {
                                if (val[uid].indexOf($(el).data('val')) === -1) { return; }
                                $(el).prop('checked', true);
                            });
                        });
                        lines.forEach(checkDisabled);
                    }
                };

            },
            printResults: function (answers, uid, form, content ) {
                // results multicheckbox
                var structure = form[uid];
                if (!structure) { return; }
                var opts = structure.opts || Util.clone(TYPES.multicheck.defaultOpts);
                var results = [];
                var empty = 0;
                var count = {};
                var showBars = Boolean(content);

                var isEmpty = function (answer) {
                    if (!answer) { return true; }
                    return !Object.keys(answer).some(function (k) {
                        var A = answer[k];
                        return Array.isArray(A) && A.length;
                    });
                };

                Object.keys(answers).forEach(function (author) {
                    var obj = answers[author];
                    var answer = obj.msg[uid];
                    if (isEmpty(answer)) { return empty++; }
                    Object.keys(answer).forEach(function (q_uid) {
                        var c = count[q_uid];
                        if (!c) {
                            count[q_uid] = c = {};
                            extractValues(opts.values || []).forEach(function (v) { c[v] = 0; });
                        }
                        var res = answer[q_uid];
                        if (res && typeof(res) === "string") { res = [res]; }
                        if (!Array.isArray(res) || !res.length) { return; }
                        res.forEach(function (v) {
                            Util.inc(c, v);
                        });
                    });
                });

                var max = 0;
                var count_keys = Object.keys(count);
                count_keys.forEach(function (q_uid) {
                    var counts = Object.values(count[q_uid]);
                    counts.push(max);
                    max = arrayMax(counts);
                });

                results.push(getEmpty(empty));
                count_keys.forEach(function (q_uid) {
                    var q = findItem(opts.items, q_uid);
                    var c = count[q_uid];
                    results.push(multiAnswerSubHeading(q));
                    Object.keys(c).forEach(function (res) {
                        results.push(barRow(res, c[res], max, showBars));
                    });
                });

                return h('div.cp-charts.cp-bar-table', results);
            },
            exportCSV: function (answer, form) {
                var opts = form.opts || {};
                var q = form.q || Messages.form_default;
                if (answer === false) {
                    return (opts.items || []).map(function (obj) {
                        return q + ' | ' + obj.v;
                    });
                }
                if (!answer) { return ['']; }
                return (opts.items || []).map(function (obj) {
                    var uid = obj.uid;
                    return String(answer[uid] || '');
                });
            },
            icon: h('i.cptools.cptools-form-grid-check')
        },
        sort: {
            compatible: ['radio', 'checkbox', 'sort'],
            defaultOpts: {
                values: [1,2].map(function (i) {
                    return {
                        uid: Util.uid(),
                        v: Messages._getKey('form_defaultOption', [i])
                    };
                })
            },
            get: function (opts, a, n, evOnChange) {
                var isDefaultOpts = !opts;
                if (!opts) { opts = Util.clone(TYPES.sort.defaultOpts); }
                if (!Array.isArray(opts.values)) { return; }
                var map = {};
                var invMap = {};
                var sorted = false;
                if (!APP.isEditor) {
/*  There is probably a more reliable check for this, but if we always
    shuffle the values then authors reorder the results in the data structure
    every time they reload. If multiple authors are present then this leads
    to fights over what the content should be, which tends to trick chainpad
    into concatenating strings, which quickly turns the sortable list
    into complete nonsense.
*/
                    Util.shuffleArray(opts.values);
                }
                var els = extractValues(opts.values).map(function (data) {
                    var uid = Util.uid();
                    map[uid] = data;
                    invMap[data] = uid;
                    var div = h('div.cp-form-type-sort', {'data-id': uid}, [
                        h('span.cp-form-handle', [
                            h('i.fa.fa-ellipsis-v'),
                            h('i.fa.fa-ellipsis-v'),
                        ]),
                        h('span.cp-form-sort-order', '?'),
                        h('span', data)
                    ]);
                    $(div).data('val', data);
                    return div;
                });
                var tag = h('div.cp-form-type-sort-container', [
                    h('div.cp-form-sort-hint', Messages._getKey('form_sort_hint', [els.length])),
                    els
                ]);
                var $tag = $(tag);
                var reorder = function (reset) {
                    $tag.find('.cp-form-type-sort').each(function (i, el) {
                        $(el).find('.cp-form-sort-order').text(reset ? '?' : i+1);
                    });
                    sorted = !reset;
                };
                var cursorGetter;
                var setCursorGetter = function (f) { cursorGetter = f; };

                var sortable = Sortable.create(tag, {
                    direction: "vertical",
                    draggable: ".cp-form-type-sort",
                    forceFallback: true,
                    store: {
                        set: function () {
                            reorder();
                            evOnChange.fire();
                        }
                    }
                });
                var sortNode = function (order) {
                    order.forEach(function (uid) {
                        $tag.append($tag.find('[data-id="'+uid+'"]'));
                    });
                };

                return {
                    tag: tag,
                    isEmpty: function () { return !this.getValue(); },
                    getValue: function () {
                        if (!sorted) { return; }
                        return sortable.toArray().map(function (id) {
                            return map[id];
                        });
                    },
                    reset: function () {
                        Util.shuffleArray(opts.values);
                        var toSort = extractValues(opts.values).map(function (val) {
                            return invMap[val];
                        });
                        sortNode(toSort);
                        reorder(true);
                    },
                    setEditable: function (state) {
                        sortable.options.disabled = !state;
                        $(tag).toggleClass('cp-form-disabled', !state);
                    },
                    edit: function (cb, tmp) {
                        var v = Util.clone(opts);
                        return editOptions(v, isDefaultOpts, setCursorGetter, cb, tmp);
                    },
                    getCursor: function () { return cursorGetter(); },
                    setValue: function (val) {
                        if (!Array.isArray(val)) { val = []; }
                        var toSort = val.map(function (val) {
                            return invMap[val];
                        });
                        sortNode(toSort);
                        reorder();
                    }
                };

            },
            printResults: function (answers, uid, form, content) {
                // results sort
                var opts = form[uid].opts || Util.clone(TYPES.sort.defaultOpts);
                var l = (opts.values || []).length;
                var empty = 0;
                var count = {};
                extractValues(opts.values || []).forEach(function (v) { count[v] = 0; });
                var showBars = Boolean(content);
                Object.keys(answers).forEach(function (author) {
                    var obj = answers[author];
                    var answer = obj.msg[uid];
                    if (answer && typeof(answer) === "string") { answer = [answer]; }
                    if (!Array.isArray(answer) || !answer.length) { return empty++; }
                    answer.forEach(function (el, i) {
                        var score = l - i;
                        Util.inc(count, el, score);
                    });
                });

                var rendered = renderTally(count, empty, showBars);
                return h('div.cp-charts.cp-bar-table', rendered);
            },
            icon: h('i.cptools.cptools-form-list-ordered')
        },
        poll: {
            defaultOpts: {
                type: 'text', // Text or Days or Time
                values: [1, 2, 3].map(function (i) {
                    return {
                        uid: Util.uid(),
                        v: Messages._getKey('form_defaultOption', [i])
                    };
                })
            },
            get: function (opts, answers, username, evOnChange) {
                var isDefaultOpts = !opts;
                if (!opts) { opts = Util.clone(TYPES.poll.defaultOpts); }
                if (!Array.isArray(opts.values)) { return; }

                if (APP.isEditor) { answers = {}; }
                var lines = makePollTable(answers, opts, false);

                var disabled = false;
                // Add form
                var addLine = extractValues(opts.values).map(function (data) {
                    var cell = h('div.cp-poll-cell.cp-form-poll-choice', [
                        h('i.fa.fa-times.cp-no'),
                        h('i.fa.fa-check.cp-yes'),
                        h('i.cptools.cptools-form-poll-maybe.cp-maybe'),
                    ]);
                    var $c = $(cell);
                    $c.data('option', data);
                    var val = 0;
                    $c.attr('data-value', val);
                    $c.click(function () {
                        if (disabled) { return; }
                        val = (val+1)%3;
                        $c.attr('data-value', val);
                        evOnChange.fire();
                    });
                    cell._setValue = function (v) {
                        val = v;
                        $c.attr('data-value', val);
                    };
                    return cell;
                });
                // Name input
                //var nameInput = h('input', { value: username || Messages.anonymous });
                var nameInput = h('span.cp-poll-your-answers', Messages.form_pollYourAnswers);
                addLine.unshift(h('div.cp-poll-cell', nameInput));
                lines.push(h('div', addLine));

                var total = makePollTotal(answers, opts, addLine, evOnChange);
                if (total) { lines.push(h('div', total)); }

                var pollHint = UI.setHTML(h('div.cp-form-poll-hint'), Messages.form_poll_hint);
                var classes = [
                    'fa fa-check cp-yes',
                    'fa fa-times cp-no',
                    'cptools cptools-form-poll-maybe cp-maybe',
                ];
                $(pollHint).find('i').each(function (index) {
                    this.setAttribute('class', classes[index]);
                });

                var tag = h('div.cp-form-type-poll-container', [
                    pollHint,
                    h('div.cp-form-type-poll', lines)
                ]);
                var $tag = $(tag);

                var cursorGetter;
                var setCursorGetter = function (f) { cursorGetter = f; };
                return {
                    tag: tag,
                    getValue: function () {
                        var res = {};
                        $tag.find('.cp-form-poll-choice').each(function (i, el) {
                            var $el = $(el);
                            res[$el.data('option')] = $el.attr('data-value');
                        });
                        return {
                            values: res
                        };
                    },
                    reset: function () {
                        $tag.find('.cp-form-poll-choice').attr('data-value', 0);
                    },
                    setEditable: function (state) {
                        disabled = !state;
                        $tag.toggleClass('cp-form-disabled', disabled);
                    },
                    edit: function (cb, tmp) {
                        var v = Util.clone(opts);
                        return editOptions(v, isDefaultOpts, setCursorGetter, cb, tmp);
                    },
                    getCursor: function () { return cursorGetter(); },
                    setValue: function (res) {
                        this.reset();
                        if (!res || !res.values) { return; }
                        var val = res.values;
                        $tag.find('.cp-form-poll-choice').each(function (i, el) {
                            if (!el._setValue) { return; }
                            var $el = $(el);
                            el._setValue(val[$el.data('option')] || 0);
                        });
                    }
                };

            },
            printResults: function (answers, uid, form, content) {
                var opts = form[uid].opts || Util.clone(TYPES.poll.defaultOpts);
                var _answers = getBlockAnswers(answers, uid);

                // If content is defined, we'll be able to click on a row to display
                // all the answers of this user
                var lines = makePollTable(_answers, opts, content);

                var total = makePollTotal(_answers, opts);
                if (total) { lines.push(h('div', total)); }

                return h('div.cp-form-type-poll', lines);
            },
            exportCSV: function (answer, form) {
                var opts = form.opts || Util.clone(TYPES.poll.defaultOpts);
                var q = form.q || Messages.form_default;
                if (answer === false) {
                    var cols = extractValues(opts.values).map(function (key) {
                        return q + ' | ' + key;
                    });
                    cols.unshift(q);
                    return cols;
                }
                if (!answer || !answer.values) {
                    var empty = opts.values.map(function () { return ''; });
                    empty.unshift('');
                    return empty;
                }
                var str = '';
                Object.keys(answer.values).sort().forEach(function (k, i) {
                    if (i !== 0) { str += ';'; }
                    str += k.replace(';', '').replace(':', '') + ':' + answer.values[k];
                });
                var res = extractValues(opts.values).map(function (key) {
                    return answer.values[key] || '';
                });
                res.unshift(str);
                return res;
            },
            icon: h('i.cptools.cptools-form-poll')
        },
    };

    var getDay = function (d) {
        return new Date(d.getFullYear(), d.getMonth(), d.getDate());
    };

    var ONE_DAY = 1000 *  60 * 60 * 24;

    var getDayArray = function (a, b) {
        // coerce inputs to numbers
        var r_a = +getDay(new Date(a));
        var r_b = +getDay(new Date(b));
        var A = [ r_a ];
        var next = r_a + ONE_DAY;
        while (next <= r_b) {
            A.push(next);
            next += ONE_DAY;
        }
        return A;
    };

    Messages.form_timelineLabel = "{0} ({1})"; // TODO investigate whether this needs translation

    var makeTimeline = APP.makeTimeline = function (answers) {
        // Randomly changing date of answers to get a more realistic example of timeline
        var tally = {};

        //var answersByTime = {};
        Object.keys(answers).forEach(function (curve) {
            var obj = answers[curve];
            Object.keys(obj).forEach(function (uid) {
                var day = getDay(new Date(obj[uid].time));
                Util.inc(tally, +day);
            });
        });

        var times = Object.keys(tally).map(Number).filter(Boolean);

        var max_count = arrayMax(Util.values(tally));

        var min_day = Math.min.apply(null, times);
        var max_day = arrayMax(times);
        var days = getDayArray(new Date(min_day), new Date(max_day));

        if (days.length < 2) { return; }

        return h('div.timeline-container', {
            //style: 'width: 100%; height: 200px;',


        }, h('table.cp-charts.column.cp-chart-timeline.cp-chart-table',
                h('tbody', days.map(function (time) {
                    var count = tally[time] || 0;
                    var percent = count / max_count;
                    var date = new Date(time).toLocaleDateString();

                    var bar = h('td', {
                        style: '--size: ' + Number(percent).toFixed(2),
                        //"data-tippy-placement": "top",
                        title: Messages._getKey('form_timelineLabel', [date, count])
                    });
                    //var dateEl = h('th', { scope: "row" }, date);

                    return h('tr', bar/* dateEl*/ );
                }))
            )
        );
    };

    Messages.form_deleteAll = "Delete all"; // XXX DB done

    var parseAnswers = function (answers) {
        var _answers = {};
        Object.keys(answers || {}).forEach(function (curve) {
            var all = answers[curve];
            Object.keys(all || {}).forEach(function (uid) {
                _answers[curve + '|' + uid] = all[uid];
            });
        });
        return _answers;
    };

    var getAnswersLength = function (answers) {
        return Object.values(answers || {}).reduce(function (size, obj) {
            return size + Object.keys(obj).length;
        }, 0);
    };

    var renderResults = APP.renderResults = function (content, answers, showUser) {
        var $container = $('div.cp-form-creator-results').empty().css('display', '');

        var framework = APP.framework;

        var title = framework._.title.title || framework._.title.defaultTitle;
        var titleDiv = h('h1.cp-form-view-title', title);
        $container.append(titleDiv);

        var answerCount = getAnswersLength(answers);

        if (!answerCount) {
            $container.append(h('div.alert.alert-info', Messages.form_results_empty));
            return;
        }

        var heading = h('h2#cp-title', Messages._getKey('form_totalResponses', [answerCount]));
        $(heading).appendTo($container);
        var timeline = h('div.cp-form-creator-results-timeline');
        var $timeline = $(timeline).appendTo($container);
        $timeline.append(makeTimeline(answers));
        var controls = h('div.cp-form-creator-results-controls');
        var $controls = $(controls).appendTo($container);
        var exportButton = h('button.btn.btn-primary', [
            h('i.fa.fa-download'),
            Messages.form_exportCSV
        ]);
        $(exportButton).appendTo($controls);
        var results = h('div.cp-form-creator-results-content');
        var $results = $(results).appendTo($container);

        $(exportButton).click(function () {
            var csv = Exporter.results(content, answers, TYPES, getFullOrder(content));
            if (!csv) { return void UI.warn(Messages.error); }
            var suggestion = APP.framework._.title.suggestTitle('cryptpad-document');
            var title = Util.fixFileName(suggestion) + '.csv';
            window.saveAs(new Blob([csv], {
                type: 'text/csv'
            }), title);
        });

        // Export JSON
        Messages.form_exportJSON = "Export as JSON"; // XXX DB done
        var exportJSONButton = h('button.btn.btn-primary', [
            h('i.cptools.cptools-code'),
            Messages.form_exportJSON
        ]);
        $(exportJSONButton).appendTo($controls);
        $(exportJSONButton).click(function () {
            var arr = Exporter.results(content, answers, TYPES, getFullOrder(content), "json");
            if (!arr) { return void UI.warn(Messages.error); }
            window.saveAs(new Blob([arr], {
                type: 'application/json'
            }), title+".json");
        });

        // Export in "sheet"
        var export2Button = h('button.btn.btn-primary', [
            h('i.fa.fa-file-excel-o'),
            Messages.form_exportSheet
        ]);
        $(export2Button).appendTo($controls);
        $(export2Button).click(function () {
            var arr = Exporter.results(content, answers, TYPES, getFullOrder(content), "array");
            if (!arr) { return void UI.warn(Messages.error); }
            var sframeChan = framework._.sfCommon.getSframeChannel();
            var title = framework._.title.title || framework._.title.defaultTitle;
            sframeChan.event('EV_EXPORT_SHEET', {
                title: title,
                content: arr
            });
        });

        APP.common.getPadMetadata({channel: content.answers.channel}, function (md) {
            var owners = md.owners;
            if (!Array.isArray(owners) || !owners.length) { return; }
            var owned = APP.common.isOwned(owners);
            if (!owned) { return; }
            var button = h('button.btn.btn-danger.cp-form-results-delete', Messages.form_deleteAll);
            UI.confirmButton(button, {classes:'danger'}, function () {
                var sframeChan = framework._.sfCommon.getSframeChannel();
                sframeChan.query('Q_FORM_DELETE_ALL_ANSWERS', {
                    channel: content.answers.channel
                }, function (err, obj) {
                    if (err || (obj && obj.error)) { return void UI.warn(Messages.error); }
                    APP.getResults();
                });
            });
            $controls.append(button);
        });

        var summary = true;
        var form = content.form;

        var switchMode = h('button.btn.btn-secondary', Messages.form_showIndividual);
        $controls.hide().append(switchMode);

        var show = function (answers, header) {
            var order = getFullOrder(content);
            var elements = order.map(function (uid) {
                var block = form[uid];
                var type = block.type;
                var model = TYPES[type];
                if (!model || !model.printResults) { return; }

                // Only use content if we're not viewing individual answers
                var _answers = parseAnswers(answers);
                var print = model.printResults(_answers, uid, form, !header && {
                    content: content,
                    answers: answers
                });

                var q = h('div.cp-form-block-question', block.q || Messages.form_default);

//Messages.form_type_checkbox.form_type_input.form_type_md.form_type_multicheck.form_type_multiradio.form_type_poll.form_type_radio.form_type_sort.form_type_textarea.form_type_section
                return h('div.cp-form-block', [
                    h('div.cp-form-block-type', [
                        TYPES[type].icon.cloneNode(),
                        h('span', Messages['form_type_'+type])
                    ]),
                    q,
                    h('div.cp-form-block-content', print),
                ]);
            });
            $results.empty().append(elements);
            if (header) { $results.prepend(header); }
        };
        show(answers);

        if (APP.isEditor || APP.isAuditor) { $controls.show(); }

        var $s = $(switchMode).click(function () {
            $results.empty();
            if (!summary) {
                $s.text(Messages.form_showIndividual);
                summary = true;
                show(answers);
                return;
            }
            summary = false;
            $s.text(Messages.form_showSummary);

            var origin, priv;
            if (APP.common) {
                var metadataMgr = APP.common.getMetadataMgr();
                priv = metadataMgr.getPrivateData();
                origin = priv.origin;
            }
            var getHref = function (hash) {
                if (APP.common) {
                    return origin + Hash.hashToHref(hash, 'profile');
                }
                return '#';
            };

            var els = [];
            Object.keys(answers).forEach(function (curve) {
                var userAnswers = answers[curve];
                Object.keys(userAnswers).forEach(function (uid) {
                    var obj = userAnswers[uid];
                    var answer = obj.msg;
                    var date = new Date(obj.time).toLocaleString();
                    var text, warning, badge;
                    if (!answer._userdata || (!answer._userdata.name && !answer._userdata.curvePublic)) {
                        text = Messages._getKey('form_answerAnonymous', [date]);
                    } else {
                        var ud = answer._userdata;
                        var user;
                        if (ud.profile) {
                            if (priv && priv.friends[curve]) {
                                badge = h('span.cp-form-friend', [
                                    h('i.fa.fa-address-book'),
                                    Messages._getKey('isContact', [ud.name || Messages.anonymous])
                                ]);
                            }
                            user = h('a', {
                                href: getHref(ud.profile) // Only used visually
                            }, Util.fixHTML(ud.name || Messages.anonymous));
                            if (curve !== ud.curvePublic) {
                                warning = h('span.cp-form-warning', Messages.form_answerWarning);
                            }
                        } else {
                            user = h('b', Util.fixHTML(ud.name || Messages.anonymous));
                        }
                        text = Messages._getKey('form_answerName', [user.outerHTML, date]);
                    }
                    var span = UI.setHTML(h('span'), text);
                    var viewButton = h('button.btn.btn-secondary.small', Messages.form_viewButton);
                    var div = h('div.cp-form-individual', [span, viewButton, warning, badge]);
                    $(viewButton).click(function () {
                        var res = {};
                        res[curve] = {};
                        res[curve][uid] = obj;
                        var back = h('button.btn.btn-secondary.small', Messages.form_backButton);
                        $(back).click(function () {
                            summary = true;
                            $s.click();
                        });
                        var header = h('div.cp-form-individual', [
                            span.cloneNode(true),
                            back
                        ]);
                        show(res, header);
                    });
                    $(div).find('a').click(function (e) {
                        e.preventDefault();
                        APP.common.openURL(Hash.hashToHref(ud.profile, 'profile'));
                    });
                    if (showUser === curve) {
                        setTimeout(function () {
                            showUser = undefined;
                            $(viewButton).click();
                        });
                    }
                    els.push(div);
                });
            });
            $results.append(els);
        });
        if (showUser) {
            $s.click();
        }
    };

    var addResultsButton = function (framework, content, answers) {
        var sframeChan = framework._.sfCommon.getSframeChannel();
        var $container = $('.cp-forms-results-participant');
        var l = getAnswersLength(answers);
        var $res = $(h('button.btn.btn-default.cp-toolbar-form-button', [
            h('i.fa.fa-bar-chart'),
            h('span.cp-button-name', Messages._getKey('form_results', [l])),
        ]));
        var it = setInterval(function () {
            sframeChan.query("Q_FORM_FETCH_ANSWERS", content.answers, function (err, obj) {
                var answers = obj && obj.results;
                var l = getAnswersLength(answers);
                $res.find('span.cp-button-name').text(Messages._getKey('form_results', [l]));
            });
        }, 30000);
        $res.click(function () {
            $res.attr('disabled', 'disabled');
            sframeChan.query("Q_FORM_FETCH_ANSWERS", content.answers, function (err, obj) {
                var answers = obj && obj.results;
                if (answers) { APP.answers = answers; }
                $res.removeAttr('disabled');
                $('body').addClass('cp-app-form-results');
                renderResults(content, answers);
                $res.remove();
                clearInterval(it);
                var $editor = $(h('button.btn.btn-default', [
                    h('i.fa.fa-pencil'),
                    h('span.cp-button-name', Messages.form_editor)
                ]));
                $editor.click(function () {
                    $('body').removeClass('cp-app-form-results');
                    $editor.remove();
                    sframeChan.query("Q_FORM_FETCH_ANSWERS", content.answers, function (err, obj) {
                        var answers = obj && obj.results;
                        addResultsButton(framework, content, answers);
                    });
                });
                $container.prepend($editor);
            });

        });
        $container.prepend($res);
    };

    var getLogo = function () {
        var logo = h('div.cp-form-view-logo', [
            h('img', {
                src:'/customize/CryptPad_logo_grey.svg?'+ApiConfig.requireConf.urlArgs,
                alt:'CryptPad_logo'
            }),
            h('span', 'CryptPad')
        ]);
        $(logo).click(function () {
            APP.framework._.sfCommon.gotoURL('/');
        });
        var footer = h('div.cp-form-view-footer', [logo]);
        return footer;
    };

    var updateForm;
    var showAnsweredPage = function (framework, content, answers) {
        var $formContainer = $('div.cp-form-creator-content').hide();
        var $resContainer = $('div.cp-form-creator-results').hide();
        var $container = $('div.cp-form-creator-answered').empty().css('display', '');
        APP.inAnsweredPage = true;

        if (APP.answeredInForm) {
            $container.hide();
            $formContainer.css('display', '');
        } else if (APP.answeredInResponses) {
            $container.hide();
            $resContainer.css('display', '');
        }

        // If responses are public, show button to view them
        var responses;
        if (content.answers.privateKey) {
            var l = getAnswersLength(answers);
            responses = h('button.btn.btn-secondary', [
                h('i.fa.fa-bar-chart'),
                h('span.cp-button-name', Messages._getKey('form_viewAllAnswers', [l]))
            ]);
            var sframeChan = framework._.sfCommon.getSframeChannel();
            sframeChan.query("Q_FORM_FETCH_ANSWERS", content.answers, function (err, obj) {
                var answers = obj && obj.results;
                var l = getAnswersLength(answers);
                $(responses).find('.cp-button-name').text(Messages._getKey('form_viewAllAnswers', [l]));
            });
            $(responses).click(function () {
                sframeChan.query("Q_FORM_FETCH_ANSWERS", content.answers, function (err, obj) {
                    APP.answeredInResponses = true;
                    var answers = obj && obj.results;
                    if (answers) { APP.answers = answers; }
                    $('body').addClass('cp-app-form-results');
                    APP.inAnsweredPage = false;
                    renderResults(content, answers);
                    $container.hide();
                });
            });
        }

        Messages.form_answer_new = "New responses"; // XXX DB done
        var newAnswer;
        if (content.answers.multiple) {
            newAnswer = h('button.btn.btn-primary', [
                h('i.fa.fa-plus'),
                h('span', Messages.form_answer_new)
            ]);
            $(newAnswer).click(function () {
                $formContainer.css('display', '');
                $container.hide();
                delete APP.editingUid;
                delete APP.hasAnswered;
                APP.answeredInForm = true;
                APP.inAnsweredPage = false;
                updateForm(framework, content, false);
            });
        }

        var description = h('div.cp-form-creator-results-description#cp-form-response-msg');
        if (content.answers.msg) {
            var $desc = $(description);
            DiffMd.apply(DiffMd.render(content.answers.msg), $desc, APP.common);
            $desc.find('a').click(linkClickHandler);
        }

        var entries = [];
        Object.keys(answers).forEach(function (uid) {
            var answer = answers[uid];

            var viewOnly = content.answers.cantEdit || APP.isClosed;

            var action = h(viewOnly ? 'button.btn.btn-secondary' : 'button.btn.btn-primary', [
                viewOnly ? h('i.fa.fa-bar-chart') : h('i.fa.fa-pencil'),
                h('span', viewOnly ? Messages.form_viewAnswer : Messages.form_editAnswer)
            ]);

            $(action).click(function () {
                $formContainer.css('display', '');
                $container.hide();
                APP.answeredInForm = true;
                APP.editingUid = uid;
                APP.editingTime = answer._time;
                APP.inAnsweredPage = false;
                updateForm(framework, content, false, answer);
                if (viewOnly) {
                    $formContainer.find('.cp-form-send-container .cp-open').hide();
                    if (Array.isArray(APP.formBlocks)) {
                        APP.formBlocks.forEach(function (b) {
                            if (!b.setEditable) { return; }
                            b.setEditable(false);
                        });
                    }
                }
            });

            var date = new Date(answer._time).toLocaleString();

            var del;
            var canDelete = !viewOnly && content.answers.version >= 2;
            if (answer._hash && canDelete) {
                del = h('button.btn.btn-danger', [
                    h('i.fa.fa-trash-o'),
                    h('span', Messages.kanban_delete)
                ]);
                $(del).click(function () {
                    var sframeChan = framework._.sfCommon.getSframeChannel();
                    sframeChan.query("Q_FORM_DELETE_ANSWER", {
                        channel: content.answers.channel,
                        uid: uid
                    }, function (err, obj) {
                        if (obj && obj.error) {
                            console.error(obj.error);
                            return void UI.warn(Messages.error);
                        }
                        framework._.sfCommon.gotoURL();
                    });
                });
            }

            entries.push(h('div.cp-form-submit-actions', [
                h('span.cp-form-submit-time', date),
                h('span.cp-form-submit-action', action),
                h('span.cp-form-submit-del', del),
            ]));
        });

        var table = h('div.cp-form-submit-table', entries);

        Messages.form_alreadyAnsweredMult = "You responded to this form on:"; // XXX DB done

        var title = framework._.title.title || framework._.title.defaultTitle;

        $container.append(h('div.cp-form-submit-success', [
            h('h3.cp-form-view-title', title),
            description,
            h('div', Messages.form_alreadyAnsweredMult),
            table,
            newAnswer,
            responses ? h('div', responses) : undefined
        ]));
        $container.append(getLogo());
    };

    var getFormResults = function () {
        if (!Array.isArray(APP.formBlocks)) { return; }
        var results = {};
        APP.formBlocks.some(function (data) {
            if (!data.getValue) { return; }
            results[data.uid] = data.getValue();
        });
        return results;
    };

    var getSectionFromQ = function (content, uid) {
        var arr = content.order;
        var idx = content.order.indexOf(uid);
        var sectionUid;
        if (idx === -1) { // If it's not in the main array, check in sections
            getSections(content).some(function (_uid) {
                var block = content.form[_uid];
                if (!block.opts || !Array.isArray(block.opts.questions)) { return; }
                var _idx = block.opts.questions.indexOf(uid);
                if (_idx !== -1) {
                    arr = block.opts.questions;
                    sectionUid = _uid;
                    idx = _idx;
                    return true;
                }
            });
        }

        return {
            uid: sectionUid,
            arr: arr,
            idx: idx
        };
    };
    var removeQuestion = function (content, uid) {
        delete content.form[uid];
        var idx = content.order.indexOf(uid);
        if (idx !== -1) {
            content.order.splice(idx, 1);
        } else {
            getSections(content).some(function (_uid) {
                var block = content.form[_uid];
                if (!block.opts || !Array.isArray(block.opts.questions)) { return; }
                var _idx = block.opts.questions.indexOf(uid);
                if (_idx !== -1) {
                    block.opts.questions.splice(_idx, 1);
                    return true;
                }
            });
        }
    };

    var checkResults = {};
    var checkCondition = function (block) {
        if (!block || block.type !== 'section') { return; }
        if (!block.opts || !Array.isArray(block.opts.questions) || !block.opts.when) {
            return true;
        }

        // This function may be called multiple times synchronously to check the conditions
        // of multiple sections. These sections may require the result of the same question
        // so we store the results in an object outside.
        // To make sure the results are cleared on the next change in the form, we
        // clear it just after the current synchronous actions are done.
        setTimeout(function () { checkResults = {}; });

        var results = checkResults;
        var findResult = function (uid) {
            if (results.hasOwnProperty(uid)) { return results[uid]; }
            APP.formBlocks.some(function (data) {
                if (!data.getValue) { return; }
                if (data.uid === String(uid)) {
                    results[uid] = data.getValue();
                    return true;
                }
            });
            return results[uid];
        };
        var w = block.opts.when;
        return !w.length || w.some(function (rules) {
            return rules.every(function (rule) {
                var res = findResult(rule.q);
                // Checkbox
                if (Array.isArray(res)) {
                    var idx = res.indexOf(rule.v);
                    return rule.is ? idx !== -1 : idx === -1;
                }
                // Radio
                return rule.is ? res === rule.v : res !== rule.v;
            });
        });
    };

    var makeFormControls = function (framework, content, evOnChange) {
        var loggedIn = framework._.sfCommon.isLoggedIn();
        var metadataMgr = framework._.cpNfInner.metadataMgr;
        var user = metadataMgr.getUserData();

        if (!loggedIn && !content.answers.anonymous) { return; }

        var $anonName;
        var anonRadioOn = UI.createRadio('cp-form-anon', 'cp-form-anon-on',
                Messages.form_anonymousBox, false, {
                    input: { value: 1 },
                });
        var anonOffContent = h('span');
        var anonRadioOff = UI.createRadio('cp-form-anon', 'cp-form-anon-off',
                anonOffContent, false, {
                    input: { value: 0 },
                });
        var radioContainer = h('div.cp-form-required-radio', [
            Messages.form_answerChoice,
            anonRadioOn,
            anonRadioOff,
        ]);
        var $radio = $(radioContainer);


        if (content.answers.makeAnonymous) {
            // If we make all answers anonymous, hide the checkbox and display a message
            $radio.hide();
            $(anonRadioOn).find('input').prop('checked', true);
            setTimeout(function () {
                // We need to wait for cbox to be added into the DOM before using .after()
                $radio.after(h('div.alert.alert-info', Messages.form_anonAnswer));
            });
        } else if (content.answers.anonymous) {
            // Answers aren't anonymous and guests are allowed
            // Guests can set a username and logged in users can answer anonymously
            if (!loggedIn) {
                $(anonOffContent).append(h('span.cp-form-anon-answer-input', [
                    Messages.form_answerAs,
                    h('input', {
                        value: (typeof(APP.cantAnon) === "string" && APP.cantAnon)
                                || user.name || '',
                        placeholder: Messages.form_anonName
                    })
                ]));
                $anonName = $(anonOffContent).find('input');
                var $off = $(anonRadioOff).find('input[type="radio"]');
                $anonName.on('click input', function () {
                    if (!Util.isChecked($off)) { $off.prop('checked', true); }
                });
            }
            if (APP.cantAnon) {
                // You've already answered with your credentials
                $(anonRadioOn).find('input').attr('disabled', 'disabled');
                $(anonRadioOff).find('input[type="radio"]').prop('checked', true);
            } else if (APP.editingUid) {
                // We're edting and we can answer anonymously: our previous answer is anonymous
                $(anonRadioOn).find('input[type="radio"]').prop('checked', true);
            }
            if (!$anonName) {
                $(anonOffContent).append(h('div.cp-form-anon-answer-input', [
                    Messages.form_answerAs,
                    h('span.cp-form-anon-answer-registered', user.name || Messages.anonymous)
                ]));
            }
            if (!$radio.find('input[type="radio"]:checked').length) {
                $radio.addClass('cp-radio-required');
                $radio.find('input[type="radio"]').on('change', function () {
                    $radio.removeClass('cp-radio-required');
                });
            }
        } else {
            // Answers don't have to be anonymous and only logged in users can answer
            // ==> they have to answer with their keys so we know their name too
            $(anonRadioOn).find('input').attr('disabled', 'disabled');
            $(anonRadioOff).find('input[type="radio"]').prop('checked', true);
            setTimeout(function () {
                // We need to wait for cbox to be added into the DOM before using .after()
                if (content.answers.cantEdit) { return; }
                $radio.after(h('div.alert.alert-info', Messages.form_authAnswer));
            });
            $(anonOffContent).append(h('div.cp-form-anon-answer-input', [
                Messages.form_answerAs,
                h('span.cp-form-anon-answer-registered', user.name || Messages.anonymous)
            ]));
        }

        var send = h('button.cp-open.btn.btn-primary', APP.hasAnswered ? Messages.form_update : Messages.form_submit);
        var reset = h('button.cp-open.cp-reset-button.btn.btn-danger-alt', Messages.form_reset);
        var $reset = $(reset).click(function () {
            if (!Array.isArray(APP.formBlocks)) { return; }
            APP.formBlocks.forEach(function (data) {
                if (typeof(data.reset) === "function") { data.reset(); }
            });
            $(reset).attr('disabled', 'disabled');
            evOnChange.fire();
        });
        var $send = $(send).click(function () {
            if (!$radio.find('input[type="radio"]:checked').length) {
                return UI.warn(Messages.error);
            }

            var results = getFormResults();
            if (!results) { return; }

            $send.attr('disabled', 'disabled');

            var wantName = Util.isChecked($(anonRadioOff).find('input[type="radio"]'));

            var user = metadataMgr.getUserData();
            if (wantName && !content.answers.makeAnonymous) {
                results._userdata = loggedIn ? {
                    avatar: user.avatar,
                    name: user.name,
                    notifications: user.notifications,
                    curvePublic: user.curvePublic,
                    profile: user.profile
                } : {
                    name: $anonName ? $anonName.val() : user.name
                };
            }

            var uid = APP.editingUid;
            if (uid) { results._uid = uid; }
            var sframeChan = framework._.sfCommon.getSframeChannel();
            sframeChan.query('Q_FORM_SUBMIT', {
                mailbox: content.answers,
                results: results,
                anonymous: content.answers.makeAnonymous || !loggedIn
                            || (!wantName && !APP.cantAnon) // use ephemeral keys
            }, function (err, data) {
                $send.attr('disabled', 'disabled');
                if (err || (data && data.error)) {
                    if (data.error === "EANSWERED") {
                        return void UI.warn(Messages.form_answered);
                    }
                    console.error(err || data.error);
                    return void UI.warn(Messages.error);
                }
                delete APP.editingUid;
                delete APP.editingTime;
                if (results._userdata && loggedIn) {
                    $(anonRadioOn).find('input').attr('disabled', 'disabled');
                    $(anonRadioOff).find('input[type="radio"]').prop('checked', true);
                    APP.cantAnon = true;
                }
                evOnChange.fire(false, true);
                window.onbeforeunload = undefined;

                $send.removeAttr('disabled');
                $send.text(Messages.form_update);
                APP.answeredInForm = false;

                APP.getMyAnswers();

                // TODO show the author that they can "mute" the pad
                var priv = metadataMgr.getPrivateData();
                sframeChan.query('Q_CONTACT_OWNER', {
                    send: true,
                    query: "FORM_RESPONSE",
                    msgData: { channel: priv.channel }
                }, function (err, obj) {
                    if (err || !obj || !obj.state) { return console.error('ENOTIFY'); }
                });
            });
        });

        if (APP.hasAnswered && content.answers.cantEdit || APP.isClosed) {
            $radio.hide();
            $send.hide();
            $reset.hide();
        }

        if (APP.isClosed) {
            send = undefined;
            reset = undefined;
        }

        var errors = h('div.cp-form-invalid-warning');
        var $errors = $(errors);
        var invalid = h('div.cp-form-invalid-warning');
        var $invalid = $(invalid);
        if (evOnChange) {
            var origin, priv;
            if (APP.common) {
                priv = metadataMgr.getPrivateData();
                origin = priv.origin;
            }

            var gotoQuestion = function (el) {
                var $el = $(el).closest('.cp-form-block');
                var number = $el.find('.cp-form-block-question-number').text();
                var a = h('a', {
                    href: origin + '#' + Messages._getKey('form_invalidQuestion', [number])
                }, Messages._getKey('form_invalidQuestion', [number]));
                $(a).click(function (e) {
                    e.preventDefault();
                    if (!$el.is(':visible')) {
                        var pages = $el.closest('.cp-form-page').index();
                        if (APP.refreshPage) { APP.refreshPage(pages + 1); }
                    }
                    $el[0].scrollIntoView();
                });
                return h('li', a);
            };

            // Check invalid inputs
            evOnChange.reg(function () {
                var $container = $('div.cp-form-creator-content');
                var $inputs = $container.find('input:invalid');
                if (!$inputs.length) {
                    $send.text(APP.hasAnswered ? Messages.form_update : Messages.form_submit);
                    return void $invalid.empty();
                }
                $send.text(APP.hasAnswered ? Messages.form_updateWarning : Messages.form_submitWarning);
                var lis = [];
                $inputs.each(function (i, el) {
                    lis.push(gotoQuestion(el));
                });
                var list = h('ul', lis);
                var content = [
                    h('span', Messages.form_invalidWarning),
                    list
                ];
                $invalid.empty().append(content);
            });
            // Check empty required questions
            evOnChange.reg(function () {
                if (!Array.isArray(APP.formBlocks)) { return; }
                var form = content.form;
                var errorBlocks = APP.formBlocks.filter(function (data) {
                    var uid = data.uid;
                    var block = form[uid];
                    if (!data.isEmpty) { return; }
                    if (!block) { return; }
                    if (!block.opts || !block.opts.required) { return; }

                    // Don't require questions that are in a hidden section
                    var section = getSectionFromQ(content, uid);
                    if (section.uid) {
                        // Check if section is hidden
                        var sBlock = form[section.uid];
                        var visible = checkCondition(sBlock);
                        if (!visible) { return; }
                    }


                    var isEmpty = data.isEmpty();
                    var $el = $(data.tag).closest('.cp-form-block');
                    $el.find('.cp-form-required-tag').toggleClass('cp-is-empty', isEmpty);
                    return isEmpty;
                });
                if (!errorBlocks.length) {
                    $send.removeAttr('disabled');
                    return void $errors.empty();
                }
                $send.attr('disabled', 'disabled');
                var lis = [];
                errorBlocks.forEach(function (data) {
                    lis.push(gotoQuestion(data.tag));
                });
                var list = h('ul', lis);
                var divContent = [
                    h('div.alert.alert-danger', [
                        Messages.form_requiredWarning,
                        list
                    ])
                ];
                $errors.empty().append(divContent);
            });
            evOnChange.fire(true);
        }

        return h('div.cp-form-send-container', [
            errors,
            invalid,
            h('div.cp-form-anon-answer', [
                radioContainer
            ]),
            reset, send
        ]);
    };
    updateForm = function (framework, content, editable, answers, temp) {
        var $container = $('div.cp-form-creator-content');
        if (!$container.length) { return; } // Not ready

        var form = content.form;
        $('body').find('.flatpickr-calendar').remove();

        APP.formBlocks = [];

        var color = content.answers.color || 'nocolor';
        var $body = $('body');
        $body[0].classList.forEach(function (cls) {
            if (/^cp-form-palette/.test(cls)) {
                $body.removeClass(cls);
            }
        });
        $body.addClass('cp-form-palette-'+color);

        $container.attr('class', 'cp-form-creator-content');

        if (APP.isClosed && content.answers.privateKey && !APP.isEditor && !APP.hasAnswered) {
            var sframeChan = framework._.sfCommon.getSframeChannel();
            sframeChan.query("Q_FORM_FETCH_ANSWERS", content.answers, function (err, obj) {
                var answers = obj && obj.results;
                if (answers) { APP.answers = answers; }
                $('body').addClass('cp-app-form-results');
                $('.cp-toolbar-form-button').remove();
                renderResults(content, answers);
            });
            return;
        }

        var evOnChange = Util.mkEvent();
        if (!APP.isEditor) {
            var _answers = Util.clone(answers || {});
            delete _answers._hash;
            delete _answers._proof;
            delete _answers._userdata;
            evOnChange.reg(function (noBeforeUnload, isSave) {
                if (noBeforeUnload) { return; }
                $container.find('.cp-reset-button').removeAttr('disabled');
                var results = getFormResults();
                if (isSave) {
                    answers = Util.clone(results || {});
                    _answers = Util.clone(answers);
                }
                if (!answers || Sortify(_answers) !== Sortify(results)) {
                    window.onbeforeunload = function () {
                        return true;
                    };
                } else {
                    window.onbeforeunload = undefined;
                }
            });
        }


        var getFormCreator = function (uid, inSection) {
            if (!APP.isEditor) { return; }
            var full = !uid;
            var addControl = function (type) {
                if (type === "section" && inSection) { return; }

                var btn = h('button.btn.btn-secondary', {
                    title: full ? '' : Messages['form_type_'+type],
                    'data-type': type
                }, [
                    (TYPES[type] || STATIC_TYPES[type]).icon.cloneNode(),
                    full ? h('span', Messages['form_type_'+type]) : undefined
                ]);
                $(btn).click(function () {
                    // Get the array in which we want to create the new block
                    // and the position in this array
                    var arr = content.order;
                    var idx = content.order.indexOf(uid);
                    if (!full) {
                        if (inSection) {
                            var section = content.form[uid];
                            section.opts = section.opts || STATIC_TYPES.section.opts;
                            arr = section.opts.questions;
                        } else {
                            var obj = getSectionFromQ(content, uid);
                            arr = obj.arr;
                            idx = obj.idx;
                        }
                    }

                    var _uid = Util.uid();

                    // Make sure we can't create a section inside another one
                    if (type === 'section' && arr !== content.order) { return; }

                    var model = TYPES[type] || STATIC_TYPES[type];
                    if (!model) { return; }
                    content.form[_uid] = {
                        //q: Messages.form_default,
                        opts: model.defaultOpts ? Util.clone(model.defaultOpts) : undefined,
                        type: type,
                    };
                    if (full || inSection) {
                        arr.push(_uid);
                    } else {
                        arr.splice(idx, 0, _uid);
                    }
                    framework.localChange();
                    updateForm(framework, content, true);
                });
                return btn;
            };

            var controls = Object.keys(TYPES).map(addControl);
            var staticControls = Object.keys(STATIC_TYPES).map(addControl);

            var buttons = h('div.cp-form-creator-control-inline', [
                h('div.cp-form-creator-types', controls),
                h('div.cp-form-creator-types', staticControls)
            ]);
            var add = h('div', [h('i.fa.fa-plus')]);
            if (!full) {
                add = h('button.btn.cp-form-creator-inline-add', {
                    title: Messages.tag_add
                }, [
                    h('i.fa.fa-plus.add-open'),
                    h('i.fa.fa-times.add-close')
                ]);
                var $b = $(buttons).hide();
                $(add).click(function () {
                    $b.toggle();
                    $(add).toggleClass('displayed');
                });
            }
            else {
                $(add).append(h('span', Messages.tag_add));
            }

            var inlineCls = full ? '-full' : '-inline';
            return h('div.cp-form-creator-add'+inlineCls, [
                add,
                buttons
            ]);

        };

        var updateAddInline = APP.updateAddInline = function () {
            $container.find('.cp-form-creator-add-inline').remove();
            // Add before existing question
            $container.find('.cp-form-block:not(.nodrag)').each(function (i, el) {
                var $el = $(el);
                var uid = $el.attr('data-id');
                $el.before(getFormCreator(uid));
            });
            // Add to the end of a section
            $container.find('.cp-form-section-sortable').each(function (i, el) {
                var $el = $(el);
                var uid = $el.closest('.cp-form-block').attr('data-id');
                $el.append(getFormCreator(uid, true));
            });
        };


        var elements = [];
        var n = 1; // Question number

        var order = getFullOrder(content);

        order.forEach(function (uid) {
            var block = form[uid];
            var type = block.type;
            var model = TYPES[type] || STATIC_TYPES[type];
            var isStatic = Boolean(STATIC_TYPES[type]);
            if (!model) { return; }

            var _answers, name;
            if (type === 'poll') {
                var metadataMgr = framework._.cpNfInner.metadataMgr;
                var user = metadataMgr.getUserData();
                // If we are a participant, our results shouldn't be in the table but in the
                // editable part: remove them from _answers
                var _ans = parseAnswers(APP.answers);
                _answers = getBlockAnswers(_ans, uid, !editable && user.curvePublic);
                name = user.name;
            }

            var data = model.get(block.opts, _answers, name, evOnChange, {
                block: block,
                content: content,
                uid: uid,
                tmp: temp && temp[uid]
            });
            if (!data) { return; }
            data.uid = uid;
            if (answers && answers[uid] && data.setValue) { data.setValue(answers[uid]); }

            if (data.pageBreak && !editable) {
                elements.push(data);
                return;
            }
            if (data.noViewMode && !editable) {
                elements.push(data);
                return;
            }

            var requiredTag;
            if (block.opts && block.opts.required) {
                requiredTag = h('span.cp-form-required-tag', Messages.form_required_on);
            }

            var dragHandle;
            var q = h('div.cp-form-block-question', [
                h('span.cp-form-block-question-number', (n++)+'.'),
                h('span.cp-form-block-question-text', block.q || Messages.form_default),
                requiredTag
            ]);
            // Static blocks don't have questions ("q" is not used) so we can decrement n
            if (isStatic) { n--; }

            var editButtons, editContainer;

            APP.formBlocks.push(data);

            var previewDiv = h('div.cp-form-preview', Messages.form_preview_button);

            // Required radio displayed only for types that have an "isEmpty" function
            var requiredDiv;
            if (APP.isEditor && !isStatic && data.isEmpty) {
                if (!block.opts) { block.opts = Util.clone(TYPES[type].defaultOpts); }
                var isRequired = Boolean(block.opts.required);
                var radioOn = UI.createRadio('cp-form-required-'+uid, 'cp-form-required-on',
                        Messages.form_required_on, isRequired, {
                            input: { value: 1 },
                        });
                var radioOff = UI.createRadio('cp-form-required-'+uid, 'cp-form-required-off',
                        Messages.form_required_off, !isRequired, {
                            input: { value: 0 },
                        });
                var radioContainer = h('div.cp-form-required-radio', [
                    h('span', Messages.form_required_answer),
                    radioOff,
                    radioOn
                ]);
                requiredDiv = h('div.cp-form-required', [
                    radioContainer
                ]);
                $(radioContainer).find('input[type="radio"]').on('change', function() {
                    var val = $('input:radio[name="cp-form-required-'+uid+'"]:checked').val();
                    val = Number(val) || 0;
                    block.opts.required = Boolean(val);
                    framework.localChange();
                    framework._.cpNfInner.chainpad.onSettle(function () {
                        UI.log(Messages.saved);
                    });
                });
            }

            if (APP.isEditor && type === "section") {
                data.editing = true;
            }

            var changeType;
            if (editable) {
                // Drag handle
                dragHandle = h('span.cp-form-block-drag-handle', [
                    h('i.fa.fa-ellipsis-h'),
                    h('i.fa.fa-ellipsis-h'),
                ]);

                // Question
                var inputQ = h('input', {
                    value: block.q || Messages.form_default
                });
                var $inputQ = $(inputQ);

                var saving = false;
                var cancel = false;
                var onSaveQ = function (e) {
                    if (cancel) {
                        cancel = false;
                        return;
                    }
                    var v = $inputQ.val();
                    if (!v || !v.trim()) { return void UI.warn(Messages.error); }
                    // Don't save if no change
                    if (v.trim() === block.q) {
                        $(q).removeClass('editing');
                        if (!e) { $inputQ.blur(); }
                        return;
                    }
                    if (saving && !e) { return; } // Prevent spam Enter
                    block.q = v.trim();
                    framework.localChange();
                    saving = true;
                    framework._.cpNfInner.chainpad.onSettle(function () {
                        saving = false;
                        $(q).removeClass('editing');
                        if (!e) { $inputQ.blur(); }
                        UI.log(Messages.saved);
                    });
                };
                var onCancelQ = function () {
                    $inputQ.val(block.q || Messages.form_default);
                    cancel = true;
                    $inputQ.blur();
                    $(q).removeClass('editing');
                };
                $inputQ.keydown(function (e) {
                    if (e.which === 13) { return void onSaveQ(); }
                    if (e.which === 27) { return void onCancelQ(); }
                });
                $inputQ.focus(function () {
                    $(q).addClass('editing');
                });
                $inputQ.blur(onSaveQ);
                q = h('div.cp-form-input-block', [inputQ]);

                // Delete question
                var fakeEdit = h('span');
                var del = h('button.btn.btn-danger-alt', [
                    h('i.fa.fa-trash-o'),
                    h('span', Messages.form_delete)
                ]);
                UI.confirmButton(del, {
                    classes: 'btn-danger',
                    new: true
                }, function () {
                    removeQuestion(content, uid);
                    $('.cp-form-block[data-id="'+uid+'"]').remove();
                    framework.localChange();
                    updateAddInline();
                });

                editButtons = h('div.cp-form-edit-buttons-container', [ fakeEdit, del ]);

                    changeType = h('div.cp-form-block-type', [
                        model.icon.cloneNode(),
                        h('span', Messages['form_type_'+type])
                    ]);

                // Values
                if (data.edit) {
                    var edit = h('button.btn.btn-default.cp-form-edit-button', [
                        h('i.fa.fa-pencil'),
                        h('span', Messages.form_editBlock)
                    ]);
                    editButtons = h('div.cp-form-edit-buttons-container', [ edit, del ]);
                    editContainer = h('div');
                    var onSave = function (newOpts, close) {
                        if (close) { // Cancel edit
                            data.editing = false;
                            $(editContainer).empty();
                            var $oldTag = $(data.tag);
                            $(edit).show();
                            $(previewDiv).show();
                            $(requiredDiv).hide();

                            $(editButtons).find('.cp-form-preview-button').remove();

                            var _ans = parseAnswers(APP.answers);
                            _answers = getBlockAnswers(_ans, uid);

                            data = model.get(block.opts, _answers, null, evOnChange);
                            if (!data) { data = {}; }
                            $oldTag.before(data.tag).remove();
                            return;
                        }
                        if (!newOpts) {
                            // invalid options, nothing to save
                            return;
                        }
                        block.opts = newOpts;
                        framework.localChange();
                    };
                    var onEdit = function (tmp) {
                        data.editing = true;
                        $(requiredDiv).show();
                        $(previewDiv).hide();
                        $(data.tag).hide();
                        $(editContainer).append(data.edit(onSave, tmp, framework));

                        $(editContainer).find('.cp-form-preview-button').prependTo(editButtons);

                        $(edit).hide();
                    };
                    $(edit).click(function () {
                        onEdit();
                    });
                    $(requiredDiv).hide();

                    // If we were editing this field, recover our unsaved changes
                    if (temp && temp[uid]) {
                        onEdit(temp[uid]);
                    }

                    if (Array.isArray(model.compatible)) {
                        changeType = h('div.cp-form-block-type.editable', [
                            model.icon.cloneNode(),
                            h('span', Messages['form_type_'+type]),
                            h('i.fa.fa-caret-down')
                        ]);
                        $(changeType).click(function () {
                            var name = Util.uid();
                            var els = model.compatible.map(function (data, i) {
                                var text = Messages['form_type_'+data];
                                if (!text) { return; }
                                var radio = UI.createRadio(name, 'cp-form-changetype-'+i,
                                           text, data===type, {});
                                $(radio).find('input').data('val', data);
                                return radio;
                            });
                            var tag = h('div.radio-group', els);
                            var changeTypeContent = [
                                APP.answers && Object.keys(APP.answers).length ?
                                    h('div.alert.alert-warning', Messages.form_corruptAnswers) :
                                    undefined,
                                h('p', Messages.form_changeTypeConfirm),
                                tag
                            ];
                            UI.confirm(changeTypeContent, function (yes) {
                                if (!yes) { return; }
                                var res;
                                els.some(function (el) {
                                    var $i = $(el).find('input');
                                    if (Util.isChecked($i)) {
                                        res = $i.data('val');
                                        return true;
                                    }
                                });
                                if (res === type || !TYPES[res]) { return; }
                                var oldOpts = model.defaultOpts || {};
                                model = TYPES[res];
                                Object.keys(oldOpts).forEach(function (v) {
                                    var opts = model.defaultOpts || {};
                                    if (!opts[v]) { delete (block.opts || {})[v]; }
                                });
                                type = res;
                                if (!data) { data = {}; }
                                block.type = res;

                                framework.localChange();
                                var wasEditing = data.editing;
                                onSave(null, true);
                                var $oldTag = $(data.tag);
                                framework._.cpNfInner.chainpad.onSettle(function () {
                                    $(changeType).find('span').text(Messages['form_type_'+type]);
                                    data = model.get(block.opts, _answers, null, evOnChange);
                                    $oldTag.before(data.tag).remove();
                                    if (wasEditing) { $(edit).click(); }
                                });
                            });
                        });
                    }
                }
            }
            var editableCls = editable ? ".editable" : "";
            elements.push(h('div.cp-form-block'+editableCls, {
                'data-id':uid,
                'data-type':type
            }, [
                APP.isEditor ? dragHandle : undefined,
                changeType,
                isStatic ? undefined : q,
                h('div.cp-form-block-content', [
                    APP.isEditor && !isStatic ? requiredDiv : undefined,
                    APP.isEditor && !isStatic ? previewDiv : undefined,
                    data.tag,
                    editContainer,
                    editButtons
                ]),
            ]));
        });

        if (APP.isEditor) {
            elements.push(getFormCreator());
        }

        var _content = elements;
        if (!editable) {
            _content = [];
            var div = h('div.cp-form-page');
            var pages = 1;
            var wasPage = false;
            elements.forEach(function (obj, i) {
                if (obj && obj.pageBreak) {
                    if (i === 0) { return; } // Can't start with a page break
                    if (i === (elements.length - 1)) { return; } // Can't end with a page break
                    if (wasPage) { return; } // Prevent double page break
                    _content.push(div);
                    pages++;
                    div = h('div.cp-form-page');
                    wasPage = true;
                    return;
                }
                wasPage = false;
                $(div).append(obj);
            });
            _content.push(div);

            if (pages > 1) {
                var pageContainer = h('div.cp-form-page-container');
                var $page = $(pageContainer);
                _content.push(pageContainer);
                var refreshPage = APP.refreshPage = function (current) {
                    $page.empty();
                    if (!current || current < 1) { current = 1; }
                    if (current > pages) { current = pages; }
                    var left = h('button.btn.btn-secondary.cp-prev', [
                        h('i.fa.fa-arrow-left'),
                    ]);
                    var state = h('span', Messages._getKey('form_page', [current, pages]));
                    var right = h('button.btn.btn-secondary.cp-next', [
                        h('i.fa.fa-arrow-right'),
                    ]);
                    if (current === pages) { $(right).css('visibility', 'hidden'); }
                    if (current === 1) { $(left).css('visibility', 'hidden'); }
                    $(left).click(function () { refreshPage(current - 1); });
                    $(right).click(function () { refreshPage(current + 1); });
                    $page.append([left, state, right]);
                    $container.find('.cp-form-page').hide();
                    $($container.find('.cp-form-page').get(current-1)).show();
                    if (current !== pages) {
                        $container.find('.cp-form-send-container').hide();
                    } else {
                        $container.find('.cp-form-send-container').show();
                    }
                };
                setTimeout(refreshPage);
            }
        }

        if (APP.responseDiv) { $(APP.responseDiv).detach(); }
        $container.empty().append(_content);


// XXX Delete key form_updateMsg
        if (editable) {
            var responseMsg = h('div.cp-form-response-msg-container');
            var $responseMsg = $(responseMsg).appendTo($container);
            var refreshResponse = function () {
                var text = Messages.form_addMsg;
                var btn = h('button.btn.btn-secondary.cp-form-response-button', text);
                $(btn).click(function () {
                    if (!APP.responseDiv) { APP.getResponseMsgEditor(true); }
                    $responseMsg.append(APP.responseDiv);
                    $(btn).hide();
                }).hide();
                $responseMsg.append(btn);

                if (content.answers.msg || APP.responseDiv) {
                    if (!APP.responseDiv) { APP.getResponseMsgEditor(); }
                    $responseMsg.append(APP.responseDiv);

                    if (!temp || !temp.response || !temp.response.cursor) { return; }
                    var editor = APP.responseEditor;
                    var c = temp.response.cursor;
                    var from = c.from;
                    var to = c.to;
                    editor.setSelection(from, to);
                    editor.refresh();
                    editor.save();
                    editor.focus();
                    return;
                }
                $(btn).show();
            };
            refreshResponse();
        }


        getSections(content).forEach(function (uid) {
            var block = content.form[uid];
            if (!block.opts || !Array.isArray(block.opts.questions)) { return; }
            var $block = $container.find('.cp-form-block[data-id="'+uid+'"] .cp-form-section-sortable');
            block.opts.questions.forEach(function (_uid) {
                $container.find('.cp-form-block[data-id="'+_uid+'"]').appendTo($block);
            });
        });
        updateAddInline();

        // Fix cursor in conditions dropdown
        // If we had a condition dropdown displayed, we're going to make sure
        // it doesn't move on the screen after the redraw
        // To do so, we need to adjust the "scrollTop" value saved before redrawing
        getSections(content).some(function (uid) {
            if (!temp) { return true; }
            var block = content.form[uid];
            if (!block.opts || !Array.isArray(block.opts.questions)) { return; }
            var $block = $container.find('.cp-form-block[data-id="'+uid+'"] .cp-form-section-sortable');

            if (temp && temp[uid]) {
                var tmp = temp[uid];
                var u = tmp.uid;
                var t = tmp.type;
                var $c = $block.closest('.cp-form-block').find('.cp-form-condition[data-uid="'+u+'"]');
                var $b = $c.find('[data-drop="'+t+'"]').find('button');
                var pos = $b && $b.length && $b[0].getBoundingClientRect().y;
                // If we know the old position of the button and the new one, we can fix the scroll
                // accordingly
                if (typeof(pos) === "number" && typeof(tmp.y) === "number") {
                    var diff = pos - tmp.y;
                    APP.sTop += diff;
                }
                return true;
            }
        });
        // Fix cursor with flatpickr
        APP.formBlocks.some(function (b) {
            if (!temp) { return true; }
            var uid = b.uid;
            var block = form[uid];
            if (!block) { return; }
            if (block.type !== "poll") { return; }
            var opts = block.opts;
            if (!opts) { return; }
            if (opts.type !== "time") { return; }
            var tmp = temp[uid];
            if (!tmp || !tmp.cursor || !tmp.cursor.flatpickr) { return; }
            var $block = $container.find('.cp-form-block[data-id="'+uid+'"]');
            var $i = $block.find('.flatpickr-input[value="'+tmp.cursor.val+'"]');
            if (!$i.length) { return; }
            APP.afterScroll = function () {
                $i[0]._flatpickr.open();
                delete APP.afterScroll;
            };
            var pos = $i && $i.length && $i[0].getBoundingClientRect().y;
            if (typeof(pos) === "number" && typeof(tmp.cursor.y) === "number") {
                var diff = pos - tmp.cursor.y;
                APP.sTop += diff;
            }
            return true;
        });

        if (editable) {
            if (APP.mainSortable) { APP.mainSortable.destroy(); }
            APP.mainSortable = Sortable.create($container[0], {
                group: 'nested',
                direction: "vertical",
                filter: "input, button, .CodeMirror, .cp-form-type-sort, .cp-form-block-type.editable",
                preventOnFilter: false,
                draggable: ".cp-form-block",
                //forceFallback: true,
                fallbackTolerance: 5,
                onStart: function () {
                    $container.find('.cp-form-creator-add-inline').remove();
                },
                store: {
                    set: function (s) {
                        content.order = s.toArray();
                        setTimeout(framework.localChange);
                        updateAddInline();
                    }
                }
            });
            return;
        }

        // In view mode, hide sections when conditions aren't met
        evOnChange.reg(function (reset, save, condition) {
            if (!reset && !condition) { return; }
            getSections(content).forEach(function (uid) {
                var block = content.form[uid];
                if (block.type !== 'section') { return; }
                if (!block.opts || !Array.isArray(block.opts.questions) || !block.opts.when) {
                    return;
                }
                var show = checkCondition(block);
                block.opts.questions.forEach(function (_uid) {
                    $container.find('.cp-form-block[data-id="'+_uid+'"]').toggle(show);
                });
            });
        });

        // If the form is already submitted, show an info message
        var lastTime = (answers && answers._time) || APP.editingTime;
        if (APP.hasAnswered && lastTime) {
            $container.prepend(h('div.alert.alert-info',
                Messages._getKey('form_alreadyAnswered', [
                    new Date(lastTime).toLocaleString()])));
        }

        if (APP.isClosed || (APP.hasAnswered && content.answers.cantEdit)) {
            APP.formBlocks.forEach(function (b) {
                if (!b.setEditable) { return; }
                b.setEditable(false);
            });
        }

        var loggedIn = framework._.sfCommon.isLoggedIn();

        // In view mode, add "Submit" and "reset" buttons
        APP.cantAnon = Object.keys(answers || {}).length && !answers._isAnon;
        if (!loggedIn && answers && answers._userdata && answers._userdata.name) {
            APP.cantAnon = answers._userdata.name;
        }
        $container.append(makeFormControls(framework, content, evOnChange));

        // In view mode, tell the user if answers are forced to be anonymous or authenticated
        var infoTxt;
        if (content.answers.makeAnonymous) {
            infoTxt = Messages.form_anonAnswer;
        } else if (!content.answers.anonymous && loggedIn && !content.answers.cantEdit) {
            infoTxt = Messages.form_authAnswer;
        }
        if (infoTxt) {
            $container.prepend(h('div.alert.alert-info', infoTxt));
        }

        if (!loggedIn && !content.answers.anonymous) {
            APP.formBlocks.forEach(function (b) {
                if (!b.setEditable) { return; }
                b.setEditable(false);
            });
        }

        // Embed mode is enforced so we add the title at the top and a CryptPad logo
        // at the bottom
        var title = framework._.title.title || framework._.title.defaultTitle;
        $container.prepend(h('h1.cp-form-view-title', title));
        $container.append(getLogo());

        if (!answers) {
            $container.find('.cp-reset-button').attr('disabled', 'disabled');
        }
    };

    var getTempFields = function () {
        if (!Array.isArray(APP.formBlocks)) { return; }
        var temp = {};
        APP.formBlocks.forEach(function (data) {
            if (data.editing) {
                var cursor = data.getCursor && data.getCursor();
                temp[data.uid] = cursor;
            }
        });
        if (APP.responseEditor && APP.responseEditor.hasFocus()) {
            var editor = APP.responseEditor;
            temp.response = {
                cursor: {
                    from: editor.getCursor('from'),
                    to: editor.getCursor('to'),
                }
            };
        }
        return temp;
    };

    var andThen = function (framework) {
        framework.start();
        APP.framework = framework;
        var evOnChange = Util.mkEvent();
        var content = {};

        APP.common = framework._.sfCommon;
        var sframeChan = framework._.sfCommon.getSframeChannel();
        var metadataMgr = framework._.cpNfInner.metadataMgr;
        var user = metadataMgr.getUserData();

        var priv = metadataMgr.getPrivateData();
        APP.isEditor = Boolean(priv.form_public);
        var $body = $('body');

        var $toolbarContainer = $('#cp-toolbar');

        var helpMenu = framework._.sfCommon.createHelpMenu(['text', 'pad']);
        $toolbarContainer.after(helpMenu.menu);
        framework._.toolbar.$drawer.append(helpMenu.button);
        if (!APP.isEditor && !priv.form_auditorKey) {
            $(helpMenu.menu).hide();
        }

        var offlineEl = h('div.alert.alert-danger.cp-burn-after-reading', Messages.disconnected);
        framework.onEditableChange(function (editable) {
            if (editable) {
                if (APP.mainSortable) {
                    APP.mainSortable.options.disabled = false;
                }
                if (!APP.isEditor) { $(offlineEl).remove(); }
                $body.removeClass('cp-form-readonly');
                $('.cp-form-creator-settings').find('input, button').removeAttr('disabled');
            } else {
                if (APP.mainSortable) {
                    APP.mainSortable.options.disabled = true;
                }
                if (!APP.isEditor) { $('.cp-help-container').before(offlineEl); }
                $body.addClass('cp-form-readonly');
                $('.cp-form-creator-settings').find('input, button').attr('disabled', 'disabled');
            }
        });

        if (!APP.isEditor) {
            framework._.toolbar.alone();
            $('.cp-toolbar-icon-history').hide();
            $('.cp-toolbar-icon-snapshots').hide();
        }

        var makeFormSettings = function () {
            var previewBtn = h('button.btn.btn-primary', [
                h('i.fa.fa-eye'),
                Messages.form_preview
            ]);
            var participantBtn = h('button.btn.btn-primary',[
                h('i.fa.fa-link'),
                Messages.form_geturl
            ]);
            var preview = h('div.cp-forms-results-participant', [previewBtn, participantBtn]);
            $(previewBtn).click(function () {
                sframeChan.event('EV_OPEN_VIEW_URL');
            });
            $(participantBtn).click(function () {
                sframeChan.query('Q_COPY_VIEW_URL', null, function (err, success) {
                    if (success) { return void UI.log(Messages.shareSuccess); }
                    UI.warn(Messages.error);
                });
            });

            // Private / public status
            var resultsType = h('div.cp-form-results-type-container');
            var resultsStr = h('div');
            var $results = $(resultsType);
            var refreshPublic = function () {
                $results.empty();
                var makePublic = h('button.btn.btn-secondary', Messages.form_makePublic);
                var makePublicDiv = h('div.cp-form-actions', makePublic);
                if (content.answers.privateKey) { makePublicDiv = undefined; }
                var publicText = content.answers.privateKey ? Messages.form_isPublic : Messages.form_isPrivate;
                $results.append(h('span.cp-form-results-type', publicText));
                $(resultsStr).text(publicText);
                $results.append(makePublicDiv);
                var $makePublic = $(makePublic).click(function () {
                    UI.confirm(Messages.form_makePublicWarning, function (yes) {
                        if (!yes) { return; }
                        $makePublic.attr('disabled', 'disabled');
                        var priv = metadataMgr.getPrivateData();
                        content.answers.privateKey = priv.form_private;
                        framework.localChange();
                        framework._.cpNfInner.chainpad.onSettle(function () {
                            UI.log(Messages.saved);
                            refreshPublic();
                        });
                    });
                });
            };
            refreshPublic();

            Messages.form_anonymized = "Responses are anonymized"; // XXX

            // Make answers anonymous
            var anonContainer = h('div.cp-form-anon-container');
            var anonStr = h('div');
            var $anon = $(anonContainer);
            var $anonStr = $(anonStr);
            var refreshAnon = function () {
                $anon.empty();
                var anonymous = content.answers.makeAnonymous;
                if (anonymous) { $anonStr.text(Messages.form_anonymized); }
                else { $anonStr.text(''); }
                var cbox = UI.createCheckbox('cp-form-make-anon',
                           Messages.form_makeAnon, anonymous, {});
                var radioContainer = h('div.cp-form-anon-radio', [cbox]);
                var $r = $(radioContainer).find('input').on('change', function() {
                    var val = Util.isChecked($r);
                    content.answers.makeAnonymous = val;
                    if (val) { $anonStr.text(Messages.form_anonymized); }
                    else { $anonStr.text(''); }
                    framework.localChange();
                    framework._.cpNfInner.chainpad.onSettle(function () {
                        UI.log(Messages.saved);
                    });
                });
                $anon.append(h('div.cp-form-actions', radioContainer));
            };
            refreshAnon();

<<<<<<< HEAD
            Messages.form_allowNotifications = "Receive notifications on new messages"; // XXX DB done
=======
            Messages.form_allowNotifications = "Notifications for new responses"; // XXX
>>>>>>> 55f3b910

            // Mute form responses
            var notifContainer = h('div.cp-form-anon-container');
            var notifStr = h('div');
            var $notif = $(notifContainer);
            var $notifStr = $(notifStr);
            var refreshNotif = function () {
                $notif.empty();
                if (!APP.common.isLoggedIn()) { return; }
                var metadataMgr = APP.common.getMetadataMgr();
                var priv = metadataMgr.getPrivateData();
                var isMuted = priv.isChannelMuted;
                var cbox = UI.createCheckbox('cp-form-muted',
                           Messages.form_allowNotifications, !isMuted, {});

                if (!isMuted) { $notifStr.text(Messages.form_allowNotifications); }
                else { $notifStr.text(''); }
                var radioContainer = h('div.cp-form-mute-radio', [cbox]);
                var $r = $(radioContainer).find('input').on('change', function() {
                    var val = Util.isChecked($r);
                    sframeChan.query('Q_FORM_MUTE', {
                        muted: !val
                    }, function (err, res) {
                        err = err || (res && res.error);
                        if (err) { return void UI.warn(Messages.error); }
                        UI.log(Messages.saved);
                        if (val) { $notifStr.text(Messages.form_allowNotifications); }
                        else { $notifStr.text(''); }
                    });
                });
                $anon.append(h('div.cp-form-actions', radioContainer));
            };
            refreshNotif();

            // Allow guest(anonymous) answers
            var privacyContainer = h('div.cp-form-privacy-container');
            var privacyStr = h('div');
            var $privacy = $(privacyContainer);
            var $privacyStr = $(privacyStr);
            var refreshPrivacy = function () {
                $privacy.empty();

                var updateStr = function (val) {
                    $privacyStr.empty().append([
                        h('span', Messages.form_anonymous),
                        h('br'),
                        h('span', Messages['form_anonymous_'+ (val ? 'on' : 'off')])
                    ]);
                };

                var anonymous = content.answers.anonymous;
                var radioOn = UI.createRadio('cp-form-privacy', 'cp-form-privacy-on',
                        Messages.form_anonymous_on, Boolean(anonymous), {
                            input: { value: 1 },
                        });
                var radioOff = UI.createRadio('cp-form-privacy', 'cp-form-privacy-off',
                        Messages.form_anonymous_off, !anonymous, {
                            input: { value: 0 },
                        });
                var radioContainer = h('div.cp-form-privacy-radio', [radioOn, radioOff]);
                updateStr(anonymous);
                $(radioContainer).find('input[type="radio"]').on('change', function() {
                    var val = $('input:radio[name="cp-form-privacy"]:checked').val();
                    val = Number(val) || 0;
                    content.answers.anonymous = Boolean(val);
                    framework.localChange();
                    framework._.cpNfInner.chainpad.onSettle(function () {
                        UI.log(Messages.saved);
                        updateStr(val);
                    });
                });
                $privacy.append(h('div.cp-form-status', Messages.form_anonymous));
                $privacy.append(h('div.cp-form-actions', radioContainer));
            };
            refreshPrivacy();

            // Allow responses edition
            var editableContainer = h('div.cp-form-editable-container');
            var editableStr = h('div');
            var $editable = $(editableContainer);
            var $editableStr = $(editableStr);
            var refreshEditable = function () {
                $editable.empty();

                var canDelete = content.answers.version >= 2;
<<<<<<< HEAD
                Messages.form_editable_off = "One time only"; // XXX DB done this block
=======

                Messages.form_editable_str = "Submission:"; // XXX delete old key "form_editable"?

                Messages.form_editable_off = "One time only"; // XXX
>>>>>>> 55f3b910
                Messages.form_editable_on = "One time and edit"; // XXX
                Messages.form_editable_on_del = "One time and edit/delete"; // XXX
                Messages.form_multiple = "Multiple times"; // XXX
                Messages.form_multiple_edit = "Multiple times and edit/delete"; // XXX

                var updateStr = function (edit, mult) {
                    var key = '';
                    if (!edit && !mult) { key = 'editable_off'; }
                    if (edit && !mult) { key = 'editable_on_del'; }
                    if (!edit && mult) { key = 'multiple'; }
                    if (edit && mult) { key = 'multiple_edit'; }
                    $editableStr.empty().append([
                        h('span', Messages.form_editable_str),
                        h('br'),
                        h('span', Messages['form_'+key])
                    ]);
                };

                var editable = !content.answers.cantEdit;
                var mult = !!content.answers.multiple;
                var radioOn = UI.createRadio('cp-form-editable', 'cp-form-editable-on',
                        Messages.form_editable_off, !editable && !mult, {
                            input: { value: 0 },
                        });
                var editableOnStr = canDelete ? Messages.form_editable_on_del
                                              : Messages.form_editable_on;
                var radioOff = UI.createRadio('cp-form-editable', 'cp-form-editable-off',
                        editableOnStr, editable && !mult, {
                            input: { value: 1 },
                        });

                var radioMult = UI.createRadio('cp-form-editable', 'cp-form-editable-mult',
                        Messages.form_multiple, mult && !editable, {
                            input: { value: 2 },
                        });
                var radioMultEdit = UI.createRadio('cp-form-editable', 'cp-form-editable-multedit',
                        Messages.form_multiple_edit, mult && editable, {
                            input: { value: 3 },
                        });
                var radioContainer = h('div.cp-form-editable-radio', [radioOn, radioOff, radioMult, radioMultEdit]);
                updateStr(editable, mult);
                $(radioContainer).find('input[type="radio"]').on('change', function() {
                    var val = $('input:radio[name="cp-form-editable"]:checked').val();
                    val = Number(val) || 0;

                    content.answers.cantEdit = val === 0 || val === 2;
                    content.answers.multiple = val === 2 || val === 3;
                    if (canDelete) {
                        APP.common.getPadMetadata({channel: content.answers.channel}, function (md) {
                            var owners = md.owners;
                            if (!Array.isArray(owners) || !owners.length) { return; }
                            var owned = APP.common.isOwned(owners);
                            if (!owned) { return; }
                            sframeChan.query('Q_SET_PAD_METADATA', {
                                channel: content.answers.channel,
                                command: 'ALLOW_LINE_DELETION',
                                value: [val === 1 || val === 3],
                                teamId: owned !== true && Number(owned)
                            }, function (err, res) {
                                err = err || (res && res.error);
                                if (err) { console.error(err); }
                            });
                        });
                    }
                    framework.localChange();
                    framework._.cpNfInner.chainpad.onSettle(function () {
                        UI.log(Messages.saved);
                        updateStr(!content.answers.cantEdit, content.answers.multiple);
                    });
                });
                $editable.append(h('div.cp-form-status', Messages.form_editable_str));
                $editable.append(h('div.cp-form-actions', radioContainer));
            };
            refreshEditable();

            // End date / Closed state
            var endDateContainer = h('div.cp-form-status-container');
            var endDateStr = h('div');
            var $endDate = $(endDateContainer);
            var $endDateStr = $(endDateStr);
            var refreshEndDate = function () {
                $endDate.empty();

                var endDate = content.answers.endDate;
                var date = new Date(endDate).toLocaleString();
                var now = +new Date();
                var text = Messages.form_isOpen;
                var buttonTxt = Messages.form_setEnd;
                if (endDate <= now) {
                    text = Messages._getKey('form_isClosed', [date]);
                    buttonTxt = Messages.form_open;
                } else if (endDate > now) {
                    text = Messages._getKey('form_willClose', [date]);
                    buttonTxt = Messages.form_removeEnd;
                }

                $endDateStr.text(text);

                var button = h('button.btn.btn-secondary', buttonTxt);

                var $button = $(button).click(function () {
                    $button.attr('disabled', 'disabled');
                    // If there is an end date, remove it
                    if (endDate) {
                        delete content.answers.endDate;
                        framework.localChange();
                        refreshEndDate();
                        return;
                    }
                    // Otherwise add it
                    var datePicker = h('input');
                    var picker = Flatpickr(datePicker, {
                        enableTime: true,
                        time_24hr: is24h,
                        dateFormat: dateFormat,
                        minDate: new Date()
                    });
                    var save = h('button.btn.btn-primary', Messages.settings_save);
                    $(save).click(function () {
                        if (datePicker.value === '') {
                            return void refreshEndDate();
                        }
                        var d = picker.parseDate(datePicker.value);
                        content.answers.endDate = +d;
                        framework.localChange();
                        framework._.cpNfInner.chainpad.onSettle(function () {
                            refreshEndDate();
                        });
                    });
                    var cancel = h('button.btn.btn-danger', h('i.fa.fa-times.nomargin'));
                    $(cancel).click(function () {
                        refreshEndDate();
                    });
                    var confirmContent = h('div', [
                        h('div', Messages.form_setEnd),
                        h('div.cp-form-input-block', [datePicker, save, cancel]),
                    ]);
                    $button.after(confirmContent);
                    $button.remove();
                    picker.open();
                });

                $endDate.append(h('div.cp-form-status', text));
                $endDate.append(h('div.cp-form-actions', button));

            };
            refreshEndDate();

            var colorLine1 = h('div');
            var colorLine2 = h('div');
            var colorContainer = h('div.cp-form-color-container', [
                colorLine1,
                colorLine2
            ]);
            var colorTheme = h('div.cp-form-color-theme-container', [
                h('span', Messages.form_colors),
                colorContainer
            ]);
            var $colors = $(colorContainer);
            var refreshColorTheme = function () {
                $(colorLine1).empty();
                $(colorLine2).empty();
                var palette = ['nocolor'];
                for (var i=1; i<=8; i++) { palette.push('color'+i); }
                var color = content.answers.color || 'nocolor';
                var selectedColor = color;
                var currentContainer = colorLine1;
                palette.forEach(function (_color, i) {
                    if (i === 5) { currentContainer = colorLine2; }
                    var $color = $(h('span.cp-form-palette.fa'));
                    $color.addClass('cp-form-palette-'+(_color || 'nocolor'));
                    if (selectedColor === _color) { $color.addClass('fa-check'); }
                    $color.click(function () {
                        if (_color === selectedColor) { return; }
                        content.answers.color = _color;
                        framework.localChange();
                        framework._.cpNfInner.chainpad.onSettle(function () {
                            UI.log(Messages.saved);
                            selectedColor = _color;
                            $colors.find('.cp-form-palette').removeClass('fa-check');
                            $color.addClass('fa-check');

                            var $body = $('body');
                            $body[0].classList.forEach(function (cls) {
                                if (/^cp-form-palette/.test(cls)) {
                                    $body.removeClass(cls);
                                }
                            });
                            $body.addClass('cp-form-palette-'+_color);
                        });
                    }).appendTo(currentContainer);
                });
            };
            refreshColorTheme();

            evOnChange.reg(refreshPublic);
            evOnChange.reg(refreshPrivacy);
            evOnChange.reg(refreshAnon);
            evOnChange.reg(refreshNotif);
            evOnChange.reg(refreshEditable);
            evOnChange.reg(refreshEndDate);
            evOnChange.reg(refreshColorTheme);

            Messages.form_settingsButton = "Form settings"; // XXX

            var modal = UI.createModal({
                id: 'cp-form-settings',
                $body: $('body')
            });
            var $modal = modal.$modal;
            $modal.find('.cp-modal').append([
                h('h2', [
                    h('i.fa.fa-wrench'),
                    h('span', Messages.form_settingsButton)
                ]),
                endDateContainer,
                anonContainer,
                notifContainer,
                privacyContainer,
                editableContainer,
                resultsType,
            ]);
            var modalBtn = h('button.btn.btn-secondary', [
                h('i.fa.fa-wrench'),
                h('span', Messages.form_settingsButton)
            ]);
            $(modalBtn).click(function () {
                setTimeout(function () {
                    modal.show();
                });
            });

            var previewSettings = h('div.cp-form-settings-preview', [
                modalBtn,
                endDateStr,
                anonStr,
                notifStr,
                privacyStr,
                editableStr,
                resultsStr
            ]);

            return [
                preview,
                previewSettings,
                colorTheme
            ];
        };

        var checkIntegrity = function (getter) {
            if (!content.order || !content.form) { return; }
            var changed = false;
            var deduplicate = [];
            // Check if the questions in the lists (content.order or sections) exist in
            // content.form and remove duplicates
            var check1 = function (arr) {
                arr.forEach(function (uid) {
                    if (!content.form[uid] || deduplicate.indexOf(uid) !== -1) {
                        var idx = arr.indexOf(uid);
                        arr.splice(idx, 1);
                        changed = true;
                        return;
                    }
                    deduplicate.push(uid);
                });
            };
            check1(content.order);
            getSections(content).forEach(function (uid) {
                var block = content.form[uid];
                if (!block.opts || !Array.isArray(block.opts.questions)) { return; }
                check1(block.opts.questions);
            });

            // Make sure all the questions are displayed in the main list or a section and add
            // the missing ones
            Object.keys(content.form).forEach(function (uid) {
                var idx = deduplicate.indexOf(uid);
                if (idx === -1) {
                    changed = true;
                    content.order.push(uid);
                }
            });

            // Check if conditions on sections are valid
            var order = getFullOrder(content);
            getSections(content).forEach(function (uid) {
                var block = content.form[uid];
                if (!block.opts || !Array.isArray(block.opts.when)) { return; }
                var sectionIdx = order.indexOf(uid);
                if (sectionIdx === -1) { return; }
                var available = order.slice(0, sectionIdx);
                var errors = false;
                block.opts.when.forEach(function (rules) {
                    if (!Array.isArray(rules)) {
                        var idx = block.opts.when.indexOf(rules);
                        block.opts.when.splice(idx, 1);
                        errors = true;
                        return;
                    }
                    rules.forEach(function (obj) {
                        if (!obj.q) { return; }
                        var idx = available.indexOf(String(obj.q));
                        // If this question doesn't exist before the section, remove the condition
                        if (idx === -1) {
                            var cIdx = rules.indexOf(obj);
                            rules.splice(cIdx, 1);
                            errors = true;
                            return;
                        }
                    });
                    if (!rules.length) {
                        var rIdx = block.opts.when.indexOf(rules);
                        block.opts.when.splice(rIdx, 1);
                        errors = true;
                    }
                });
                if (errors) {
                    evCheckConditions.fire(uid);
                    changed = true;
                }
            });

            evShowConditions.fire();

            // Migrate opts.values from string to object
            if (!content.version) {
                Object.keys(content.form).forEach(function (uid) {
                    var block = content.form[uid];
                    var values = Util.find(block, ['opts', 'values']);
                    if (!Array.isArray(values)) { return; }
                    if (block.opts.type === 'day') { return; }
                    block.opts.values = values.map(function (data) {
                        if (Util.isObject(data)) { return data; }
                        return {
                            uid: Util.uid(),
                            v: data || Messages.form_newOption
                        };
                    });
                });
                content.version = 1;
                changed = true;
            }


            if (!getter && changed) { framework.localChange(); }
        };

        var makeFormCreator = function () {

            var controlContainer;
            var fillerContainer;
            if (APP.isEditor) {
                var settings = makeFormSettings();

                controlContainer = h('div.cp-form-creator-control', [
                    h('div.cp-form-creator-settings', settings),
                ]);
                fillerContainer = h('div.cp-form-filler-container');
            }

            var contentContainer = h('div.cp-form-creator-content');
            var resultsContainer = h('div.cp-form-creator-results');
            var answeredContainer = h('div.cp-form-creator-answered', {
                style: 'display: none;'
            });
            var div = h('div.cp-form-creator-container', [
                controlContainer,
                contentContainer,
                resultsContainer,
                answeredContainer,
                fillerContainer
            ]);
            return div;
        };

        var endDateEl = h('div.alert.alert-warning.cp-burn-after-reading');
        var endDate;
        var endDateTo;

        // numbers greater than this overflow the maximum delay for a setTimeout
        // which results in it being executed immediately (oops)
        // https://developer.mozilla.org/en-US/docs/Web/API/WindowOrWorkerGlobalScope/setTimeout#maximum_delay_value
        var MAX_TIMEOUT_DELAY = 2147483647;
        var refreshEndDateBanner = function (force) {
            if (APP.isEditor) { return; }
            var _endDate = content.answers.endDate;
            if (_endDate === endDate && !force) { return; }
            endDate = _endDate;
            var date = new Date(endDate).toLocaleString();
            var text = Messages._getKey('form_isClosed', [date]);
            if (endDate > +new Date()) {
                text = Messages._getKey('form_willClose', [date]);
            }
            if ($('.cp-help-container').length && endDate) {
                $(endDateEl).text(text);
                $('.cp-help-container').before(endDateEl);
            } else {
                $(endDateEl).remove();
            }

            APP.isClosed = endDate && endDate < (+new Date());
            clearTimeout(endDateTo);
            if (!APP.isClosed && endDate) {
                // calculate how many ms in the future the poll will be closed
                var diff = (endDate - +new Date() + 100);
                // if that value would overflow, then check again in a day
                // (if the tab is still open)
                if (diff > MAX_TIMEOUT_DELAY) {
                    endDateTo = setTimeout(function () {
                        refreshEndDateBanner(true);
                    }, 1000 * 3600 * 24);
                    return;
                }

                endDateTo = setTimeout(function () {
                    refreshEndDateBanner(true);
                    $('.cp-form-send-container').find('.cp-open').hide();
                }, diff);
            }
        };

        var showAnonBlockedAlert = function () {
            var content = UI.setHTML(h('span.cp-anon-blocked-msg'), Messages.form_anonymous_blocked);
            $(content).find('a').click(function (ev) {
                ev.preventDefault();
                var href = ($(this).attr('href') || '').replace(/\//g, '');
                APP.common.setLoginRedirect(href || 'login');
            });
            UI.alert(content);
        };

        framework.onReady(function (isNew) {
            var priv = metadataMgr.getPrivateData();
            if (APP.isEditor) {
                framework.feedback('FORM_EDITOR');
            } else if (!APP.isEditor && priv.form_auditorKey) {
                framework.feedback('FORM_AUDITOR');
            } else {
                framework.feedback('FORM_PARTICIPANT');
            }


            if (APP.isEditor) {
                if (!content.form) {
                    content.form = {
                        "1": { type: 'md' },
                        "2": { type: 'radio' }
                    };
                    framework.localChange();
                }
                if (!content.order) {
                    content.order = ["1", "2"];
                    framework.localChange();
                }
                if (!content.answers || !content.answers.channel || !content.answers.publicKey || !content.answers.validateKey) {
                    // Don't override other settings (anonymous, makeAnonymous, etc.) from templates
                    content.answers = content.answers || {};
                    content.answers.channel = Hash.createChannelId();
                    content.answers.publicKey = priv.form_public;
                    content.answers.validateKey = priv.form_answerValidateKey;
                    content.answers.version = 2;
                    framework.localChange();
                }
                checkIntegrity();
            }
            if (isNew && content.answers && typeof(content.answers.anonymous) === "undefined") {
                content.answers.anonymous = true;
            }

            sframeChan.event('EV_FORM_PIN', {channel: content.answers.channel});

            var $container = $('#cp-app-form-container');
            $container.append(makeFormCreator());

            if (!content.answers || !content.answers.channel || !content.answers.publicKey || !content.answers.validateKey) {
                return void UI.errorLoadingScreen(Messages.form_invalid);
            }

            var getResults = APP.getResults = function (key) {
                sframeChan.query("Q_FORM_FETCH_ANSWERS", {
                    channel: content.answers.channel,
                    validateKey: content.answers.validateKey,
                    publicKey: content.answers.publicKey,
                    privateKey: key,
                    cantEdit: content.answers.cantEdit
                }, function (err, obj) {
                    var answers = obj && obj.results;
                    if (answers) { APP.answers = answers; }
                    if (key) { $body.addClass('cp-app-form-results'); }
                    renderResults(content, answers);
                });
            };
            if (priv.form_auditorKey) {
                APP.isAuditor = true;
                getResults(priv.form_auditorKey);
                return;
            }

            if (APP.isEditor) {
                sframeChan.query("Q_FORM_FETCH_ANSWERS", {
                    channel: content.answers.channel,
                    validateKey: content.answers.validateKey,
                    publicKey: content.answers.publicKey,
                    cantEdit: content.answers.cantEdit
                }, function (err, obj) {
                    var answers = obj && obj.results;
                    addResultsButton(framework, content, answers);
                    if (answers) { APP.answers = answers; }
                    checkIntegrity(false);
                    updateForm(framework, content, true);
                });
                return;
            }

            refreshEndDateBanner();

            var loggedIn = framework._.sfCommon.isLoggedIn();
            if (!loggedIn && !content.answers.anonymous) {
                showAnonBlockedAlert();
            }

            var getMyAnswers = APP.getMyAnswers = function () {
                sframeChan.query("Q_FETCH_MY_ANSWERS", {
                    channel: content.answers.channel,
                    validateKey: content.answers.validateKey,
                    publicKey: content.answers.publicKey
                }, function (err, obj) {
                    if (obj && obj.error) {
                        if (obj.error === "EANSWERED") {
                            // No drive mode already answered: can't answer again
                            if (content.answers.privateKey) {
                                return void getResults(content.answers.privateKey);
                            }
                            // Here, we know results are private so we can use an error screen
                            return void UI.errorLoadingScreen(Messages.form_answered);
                        }
                        UI.warn(Messages.form_cantFindAnswers);
                    }
                    checkIntegrity(false);
                    var answers;
                    if (obj && !obj.error && Object.keys(obj).length) {
                        answers = obj;
                        APP.hasAnswered = answers;
                        // If we have a non-anon answer, we can't answer anonymously later
                        showAnsweredPage(framework, content, APP.hasAnswered);
                        return;
                    }
                    updateForm(framework, content, false, answers);
                });
            };

            // If the results are public and there is at least one doodle, fetch the results now
            if (content.answers.privateKey && Object.keys(content.form).some(function (uid) {
                    return content.form[uid].type === "poll";
                })) {
                getMyAnswers = APP.getMyAnswers = function () {
                    sframeChan.query("Q_FORM_FETCH_ANSWERS", {
                        channel: content.answers.channel,
                        validateKey: content.answers.validateKey,
                        publicKey: content.answers.publicKey,
                        privateKey: content.answers.privateKey,
                        cantEdit: content.answers.cantEdit
                    }, function (err, obj) {
                        var answers = obj && obj.results;
                        if (answers) { APP.answers = answers; }

                        if (obj && obj.noDriveAnswered) {
                            // No drive mode already answered: can't answer again
                            if (answers) {
                                $body.addClass('cp-app-form-results');
                                renderResults(content, answers);
                            } else {
                                return void UI.errorLoadingScreen(Messages.form_answered);
                            }
                            return;
                        }
                        checkIntegrity(false);
                        var myAnswers = {};
                        var curve1 = user.curvePublic;
                        var curve2 = obj && obj.myKey; // Anonymous answer key
                        if (answers) {
                            var myAnonAnswersObj = answers[curve2];
                            if (Object.keys(myAnonAnswersObj || {}).length) {
                                Object.keys(myAnonAnswersObj).forEach(function (uid) {
                                    myAnswers[uid] = myAnonAnswersObj[uid].msg;
                                    myAnswers[uid]._isAnon = true;
                                });
                            }
                            var myAnswersObj = answers[curve1];
                            if (Object.keys(myAnswersObj || {}).length) {
                                Object.keys(myAnswersObj).forEach(function (uid) {
                                    myAnswers[uid] = myAnswersObj[uid].msg;
                                    myAnswers[uid]._isAnon = false;
                                });
                            }
                            APP.hasAnswered = Object.keys(myAnswers).length ? myAnswers : undefined;
                            if (APP.hasAnswered) {
                                return void showAnsweredPage(framework, content, APP.hasAnswered);
                            }
                        }

                        updateForm(framework, content, false, myAnswers);
                    });
                };
            }

            getMyAnswers();

        });

        APP.getResponseMsgEditor = function (focus) {
            var t = h('textarea');
            var p = h('p', Messages.form_responseMsg);

            var preview = h('button.btn.btn-default.cp-form-preview-button',[
                h('i.fa.fa-eye'),
                h('span', Messages.form_preview_button)
            ]);
            var edit = h('button.btn.btn-default.cp-form-edit-button', [
                h('i.fa.fa-pencil'),
                h('span', Messages.form_editBlock)
            ]);
            var del = h('button.btn.btn-danger-alt', [
                h('i.fa.fa-trash-o'),
                h('span', Messages.form_delete)
            ]);
            var editButtons = h('div.cp-form-edit-buttons-container', [ preview, edit, del ]);

            var editDiv, previewDiv;
            var div = h('div.cp-form-block.editable.nodrag', [
                h('div.cp-form-block-content', [
                    p,
                    editDiv = h('div.cp-form-response-modal', t),
                    previewDiv = h('div.cp-form-response-preview#cp-response-preview'),
                    editButtons
                ]),
            ]);
            var cm = APP.responseCM = SFCodeMirror.create("gfm", CMeditor, t);
            var editor = APP.responseEditor = cm.editor;

            var markdownTb = APP.common.createMarkdownToolbar(editor, {
                embed: function (mt) {
                    editor.focus();
                    editor.replaceSelection($(mt)[0].outerHTML);
                }
            });
            var $tb = $(markdownTb.toolbar).insertAfter($(p));

            var $edit = $(editDiv);
            var $preview = $(previewDiv);
            var $p = $(preview);
            var $e = $(edit);
            var previewState = true;

            var updatePreview = function () {
                if (!previewState) { return; }
                DiffMd.apply(DiffMd.render(content.answers.msg), $preview, APP.common);
                $preview.find('a').click(linkClickHandler);
            };

            $e.click(function () {
                previewState = false;
                $p.show();
                $e.hide();
                $edit.show();
                $preview.hide();
                editor.refresh();
                $tb.show();
            });
            APP.$e = $e;
            APP.$p = $p;
            $p.click(function () {
                previewState = true;
                updatePreview();

                $e.show();
                $p.hide();
                $edit.hide();
                $preview.show();
                $tb.hide();
            });
            if (focus) { $e.click(); }
            else { $p.click(); }


            $(del).click(function () {
                content.answers.msg = '';
                editor.setValue('');
                framework.localChange();
                $(APP.responseDiv).detach();
                $('.cp-form-response-button').show();
            });

            cm.configureTheme(APP.common, function () {});
            editor.setOption('lineNumbers', true);
            editor.setOption('lineWrapping', true);
            editor.setOption('styleActiveLine', true);
            editor.setOption('readOnly', false);
            setTimeout(function () {
                editor.setValue(content.answers.msg || '');
                editor.refresh();
                editor.save();
                if (!focus) { return; }
                editor.focus();
            });
            APP.responseDiv = div;

            editor.on('change', function () {
                content.answers.msg = editor.getValue();
                framework.localChange();
            });
            evOnChange.reg(function () {
                if (!APP.responseCM) { return; }
                APP.responseCM.contentUpdate({content: content.answers.msg});
                framework.localChange();
                updatePreview();
            });
        };

        // Disable flatpickr click propagation
        var MutationObserver = window.MutationObserver;
        var onFlatPickr = function (el) {
            $(el).on('mousedown mouseup click', function (e) {
                e.stopPropagation();
            });
        };
        var observer = new MutationObserver(function(mutations) {
            mutations.forEach(function(mutation) {
                var node;
                for (var i = 0; i < mutation.addedNodes.length; i++) {
                    node = mutation.addedNodes[i];
                    if (node.classList && node.classList.contains('flatpickr-calendar')) {
                        onFlatPickr(node);
                    }
                }
            });
        });
        observer.observe($('body')[0], {
            childList: true,
            subtree: false
        });

        // Only redraw once every 500ms on remote change.
        // If we try to redraw in the first 500ms following a redraw, we'll
        // redraw again when the timer allows it. If we call "redrawRemote"
        // repeatedly, we'll only "redraw" once with the latest content.
        var _redraw = Util.notAgainForAnother(function (framework, content) {
            var answers, temp;
            if (!APP.isEditor) {
                answers = getFormResults(true);
                if (answers) { answers._isAnon = !APP.cantAnon; }
            } else { temp = getTempFields(); }
            if (APP.inAnsweredPage) {
                return void APP.getMyAnswers();
            }
            updateForm(framework, content, APP.isEditor, answers, temp);
        }, 500);
        var redrawTo;
        var redrawRemote = function () {
            var $main = $('.cp-form-creator-container');
            var args = Array.prototype.slice.call(arguments);
            APP.sTop = $main.scrollTop();
            var until = _redraw.apply(null, args);
            if (until) {
                clearTimeout(redrawTo);
                redrawTo = setTimeout(function (){
                    APP.sTop = $main.scrollTop();
                    _redraw.apply(null, args);
                    $main.scrollTop(APP.sTop);
                    if (typeof(APP.afterScroll) === "function") { APP.afterScroll(); }
                }, until+1);
                return;
            }
            // Only restore scroll if we were able to redraw
            $main.scrollTop(APP.sTop);
            if (typeof(APP.afterScroll) === "function") { APP.afterScroll(); }
        };
        framework.onContentUpdate(function (newContent) {
            content = newContent;
            evOnChange.fire();
            refreshEndDateBanner();

            redrawRemote(framework, content);
        });

        framework.setContentGetter(function () {
            checkIntegrity(true);
            return content;
        });

        framework.setFileImporter({ accept: ['.json'] }, function (newContent) {
            var parsed = JSON.parse(newContent || {});
            parsed.answers = content.answers;
            return parsed;
        });

        framework.setFileExporter(['.json'], function(cb, ext) {
            Exporter.main(content, cb, ext);
        }, true);


    };

    Framework.create({
        toolbarContainer: '#cp-toolbar',
        contentContainer: '#cp-app-form-editor',
    }, andThen);
});<|MERGE_RESOLUTION|>--- conflicted
+++ resolved
@@ -4339,11 +4339,7 @@
             };
             refreshAnon();
 
-<<<<<<< HEAD
             Messages.form_allowNotifications = "Receive notifications on new messages"; // XXX DB done
-=======
-            Messages.form_allowNotifications = "Notifications for new responses"; // XXX
->>>>>>> 55f3b910
 
             // Mute form responses
             var notifContainer = h('div.cp-form-anon-container');
@@ -4429,14 +4425,11 @@
                 $editable.empty();
 
                 var canDelete = content.answers.version >= 2;
-<<<<<<< HEAD
+
+                Messages.form_editable_str = "Submission:"; // XXX delete old key "form_editable"?
+
+                Messages.form_editable_off = "One time only"; // XXX
                 Messages.form_editable_off = "One time only"; // XXX DB done this block
-=======
-
-                Messages.form_editable_str = "Submission:"; // XXX delete old key "form_editable"?
-
-                Messages.form_editable_off = "One time only"; // XXX
->>>>>>> 55f3b910
                 Messages.form_editable_on = "One time and edit"; // XXX
                 Messages.form_editable_on_del = "One time and edit/delete"; // XXX
                 Messages.form_multiple = "Multiple times"; // XXX
