define([
    'jquery',
    'json.sortify',
    '/api/config',
    '/bower_components/chainpad-crypto/crypto.js',
    '/common/sframe-app-framework.js',
    '/common/toolbar.js',
    '/form/export.js',
    '/bower_components/nthen/index.js',
    '/common/sframe-common.js',
    '/common/common-util.js',
    '/common/common-hash.js',
    '/common/common-interface.js',
    '/common/common-ui-elements.js',
    '/common/clipboard.js',
    '/common/inner/common-mediatag.js',
    '/common/hyperscript.js',
    '/customize/messages.js',
    '/customize/application_config.js',
    '/common/diffMarked.js',
    '/common/sframe-common-codemirror.js',
    '/common/text-cursor.js',
    'cm/lib/codemirror',
    '/bower_components/chainpad/chainpad.dist.js',

    '/common/inner/share.js',
    '/common/inner/access.js',
    '/common/inner/properties.js',

    '/lib/datepicker/flatpickr.js',
    '/bower_components/sortablejs/Sortable.min.js',

    'cm/addon/display/placeholder',
    'cm/mode/gfm/gfm',
    'css!cm/lib/codemirror.css',

    '/bower_components/file-saver/FileSaver.min.js',

    'css!/bower_components/codemirror/lib/codemirror.css',
    'css!/bower_components/codemirror/addon/dialog/dialog.css',
    'css!/bower_components/codemirror/addon/fold/foldgutter.css',
    'css!/lib/datepicker/flatpickr.min.css',
    'css!/bower_components/components-font-awesome/css/font-awesome.min.css',
    'less!/form/app-form.less',
], function (
    $,
    Sortify,
    ApiConfig,
    Crypto,
    Framework,
    Toolbar,
    Exporter,
    nThen,
    SFCommon,
    Util,
    Hash,
    UI,
    UIElements,
    Clipboard,
    MT,
    h,
    Messages,
    AppConfig,
    DiffMd,
    SFCodeMirror,
    TextCursor,
    CMeditor,
    ChainPad,
    Share, Access, Properties,
    Flatpickr,
    Sortable
    )
{
    var APP = window.APP = {
        blocks: {}
    };

    var is24h = UIElements.is24h();
    var dateFormat = "Y-m-d H:i";
    var timeFormat = "H:i";

    var evCheckConditions = Util.mkEvent();
    var evShowConditions = Util.mkEvent();

    if (!is24h) {
        dateFormat = "Y-m-d h:i K";
        timeFormat = "h:i K";
    }

    // multi-line radio, checkboxes, and possibly other things have a max number of items
    // we'll consider increasing this restriction if people are unhappy with it
    // but as a general rule we expect users will appreciate having simpler questions
    var MAX_OPTIONS = 25;
    var MAX_ITEMS = 10;

    var getOptionValue = function (obj) {
        if (!Util.isObject(obj)) { return obj; }
        return obj.v;
    };
    var extractValues = function (values) {
        if (!Array.isArray(values)) { return []; }
        return values.map(getOptionValue);
    };

    var saveAndCancelOptions = function (cb) {
        var cancelBlock = h('button.btn.btn-default.cp-form-preview-button',[
                            h('i.fa.fa-eye'),
                            Messages.form_preview_button
                        ]);
        $(cancelBlock).click(function () { cb(undefined, true); });

        return cancelBlock;
    };
    var editTextOptions = function (opts, setCursorGetter, cb) {
        var evOnSave = Util.mkEvent();

        var maxLength, getLengthVal;
        if (opts.maxLength) {
            var lengthInput = h('input', {
                type:"number",
                value: opts.maxLength,
                min: 100,
                max: 5000
            });
            maxLength = h('div.cp-form-edit-max-options', [
                h('span', Messages.form_editMaxLength),
                lengthInput
            ]);
            getLengthVal = function () {
                var val = Number($(lengthInput).val()) || 1000;
                if (val < 1) { val = 1; }
                if (val > 5000) { val = 5000; }
                return val;
            };

            var $l = $(lengthInput).on('input', Util.throttle(function () {
                $l.val(getLengthVal());
                evOnSave.fire();
            }, 500));
        }

        var type, typeSelect;
        if (opts.type) {
            // Messages.form_text_text.form_text_number.form_text_url.form_text_email
            var options = ['text', 'number', 'url', 'email'].map(function (t) {
                return {
                    tag: 'a',
                    attributes: {
                        'class': 'cp-form-type-value',
                        'data-value': t,
                        'href': '#',
                    },
                    content: Messages['form_text_'+t]
                };
            });
            var dropdownConfig = {
                text: '', // Button initial text
                options: options, // Entries displayed in the menu
                //left: true, // Open to the left of the button
                //container: $(type),
                isSelect: true,
                caretDown: true,
                buttonCls: 'btn btn-secondary'
            };
            typeSelect = UIElements.createDropdown(dropdownConfig);
            typeSelect.setValue(opts.type);

            type = h('div.cp-form-edit-type', [
                h('span', Messages.form_textType),
                typeSelect[0]
            ]);
            typeSelect.onChange.reg(evOnSave.fire);
        }

        setCursorGetter(function () {
            return {};
        });

        var getSaveRes = function () {
            return {
                maxLength: getLengthVal ? getLengthVal() : undefined,
                type: typeSelect ? typeSelect.getValue() : undefined
            };
        };

        evOnSave.reg(function () {
            var res = getSaveRes();
            if (!res) { return; }
            cb(res);
        });

        var saveAndCancel = saveAndCancelOptions(cb);

        return [
            maxLength,
            type,
            saveAndCancel
        ];
    };
    var editOptions = function (v, isDefaultOpts, setCursorGetter, cb, tmp) {
        var evOnSave = Util.mkEvent();

        var add = h('button.btn.btn-secondary', [
            h('i.fa.fa-plus'),
            h('span', Messages.form_add_option)
        ]);
        var addItem = h('button.btn.btn-secondary', [
            h('i.fa.fa-plus'),
            h('span', Messages.form_add_item)
        ]);

        var cursor;
        if (tmp && tmp.cursor) {
            cursor = tmp.cursor;
        }

        // Checkbox: max options
        var maxOptions, maxInput;
        if (typeof(v.max) === "number") {
            maxInput = h('input', {
                type:"number",
                value: v.max,
                min: 1,
                max: v.values.length
            });
            maxOptions = h('div.cp-form-edit-max-options', [
                h('span', Messages.form_editMax),
                maxInput
            ]);
            $(maxInput).on('input', function () {
                setTimeout(evOnSave.fire);
            });
        }

        // Poll: type (text/day/time)
        var type, typeSelect;
        if (v.type) {
            // Messages.form_poll_text.form_poll_day.form_poll_time
            var options = ['text', 'day', 'time'].map(function (t) {
                return {
                    tag: 'a',
                    attributes: {
                        'class': 'cp-form-type-value',
                        'data-value': t,
                        'href': '#',
                    },
                    content: Messages['form_poll_'+t]
                };
            });
            var dropdownConfig = {
                text: '', // Button initial text
                options: options, // Entries displayed in the menu
                //left: true, // Open to the left of the button
                //container: $(type),
                isSelect: true,
                caretDown: true,
                buttonCls: 'btn btn-secondary'
            };
            typeSelect = UIElements.createDropdown(dropdownConfig);
            typeSelect.setValue(v.type);

            type = h('div.cp-form-edit-type', [
                h('span', Messages.form_editType),
                typeSelect[0]
            ]);
        }

        // Show existing options
        var $add, $addItem;
        var addMultiple;
        var getOption = function (val, placeholder, isItem, uid) {
            var input = h('input', {value:val});
            var $input = $(input);
            if (placeholder) {
                input.placeholder = val;
                input.value = '';
                $input.on('keypress', function () {
                    $input.removeAttr('placeholder');
                    $input.off('keypress');
                });
            }
            if (uid) { $input.data('uid', uid); }

            // If the input is a date, initialize flatpickr
            if (v.type && v.type !== 'text') {
                if (v.type === 'time') {
                    Flatpickr(input, {
                        enableTime: true,
                        time_24hr: is24h,
                        dateFormat: dateFormat,
                        defaultDate: val ? new Date(val) : undefined
                    });
                } else if (v.type === 'day') {
                    /*Flatpickr(input, {
                        defaultDate: val ? new Date(val) : undefined
                    });*/
                }
            }

            // if this element was active before the remote change, restore cursor
            var setCursor = function () {
                if (v.type && v.type !== 'text') { return; }
                try {
                    var ops = ChainPad.Diff.diff(cursor.el, val);
                    ['start', 'end'].forEach(function (attr) {
                        cursor[attr] = TextCursor.transformCursor(cursor[attr], ops);
                    });
                } catch (e) { console.error(e); }
                input.selectionStart = cursor.start || 0;
                input.selectionEnd = cursor.end || 0;
                setTimeout(function () { input.focus(); });
            };

            if (cursor && cursor.uid === uid && Boolean(cursor.item) === Boolean(isItem)) {
                setCursor();
            }

            var del = h('button.btn.btn-danger-outline', h('i.fa.fa-times'));
            var el = h('div.cp-form-edit-block-input', [
                h('span.cp-form-handle', [
                    h('i.fa.fa-ellipsis-v'),
                    h('i.fa.fa-ellipsis-v'),
                ]),
                input,
                del
            ]);
            $(del).click(function () {
                var $block = $(el).closest('.cp-form-edit-block');
                $(el).remove();
                // We've just deleted an item/option so we should be under the MAX limit and
                // we can show the "add" button again
                if (isItem && $addItem) { $addItem.show(); }
                if (!isItem && $add) {
                    $add.show();
                    if (v.type === "time") { $(addMultiple).show(); }
                }
                // decrement the max choices input when there are fewer options than the current maximum
                if (maxInput) {
                    var inputs = $block.find('input').length;
                    var $maxInput = $(maxInput);
                    var currentMax = Number($maxInput.val());
                    $maxInput.val(Math.min(inputs, currentMax));
                }

                evOnSave.fire();
            });

            if (!v.type || v.type === "text") {
                $input.keyup(function (e) {
                    try {
                        if (e.which === 13) {
                            var $line = $input.closest('.cp-form-edit-block-input');
                            if ($input.closest('.cp-form-edit-block')
                                    .find('.cp-form-edit-block-input').last()[0] === $line[0]) {
                                // If we're the last input, add a new one
                                if (isItem && $addItem && $addItem.is(':visible')) {
                                    $addItem.click();
                                }
                                if (!isItem && $add && $add.is(':visible')) { $add.click(); }
                            } else {
                                // Otherwise focus the next one
                                $line.next().find('input').focus();
                            }
                        }
                        if (e.which === 27 && !$(input).val()) {
                            $(del).click();
                        }
                    } catch (err) { console.error(err); }
                });
            }

            $(input).on('input', function () {
                evOnSave.fire();
            });

            return el;
        };
        var inputs = v.values.map(function (data) {
            return getOption(data.v, isDefaultOpts, false, data.uid);
        });
        inputs.push(add);

        var container = h('div.cp-form-edit-block', inputs);
        var $container = $(container);

        var sortableOption = Sortable.create(container, {
            direction: "vertical",
            handle: ".cp-form-handle",
            draggable: ".cp-form-edit-block-input",
            forceFallback: true,
            store: {
                set: function () {
                    evOnSave.fire();
                }
            }
        });

        var containerItems;
        if (v.items) {
            var inputsItems = v.items.map(function (itemData) {
                return getOption(itemData.v, isDefaultOpts, true, itemData.uid);
            });
            inputsItems.push(addItem);
            containerItems = h('div.cp-form-edit-block', inputsItems);
            Sortable.create(containerItems, {
                direction: "vertical",
                handle: ".cp-form-handle",
                draggable: ".cp-form-edit-block-input",
                forceFallback: true,
                store: {
                    set: function () {
                        evOnSave.fire();
                    }
                }
            });
        }

        // Calendar...
        var calendarView;
        if (v.type) { // Polls
            // Calendar inline for "day" type
            var calendarInput = h('input');
            calendarView = h('div', calendarInput);
            var calendarDefault = v.type === "day" ? extractValues(v.values).map(function (time) {
                if (!time) { return; }
                var d = new Date(time);
                if (!isNaN(d)) { return d; }
            }).filter(Boolean) : undefined;
            Flatpickr(calendarInput, {
                mode: 'multiple',
                inline: true,
                defaultDate: calendarDefault,
                appendTo: calendarView,
                onChange: function () {
                    evOnSave.fire();
                }
            });

            // Calendar popup for "time"
            var multipleInput = h('input', {placeholder: Messages.form_addMultipleHint});
            var multipleClearButton = h('button.btn', Messages.form_clear);
            var addMultipleButton = h('button.btn', [
                h('i.fa.fa-plus'),
                h('span', Messages.form_addMultiple)
            ]);
            addMultiple = h('div.cp-form-multiple-picker', { style: "display: none;" }, [
                multipleInput,
                addMultipleButton,
                multipleClearButton
            ]);
            var multiplePickr = Flatpickr(multipleInput, {
                mode: 'multiple',
                enableTime: true,
                dateFormat: dateFormat,
            });
            $(multipleClearButton).click(function () {
                multiplePickr.clear();
            });
            $(addMultipleButton).click(function () {
                multiplePickr.selectedDates.some(function (date) {
                    $add.before(getOption(date, false, false, Util.uid()));
                    var l = $container.find('input').length;
                    $(maxInput).attr('max', l);
                    if (l >= MAX_OPTIONS) {
                        $add.hide();
                        $(addMultiple).hide();
                        return true;
                    }
                });
                multiplePickr.clear();
                evOnSave.fire();
            });
        }

        var refreshView = function () {
            if (!v.type) { return; }
            var $calendar = $(calendarView);
            sortableOption.option("disabled", v.type !== "text");
            $container.toggleClass('cp-no-sortable', v.type !== "text");
            if (v.type !== "day") {
                $calendar.hide();
                $container.show();
                var l = $container.find('input').length;
                if (v.type === "time" && l < MAX_OPTIONS) {
                    $(addMultiple).show();
                } else {
                    $(addMultiple).hide();
                }
            } else {
                $(addMultiple).hide();
                $calendar.show();
                $container.hide();
            }
        };
        refreshView();

        // Doodle type change: empty current values and change input types?
        if (typeSelect) {
            typeSelect.onChange.reg(function (prettyVal, val) {
                v.type = val;
                refreshView();
                setTimeout(evOnSave.fire);
                if (val !== "text") {
                    $container.find('.cp-form-edit-block-input').remove();
                    if (val === "time") {
                        var time = new Date();
                        time.setHours(14);
                        time.setMinutes(0);
                        time.setSeconds(0);
                        time.setMilliseconds(0);
                        var el = getOption(+time, false, false, Util.uid());
                        $add.before(el);
                        $(el).find('input').focus();
                        return;
                    }
                    $(add).click();
                    return;
                }
                $container.find('input').each(function (i, input) {
                    if (input._flatpickr) {
                        input._flatpickr.destroy();
                        delete input._flatpickr;
                    }
                });
            });
        }

        // "Add option" button handler
        $add = $(add).click(function () {
            var txt = v.type ? '' : Messages.form_newOption;
            var el = getOption(txt, true, false, Util.uid());
            $add.before(el);
            $(el).find('input').focus();
            var l = $container.find('input').length;
            $(maxInput).attr('max', l);
            if (l >= MAX_OPTIONS) { $add.hide(); }
        });

        // If multiline block, handle "Add item" button
        $addItem = $(addItem).click(function () {
            var el = getOption(Messages.form_newItem, true, true, Util.uid());
            $addItem.before(el);
            $(el).find('input').focus();
            if ($(containerItems).find('input').length >= MAX_ITEMS) { $addItem.hide(); }
        });
        if ($container.find('input').length >= MAX_OPTIONS) { $add.hide(); }
        if ($(containerItems).find('input').length >= MAX_ITEMS) { $addItem.hide(); }

        // Set cursor getter (to handle remote changes to the form)
        setCursorGetter(function () {
            var active = document.activeElement;
            var cursor = {};
            $container.find('input').each(function (i, el) {
                var val = $(el).val() || el.placeholder || '';
                if (el === active && !el._flatpickr) {
                    cursor.item = false;
                    cursor.uid= $(el).data('uid');
                    cursor.start = el.selectionStart;
                    cursor.end = el.selectionEnd;
                    cursor.el = val;
                }
            });
            if (v.items) {
                $(containerItems).find('input').each(function (i, el) {
                    var val = $(el).val() || el.placeholder || '';
                    if (el === active) {
                        cursor.item = true;
                        cursor.uid= $(el).data('uid');
                        cursor.start = el.selectionStart;
                        cursor.end = el.selectionEnd;
                        cursor.el = val;
                    }
                });
            }
            if (v.type === "time") {
                $container.find('input').each(function (i, el) {
                    var f = el._flatpickr;
                    if (!f || !f.isOpen) { return; }
                    var rect = el.getBoundingClientRect();
                    cursor = {
                        flatpickr: true,
                        val: +f.selectedDates[0],
                        y: rect && rect.y
                    };
                });
            }
            return {
                cursor: cursor
            };
        });

        var getSaveRes = function () {
            // Get values
            var values = [];
            if (v.type === "day") {
                var dayPickr = $(calendarView).find('input')[0]._flatpickr;
                values = dayPickr.selectedDates.map(function (date) {
                    return +date;
                });
            } else {
                $container.find('input').each(function (i, el) {
                    var val = ($(el).val() || el.placeholder || '').trim();
                    if (v.type === "day" || v.type === "time") {
                        var f = el._flatpickr;
                        if (f && f.selectedDates && f.selectedDates.length) {
                            val = +f.selectedDates[0];
                        }
                    }
                    var uid = $(el).data('uid');
                    var hasUid = values.some(function (i) { return i.uid === uid; });
                    if (hasUid) { uid = Util.uid(); }
                    values.push({
                        uid: uid,
                        v: val
                    });
                    if (hasUid) { $(el).data('uid', uid); }
                });
            }
            var res = { values: values };

            // If multiline block, get items
            if (v.items) {
                var items = [];
                $(containerItems).find('input').each(function (i, el) {
                    var val = ($(el).val() || el.placeholder || '').trim();
                    var uid = $(el).data('uid');
                    var hasUid = items.some(function (i) { return i.uid === uid; });
                    if (hasUid) { uid = Util.uid(); }
                    items.push({
                        uid: uid,
                        v: val
                    });
                    if (hasUid) { $(el).data('uid', uid); }
                });
                items = items.filter(Boolean);
                res.items = items;
            }

            // If checkboxes, get the maximum number of values the users can select
            if (maxInput) {
                var maxVal = Number($(maxInput).val());
                if (isNaN(maxVal)) { maxVal = values.length; }
                res.max = maxVal;
            }

            if (typeSelect) {
                res.type = typeSelect.getValue();
            }

            return res;
        };

        evOnSave.reg(function () {
            var res = getSaveRes();
            if (!res) { return; }
            cb(res);
        });

        var saveAndCancel = saveAndCancelOptions(cb);

        return [
            type,
            maxOptions,
            calendarView,
            h('div.cp-form-edit-options-block', [containerItems, container]),
            addMultiple,
            saveAndCancel
        ];
    };

    var getWeekDays = function (large) {
        var baseDate = new Date(2017, 0, 1); // just a Sunday
        var weekDays = [];
        for(var i = 0; i < 7; i++) {
            weekDays.push(baseDate.toLocaleDateString(undefined, { weekday: 'long' }));
            baseDate.setDate(baseDate.getDate() + 1);
        }
        if (!large) {
            weekDays = weekDays.map(function (day) { return day.slice(0,3); });
        }
        return weekDays.map(function (day) { return day.replace(/^./, function (str) { return str.toUpperCase(); }); });
    };

    // "resultsPageObj" is an object with "content" and "answers"
    // only available when viewing the Responses page
    var makePollTable = function (answers, opts, resultsPageObj) {
        // Sort date values
        if (opts.type !== "text") {
            opts.values.sort(function (_a, _b) {
                var a = getOptionValue(_a);
                var b = getOptionValue(_b);
                return +new Date(a) - +new Date(b);
            });
        }
        // Create first line with options
        var allDays = getWeekDays(true);
        var els = extractValues(opts.values).map(function (data) {
            var _date;
            if (opts.type === "day") {
                _date = new Date(data);
                data = _date.toLocaleDateString();
            }
            if (opts.type === "time") {
                _date = new Date(data);
                data = Flatpickr.formatDate(_date, timeFormat);
            }
            var day = _date && allDays[_date.getDay()];
            return h('div.cp-poll-cell.cp-form-poll-option', {
                title: Util.fixHTML(data)
            }, [
                opts.type === 'day' ? h('span.cp-form-weekday', day) : undefined,
                opts.type === 'day' ? h('span.cp-form-weekday-separator', ' - ') : undefined,
                h('span', data)
            ]);
        });
        // Insert axis switch button
        var switchAxis = h('button.btn.btn-default', [
            Messages.form_poll_switch,
            h('i.fa.fa-exchange'),
        ]);
        els.unshift(h('div.cp-poll-cell.cp-poll-switch', switchAxis));
        var lines = [h('div', els)];

        // Add an initial row to "time" values containing the days
        if (opts.type === "time") {
            var days = [h('div.cp-poll-cell')];
            var _days = {};
            extractValues(opts.values).forEach(function (d) {
                var date = new Date(d);
                var day = date.toLocaleDateString();
                _days[day] = {
                    n: (_days[day] && _days[day].n) || 0,
                    name: allDays[date.getDay()]
                };
                _days[day].n++;
            });
            Object.keys(_days).forEach(function (day) {
                days.push(h('div.cp-poll-cell.cp-poll-time-day', {
                    style: 'flex-grow:'+(_days[day].n - 1)+';'
                }, [
                    h('span.cp-form-weekday', _days[day].name),
                    h('span.cp-form-weekday-separator', ' - '),
                    h('span', day)
                ]));
            });
            lines.unshift(h('div', days));
        }

        // Add answers
        var bodyEls = [];
        if (Array.isArray(answers)) {
            answers.forEach(function (answerObj) {
                var answer = answerObj.results;
                if (!answer || !answer.values) { return; }
                var name = Util.find(answerObj, ['user', 'name']) || answer.name || Messages.anonymous;
                var avatar = h('span.cp-avatar');
                APP.common.displayAvatar($(avatar), Util.find(answerObj, ['user', 'avatar']), name);
                var values = answer.values || {};
                var els = extractValues(opts.values).map(function (data) {
                    var res = values[data] || 0;
                    var v = (Number(res) === 1) ? h('i.fa.fa-check.cp-yes') : undefined;
                    var cell = h('div.cp-poll-cell.cp-form-poll-answer', {
                        'data-value': res
                    }, v);
                    return cell;
                });
                var nameCell;
                els.unshift(nameCell = h('div.cp-poll-cell.cp-poll-answer-name', {
                    title: Util.fixHTML(name)
                }, [
                    avatar,
                    h('span', name)
                ]));
                bodyEls.push(h('div', els));
                if (resultsPageObj && (APP.isEditor || APP.isAuditor)) {
                    $(nameCell).addClass('cp-clickable').click(function () {
                        APP.renderResults(resultsPageObj.content, resultsPageObj.answers, answerObj.curve);
                    });
                }
            });
        }
        var body = h('div.cp-form-poll-body', bodyEls);
        lines.push(body);

        var $s = $(switchAxis).click(function () {
            $s.closest('.cp-form-type-poll').toggleClass('cp-form-poll-switch');
        });

        return lines;
    };
    var makePollTotal = function (answers, opts, myLine, evOnChange) {
        if (!Array.isArray(answers)) { return; }
        var totals = {};
        var myTotals = {};
        var updateMyTotals = function () {
            if (!myLine) { return; }
            extractValues(opts.values).forEach(function (data) {
                myLine.some(function (el) {
                    if ($(el).data('option') !== data) { return; }
                    var res = Number($(el).attr('data-value')) || 0;
                    if (res === 1) {
                        myTotals[data] = {
                            y: 1,
                            m: 0
                        };
                    }
                    else if (res === 2) {
                        myTotals[data] = {
                            y: 0,
                            m: 1
                        };
                    } else {
                        delete myTotals[data];
                    }
                    return true;
                });

            });
        };
        var totalEls = extractValues(opts.values).map(function (data) {
            var y = 0; // Yes
            var m = 0; // Maybe
            answers.forEach(function (answerObj) {
                var answer = answerObj.results;
                if (!answer || !answer.values) { return; }
                var values = answer.values || {};
                var res = Number(values[data]) || 0;
                if (res === 1) { y++; }
                else if (res === 2) { m++; }
            });
            totals[data] = {
                y: y,
                m: m
            };

            return h('div.cp-poll-cell', {
                'data-id': data
            }, [
                h('span.cp-form-total-yes', y),
                h('span.cp-form-total-maybe', '('+m+')'),
            ]);
        });

        totalEls.unshift(h('div.cp-poll-cell', Messages.form_pollTotal));
        var total = h('div.cp-poll-total', totalEls);
        var $total = $(total);
        var refreshBest = function () {
            var totalMax = {
                value: 0,
                data: []
            };
            Object.keys(totals).forEach(function (k) {
                var obj = Util.clone(totals[k]);
                if (myTotals[k]) {
                    obj.y += myTotals[k].y || 0;
                    obj.m += myTotals[k].m || 0;
                }
                if (obj.y === totalMax.value) {
                    totalMax.data.push(k);
                } else if (obj.y > totalMax.value) {
                    totalMax.value = obj.y;
                    totalMax.data = [k];
                }
            });
            if (totalMax.value) {
                $total.find('[data-id]').removeClass('cp-poll-best');
                totalMax.data.forEach(function (k) {
                    $total.find('[data-id="'+k+'"]').addClass('cp-poll-best');
                });
            }
        };
        refreshBest();

        if (myLine && evOnChange) {
            var updateValues = function () {
                totalEls.forEach(function (cell) {
                    var $c = $(cell);
                    var data = $c.attr('data-id');
                    if (!data) { return; }
                    var y = totals[data].y + ((myTotals[data] || {}).y || 0);
                    var m = totals[data].m + ((myTotals[data] || {}).m || 0);
                    $c.find('.cp-form-total-yes').text(y);
                    $c.find('.cp-form-total-maybe').text('('+m+')');
                });
            };
            evOnChange.reg(function () {
                updateMyTotals();
                updateValues();
                refreshBest();
            });
        }


        return total;
    };

    var multiAnswerSubHeading = function (content) {
        return h('span.cp-charts-row', h('td.cp-charts-cell.cp-grid-sub-question', {
            colspan: 3,
            style: 'font-weight: bold;',
        }, content));
    };

    var getEmpty = function (empty) {
        if (!empty) { return; }
        var msg = UI.setHTML(h('span.cp-form-results-empty-text'), Messages._getKey('form_notAnswered', [empty]));
        return multiAnswerSubHeading(msg);
    };

    var barGraphic = function (itemScale) {
        return h('span.cp-bar-container', h('div.cp-bar', {
            style: 'width: ' + (itemScale * 100) + '%',
        }, ' '));
    };

    var barRow = function (value, count, max, showBar) {
        return h('div.cp-charts-row', [
            h('span.cp-value', value),
            h('span.cp-count', count),
            showBar? barGraphic((count / max)): undefined,
        ]);
    };

    var findItem = function (items, uid) {
        if (!Array.isArray(items)) { return; }
        var res;
        items.some(function (item) {
            if (item.uid === uid) {
                res = item.v;
                return true;
            }
        });
        return res;
    };

    var getSections = function (content) {
        var uids = Object.keys(content.form).filter(function (uid) {
            return content.form[uid].type === 'section';
        });
        return uids;
    };
    var getFullOrder = function (content) {
        var order = content.order.slice();
        getSections(content).forEach(function (uid) {
            var block = content.form[uid];
            if (!block.opts || !Array.isArray(block.opts.questions)) { return; }
            var idx = order.indexOf(uid);
            if (idx === -1) { return; }
            idx++;
            block.opts.questions.forEach(function (el, i) {
                order.splice(idx+i, 0, el);
            });
        });
        return order;
    };

    var getBlockAnswers = function (answers, uid, filterCurve) {
        if (!answers) { return; }
        return Object.keys(answers || {}).map(function (user) {
            if (filterCurve && user === filterCurve) { return; }
            try {
                return {
                    curve: user,
                    user: answers[user].msg._userdata,
                    results: answers[user].msg[uid]
                };
            } catch (e) { console.error(e); }
        }).filter(Boolean);
    };

    // When there is a change to the form, we need to check if we can still add
    // conditions to the different sections
    evShowConditions.reg(function () {
        (APP.formBlocks || []).forEach(function (block) {
            if (!block || !block.updateState) { return; }
            block.updateState();
        });
    });
    // When a section contains a condition that is now invalid (the question has been moved
    // or deleted locally), we need to redraw the list of conditions for this section
    evCheckConditions.reg(function (_uid) {
        (APP.formBlocks || []).some(function (block) {
            if (block.uid && block.uid !== _uid) { return; }
            if (!block || !block.updateState) { return; }
            return block.updateState(true, _uid);
        });
    });


    var STATIC_TYPES = {
        md: {
            defaultOpts: {
                text: Messages.form_description_default
            },
            get: function (opts) {
                if (!opts) { opts = Util.clone(STATIC_TYPES.md.defaultOpts); }
                var tag = h('div', {
                    id: 'form'+Util.uid()
                }, opts.text);
                var $tag = $(tag);
                DiffMd.apply(DiffMd.render(opts.text || ''), $tag, APP.common);
                var cursorGetter;
                return {
                    tag: tag,
                    edit: function (cb, tmp) {
                        // Cancel changes
                        var cancelBlock = saveAndCancelOptions(cb);

                        var text = opts.text;
                        var cursor;
                        if (tmp && tmp.cursor) {
                            cursor = tmp.cursor;
                        }

                        var block, editor;
                        if (tmp && tmp.block) {
                            block = tmp.block;
                            editor = tmp.editor;
                        }

                        var cm;
                        if (!block || !editor) {
                            var t = h('textarea');
                            block = h('div.cp-form-edit-options-block', [t]);
                            cm = SFCodeMirror.create("gfm", CMeditor, t);
                            editor = cm.editor;
                            editor.setOption('lineNumbers', true);
                            editor.setOption('lineWrapping', true);
                            editor.setOption('styleActiveLine', true);
                            editor.setOption('readOnly', false);
                        }

                        setTimeout(function () {
                            editor.focus();
                            if (!(tmp && tmp.editor)) {
                                editor.setValue(text);
                            } else {
                                SFCodeMirror.setValueAndCursor(editor, editor.getValue(), text);
                            }
                            editor.refresh();
                            editor.save();
                            editor.focus();
                        });

                        if (APP.common && !(tmp && tmp.block) && cm) {
                            var markdownTb = APP.common.createMarkdownToolbar(editor, {
                                embed: function (mt) {
                                    editor.focus();
                                    editor.replaceSelection($(mt)[0].outerHTML);
                                }
                            });
                            $(block).prepend(markdownTb.toolbar);
                            $(markdownTb.toolbar).show();
                            cm.configureTheme(APP.common, function () {});
                        }

                        var getContent = function () {
                            return {
                                text: editor.getValue()
                            };
                        };

                        if (tmp && tmp.onChange) {
                            editor.off('change', tmp.onChange);
                        }
                        var on = function () {
                            cb(getContent());
                        };
                        editor.on('change', on);

                        cursorGetter = function () {
                            if (document.activeElement && block.contains(document.activeElement)) {
                                cursor = {
                                    start: editor.getCursor('from'),
                                    end: editor.getCursor('to')
                                };
                            }
                            return {
                                cursor: cursor,
                                block: block,
                                editor: editor,
                                onChange: on
                            };
                        };

                        return [
                            block,
                            cancelBlock
                        ];
                    },
                    getCursor: function () { return cursorGetter(); },
                };
            },
            printResults: function () { return; },
            icon: h('i.cptools.cptools-form-paragraph')
        },
        page: {
            get: function () {
                var tag = h('div.cp-form-page-break-edit', [
                    h('i.cptools.cptools-form-page-break'),
                    h('span', Messages.form_type_page)
                ]);
                return {
                    tag: tag,
                    pageBreak: true
                };
            },
            printResults: function () { return; },
            icon: h('i.cptools.cptools-form-page-break')
        },
        section: {
            defaultOpts: {
                questions: []
            },
            get: function (opts, a, n, ev, data) {
                var sortable = h('div.cp-form-section-sortable');
                var tag = h('div.cp-form-section-edit', [
                    sortable
                ]);
                if (!APP.isEditor) {
                    return {
                        tag: tag,
                        noViewMode: true
                    };
                }

                var block = data.block;
                if (!opts) { opts = block.opts = Util.clone(STATIC_TYPES.section.defaultOpts); }
                var content = data.content;
                var uid = data.uid;
                var form = content.form;
                var framework = APP.framework;
                var tmp = data.tmp;

                var getConditionsValues = function () {
                    var order = getFullOrder(content);
                    var blockIdx = order.indexOf(uid);
                    var blocks = order.slice(0, blockIdx); // Get all previous questions
                    var values = blocks.map(function(uid) {
                        var block = form[uid];
                        var type = block.type;
                        if (['radio', 'checkbox'].indexOf(type) === -1) { return; }
                        var obj = {
                            uid: uid,
                            type: type,
                            q: block.q || Messages.form_default
                        };
                        var val;
                        if (type === 'radio') {
                            val = block.opts ? block.opts.values
                                             : Util.clone(APP.TYPES.radio.defaultOpts.values);
                        }
                        if (type === 'checkbox') {
                            val = block.opts ? block.opts.values
                                             : Util.clone(APP.TYPES.checkbox.defaultOpts.values);
                        }
                        obj.values = extractValues(val);
                        return obj;
                    }).filter(Boolean);
                    return values;
                };
                var addCondition = h('button.btn.btn-secondary', [
                    h('i.fa.fa-plus'),
                    h('span', Messages.form_conditional_add)
                ]);
                var $addC = $(addCondition);
                var getConditions;
                var getAddAndButton = function ($container, rules) {
                    var btn = h('button.btn.btn-secondary.cp-form-add-and', [
                        h('i.fa.fa-plus'),
                        h('span', Messages.form_conditional_addAnd)
                    ]);
                    var $b = $(btn).click(function () {
                        getConditions($container, true, rules, undefined, $b);
                    });
                    $container.append(btn);
                    return $b;
                };
                var values = getConditionsValues();
                getConditions = function ($container, isNew, rules, condition, $btn) {
                    condition = condition || {};
                    condition.uid = condition.uid || Util.uid();

                    var content = h('div.cp-form-condition', {
                        'data-uid': condition.uid,
                    });
                    var $content = $(content);

                    var qSelect, iSelect, vSelect;
                    var onChange = function (resetV) {
                        var w = block.opts.when = block.opts.when || [];

                        if (qSelect) { condition.q = qSelect.getValue(); }
                        if (iSelect) { condition.is = Number(iSelect.getValue()); }
                        if (resetV) { delete condition.v; }
                        else if (vSelect) { condition.v = vSelect.getValue(); }

                        if (isNew) {
                            if (!Array.isArray(rules)) { // new set of rules (OR)
                                rules = [condition];
                                w.push(rules);
                                $btn = getAddAndButton($container, rules);
                            } else {
                                rules.push(condition);
                            }
                            isNew = false;
                        }

                        framework.localChange();
                    };

                    onChange();

                    var qOptions = values.map(function (obj) {
                        return {
                            tag: 'a',
                            attributes: {
                                'class': 'cp-form-condition-question',
                                'data-value': obj.uid,
                                'href': '#',
                            },
                            content: obj.q
                        };
                    });
                    var qConfig = {
                        text: Messages.form_condition_q, // Button initial text
                        options: qOptions, // Entries displayed in the menu
                        isSelect: true,
                        caretDown: true,
                        buttonCls: 'btn btn-secondary'
                    };
                    qSelect = UIElements.createDropdown(qConfig);
                    qSelect[0].dropdown = qSelect;
                    $(qSelect).attr('data-drop', 'q');

                    var isOn = !condition || condition.is !== 0;
                    var iOptions = [{
                        tag: 'a',
                        attributes: {
                            'data-value': 1,
                            'href': '#',
                        },
                        content: Messages.form_condition_is
                    }, {
                        tag: 'a',
                        attributes: {
                            'data-value': 0,
                            'href': '#',
                        },
                        content: Messages.form_condition_isnot
                    }];
                    var iConfig = {
                        options: iOptions, // Entries displayed in the menu
                        isSelect: true,
                        caretDown: true,
                        buttonCls: 'btn btn-default'
                    };
                    iSelect = UIElements.createDropdown(iConfig);
                    iSelect[0].dropdown = iSelect;
                    iSelect.setValue(isOn ? 1 : 0, undefined, true);
                    $(iSelect).attr('data-drop', 'i').hide();
                    iSelect.onChange.reg(function () { onChange(); });

                    var remove = h('button.btn.btn-danger-alt.cp-condition-remove', [
                        h('i.fa.fa-times.nomargin')
                    ]);
                    $(remove).on('click', function () {
                        var w = block.opts.when = block.opts.when || [];
                        var deleteRule = false;
                        if (rules.length === 1) {
                            var rIdx = w.indexOf(rules);
                            w.splice(rIdx, 1);
                            deleteRule = true;
                        } else {
                            var idx = rules.indexOf(condition);
                            rules.splice(idx, 1);
                        }
                        framework.localChange();
                        framework._.cpNfInner.chainpad.onSettle(function () {
                            if (deleteRule) {
                                $content.closest('.cp-form-condition-rule').remove();
                                return;
                            }
                            $content.remove();
                        });
                    });

                    $content.append(qSelect).append(iSelect).append(remove);
                    if ($container.find('button.cp-form-add-and').length) {
                        $container.find('button.cp-form-add-and').before($content);
                    } else {
                        $container.append($content);
                    }

                    qSelect.onChange.reg(function (prettyVal, val, init) {
                        qSelect.find('button').removeClass('btn-secondary')
                            .addClass('btn-default');
                        onChange(!init);
                        $(iSelect).show();
                        var res, type;
                        values.some(function (obj) {
                            if (String(obj.uid) === String(val)) {
                                res = obj.values;
                                type = obj.type;
                                return true;
                            }
                        });

                        var $selDiv = $(iSelect);
                        if (type === 'checkbox') {
                            $selDiv.find('[data-value="0"]').text(Messages.form_condition_hasnot);
                            $selDiv.find('[data-value="1"]').text(Messages.form_condition_has);
                        } else {
                            $selDiv.find('[data-value="0"]').text(Messages.form_condition_isnot);
                            $selDiv.find('[data-value="1"]').text(Messages.form_condition_is);
                        }
                        iSelect.setValue(iSelect.getValue(), undefined, true);

                        $content.find('.cp-form-condition-values').remove();
                        if (!res) { return; }
                        var vOptions = res.map(function (str) {
                            return {
                                tag: 'a',
                                attributes: {
                                    'class': 'cp-form-condition-value',
                                    'data-value': str,
                                    'href': '#',
                                },
                                content: str
                            };
                        });
                        var vConfig = {
                            text: Messages.form_condition_v, // Button initial text
                            options: vOptions, // Entries displayed in the menu
                            //left: true, // Open to the left of the button
                            //container: $(type),
                            isSelect: true,
                            caretDown: true,
                            buttonCls: 'btn btn-secondary'
                        };
                        vSelect = UIElements.createDropdown(vConfig);
                        vSelect[0].dropdown = vSelect;
                        vSelect.addClass('cp-form-condition-values').attr('data-drop', 'v');
                        $content.append(vSelect).append(remove);

                        vSelect.onChange.reg(function () {
                            vSelect.find('button').removeClass('btn-secondary')
                                .addClass('btn-default');
                            $(remove).off('click').click(function () {
                                var w = block.opts.when = block.opts.when || [];
                                var deleteRule = false;
                                if (rules.length === 1) {
                                    var rIdx = w.indexOf(rules);
                                    w.splice(rIdx, 1);
                                    deleteRule = true;
                                } else {
                                    var idx = rules.indexOf(condition);
                                    rules.splice(idx, 1);
                                }
                                framework.localChange();
                                framework._.cpNfInner.chainpad.onSettle(function () {
                                    if (deleteRule) {
                                        $content.closest('.cp-form-condition-rule').remove();
                                        return;
                                    }
                                    $content.remove();
                                });
                            }).appendTo($content);
                            onChange();
                        });

                        if (condition && condition.v && init) {
                            vSelect.setValue(condition.v, undefined, true);
                            vSelect.onChange.fire(condition.v, condition.v);
                        }

                        if (!tmp || tmp.uid !== condition.uid) { return; }
                        if (tmp.type === 'v') {
                            vSelect.click();
                        }
                    });
                    if (condition && condition.q) {
                        qSelect.setValue(condition.q, undefined, true);
                        qSelect.onChange.fire(condition.q, condition.q, true);
                    }

                    if (!tmp || tmp.uid !== condition.uid) { return; }

                    if (tmp.type === 'q') { qSelect.click(); }
                    else if (tmp.type === 'i') { iSelect.click(); }
                };

                var conditionalDiv = h('div.cp-form-conditional', [
                    h('div.cp-form-conditional-hint', Messages.form_conditional),
                    addCondition
                ]);
                var $condition = $(conditionalDiv).prependTo(tag);
                var redraw = function () {
                    var w = block.opts.when = block.opts.when || [];
                    w.forEach(function (rules) {
                        var rulesC = h('div.cp-form-condition-rule');
                        var $rulesC = $(rulesC);
                        var $b = getAddAndButton($rulesC, rules);
                        rules.forEach(function (obj) {
                            getConditions($rulesC, false, rules, obj, $b);
                        });
                        $addC.before($rulesC);
                    });
                };
                redraw();

                var hintDiv = h('div.cp-form-conditional-hint', [
                    h('div.cp-form-conditional-hint', Messages.form_condition_hint)
                ]);
                var $hint = $(hintDiv).prependTo(tag);

                $addC.click(function () {
                    var rulesC = h('div.cp-form-condition-rule');
                    var $rulesC = $(rulesC);
                    getConditions($rulesC, true);
                    $addC.before($rulesC);
                });

                var cursorGetter = function () {
                    var $activeDrop = $condition.find('.cp-dropdown-content:visible').first();
                    if (!$activeDrop.length) { return; }
                    var uid = $activeDrop.closest('.cp-form-condition').attr('data-uid');
                    var type = $activeDrop.closest('.cp-dropdown-container').attr('data-drop');
                    var $btn = $activeDrop.closest('.cp-dropdown-container').find('button');
                    var y = $btn && $btn.length && $btn[0].getBoundingClientRect().y;
                    return {
                        uid: uid,
                        type: type,
                        y: y
                    };
                };

                Sortable.create(sortable, {
                    group: {
                        name: 'nested',
                        put: function (to, from, el) {
                            // Make sure sections dan't be dropped into other sections
                            return $(el).attr('data-type') !== 'section';
                        }
                    },
                    direction: "vertical",
                    filter: "input, button, .CodeMirror, .cp-form-type-sort, .cp-form-block-type.editable",
                    preventOnFilter: false,
                    draggable: ".cp-form-block",
                    //forceFallback: true,
                    fallbackTolerance: 5,
                    onStart: function () {
                        var $container = $('div.cp-form-creator-content');
                        $container.find('.cp-form-creator-add-inline').remove();
                    },
                    store: {
                        set: function (s) {
                            opts.questions = s.toArray();
                            setTimeout(APP.framework.localChange);
                            if (APP.updateAddInline) { APP.updateAddInline(); }
                        }
                    }
                });

                // If "needRedraw" is false, we only want to know if we can add conditions and
                // if we can't, make sure we delete incomplete conditions before hiding the button
                // If "needRedraw" is true, it means we ant to redraw a section because some
                // conditions are invalid
                var updateState = function (needRedraw, _uid) {
                    if (needRedraw && uid !== _uid) { return; }

                    values = getConditionsValues();
                    var available = values.length;
                    if (available) {
                        $condition.show();
                        $hint.hide();
                    } else {
                        $condition.hide();
                        $hint.show();
                    }

                    if (needRedraw) {
                        $condition.find('.cp-form-condition-rule').remove();
                        redraw();
                        return true;
                    } else {
                        if (available) {
                            // Questions may have moved. We need to redraw our dropdowns
                            // to make sure we use the correct list
                            $condition.find('.cp-form-condition').each(function (i, el) {
                                // Update question dropdown
                                var $q = $(el).find('.cp-dropdown-container[data-drop="q"]');
                                var drop = $q[0] && $q[0].dropdown;
                                if (!drop) { return; }
                                var qOptions = values.map(function (obj) {
                                    return {
                                        tag: 'a',
                                        attributes: {
                                            'class': 'cp-form-condition-question',
                                            'data-value': obj.uid,
                                            'href': '#',
                                        },
                                        content: obj.q
                                    };
                                });
                                var val = drop.getValue();
                                drop.setOptions(qOptions);
                                drop.setValue(val);

                                // Update values dropdown
                                var $v = $(el).find('.cp-dropdown-container[data-drop="v"]');
                                if (!$v.length) { return; }
                                var dropV = $v[0] && $v[0].dropdown;
                                if (!dropV) { return; }
                                var res, type;
                                values.some(function (obj) {
                                    if (String(obj.uid) === String(val)) {
                                        res = obj.values;
                                        type = obj.type;
                                        return true;
                                    }
                                });
                                var vOptions = res.map(function (str) {
                                    return {
                                        tag: 'a',
                                        attributes: {
                                            'class': 'cp-form-condition-value',
                                            'data-value': str,
                                            'href': '#',
                                        },
                                        content: str
                                    };
                                });
                                var valV = dropV.getValue();
                                dropV.setOptions(vOptions);
                                if (valV && res.indexOf(valV) === -1) {
                                    dropV.setValue('', Messages.form_condition_v);
                                    dropV.onChange.fire();
                                    dropV.find('button').removeClass('btn-default')
                                        .addClass('btn-secondary');
                                }
                            });
                        } else {
                            // We don't have invalid condition but we may have incomplete
                            // conditions to delete
                            block.opts.when = [];
                            $condition.find('.cp-form-condition-rule').remove();
                        }
                    }
                };
                updateState();

                return {
                    updateState: updateState,
                    tag: tag,
                    noViewMode: true,
                    getCursor: cursorGetter,
                };
            },
            printResults: function () { return; },
            icon: h('i.cptools.cptools-form-conditional')
        },
    };

    var arrayMax = function (A) {
        return Array.isArray(A)? Math.max.apply(null, A): NaN;
    };

    var renderTally = function (tally, empty, showBar) {
        var rows = [];
        var counts = Util.values(tally);
        var max = arrayMax(counts);
        if (empty) { rows.push(getEmpty(empty)); }
        Object.keys(tally).forEach(function (value) {
            var itemCount = tally[value];
            var itemScale = (itemCount / max);

            rows.push(h('div.cp-charts-row', [
                h('span.cp-value', {'title': value}, value),
                h('span.cp-count', itemCount),
                showBar? barGraphic(itemScale): undefined,
            ]));
        });
        return rows;
    };

    var TYPES = APP.TYPES = {
        input: {
            defaultOpts: {
                type: 'text'
            },
            get: function (opts, a, n, evOnChange) {
                if (!opts) { opts = Util.clone(TYPES.input.defaultOpts); }
                // Messages.form_input_ph_email.form_input_ph_url
                var tag = h('input', {
                    type: opts.type,
                    placeholder: Messages['form_input_ph_'+opts.type] || ''
                });
                var $tag = $(tag);
                $tag.on('change keypress', Util.throttle(function () {
                    evOnChange.fire();
                }, 500));
                var cursorGetter;
                var setCursorGetter = function (f) { cursorGetter = f; };
                return {
                    tag: tag,
                    isEmpty: function () { return !$tag.val().trim(); },
                    getValue: function () {
                        //var invalid = $tag.is(':invalid');
                        //if (invalid) { return; }
                        return $tag.val();
                    },
                    setValue: function (val) { $tag.val(val); },
                    setEditable: function (state) {
                        if (state) { $tag.removeAttr('disabled'); }
                        else { $tag.attr('disabled', 'disabled'); }
                    },
                    edit: function (cb, tmp) {
                        var v = Util.clone(opts);
                        return editTextOptions(v, setCursorGetter, cb, tmp);
                    },
                    getCursor: function () { return cursorGetter(); },
                    reset: function () { $tag.val(''); }
                };
            },
            printResults: function (answers, uid) { // results text
                var results = [];
                var empty = 0;
                var tally = {};

                var isEmpty = function (answer) {
                    return !answer || !answer.trim();
                };

                Object.keys(answers).forEach(function (author) {
                    var obj = answers[author];
                    var answer = obj.msg[uid];
                    if (isEmpty(answer)) { return empty++; }
                    Util.inc(tally, answer);
                });
                //var counts = Util.values(tally);
                //var max = arrayMax(counts);

                //if (max < 2) { // there are no duplicates, so just return text
                    results.push(getEmpty(empty));
                    Object.keys(answers).forEach(function (author) {
                        var obj = answers[author];
                        var answer = obj.msg[uid];
                        if (!answer || !answer.trim()) { return empty++; }
                        results.push(h('div.cp-charts-row', h('span.cp-value', answer)));
                    });
                    return h('div.cp-form-results-contained', h('div.cp-charts.cp-text-table', results));
                //}
            },
            icon: h('i.cptools.cptools-form-text')
        },
        textarea: {
            defaultOpts: {
                maxLength: 1000
            },
            get: function (opts, a, n, evOnChange) {
                if (!opts || typeof(opts.maxLength) === "undefined") { opts = Util.clone(TYPES.textarea.defaultOpts); }
                var text = h('textarea', {maxlength: opts.maxLength});
                var $text = $(text);
                var charCount = h('div.cp-form-type-textarea-charcount');
                var updateChar = function () {
                    var l = $text.val().length;
                    if (l > opts.maxLength) {
                        $text.val($text.val().slice(0, opts.maxLength));
                        l = $text.val().length;
                    }
                    $(charCount).text(Messages._getKey('form_maxLength', [
                        $text.val().length,
                        opts.maxLength
                    ]));
                };
                updateChar();
                var tag = h('div.cp-form-type-textarea', [
                    text,
                    charCount
                ]);

                var evChange = Util.throttle(function () {
                    evOnChange.fire();
                }, 500);

                $text.on('change keypress keyup keydown', function () {
                    setTimeout(updateChar);
                    evChange();
                });
                var cursorGetter;
                var setCursorGetter = function (f) { cursorGetter = f; };
                return {
                    tag: tag,
                    isEmpty: function () { return !$text.val().trim(); },
                    getValue: function () { return $text.val().slice(0, opts.maxLength); },
                    setValue: function (val) {
                        $text.val(val);
                        updateChar();
                    },
                    setEditable: function (state) {
                        if (state) { $(tag).find('textarea').removeAttr('disabled'); }
                        else { $(tag).find('textarea').attr('disabled', 'disabled'); }
                    },
                    edit: function (cb, tmp) {
                        var v = Util.clone(opts);
                        return editTextOptions(v, setCursorGetter, cb, tmp);
                    },
                    getCursor: function () { return cursorGetter(); },
                    reset: function () { $text.val(''); }
                };
            },
            printResults: function (answers, uid) { // results textarea
                var results = [];
                var empty = 0;
                Object.keys(answers).forEach(function (author) { // TODO deduplicate these
                    var obj = answers[author];
                    var answer = obj.msg[uid];
                    if (!answer || !answer.trim()) { return empty++; }
                    results.push(h('div.cp-charts-row', h('span.cp-value', answer)));
                });
                results.unshift(getEmpty(empty));

                return h('div.cp-form-results-contained', h('div.cp-charts.cp-text-table', results));
            },
            icon: h('i.cptools.cptools-form-paragraph')
        },
        radio: {
            compatible: ['radio', 'checkbox', 'sort'],
            defaultOpts: {
                values: [1,2].map(function (i) {
                    return {
                        uid: Util.uid(),
                        v: Messages._getKey('form_defaultOption', [i])
                    };
                })
            },
            get: function (opts, a, n, evOnChange) {
                var isDefaultOpts = !opts;
                if (!opts) { opts = Util.clone(TYPES.radio.defaultOpts); }
                if (!Array.isArray(opts.values)) { return; }
                var name = Util.uid();
                var els = extractValues(opts.values).map(function (data, i) {
                    var radio = UI.createRadio(name, 'cp-form-'+name+'-'+i,
                               data, false, {});
                    $(radio).find('input').data('val', data);
                    return radio;
                });
                var tag = h('div.radio-group.cp-form-type-radio', els);
                var cursorGetter;
                var setCursorGetter = function (f) { cursorGetter = f; };
                $(tag).find('input[type="radio"]').on('change', function () {
                    evOnChange.fire(false, false, true);
                });
                return {
                    tag: tag,
                    isEmpty: function () { return !this.getValue(); },
                    getValue: function () {
                        var res;
                        els.some(function (el) {
                            var $i = $(el).find('input');
                            if (Util.isChecked($i)) {
                                res = $i.data('val');
                                return true;
                            }
                        });
                        return res;
                    },
                    reset: function () { $(tag).find('input').removeAttr('checked'); },
                    setEditable: function (state) {
                        if (state) { $(tag).find('input').removeAttr('disabled'); }
                        else { $(tag).find('input').attr('disabled', 'disabled'); }
                    },
                    edit: function (cb, tmp) {
                        var v = Util.clone(opts);
                        return editOptions(v, isDefaultOpts, setCursorGetter, cb, tmp);
                    },
                    getCursor: function () { return cursorGetter(); },
                    setValue: function (val) {
                        this.reset();
                        els.some(function (el) {
                            var $el = $(el).find('input');
                            if ($el.data('val') === val) {
                                $el.prop('checked', true);
                                return true;
                            }
                        });
                    }
                };

            },
            printResults: function (answers, uid, form, content) {
                // results radio
                var empty = 0;
                var count = {};

                var opts = form[uid].opts || Util.clone(TYPES.radio.defaultOpts);
                extractValues(opts.values).forEach(function (v) { count[v] = 0; });

                Object.keys(answers).forEach(function (author) {
                    var obj = answers[author];
                    var answer = obj.msg[uid];
                    if (!answer || !answer.trim || !answer.trim()) { return empty++; }
                    Util.inc(count, answer);
                });

                var showBars = Boolean(content);
                var rendered = renderTally(count, empty, showBars);
                return h('div.cp-charts.cp-bar-table', rendered);
            },
            icon: h('i.cptools.cptools-form-list-radio')
        },
        multiradio: {
            compatible: ['multiradio', 'multicheck'],
            defaultOpts: {
                items: [1,2].map(function (i) {
                    return {
                        //uid: Util.uid(),
                        v: Messages._getKey('form_defaultItem', [i])
                    };
                }),
                values: [1,2].map(function (i) {
                    return {
                        uid: Util.uid(),
                        v: Messages._getKey('form_defaultOption', [i])
                    };
                })
            },
            get: function (opts, a, n, evOnChange) {
                var isDefaultOpts = !opts;
                if (!opts) { opts = Util.clone(TYPES.multiradio.defaultOpts); }
                if (!Array.isArray(opts.items) || !Array.isArray(opts.values)) { return; }
                var lines = opts.items.map(function (itemData) {
                    if (!itemData.uid) {
                        itemData.uid = Util.uid();
                        if (APP.isEditor) { APP.framework.localChange(); }
                    }
                    var name = itemData.uid;
                    var item = itemData.v;
                    var els = extractValues(opts.values).map(function (data, i) {
                        var radio = UI.createRadio(name, 'cp-form-'+name+'-'+i,
                                   '', false, {});
                        $(radio).find('input').data('uid', name);
                        $(radio).find('input').data('val', data);
                        return radio;
                    });
                    els.unshift(h('div.cp-form-multiradio-item', item));
                    return h('div.radio-group', {'data-uid':name}, els);
                });
                var header = extractValues(opts.values).map(function (v) { return h('span', v); });
                header.unshift(h('span'));
                lines.unshift(h('div.cp-form-multiradio-header', header));

                var tag = h('div.radio-group.cp-form-type-multiradio', lines);
                var cursorGetter;
                var setCursorGetter = function (f) { cursorGetter = f; };
                var $tag = $(tag);
                $tag.find('input[type="radio"]').on('change', function () {
                    evOnChange.fire();
                });
                return {
                    tag: tag,
                    isEmpty: function () {
                        var v = this.getValue();
                        return !Object.keys(v).length || Object.keys(v).some(function (uid) {
                            return !v[uid];
                        });
                    },
                    getValue: function () {
                        var res = {};
                        var l = lines.slice(1);
                        l.forEach(function (el) {
                            var $el = $(el);
                            var uid = $el.attr('data-uid');
                            $el.find('input').each(function (i, input) {
                                var $i = $(input);
                                if (res[uid]) { return; }
                                res[uid] = undefined;
                                if (Util.isChecked($i)) { res[uid] = $i.data('val'); }
                            });
                        });
                        return res;
                    },
                    reset: function () { $(tag).find('input').removeAttr('checked'); },
                    setEditable: function (state) {
                        if (state) { $tag.find('input').removeAttr('disabled'); }
                        else { $tag.find('input').attr('disabled', 'disabled'); }
                    },
                    edit: function (cb, tmp) {
                        var v = Util.clone(opts);
                        return editOptions(v, isDefaultOpts, setCursorGetter, cb, tmp);
                    },
                    getCursor: function () { return cursorGetter(); },
                    setValue: function (val) {
                        this.reset();
                        Object.keys(val || {}).forEach(function (uid) {
                            $(tag).find('[name="'+uid+'"]').each(function (i, el) {
                                if ($(el).data('val') !== val[uid]) { return; }
                                $(el).prop('checked', true);
                            });
                        });
                    }
                };

            },
            printResults: function (answers, uid, form, content) {
                // results multiradio
                var structure = form[uid];
                if (!structure) { return; }
                var opts = structure.opts || Util.clone(TYPES.multiradio.defaultOpts);
                var results = [];
                var empty = 0;
                var count = {};

                var showBars = Boolean(content);
                Object.keys(answers).forEach(function (author) {
                    var obj = answers[author];
                    var answer = obj.msg[uid];
                    if (!answer || !Object.keys(answer).length) { return empty++; }
                    //count[answer] = count[answer] || {};
                    Object.keys(answer).forEach(function (q_uid) {
                        var c = count[q_uid];
                        if (!c) {
                            count[q_uid] = c = {};
                            extractValues(opts.values).forEach(function (v) { c[v] = 0; });
                        }
                        var res = answer[q_uid];
                        if (!res || !res.trim || !res.trim()) { return; }
                        Util.inc(c, res);
                    });
                });

                var max = 0;
                var count_keys = Object.keys(count);
                count_keys.forEach(function (q_uid) {
                    var counts = Object.values(count[q_uid]);
                    counts.push(max);
                    max = arrayMax(counts);
                });

                results.push(getEmpty(empty));
                count_keys.forEach(function (q_uid) {
                    var q = findItem(opts.items, q_uid);
                    var c = count[q_uid];
                    results.push(multiAnswerSubHeading(q));
                    Object.keys(c).forEach(function (res) {
                        results.push(barRow(res, c[res], max, showBars));
                    });
                });

                return h('div.cp-charts.cp-bar-table', results);
            },
            exportCSV: function (answer, form) {
                var opts = form.opts || {};
                var q = form.q || Messages.form_default;
                if (answer === false) {
                    return (opts.items || []).map(function (obj) {
                        return q + ' | ' + obj.v;
                    });
                }
                if (!answer) { return ['']; }
                return (opts.items || []).map(function (obj) {
                    var uid = obj.uid;
                    return String(answer[uid] || '');
                });
            },
            icon: h('i.cptools.cptools-form-grid-radio')
        },
        checkbox: {
            compatible: ['radio', 'checkbox', 'sort'],
            defaultOpts: {
                max: 3,
                values: [1, 2, 3].map(function (i) {
                    return {
                        uid: Util.uid(),
                        v: Messages._getKey('form_defaultOption', [i])
                    };
                })
            },
            get: function (opts, a, n, evOnChange) {
                var isDefaultOpts = !opts;
                if (!opts) { opts = Util.clone(TYPES.checkbox.defaultOpts); }
                if (!Array.isArray(opts.values)) { return; }
                var name = Util.uid();
                var els = extractValues(opts.values).map(function (data, i) {
                    var cbox = UI.createCheckbox('cp-form-'+name+'-'+i,
                               data, false, {});
                    $(cbox).find('input').data('val', data);
                    return cbox;
                });
                if (!opts.max) { opts.max = TYPES.checkbox.defaultOpts.max; }
                var tag = h('div', [
                    h('div.cp-form-max-options', Messages._getKey('form_maxOptions', [opts.max])),
                    h('div.radio-group.cp-form-type-checkbox', els)
                ]);
                var $tag = $(tag);
                var checkDisabled = function () {
                    var selected = $tag.find('input:checked').length;
                    if (selected >= opts.max) {
                        $tag.find('input:not(:checked)').attr('disabled', 'disabled');
                    } else {
                        $tag.find('input').removeAttr('disabled');
                    }
                };
                $tag.find('input').on('change', function () {
                    checkDisabled();
                    evOnChange.fire(false, false, true);
                });
                var cursorGetter;
                var setCursorGetter = function (f) { cursorGetter = f; };
                return {
                    tag: tag,
                    isEmpty: function () {
                        var v = this.getValue();
                        return !v.length;
                    },
                    getValue: function () {
                        var res = [];
                        els.forEach(function (el) {
                            var $i = $(el).find('input');
                            if (Util.isChecked($i)) {
                                res.push($i.data('val'));
                            }
                        });
                        return res;
                    },
                    reset: function () {
                        $(tag).find('input').removeAttr('checked');
                        checkDisabled();
                    },
                    setEditable: function (state) {
                        if (state) { checkDisabled(); }
                        else { $tag.find('input').attr('disabled', 'disabled'); }
                    },
                    edit: function (cb, tmp) {
                        var v = Util.clone(opts);
                        return editOptions(v, isDefaultOpts, setCursorGetter, cb, tmp);
                    },
                    getCursor: function () { return cursorGetter(); },
                    setValue: function (val) {
                        this.reset();
                        if (!Array.isArray(val)) { return; }
                        els.forEach(function (el) {
                            var $el = $(el).find('input');
                            if (val.indexOf($el.data('val')) !== -1) {
                                $el.prop('checked', true);
                            }
                        });
                        checkDisabled();
                    }
                };

            },
            printResults: function (answers, uid, form, content) {
                // results checkbox
                var empty = 0;
                var count = {};

                var opts = form[uid].opts || Util.clone(TYPES.checkbox.defaultOpts);
                extractValues(opts.values || []).forEach(function (v) { count[v] = 0; });

                var showBars = Boolean(content);
                Object.keys(answers).forEach(function (author) {
                    var obj = answers[author];
                    var answer = obj.msg[uid];
                    if (answer && typeof(answer) === "string") { answer = [answer]; }
                    if (!Array.isArray(answer) || !answer.length) { return empty++; }
                    answer.forEach(function (val) {
                        Util.inc(count, val);
                    });
                });

                var rendered = renderTally(count, empty, showBars);
                return h('div.cp-charts.cp-bar-table', rendered);
            },
            icon: h('i.cptools.cptools-form-list-check')
        },
        multicheck: {
            compatible: ['multiradio', 'multicheck'],
            defaultOpts: {
                max: 3,
                items: [1,2].map(function (i) {
                    return {
                        uid: Util.uid(),
                        v: Messages._getKey('form_defaultItem', [i])
                    };
                }),
                values: [1,2,3].map(function (i) {
                    return {
                        uid: Util.uid(),
                        v: Messages._getKey('form_defaultOption', [i])
                    };
                })
            },
            get: function (opts, a, n, evOnChange) {
                var isDefaultOpts = !opts;
                if (!opts) { opts = Util.clone(TYPES.multicheck.defaultOpts); }
                if (!Array.isArray(opts.items) || !Array.isArray(opts.values)) { return; }
                var lines = opts.items.map(function (itemData) {
                    var name = itemData.uid;
                    var item = itemData.v;
                    var els = extractValues(opts.values).map(function (data, i) {
                        var cbox = UI.createCheckbox('cp-form-'+name+'-'+i,
                                   '', false, {});
                        $(cbox).find('input').data('uid', name);
                        $(cbox).find('input').data('val', data);
                        return cbox;
                    });
                    els.unshift(h('div.cp-form-multiradio-item', item));
                    return h('div.radio-group', {'data-uid':name}, els);
                });

                if (!opts.max) { opts.max = TYPES.multicheck.defaultOpts.max; }

                var checkDisabled = function (l) {
                    var selected = $(l).find('input:checked').length;
                    if (selected >= opts.max) {
                        $(l).find('input:not(:checked)').attr('disabled', 'disabled');
                    } else {
                        $(l).find('input').removeAttr('disabled');
                    }
                };

                lines.forEach(function (l) {
                    $(l).find('input').on('change', function () {
                        checkDisabled(l);
                        evOnChange.fire();
                    });
                });

                var header = extractValues(opts.values).map(function (v) { return h('span', v); });
                header.unshift(h('span'));
                lines.unshift(h('div.cp-form-multiradio-header', header));

                var tag = h('div.radio-group.cp-form-type-multiradio', lines);
                var cursorGetter;
                var setCursorGetter = function (f) { cursorGetter = f; };
                return {
                    tag: tag,
                    isEmpty: function () {
                        var v = this.getValue();
                        return Object.keys(v).some(function (uid) {
                            return !v[uid].length;
                        });
                    },
                    getValue: function () {
                        var res = {};
                        var l = lines.slice(1);
                        l.forEach(function (el) {
                            var $el = $(el);
                            var uid = $el.attr('data-uid');
                            res[uid] = [];
                            $el.find('input').each(function (i, input) {
                                var $i = $(input);
                                if (Util.isChecked($i)) { res[uid].push($i.data('val')); }
                            });
                        });
                        return res;
                    },
                    reset: function () {
                        $(tag).find('input').removeAttr('checked');
                        lines.forEach(checkDisabled);
                    },
                    setEditable: function (state) {
                        if (state) { lines.forEach(checkDisabled); }
                        else { $(tag).find('input').attr('disabled', 'disabled'); }
                    },
                    edit: function (cb, tmp) {
                        var v = Util.clone(opts);
                        return editOptions(v, isDefaultOpts, setCursorGetter, cb, tmp);
                    },
                    getCursor: function () { return cursorGetter(); },
                    setValue: function (val) {
                        this.reset();
                        Object.keys(val || {}).forEach(function (uid) {
                            if (!Array.isArray(val[uid])) { return; }
                            $(tag).find('[data-uid="'+uid+'"] input').each(function (i, el) {
                                if (val[uid].indexOf($(el).data('val')) === -1) { return; }
                                $(el).prop('checked', true);
                            });
                        });
                        lines.forEach(checkDisabled);
                    }
                };

            },
            printResults: function (answers, uid, form, content ) {
                // results multicheckbox
                var structure = form[uid];
                if (!structure) { return; }
                var opts = structure.opts || Util.clone(TYPES.multicheck.defaultOpts);
                var results = [];
                var empty = 0;
                var count = {};
                var showBars = Boolean(content);

                var isEmpty = function (answer) {
                    if (!answer) { return true; }
                    return !Object.keys(answer).some(function (k) {
                        var A = answer[k];
                        return Array.isArray(A) && A.length;
                    });
                };

                Object.keys(answers).forEach(function (author) {
                    var obj = answers[author];
                    var answer = obj.msg[uid];
                    if (isEmpty(answer)) { return empty++; }
                    Object.keys(answer).forEach(function (q_uid) {
                        var c = count[q_uid];
                        if (!c) {
                            count[q_uid] = c = {};
                            extractValues(opts.values || []).forEach(function (v) { c[v] = 0; });
                        }
                        var res = answer[q_uid];
                        if (res && typeof(res) === "string") { res = [res]; }
                        if (!Array.isArray(res) || !res.length) { return; }
                        res.forEach(function (v) {
                            Util.inc(c, v);
                        });
                    });
                });

                var max = 0;
                var count_keys = Object.keys(count);
                count_keys.forEach(function (q_uid) {
                    var counts = Object.values(count[q_uid]);
                    counts.push(max);
                    max = arrayMax(counts);
                });

                results.push(getEmpty(empty));
                count_keys.forEach(function (q_uid) {
                    var q = findItem(opts.items, q_uid);
                    var c = count[q_uid];
                    results.push(multiAnswerSubHeading(q));
                    Object.keys(c).forEach(function (res) {
                        results.push(barRow(res, c[res], max, showBars));
                    });
                });

                return h('div.cp-charts.cp-bar-table', results);
            },
            exportCSV: function (answer, form) {
                var opts = form.opts || {};
                var q = form.q || Messages.form_default;
                if (answer === false) {
                    return (opts.items || []).map(function (obj) {
                        return q + ' | ' + obj.v;
                    });
                }
                if (!answer) { return ['']; }
                return (opts.items || []).map(function (obj) {
                    var uid = obj.uid;
                    return String(answer[uid] || '');
                });
            },
            icon: h('i.cptools.cptools-form-grid-check')
        },
        sort: {
            compatible: ['radio', 'checkbox', 'sort'],
            defaultOpts: {
                values: [1,2].map(function (i) {
                    return {
                        uid: Util.uid(),
                        v: Messages._getKey('form_defaultOption', [i])
                    };
                })
            },
            get: function (opts, a, n, evOnChange) {
                var isDefaultOpts = !opts;
                if (!opts) { opts = Util.clone(TYPES.sort.defaultOpts); }
                if (!Array.isArray(opts.values)) { return; }
                var map = {};
                var invMap = {};
                var sorted = false;
                if (!APP.isEditor) {
/*  There is probably a more reliable check for this, but if we always
    shuffle the values then authors reorder the results in the data structure
    every time they reload. If multiple authors are present then this leads
    to fights over what the content should be, which tends to trick chainpad
    into concatenating strings, which quickly turns the sortable list
    into complete nonsense.
*/
                    Util.shuffleArray(opts.values);
                }
                var els = extractValues(opts.values).map(function (data) {
                    var uid = Util.uid();
                    map[uid] = data;
                    invMap[data] = uid;
                    var div = h('div.cp-form-type-sort', {'data-id': uid}, [
                        h('span.cp-form-handle', [
                            h('i.fa.fa-ellipsis-v'),
                            h('i.fa.fa-ellipsis-v'),
                        ]),
                        h('span.cp-form-sort-order', '?'),
                        h('span', data)
                    ]);
                    $(div).data('val', data);
                    return div;
                });
                var tag = h('div.cp-form-type-sort-container', [
                    h('div.cp-form-sort-hint', Messages._getKey('form_sort_hint', [els.length])),
                    els
                ]);
                var $tag = $(tag);
                var reorder = function (reset) {
                    $tag.find('.cp-form-type-sort').each(function (i, el) {
                        $(el).find('.cp-form-sort-order').text(reset ? '?' : i+1);
                    });
                    sorted = !reset;
                };
                var cursorGetter;
                var setCursorGetter = function (f) { cursorGetter = f; };

                var sortable = Sortable.create(tag, {
                    direction: "vertical",
                    draggable: ".cp-form-type-sort",
                    forceFallback: true,
                    store: {
                        set: function () {
                            reorder();
                            evOnChange.fire();
                        }
                    }
                });
                return {
                    tag: tag,
                    isEmpty: function () { return !this.getValue(); },
                    getValue: function () {
                        if (!sorted) { return; }
                        return sortable.toArray().map(function (id) {
                            return map[id];
                        });
                    },
                    reset: function () {
                        Util.shuffleArray(opts.values);
                        var toSort = extractValues(opts.values).map(function (val) {
                            return invMap[val];
                        });
                        sortable.sort(toSort);
                        reorder(true);
                    },
                    setEditable: function (state) {
                        sortable.options.disabled = !state;
                        $(tag).toggleClass('cp-form-disabled', !state);
                    },
                    edit: function (cb, tmp) {
                        var v = Util.clone(opts);
                        return editOptions(v, isDefaultOpts, setCursorGetter, cb, tmp);
                    },
                    getCursor: function () { return cursorGetter(); },
                    setValue: function (val) {
                        if (!Array.isArray(val)) { val = []; }
                        var toSort = val.map(function (val) {
                            return invMap[val];
                        });
                        sortable.sort(toSort);
                        reorder();
                    }
                };

            },
            printResults: function (answers, uid, form, content) {
                // results sort
                var opts = form[uid].opts || Util.clone(TYPES.sort.defaultOpts);
                var l = (opts.values || []).length;
                var empty = 0;
                var count = {};
                extractValues(opts.values || []).forEach(function (v) { count[v] = 0; });
                var showBars = Boolean(content);
                Object.keys(answers).forEach(function (author) {
                    var obj = answers[author];
                    var answer = obj.msg[uid];
                    if (answer && typeof(answer) === "string") { answer = [answer]; }
                    if (!Array.isArray(answer) || !answer.length) { return empty++; }
                    answer.forEach(function (el, i) {
                        var score = l - i;
                        Util.inc(count, el, score);
                    });
                });

                var rendered = renderTally(count, empty, showBars);
                return h('div.cp-charts.cp-bar-table', rendered);
            },
            icon: h('i.cptools.cptools-form-list-ordered')
        },
        poll: {
            defaultOpts: {
                type: 'text', // Text or Days or Time
                values: [1, 2, 3].map(function (i) {
                    return {
                        uid: Util.uid(),
                        v: Messages._getKey('form_defaultOption', [i])
                    };
                })
            },
            get: function (opts, answers, username, evOnChange) {
                var isDefaultOpts = !opts;
                if (!opts) { opts = Util.clone(TYPES.poll.defaultOpts); }
                if (!Array.isArray(opts.values)) { return; }

                if (APP.isEditor) { answers = {}; }
                var lines = makePollTable(answers, opts, false);

                var disabled = false;
                // Add form
                var addLine = extractValues(opts.values).map(function (data) {
                    var cell = h('div.cp-poll-cell.cp-form-poll-choice', [
                        h('i.fa.fa-times.cp-no'),
                        h('i.fa.fa-check.cp-yes'),
                        h('i.cptools.cptools-form-poll-maybe.cp-maybe'),
                    ]);
                    var $c = $(cell);
                    $c.data('option', data);
                    var val = 0;
                    $c.attr('data-value', val);
                    $c.click(function () {
                        if (disabled) { return; }
                        val = (val+1)%3;
                        $c.attr('data-value', val);
                        evOnChange.fire();
                    });
                    cell._setValue = function (v) {
                        val = v;
                        $c.attr('data-value', val);
                    };
                    return cell;
                });
                // Name input
                //var nameInput = h('input', { value: username || Messages.anonymous });
                var nameInput = h('span.cp-poll-your-answers', Messages.form_pollYourAnswers);
                addLine.unshift(h('div.cp-poll-cell', nameInput));
                lines.push(h('div', addLine));

                var total = makePollTotal(answers, opts, addLine, evOnChange);
                if (total) { lines.push(h('div', total)); }

                var pollHint = UI.setHTML(h('div.cp-form-poll-hint'), Messages.form_poll_hint);
                var classes = [
                    'fa fa-check cp-yes',
                    'fa fa-times cp-no',
                    'cptools cptools-form-poll-maybe cp-maybe',
                ];
                $(pollHint).find('i').each(function (index) {
                    this.setAttribute('class', classes[index]);
                });

                var tag = h('div.cp-form-type-poll-container', [
                    pollHint,
                    h('div.cp-form-type-poll', lines)
                ]);
                var $tag = $(tag);

                var cursorGetter;
                var setCursorGetter = function (f) { cursorGetter = f; };
                return {
                    tag: tag,
                    getValue: function () {
                        var res = {};
                        $tag.find('.cp-form-poll-choice').each(function (i, el) {
                            var $el = $(el);
                            res[$el.data('option')] = $el.attr('data-value');
                        });
                        return {
                            values: res
                        };
                    },
                    reset: function () {
                        $tag.find('.cp-form-poll-choice').attr('data-value', 0);
                    },
                    setEditable: function (state) {
                        disabled = !state;
                        $tag.toggleClass('cp-form-disabled', disabled);
                    },
                    edit: function (cb, tmp) {
                        var v = Util.clone(opts);
                        return editOptions(v, isDefaultOpts, setCursorGetter, cb, tmp);
                    },
                    getCursor: function () { return cursorGetter(); },
                    setValue: function (res) {
                        this.reset();
                        if (!res || !res.values) { return; }
                        var val = res.values;
                        $tag.find('.cp-form-poll-choice').each(function (i, el) {
                            if (!el._setValue) { return; }
                            var $el = $(el);
                            el._setValue(val[$el.data('option')] || 0);
                        });
                    }
                };

            },
            printResults: function (answers, uid, form, content) {
                var opts = form[uid].opts || Util.clone(TYPES.poll.defaultOpts);
                var _answers = getBlockAnswers(answers, uid);

                // If content is defined, we'll be able to click on a row to display
                // all the answers of this user
                var lines = makePollTable(_answers, opts, content && {
                    content: content,
                    answers: answers
                });

                var total = makePollTotal(_answers, opts);
                if (total) { lines.push(h('div', total)); }

                return h('div.cp-form-type-poll', lines);
            },
            exportCSV: function (answer, form) {
                var opts = form.opts || Util.clone(TYPES.poll.defaultOpts);
                var q = form.q || Messages.form_default;
                if (answer === false) {
                    var cols = extractValues(opts.values).map(function (key) {
                        return q + ' | ' + key;
                    });
                    cols.unshift(q);
                    return cols;
                }
                if (!answer || !answer.values) {
                    var empty = opts.values.map(function () { return ''; });
                    empty.unshift('');
                    return empty;
                }
                var str = '';
                Object.keys(answer.values).sort().forEach(function (k, i) {
                    if (i !== 0) { str += ';'; }
                    str += k.replace(';', '').replace(':', '') + ':' + answer.values[k];
                });
                var res = extractValues(opts.values).map(function (key) {
                    return answer.values[key] || '';
                });
                res.unshift(str);
                return res;
            },
            icon: h('i.cptools.cptools-form-poll')
        },
    };

    var getDay = function (d) {
        return new Date(d.getFullYear(), d.getMonth(), d.getDate());
    };

    var ONE_DAY = 1000 *  60 * 60 * 24;

    var getDayArray = function (a, b) {
        // coerce inputs to numbers
        var r_a = +getDay(new Date(a));
        var r_b = +getDay(new Date(b));
        var A = [ r_a ];
        var next = r_a + ONE_DAY;
        while (next <= r_b) {
            A.push(next);
            next += ONE_DAY;
        }
        return A;
    };

    Messages.form_timelineLabel = "{0} ({1})"; // TODO investigate whether this needs translation

    var makeTimeline = APP.makeTimeline = function (answers) {
        // Randomly changing date of answers to get a more realistic example of timeline
        var tally = {};

        //var answersByTime = {};
        Object.keys(answers).forEach(function (curve) {
            var obj = answers[curve];
            var day = getDay(new Date(obj.time));
            Util.inc(tally, +day);
        });

        var times = Object.keys(tally).map(Number).filter(Boolean);

        var max_count = arrayMax(Util.values(tally));

        var min_day = Math.min.apply(null, times);
        var max_day = arrayMax(times);
        var days = getDayArray(new Date(min_day), new Date(max_day));

        if (days.length < 2) { return; }

        return h('div.timeline-container', {
            //style: 'width: 100%; height: 200px;',


        }, h('table.cp-charts.column.cp-chart-timeline.cp-chart-table',
                h('tbody', days.map(function (time) {
                    var count = tally[time] || 0;
                    var percent = count / max_count;
                    var date = new Date(time).toLocaleDateString();

                    var bar = h('td', {
                        style: '--size: ' + Number(percent).toFixed(2),
                        //"data-tippy-placement": "top",
                        title: Messages._getKey('form_timelineLabel', [date, count])
                    });
                    //var dateEl = h('th', { scope: "row" }, date);

                    return h('tr', bar/* dateEl*/ );
                }))
            )
        );
    };

    var renderResults = APP.renderResults = function (content, answers, showUser) {
        var $container = $('div.cp-form-creator-results').empty().css('display', '');

        var framework = APP.framework;
        var title = framework._.title.title || framework._.title.defaultTitle;
        $container.append(h('h1.cp-form-view-title', title));

        var answerCount = Object.keys(answers || {}).length;

        if (!answerCount) {
            $container.append(h('div.alert.alert-info', Messages.form_results_empty));
            return;
        }

        var heading = h('h2#cp-title', Messages._getKey('form_totalResponses', [answerCount]));
        $(heading).appendTo($container);
        var timeline = h('div.cp-form-creator-results-timeline');
        var $timeline = $(timeline).appendTo($container);
        $timeline.append(makeTimeline(answers));
        var controls = h('div.cp-form-creator-results-controls');
        var $controls = $(controls).appendTo($container);
        var exportButton = h('button.btn.btn-primary', [
            h('i.fa.fa-download'),
            Messages.form_exportCSV
        ]);
        $(exportButton).appendTo($controls);
        var results = h('div.cp-form-creator-results-content');
        var $results = $(results).appendTo($container);

        $(exportButton).click(function () {
            var csv = Exporter.results(content, answers, TYPES, getFullOrder(content));
            if (!csv) { return void UI.warn(Messages.error); }
            var suggestion = APP.framework._.title.suggestTitle('cryptpad-document');
            var title = Util.fixFileName(suggestion) + '.csv';
            window.saveAs(new Blob([csv], {
                type: 'text/csv'
            }), title);
        });

        // Export in "sheet"
        var export2Button = h('button.btn.btn-primary', [
            h('i.fa.fa-file-excel-o'),
            Messages.form_exportSheet
        ]);
        $(export2Button).appendTo($controls);
        $(export2Button).click(function () {
            var arr = Exporter.results(content, answers, TYPES, getFullOrder(content), true);
            if (!arr) { return void UI.warn(Messages.error); }
            var sframeChan = framework._.sfCommon.getSframeChannel();
            var title = framework._.title.title || framework._.title.defaultTitle;
            sframeChan.event('EV_EXPORT_SHEET', {
                title: title,
                content: arr
            });
        });

        var summary = true;
        var form = content.form;

        var switchMode = h('button.btn.btn-secondary', Messages.form_showIndividual);
        $controls.hide().append(switchMode);

        var show = function (answers, header) {
            var order = getFullOrder(content);
            var elements = order.map(function (uid) {
                var block = form[uid];
                var type = block.type;
                var model = TYPES[type];
                if (!model || !model.printResults) { return; }

                // Only use content if we're not viewing individual answers
                var print = model.printResults(answers, uid, form, !header && content);

                var q = h('div.cp-form-block-question', block.q || Messages.form_default);

//Messages.form_type_checkbox.form_type_input.form_type_md.form_type_multicheck.form_type_multiradio.form_type_poll.form_type_radio.form_type_sort.form_type_textarea
                return h('div.cp-form-block', [
                    h('div.cp-form-block-type', [
                        TYPES[type].icon.cloneNode(),
                        h('span', Messages['form_type_'+type])
                    ]),
                    q,
                    h('div.cp-form-block-content', print),
                ]);
            });
            $results.empty().append(elements);
            if (header) { $results.prepend(header); }
        };
        show(answers);

        if (APP.isEditor || APP.isAuditor) { $controls.show(); }

        var $s = $(switchMode).click(function () {
            $results.empty();
            if (!summary) {
                $s.text(Messages.form_showIndividual);
                summary = true;
                show(answers);
                return;
            }
            summary = false;
            $s.text(Messages.form_showSummary);

            var origin, priv;
            if (APP.common) {
                var metadataMgr = APP.common.getMetadataMgr();
                priv = metadataMgr.getPrivateData();
                origin = priv.origin;
            }
            var getHref = function (hash) {
                if (APP.common) {
                    return origin + Hash.hashToHref(hash, 'profile');
                }
                return '#';
            };

            var els = Object.keys(answers).map(function (curve) {
                var obj = answers[curve];
                var answer = obj.msg;
                var date = new Date(obj.time).toLocaleString();
                var text, warning, badge;
                if (!answer._userdata || (!answer._userdata.name && !answer._userdata.curvePublic)) {
                    text = Messages._getKey('form_answerAnonymous', [date]);
                } else {
                    var ud = answer._userdata;
                    var user;
                    if (ud.profile) {
                        if (priv && priv.friends[curve]) {
                            badge = h('span.cp-form-friend', [
                                h('i.fa.fa-address-book'),
                                Messages._getKey('isContact', [ud.name || Messages.anonymous])
                            ]);
                        }
                        user = h('a', {
                            href: getHref(ud.profile) // Only used visually
                        }, Util.fixHTML(ud.name || Messages.anonymous));
                        if (curve !== ud.curvePublic) {
                            warning = h('span.cp-form-warning', Messages.form_answerWarning);
                        }
                    } else {
                        user = h('b', Util.fixHTML(ud.name || Messages.anonymous));
                    }
                    text = Messages._getKey('form_answerName', [user.outerHTML, date]);
                }
                var span = UI.setHTML(h('span'), text);
                var viewButton = h('button.btn.btn-secondary.small', Messages.form_viewButton);
                var div = h('div.cp-form-individual', [span, viewButton, warning, badge]);
                $(viewButton).click(function () {
                    var res = {};
                    res[curve] = obj;
                    var back = h('button.btn.btn-secondary.small', Messages.form_backButton);
                    $(back).click(function () {
                        summary = true;
                        $s.click();
                    });
                    var header = h('div.cp-form-individual', [
                        span.cloneNode(true),
                        back
                    ]);
                    show(res, header);
                });
                $(div).find('a').click(function (e) {
                    e.preventDefault();
                    APP.common.openURL(Hash.hashToHref(ud.profile, 'profile'));
                });
                if (showUser === curve) {
                    setTimeout(function () {
                        showUser = undefined;
                        $(viewButton).click();
                    });
                }
                return div;
            });
            $results.append(els);
        });
        if (showUser) {
            $s.click();
        }
    };

    var getAnswersLength = function (answers) {
        return Object.keys(answers || {}).filter(function (key) {
            return key && key.slice(0,1) !== "_";
        }).length;
    };
    var addResultsButton = function (framework, content, answers) {
        var $container = $('.cp-forms-results-participant');
        var l = getAnswersLength(answers);
        var $res = $(h('button.btn.btn-default.cp-toolbar-form-button', [
            h('i.fa.fa-bar-chart'),
            h('span.cp-button-name', Messages._getKey('form_results', [l])),
        ]));
        $res.click(function () {
            $res.attr('disabled', 'disabled');
            var sframeChan = framework._.sfCommon.getSframeChannel();
            sframeChan.query("Q_FORM_FETCH_ANSWERS", content.answers, function (err, obj) {
                var answers = obj && obj.results;
                if (answers) { APP.answers = answers; }
                $res.removeAttr('disabled');
                $('body').addClass('cp-app-form-results');
                renderResults(content, answers);
                $res.remove();
                var $editor = $(h('button.btn.btn-default', [
                    h('i.fa.fa-pencil'),
                    h('span.cp-button-name', Messages.form_editor)
                ]));
                $editor.click(function () {
                    $('body').removeClass('cp-app-form-results');
                    $editor.remove();
                    sframeChan.query("Q_FORM_FETCH_ANSWERS", content.answers, function (err, obj) {
                        var answers = obj && obj.results;
                        addResultsButton(framework, content, answers);
                    });
                });
                $container.prepend($editor);
            });

        });
        $container.prepend($res);
    };

    var getLogo = function () {
        var logo = h('div.cp-form-view-logo', [
            h('img', {
                src:'/customize/CryptPad_logo_grey.svg?'+ApiConfig.requireConf.urlArgs,
                alt:'CryptPad_logo'
            }),
            h('span', 'CryptPad')
        ]);
        $(logo).click(function () {
            APP.framework._.sfCommon.gotoURL('/');
        });
        var footer = h('div.cp-form-view-footer', [logo]);
        return footer;
    };

    var showAnsweredPage = function (framework, content, answers) {
        var $formContainer = $('div.cp-form-creator-content').hide();
        var $resContainer = $('div.cp-form-creator-results').hide();
        var $container = $('div.cp-form-creator-answered').empty().css('display', '');

        if (APP.answeredInForm) {
            $container.hide();
            $formContainer.css('display', '');
        } else if (APP.answeredInResponses) {
            $container.hide();
            $resContainer.css('display', '');
        }

        var viewOnly = content.answers.cantEdit || APP.isClosed;
        var action = h(viewOnly ? 'button.btn.btn-secondary' : 'button.btn.btn-primary', [
            viewOnly ? h('i.fa.fa-bar-chart') : h('i.fa.fa-pencil'),
            h('span', viewOnly ? Messages.form_viewAnswer : Messages.form_editAnswer)
        ]);

        $(action).click(function () {
            $formContainer.css('display', '');
            $container.hide();
            APP.answeredInForm = true;
            if (viewOnly) {
                $formContainer.find('.cp-form-send-container .cp-open').hide();
                if (Array.isArray(APP.formBlocks)) {
                    APP.formBlocks.forEach(function (b) {
                        if (!b.setEditable) { return; }
                        b.setEditable(false);
                    });
                }
            }
        });

        if (answers._time) { APP.lastAnswerTime = answers._time; }

        // If responses are public, show button to view them
        var responses;
        if (content.answers.privateKey) {
            var l = getAnswersLength(answers);
            responses = h('button.btn.btn-secondary', [
                h('i.fa.fa-bar-chart'),
                h('span.cp-button-name', Messages._getKey('form_viewAllAnswers', [l]))
            ]);
            var sframeChan = framework._.sfCommon.getSframeChannel();
            sframeChan.query("Q_FORM_FETCH_ANSWERS", content.answers, function (err, obj) {
                var answers = obj && obj.results;
                var l = getAnswersLength(answers);
                $(responses).find('.cp-button-name').text(Messages._getKey('form_viewAllAnswers', [l]));
            });
            $(responses).click(function () {
                sframeChan.query("Q_FORM_FETCH_ANSWERS", content.answers, function (err, obj) {
                    APP.answeredInResponses = true;
                    var answers = obj && obj.results;
                    if (answers) { APP.answers = answers; }
                    $('body').addClass('cp-app-form-results');
                    renderResults(content, answers);
                    $container.hide();
                });
            });
        }

        var description = h('div.cp-form-creator-results-description#cp-form-response-msg');
        if (content.answers.msg) {
            var $desc = $(description);
            DiffMd.apply(DiffMd.render(content.answers.msg), $desc, APP.common);
        }

        var actions = h('div.cp-form-submit-actions', [
            action,
            responses || undefined
        ]);

        var title = framework._.title.title || framework._.title.defaultTitle;
        $container.append(h('div.cp-form-submit-success', [
            h('h3.cp-form-view-title', title),
            h('div.alert.alert-info', Messages._getKey('form_alreadyAnswered', [
                    new Date(APP.lastAnswerTime).toLocaleString()])),
            description,
            actions
        ]));
        $container.append(getLogo());
    };

    var getFormResults = function () {
        if (!Array.isArray(APP.formBlocks)) { return; }
        var results = {};
        APP.formBlocks.some(function (data) {
            if (!data.getValue) { return; }
            results[data.uid] = data.getValue();
        });
        return results;
    };

    var getSectionFromQ = function (content, uid) {
        var arr = content.order;
        var idx = content.order.indexOf(uid);
        var sectionUid;
        if (idx === -1) { // If it's not in the main array, check in sections
            getSections(content).some(function (_uid) {
                var block = content.form[_uid];
                if (!block.opts || !Array.isArray(block.opts.questions)) { return; }
                var _idx = block.opts.questions.indexOf(uid);
                if (_idx !== -1) {
                    arr = block.opts.questions;
                    sectionUid = _uid;
                    idx = _idx;
                    return true;
                }
            });
        }

        return {
            uid: sectionUid,
            arr: arr,
            idx: idx
        };
    };
    var removeQuestion = function (content, uid) {
        delete content.form[uid];
        var idx = content.order.indexOf(uid);
        if (idx !== -1) {
            content.order.splice(idx, 1);
        } else {
            getSections(content).some(function (_uid) {
                var block = content.form[_uid];
                if (!block.opts || !Array.isArray(block.opts.questions)) { return; }
                var _idx = block.opts.questions.indexOf(uid);
                if (_idx !== -1) {
                    block.opts.questions.splice(_idx, 1);
                    return true;
                }
            });
        }
    };

    var checkResults = {};
    var checkCondition = function (block) {
        if (!block || block.type !== 'section') { return; }
        if (!block.opts || !Array.isArray(block.opts.questions) || !block.opts.when) {
            return true;
        }

        // This function may be called multiple times synchronously to check the conditions
        // of multiple sections. These sections may require the result of the same question
        // so we store the results in an object outside.
        // To make sure the results are cleared on the next change in the form, we
        // clear it just after the current synchronous actions are done.
        setTimeout(function () { checkResults = {}; });

        var results = checkResults;
        var findResult = function (uid) {
            if (results.hasOwnProperty(uid)) { return results[uid]; }
            APP.formBlocks.some(function (data) {
                if (!data.getValue) { return; }
                if (data.uid === String(uid)) {
                    results[uid] = data.getValue();
                    return true;
                }
            });
            return results[uid];
        };
        var w = block.opts.when;
        return !w.length || w.some(function (rules) {
            return rules.every(function (rule) {
                var res = findResult(rule.q);
                // Checkbox
                if (Array.isArray(res)) {
                    var idx = res.indexOf(rule.v);
                    return rule.is ? idx !== -1 : idx === -1;
                }
                // Radio
                return rule.is ? res === rule.v : res !== rule.v;
            });
        });
    };

    var makeFormControls = function (framework, content, evOnChange) {
        var loggedIn = framework._.sfCommon.isLoggedIn();
        var metadataMgr = framework._.cpNfInner.metadataMgr;
        var user = metadataMgr.getUserData();

        if (!loggedIn && !content.answers.anonymous) { return; }

        var $anonName;
        var anonRadioOn = UI.createRadio('cp-form-anon', 'cp-form-anon-on',
                Messages.form_anonymousBox, false, {
                    input: { value: 1 },
                });
        var anonOffContent = h('span');
        var anonRadioOff = UI.createRadio('cp-form-anon', 'cp-form-anon-off',
                anonOffContent, false, {
                    input: { value: 0 },
                });
<<<<<<< HEAD
        Messages.form_answerChoice = "Please choose how you would like to answer this form: "; // XXX
=======
>>>>>>> 4c4dc697
        var radioContainer = h('div.cp-form-required-radio', [
            Messages.form_answerChoice,
            anonRadioOn,
            anonRadioOff,
        ]);
        var $radio = $(radioContainer);


        if (content.answers.makeAnonymous) {
            // If we make all answers anonymous, hide the checkbox and display a message
            $radio.hide();
            $(anonRadioOn).find('input').prop('checked', true);
            setTimeout(function () {
                // We need to wait for cbox to be added into the DOM before using .after()
                $radio.after(h('div.alert.alert-info', Messages.form_anonAnswer));
            });
        } else if (content.answers.anonymous) {
            // Answers aren't anonymous and guests are allowed
            // Guests can set a username and logged in users can answer anonymously
            if (!loggedIn) {
                $(anonOffContent).append(h('span.cp-form-anon-answer-input', [
                    Messages.form_answerAs,
                    h('input', {
                        value: user.name || '',
                        placeholder: Messages.form_anonName
                    })
                ]));
                $anonName = $(anonOffContent).find('input');
                var $off = $(anonRadioOff).find('input[type="radio"]');
                $anonName.on('click input', function () {
                    if (!Util.isChecked($off)) { $off.prop('checked', true); }
                });
            } else if (APP.cantAnon) {
                // You've already answered with your credentials
                $(anonRadioOn).find('input').attr('disabled', 'disabled');
                $(anonRadioOff).find('input[type="radio"]').prop('checked', true);
            }
            if (!$anonName) {
                $(anonOffContent).append(h('div.cp-form-anon-answer-input', [
                    Messages.form_answerAs,
                    h('span.cp-form-anon-answer-registered', user.name || Messages.anonymous)
                ]));
            }
            if (!$radio.find('input[type="radio"]:checked').length) {
                $radio.addClass('cp-radio-required');
                $radio.find('input[type="radio"]').on('change', function () {
                    $radio.removeClass('cp-radio-required');
                });
            }
        } else {
            // Answers don't have to be anonymous and only logged in users can answer
            // ==> they have to answer with their keys so we know their name too
            $(anonRadioOn).find('input').attr('disabled', 'disabled');
            $(anonRadioOff).find('input[type="radio"]').prop('checked', true);
            setTimeout(function () {
                // We need to wait for cbox to be added into the DOM before using .after()
                if (content.answers.cantEdit) { return; }
                $radio.after(h('div.alert.alert-info', Messages.form_authAnswer));
            });
            $(anonOffContent).append(h('div.cp-form-anon-answer-input', [
                Messages.form_answerAs,
                h('span.cp-form-anon-answer-registered', user.name || Messages.anonymous)
            ]));
        }
        if (APP.hasAnswered && content.answers.cantEdit || APP.isClosed) {
            $radio.hide();
        }

        var send = h('button.cp-open.btn.btn-primary', APP.hasAnswered ? Messages.form_update : Messages.form_submit);
        var reset = h('button.cp-open.cp-reset-button.btn.btn-danger-alt', Messages.form_reset);
        $(reset).click(function () {
            if (!Array.isArray(APP.formBlocks)) { return; }
            APP.formBlocks.forEach(function (data) {
                if (typeof(data.reset) === "function") { data.reset(); }
            });
            $(reset).attr('disabled', 'disabled');
            evOnChange.fire();
        });
        var $send = $(send).click(function () {
            if (!$radio.find('input[type="radio"]:checked').length) {
                return UI.warn(Messages.error);
            }

            $send.attr('disabled', 'disabled');
            var results = getFormResults();
            if (!results) { return; }

            var wantName = Util.isChecked($(anonRadioOff).find('input[type="radio"]'));

            var user = metadataMgr.getUserData();
            if (wantName && !content.answers.makeAnonymous) {
                results._userdata = loggedIn ? {
                    avatar: user.avatar,
                    name: user.name,
                    notifications: user.notifications,
                    curvePublic: user.curvePublic,
                    profile: user.profile
                } : {
                    name: $anonName ? $anonName.val() : user.name
                };
            }

            var sframeChan = framework._.sfCommon.getSframeChannel();
            sframeChan.query('Q_FORM_SUBMIT', {
                mailbox: content.answers,
                results: results,
                anonymous: content.answers.makeAnonymous || !loggedIn
                            || (!wantName && !APP.cantAnon) // use ephemeral keys
            }, function (err, data) {
                $send.attr('disabled', 'disabled');
                if (err || (data && data.error)) {
                    if (data.error === "EANSWERED") {
                        return void UI.warn(Messages.form_answered);
                    }
                    console.error(err || data.error);
                    return void UI.warn(Messages.error);
                }
                if (results._userdata && loggedIn) {
                    $(anonRadioOn).find('input').attr('disabled', 'disabled');
                    $(anonRadioOff).find('input[type="radio"]').prop('checked', true);
                    APP.cantAnon = true;
                }
                evOnChange.fire(false, true);
                window.onbeforeunload = undefined;

                $send.removeAttr('disabled');
                $send.text(Messages.form_update);
                APP.hasAnswered = true;
                APP.answeredInForm = false;
                showAnsweredPage(framework, content, { '_time': +new Date() });
                if (content.answers.cantEdit) {
                    $(radioContainer).hide();
                }
            });
        });

        if (APP.isClosed) {
            send = undefined;
            reset = undefined;
        }

        var errors = h('div.cp-form-invalid-warning');
        var $errors = $(errors);
        var invalid = h('div.cp-form-invalid-warning');
        var $invalid = $(invalid);
        if (evOnChange) {
            var origin, priv;
            if (APP.common) {
                priv = metadataMgr.getPrivateData();
                origin = priv.origin;
            }

            var gotoQuestion = function (el) {
                var $el = $(el).closest('.cp-form-block');
                var number = $el.find('.cp-form-block-question-number').text();
                var a = h('a', {
                    href: origin + '#' + Messages._getKey('form_invalidQuestion', [number])
                }, Messages._getKey('form_invalidQuestion', [number]));
                $(a).click(function (e) {
                    e.preventDefault();
                    if (!$el.is(':visible')) {
                        var pages = $el.closest('.cp-form-page').index();
                        if (APP.refreshPage) { APP.refreshPage(pages + 1); }
                    }
                    $el[0].scrollIntoView();
                });
                return h('li', a);
            };

            // Check invalid inputs
            evOnChange.reg(function () {
                var $container = $('div.cp-form-creator-content');
                var $inputs = $container.find('input:invalid');
                if (!$inputs.length) {
                    $send.text(APP.hasAnswered ? Messages.form_update : Messages.form_submit);
                    return void $invalid.empty();
                }
                $send.text(APP.hasAnswered ? Messages.form_updateWarning : Messages.form_submitWarning);
                var lis = [];
                $inputs.each(function (i, el) {
                    lis.push(gotoQuestion(el));
                });
                var list = h('ul', lis);
                var content = [
                    h('span', Messages.form_invalidWarning),
                    list
                ];
                $invalid.empty().append(content);
            });
            // Check empty required questions
            evOnChange.reg(function () {
                if (!Array.isArray(APP.formBlocks)) { return; }
                var form = content.form;
                var errorBlocks = APP.formBlocks.filter(function (data) {
                    var uid = data.uid;
                    var block = form[uid];
                    if (!data.isEmpty) { return; }
                    if (!block) { return; }
                    if (!block.opts || !block.opts.required) { return; }

                    // Don't require questions that are in a hidden section
                    var section = getSectionFromQ(content, uid);
                    if (section.uid) {
                        // Check if section is hidden
                        var sBlock = form[section.uid];
                        var visible = checkCondition(sBlock);
                        if (!visible) { return; }
                    }


                    var isEmpty = data.isEmpty();
                    var $el = $(data.tag).closest('.cp-form-block');
                    $el.find('.cp-form-required-tag').toggleClass('cp-is-empty', isEmpty);
                    return isEmpty;
                });
                if (!errorBlocks.length) {
                    $send.removeAttr('disabled');
                    return void $errors.empty();
                }
                $send.attr('disabled', 'disabled');
                var lis = [];
                errorBlocks.forEach(function (data) {
                    lis.push(gotoQuestion(data.tag));
                });
                var list = h('ul', lis);
                var divContent = [
                    h('div.alert.alert-danger', [
                        Messages.form_requiredWarning,
                        list
                    ])
                ];
                $errors.empty().append(divContent);
            });
            evOnChange.fire(true);
        }

        return h('div.cp-form-send-container', [
            errors,
            invalid,
            h('div.cp-form-anon-answer', [
                radioContainer
            ]),
            reset, send
        ]);
    };
    var updateForm = function (framework, content, editable, answers, temp) {
        var $container = $('div.cp-form-creator-content');
        if (!$container.length) { return; } // Not ready

        var form = content.form;
        $('body').find('.flatpickr-calendar').remove();

        APP.formBlocks = [];

        var color = content.answers.color || 'nocolor';
        var $body = $('body');
        $body[0].classList.forEach(function (cls) {
            if (/^cp-form-palette/.test(cls)) {
                $body.removeClass(cls);
            }
        });
        $body.addClass('cp-form-palette-'+color);

        $container.attr('class', 'cp-form-creator-content');

        if (APP.isClosed && content.answers.privateKey && !APP.isEditor && !APP.hasAnswered) {
            var sframeChan = framework._.sfCommon.getSframeChannel();
            sframeChan.query("Q_FORM_FETCH_ANSWERS", content.answers, function (err, obj) {
                var answers = obj && obj.results;
                if (answers) { APP.answers = answers; }
                $('body').addClass('cp-app-form-results');
                $('.cp-toolbar-form-button').remove();
                renderResults(content, answers);
            });
            return;
        }

        var evOnChange = Util.mkEvent();
        if (!APP.isEditor) {
            var _answers = Util.clone(answers || {});
            delete _answers._proof;
            delete _answers._userdata;
            evOnChange.reg(function (noBeforeUnload, isSave) {
                if (noBeforeUnload) { return; }
                $container.find('.cp-reset-button').removeAttr('disabled');
                var results = getFormResults();
                if (isSave) {
                    answers = Util.clone(results || {});
                    _answers = Util.clone(answers);
                }
                if (!answers || Sortify(_answers) !== Sortify(results)) {
                    window.onbeforeunload = function () {
                        return true;
                    };
                } else {
                    window.onbeforeunload = undefined;
                }
            });
        }


        var getFormCreator = function (uid, inSection) {
            if (!APP.isEditor) { return; }
            var full = !uid;
            var addControl = function (type) {
                var btn = h('button.btn.btn-secondary', {
                    title: full ? '' : Messages['form_type_'+type],
                    'data-type': type
                }, [
                    (TYPES[type] || STATIC_TYPES[type]).icon.cloneNode(),
                    full ? h('span', Messages['form_type_'+type]) : undefined
                ]);
                $(btn).click(function () {
                    // Get the array in which we want to create the new block
                    // and the position in this array
                    var arr = content.order;
                    var idx = content.order.indexOf(uid);
                    if (!full) {
                        if (inSection) {
                            var section = content.form[uid];
                            section.opts = section.opts || STATIC_TYPES.section.opts;
                            arr = section.opts.questions;
                        } else {
                            var obj = getSectionFromQ(content, uid);
                            arr = obj.arr;
                            idx = obj.idx;
                        }
                    }

                    var _uid = Util.uid();

                    // Make sure we can't create a section inside another one
                    if (type === 'section' && arr !== content.order) { return; }

                    var model = TYPES[type] || STATIC_TYPES[type];
                    if (!model) { return; }
                    content.form[_uid] = {
                        //q: Messages.form_default,
                        opts: Util.clone(model.defaultOpts),
                        type: type,
                    };
                    if (full || inSection) {
                        arr.push(_uid);
                    } else {
                        arr.splice(idx, 0, _uid);
                    }
                    framework.localChange();
                    updateForm(framework, content, true);
                });
                return btn;
            };

            var controls = Object.keys(TYPES).map(addControl);
            var staticControls = Object.keys(STATIC_TYPES).map(addControl);

            var buttons = h('div.cp-form-creator-control-inline', [
                h('div.cp-form-creator-types', controls),
                h('div.cp-form-creator-types', staticControls)
            ]);
            var add = h('div', [h('i.fa.fa-plus')]);
            if (!full) {
                add = h('button.btn.cp-form-creator-inline-add', {
                    title: Messages.tag_add
                }, [
                    h('i.fa.fa-plus.add-open'),
                    h('i.fa.fa-times.add-close')
                ]);
                var $b = $(buttons).hide();
                $(add).click(function () {
                    $b.toggle();
                    $(add).toggleClass('displayed');
                });
            }
            else {
                $(add).append(h('span', Messages.tag_add));
            }

            var inlineCls = full ? '-full' : '-inline';
            return h('div.cp-form-creator-add'+inlineCls, [
                add,
                buttons
            ]);

        };

        var updateAddInline = APP.updateAddInline = function () {
            $container.find('.cp-form-creator-add-inline').remove();
            // Add before existing question
            $container.find('.cp-form-block').each(function (i, el) {
                var $el = $(el);
                var uid = $el.attr('data-id');
                $el.before(getFormCreator(uid));
            });
            // Add to the end of a section
            $container.find('.cp-form-section-sortable').each(function (i, el) {
                var $el = $(el);
                var uid = $el.closest('.cp-form-block').attr('data-id');
                $el.append(getFormCreator(uid, true));
            });
        };


        var elements = [];
        var n = 1; // Question number

        var order = getFullOrder(content);

        order.forEach(function (uid) {
            var block = form[uid];
            var type = block.type;
            var model = TYPES[type] || STATIC_TYPES[type];
            var isStatic = Boolean(STATIC_TYPES[type]);
            if (!model) { return; }

            var _answers, name;
            if (type === 'poll') {
                var metadataMgr = framework._.cpNfInner.metadataMgr;
                var user = metadataMgr.getUserData();
                // If we are a participant, our results shouldn't be in the table but in the
                // editable part: remove them from _answers
                _answers = getBlockAnswers(APP.answers, uid, !editable && user.curvePublic);
                name = user.name;
            }

            var data = model.get(block.opts, _answers, name, evOnChange, {
                block: block,
                content: content,
                uid: uid,
                tmp: temp && temp[uid]
            });
            if (!data) { return; }
            data.uid = uid;
            if (answers && answers[uid] && data.setValue) { data.setValue(answers[uid]); }

            if (data.pageBreak && !editable) {
                elements.push(data);
                return;
            }
            if (data.noViewMode && !editable) {
                elements.push(data);
                return;
            }

            var requiredTag;
            if (block.opts && block.opts.required) {
                requiredTag = h('span.cp-form-required-tag', Messages.form_required_on);
            }

            var dragHandle;
            var q = h('div.cp-form-block-question', [
                h('span.cp-form-block-question-number', (n++)+'.'),
                h('span.cp-form-block-question-text', block.q || Messages.form_default),
                requiredTag
            ]);
            // Static blocks don't have questions ("q" is not used) so we can decrement n
            if (isStatic) { n--; }

            var editButtons, editContainer;

            APP.formBlocks.push(data);

            var previewDiv = h('div.cp-form-preview', Messages.form_preview_button);

            // Required radio displayed only for types that have an "isEmpty" function
            var requiredDiv;
            if (APP.isEditor && !isStatic && data.isEmpty) {
                if (!block.opts) { block.opts = Util.clone(TYPES[type].defaultOpts); }
                var isRequired = Boolean(block.opts.required);
                var radioOn = UI.createRadio('cp-form-required-'+uid, 'cp-form-required-on',
                        Messages.form_required_on, isRequired, {
                            input: { value: 1 },
                        });
                var radioOff = UI.createRadio('cp-form-required-'+uid, 'cp-form-required-off',
                        Messages.form_required_off, !isRequired, {
                            input: { value: 0 },
                        });
                var radioContainer = h('div.cp-form-required-radio', [
                    h('span', Messages.form_required_answer),
                    radioOff,
                    radioOn
                ]);
                requiredDiv = h('div.cp-form-required', [
                    radioContainer
                ]);
                $(radioContainer).find('input[type="radio"]').on('change', function() {
                    var val = $('input:radio[name="cp-form-required-'+uid+'"]:checked').val();
                    val = Number(val) || 0;
                    block.opts.required = Boolean(val);
                    framework.localChange();
                    framework._.cpNfInner.chainpad.onSettle(function () {
                        UI.log(Messages.saved);
                    });
                });
            }

            if (APP.isEditor && type === "section") {
                data.editing = true;
            }

            var changeType;
            if (editable) {
                // Drag handle
                dragHandle = h('span.cp-form-block-drag-handle', [
                    h('i.fa.fa-ellipsis-h'),
                    h('i.fa.fa-ellipsis-h'),
                ]);

                // Question
                var inputQ = h('input', {
                    value: block.q || Messages.form_default
                });
                var $inputQ = $(inputQ);

                var saving = false;
                var cancel = false;
                var onSaveQ = function (e) {
                    if (cancel) {
                        cancel = false;
                        return;
                    }
                    var v = $inputQ.val();
                    if (!v || !v.trim()) { return void UI.warn(Messages.error); }
                    // Don't save if no change
                    if (v.trim() === block.q) {
                        $(q).removeClass('editing');
                        if (!e) { $inputQ.blur(); }
                        return;
                    }
                    if (saving && !e) { return; } // Prevent spam Enter
                    block.q = v.trim();
                    framework.localChange();
                    saving = true;
                    framework._.cpNfInner.chainpad.onSettle(function () {
                        saving = false;
                        $(q).removeClass('editing');
                        if (!e) { $inputQ.blur(); }
                        UI.log(Messages.saved);
                    });
                };
                var onCancelQ = function () {
                    $inputQ.val(block.q || Messages.form_default);
                    cancel = true;
                    $inputQ.blur();
                    $(q).removeClass('editing');
                };
                $inputQ.keydown(function (e) {
                    if (e.which === 13) { return void onSaveQ(); }
                    if (e.which === 27) { return void onCancelQ(); }
                });
                $inputQ.focus(function () {
                    $(q).addClass('editing');
                });
                $inputQ.blur(onSaveQ);
                q = h('div.cp-form-input-block', [inputQ]);

                // Delete question
                var fakeEdit = h('span');
                var del = h('button.btn.btn-danger-alt', [
                    h('i.fa.fa-trash-o'),
                    h('span', Messages.form_delete)
                ]);
                UI.confirmButton(del, {
                    classes: 'btn-danger',
                    new: true
                }, function () {
                    removeQuestion(content, uid);
                    $('.cp-form-block[data-id="'+uid+'"]').remove();
                    framework.localChange();
                    updateAddInline();
                });

                editButtons = h('div.cp-form-edit-buttons-container', [ fakeEdit, del ]);

                    changeType = h('div.cp-form-block-type', [
                        model.icon.cloneNode(),
                        h('span', Messages['form_type_'+type])
                    ]);

                // Values
                if (data.edit) {
                    var edit = h('button.btn.btn-default.cp-form-edit-button', [
                        h('i.fa.fa-pencil'),
                        h('span', Messages.form_editBlock)
                    ]);
                    editButtons = h('div.cp-form-edit-buttons-container', [ edit, del ]);
                    editContainer = h('div');
                    var onSave = function (newOpts, close) {
                        if (close) { // Cancel edit
                            data.editing = false;
                            $(editContainer).empty();
                            var $oldTag = $(data.tag);
                            $(edit).show();
                            $(previewDiv).show();
                            $(requiredDiv).hide();

                            $(editButtons).find('.cp-form-preview-button').remove();

                            _answers = getBlockAnswers(APP.answers, uid);
                            data = model.get(block.opts, _answers, null, evOnChange);
                            if (!data) { data = {}; }
                            $oldTag.before(data.tag).remove();
                            return;
                        }
                        if (!newOpts) {
                            // invalid options, nothing to save
                            return;
                        }
                        block.opts = newOpts;
                        framework.localChange();
                    };
                    var onEdit = function (tmp) {
                        data.editing = true;
                        $(requiredDiv).show();
                        $(previewDiv).hide();
                        $(data.tag).hide();
                        $(editContainer).append(data.edit(onSave, tmp, framework));

                        $(editContainer).find('.cp-form-preview-button').prependTo(editButtons);

                        $(edit).hide();
                    };
                    $(edit).click(function () {
                        onEdit();
                    });
                    $(requiredDiv).hide();

                    // If we were editing this field, recover our unsaved changes
                    if (temp && temp[uid]) {
                        onEdit(temp[uid]);
                    }

                    if (Array.isArray(model.compatible)) {
                        changeType = h('div.cp-form-block-type.editable', [
                            model.icon.cloneNode(),
                            h('span', Messages['form_type_'+type]),
                            h('i.fa.fa-caret-down')
                        ]);
                        $(changeType).click(function () {
                            var name = Util.uid();
                            var els = model.compatible.map(function (data, i) {
                                var text = Messages['form_type_'+data];
                                if (!text) { return; }
                                var radio = UI.createRadio(name, 'cp-form-changetype-'+i,
                                           text, data===type, {});
                                $(radio).find('input').data('val', data);
                                return radio;
                            });
                            var tag = h('div.radio-group', els);
                            var changeTypeContent = [
                                APP.answers && Object.keys(APP.answers).length ?
                                    h('div.alert.alert-warning', Messages.form_corruptAnswers) :
                                    undefined,
                                h('p', Messages.form_changeTypeConfirm),
                                tag
                            ];
                            UI.confirm(changeTypeContent, function (yes) {
                                if (!yes) { return; }
                                var res;
                                els.some(function (el) {
                                    var $i = $(el).find('input');
                                    if (Util.isChecked($i)) {
                                        res = $i.data('val');
                                        return true;
                                    }
                                });
                                if (res === type || !TYPES[res]) { return; }
                                var oldOpts = model.defaultOpts || {};
                                model = TYPES[res];
                                Object.keys(oldOpts).forEach(function (v) {
                                    var opts = model.defaultOpts || {};
                                    if (!opts[v]) { delete (block.opts || {})[v]; }
                                });
                                type = res;
                                if (!data) { data = {}; }
                                block.type = res;

                                framework.localChange();
                                var wasEditing = data.editing;
                                onSave(null, true);
                                var $oldTag = $(data.tag);
                                framework._.cpNfInner.chainpad.onSettle(function () {
                                    $(changeType).find('span').text(Messages['form_type_'+type]);
                                    data = model.get(block.opts, _answers, null, evOnChange);
                                    $oldTag.before(data.tag).remove();
                                    if (wasEditing) { $(edit).click(); }
                                });
                            });
                        });
                    }
                }
            }
            var editableCls = editable ? ".editable" : "";
            elements.push(h('div.cp-form-block'+editableCls, {
                'data-id':uid,
                'data-type':type
            }, [
                APP.isEditor ? dragHandle : undefined,
                changeType,
                isStatic ? undefined : q,
                h('div.cp-form-block-content', [
                    APP.isEditor && !isStatic ? requiredDiv : undefined,
                    APP.isEditor && !isStatic ? previewDiv : undefined,
                    data.tag,
                    editContainer,
                    editButtons
                ]),
            ]));
        });

        if (APP.isEditor) {
            elements.push(getFormCreator());
        }

        var _content = elements;
        if (!editable) {
            _content = [];
            var div = h('div.cp-form-page');
            var pages = 1;
            var wasPage = false;
            elements.forEach(function (obj, i) {
                if (obj && obj.pageBreak) {
                    if (i === 0) { return; } // Can't start with a page break
                    if (i === (elements.length - 1)) { return; } // Can't end with a page break
                    if (wasPage) { return; } // Prevent double page break
                    _content.push(div);
                    pages++;
                    div = h('div.cp-form-page');
                    wasPage = true;
                    return;
                }
                wasPage = false;
                $(div).append(obj);
            });
            _content.push(div);

            if (pages > 1) {
                var pageContainer = h('div.cp-form-page-container');
                var $page = $(pageContainer);
                _content.push(pageContainer);
                var refreshPage = APP.refreshPage = function (current) {
                    $page.empty();
                    if (!current || current < 1) { current = 1; }
                    if (current > pages) { current = pages; }
                    var left = h('button.btn.btn-secondary.cp-prev', [
                        h('i.fa.fa-arrow-left'),
                    ]);
                    var state = h('span', Messages._getKey('form_page', [current, pages]));
                    var right = h('button.btn.btn-secondary.cp-next', [
                        h('i.fa.fa-arrow-right'),
                    ]);
                    if (current === pages) { $(right).css('visibility', 'hidden'); }
                    if (current === 1) { $(left).css('visibility', 'hidden'); }
                    $(left).click(function () { refreshPage(current - 1); });
                    $(right).click(function () { refreshPage(current + 1); });
                    $page.append([left, state, right]);
                    $container.find('.cp-form-page').hide();
                    $($container.find('.cp-form-page').get(current-1)).show();
                    if (current !== pages) {
                        $container.find('.cp-form-send-container').hide();
                    } else {
                        $container.find('.cp-form-send-container').show();
                    }
                };
                setTimeout(refreshPage);
            }
        }

        $container.empty().append(_content);

        getSections(content).forEach(function (uid) {
            var block = content.form[uid];
            if (!block.opts || !Array.isArray(block.opts.questions)) { return; }
            var $block = $container.find('.cp-form-block[data-id="'+uid+'"] .cp-form-section-sortable');
            block.opts.questions.forEach(function (_uid) {
                $container.find('.cp-form-block[data-id="'+_uid+'"]').appendTo($block);
            });
        });
        updateAddInline();

        // Fix cursor in conditions dropdown
        // If we had a condition dropdown displayed, we're going to make sure
        // it doesn't move on the screen after the redraw
        // To do so, we need to adjust the "scrollTop" value saved before redrawing
        getSections(content).some(function (uid) {
            if (!temp) { return true; }
            var block = content.form[uid];
            if (!block.opts || !Array.isArray(block.opts.questions)) { return; }
            var $block = $container.find('.cp-form-block[data-id="'+uid+'"] .cp-form-section-sortable');

            if (temp && temp[uid]) {
                var tmp = temp[uid];
                var u = tmp.uid;
                var t = tmp.type;
                var $c = $block.closest('.cp-form-block').find('.cp-form-condition[data-uid="'+u+'"]');
                var $b = $c.find('[data-drop="'+t+'"]').find('button');
                var pos = $b && $b.length && $b[0].getBoundingClientRect().y;
                // If we know the old position of the button and the new one, we can fix the scroll
                // accordingly
                if (typeof(pos) === "number" && typeof(tmp.y) === "number") {
                    var diff = pos - tmp.y;
                    APP.sTop += diff;
                }
                return true;
            }
        });
        // Fix cursor with flatpickr
        APP.formBlocks.some(function (b) {
            if (!temp) { return true; }
            var uid = b.uid;
            var block = form[uid];
            if (!block) { return; }
            if (block.type !== "poll") { return; }
            var opts = block.opts;
            if (!opts) { return; }
            if (opts.type !== "time") { return; }
            var tmp = temp[uid];
            if (!tmp || !tmp.cursor || !tmp.cursor.flatpickr) { return; }
            var $block = $container.find('.cp-form-block[data-id="'+uid+'"]');
            var $i = $block.find('.flatpickr-input[value="'+tmp.cursor.val+'"]');
            if (!$i.length) { return; }
            APP.afterScroll = function () {
                $i[0]._flatpickr.open();
                delete APP.afterScroll;
            };
            var pos = $i && $i.length && $i[0].getBoundingClientRect().y;
            if (typeof(pos) === "number" && typeof(tmp.cursor.y) === "number") {
                var diff = pos - tmp.cursor.y;
                APP.sTop += diff;
            }
            return true;
        });

        if (editable) {
            if (APP.mainSortable) { APP.mainSortable.destroy(); }
            APP.mainSortable = Sortable.create($container[0], {
                group: 'nested',
                direction: "vertical",
                filter: "input, button, .CodeMirror, .cp-form-type-sort, .cp-form-block-type.editable",
                preventOnFilter: false,
                draggable: ".cp-form-block",
                //forceFallback: true,
                fallbackTolerance: 5,
                onStart: function () {
                    $container.find('.cp-form-creator-add-inline').remove();
                },
                store: {
                    set: function (s) {
                        content.order = s.toArray();
                        setTimeout(framework.localChange);
                        updateAddInline();
                    }
                }
            });
            return;
        }

        // In view mode, hide sections when conditions aren't met
        evOnChange.reg(function (reset, save, condition) {
            if (!reset && !condition) { return; }
            getSections(content).forEach(function (uid) {
                var block = content.form[uid];
                if (block.type !== 'section') { return; }
                if (!block.opts || !Array.isArray(block.opts.questions) || !block.opts.when) {
                    return;
                }
                var show = checkCondition(block);
                block.opts.questions.forEach(function (_uid) {
                    $container.find('.cp-form-block[data-id="'+_uid+'"]').toggle(show);
                });
            });
        });

        // If the form is already submitted, show an info message
        if (APP.hasAnswered) {
            showAnsweredPage(framework, content, answers);
            $container.prepend(h('div.alert.alert-info',
                Messages._getKey('form_alreadyAnswered', [
                    new Date(answers._time || APP.lastAnswerTime).toLocaleString()])));
        }

        if (APP.isClosed) {
            APP.formBlocks.forEach(function (b) {
                if (!b.setEditable) { return; }
                b.setEditable(false);
            });
        }

        // In view mode, add "Submit" and "reset" buttons
        $container.append(makeFormControls(framework, content, evOnChange));

        // In view mode, tell the user if answers are forced to be anonymous or authenticated
        var infoTxt;
        var loggedIn = framework._.sfCommon.isLoggedIn();
        if (content.answers.makeAnonymous) {
            infoTxt = Messages.form_anonAnswer;
        } else if (!content.answers.anonymous && loggedIn && !content.answers.cantEdit) {
            infoTxt = Messages.form_authAnswer;
        }
        if (infoTxt) {
            $container.prepend(h('div.alert.alert-info', infoTxt));
        }

        if (!loggedIn && !content.answers.anonymous) {
            APP.formBlocks.forEach(function (b) {
                if (!b.setEditable) { return; }
                b.setEditable(false);
            });
        }

        // Embed mode is enforced so we add the title at the top and a CryptPad logo
        // at the bottom
        var title = framework._.title.title || framework._.title.defaultTitle;
        $container.prepend(h('h1.cp-form-view-title', title));
        $container.append(getLogo());

        if (!answers) {
            $container.find('.cp-reset-button').attr('disabled', 'disabled');
        }
    };

    var getTempFields = function () {
        if (!Array.isArray(APP.formBlocks)) { return; }
        var temp = {};
        APP.formBlocks.forEach(function (data) {
            if (data.editing) {
                var cursor = data.getCursor && data.getCursor();
                temp[data.uid] = cursor;
            }
        });
        return temp;
    };

    var andThen = function (framework) {
        framework.start();
        APP.framework = framework;
        var evOnChange = Util.mkEvent();
        var content = {};

        APP.common = framework._.sfCommon;
        var sframeChan = framework._.sfCommon.getSframeChannel();
        var metadataMgr = framework._.cpNfInner.metadataMgr;
        var user = metadataMgr.getUserData();

        var priv = metadataMgr.getPrivateData();
        APP.isEditor = Boolean(priv.form_public);
        var $body = $('body');

        var $toolbarContainer = $('#cp-toolbar');

        var helpMenu = framework._.sfCommon.createHelpMenu(['text', 'pad']);
        $toolbarContainer.after(helpMenu.menu);
        framework._.toolbar.$drawer.append(helpMenu.button);
        if (!APP.isEditor && !priv.form_auditorKey) {
            $(helpMenu.menu).hide();
        }

        var offlineEl = h('div.alert.alert-danger.cp-burn-after-reading', Messages.disconnected);
        framework.onEditableChange(function (editable) {
            if (editable) {
                if (APP.mainSortable) {
                    APP.mainSortable.options.disabled = false;
                }
                if (!APP.isEditor) { $(offlineEl).remove(); }
                $body.removeClass('cp-form-readonly');
                $('.cp-form-creator-settings').find('input, button').removeAttr('disabled');
            } else {
                if (APP.mainSortable) {
                    APP.mainSortable.options.disabled = true;
                }
                if (!APP.isEditor) { $('.cp-help-container').before(offlineEl); }
                $body.addClass('cp-form-readonly');
                $('.cp-form-creator-settings').find('input, button').attr('disabled', 'disabled');
            }
        });

        if (!APP.isEditor) {
            framework._.toolbar.alone();
            $('.cp-toolbar-icon-history').hide();
            $('.cp-toolbar-icon-snapshots').hide();
        }

        var makeFormSettings = function () {
            var previewBtn = h('button.btn.btn-primary', [
                h('i.fa.fa-eye'),
                Messages.form_preview
            ]);
            var participantBtn = h('button.btn.btn-primary',[
                h('i.fa.fa-link'),
                Messages.form_geturl
            ]);
            var preview = h('div.cp-forms-results-participant', [previewBtn, participantBtn]);
            $(previewBtn).click(function () {
                sframeChan.event('EV_OPEN_VIEW_URL');
            });
            $(participantBtn).click(function () {
                sframeChan.query('Q_COPY_VIEW_URL', null, function (err, success) {
                    if (success) { return void UI.log(Messages.shareSuccess); }
                    UI.warn(Messages.error);
                });
            });

            // Private / public status
            var resultsType = h('div.cp-form-results-type-container');
            var $results = $(resultsType);
            var refreshPublic = function () {
                $results.empty();
                var makePublic = h('button.btn.btn-secondary', Messages.form_makePublic);
                var makePublicDiv = h('div.cp-form-actions', makePublic);
                if (content.answers.privateKey) { makePublicDiv = undefined; }
                var publicText = content.answers.privateKey ? Messages.form_isPublic : Messages.form_isPrivate;
                $results.append(h('span.cp-form-results-type', publicText));
                $results.append(makePublicDiv);
                var $makePublic = $(makePublic).click(function () {
                    UI.confirm(Messages.form_makePublicWarning, function (yes) {
                        if (!yes) { return; }
                        $makePublic.attr('disabled', 'disabled');
                        var priv = metadataMgr.getPrivateData();
                        content.answers.privateKey = priv.form_private;
                        framework.localChange();
                        framework._.cpNfInner.chainpad.onSettle(function () {
                            UI.log(Messages.saved);
                            refreshPublic();
                        });
                    });
                });
            };
            refreshPublic();

            var responseMsg = h('div.cp-form-response-msg-container');
            var $responseMsg = $(responseMsg);
            var refreshResponse = function () {
                $responseMsg.empty();
                var text = content.answers.msg ? Messages.form_updateMsg : Messages.form_addMsg;
                var btn = h('button.btn.btn-secondary', text);
                $(btn).click(function () {
                    var editor;
                    if (!APP.responseModal) {
                        var t = h('textarea');
                        var p = h('p', Messages.form_responseMsg);
                        var div = h('div', [
                            p,
                            h('div.cp-form-response-modal', t),
                        ]);
                        var cm = window.my_cm = SFCodeMirror.create("gfm", CMeditor, t);
                        editor = APP.responseEditor = cm.editor;
                        var markdownTb = APP.common.createMarkdownToolbar(editor, {
                            embed: function (mt) {
                                editor.focus();
                                editor.replaceSelection($(mt)[0].outerHTML);
                            }
                        });
                        $(markdownTb.toolbar).insertAfter($(p));
                        $(markdownTb.toolbar).show();

                        cm.configureTheme(APP.common, function () {});
                        editor.setOption('lineNumbers', true);
                        editor.setOption('lineWrapping', true);
                        editor.setOption('styleActiveLine', true);
                        editor.setOption('readOnly', false);
                        setTimeout(function () {
                            editor.setValue(content.answers.msg || '');
                            editor.refresh();
                            editor.save();
                            editor.focus();
                        });

                        var buttons = [{
                            className: 'cancel',
                            name: Messages.cancel,
                            onClick: function () {},
                            keys: [27]
                        },
                        {
                            className: 'primary',
                            name: Messages.settings_save,
                            onClick: function () {
                                var v = editor.getValue();
                                content.answers.msg = v.slice(0, 2000); // XXX 4.11.0 max length?
                                framework.localChange();
                                framework._.cpNfInner.chainpad.onSettle(function () {
                                    UI.log(Messages.saved);
                                    refreshResponse();
                                });
                            },
                            //keys: []
                        }];
                        APP.responseModal = UI.dialog.customModal(div, { buttons: buttons });
                    } else {
                        editor = APP.responseEditor;
                        setTimeout(function () {
                            editor.setValue(content.answers.msg || '');
                            editor.refresh();
                            editor.save();
                            editor.focus();
                        });
                    }
                    UI.openCustomModal(APP.responseModal);
                });
                $responseMsg.append(btn);
            };
            refreshResponse();

            // Make answers anonymous
            var anonContainer = h('div.cp-form-anon-container');
            var $anon = $(anonContainer);
            var refreshAnon = function () {
                $anon.empty();
                var anonymous = content.answers.makeAnonymous;
                var cbox = UI.createCheckbox('cp-form-make-anon',
                           Messages.form_makeAnon, anonymous, {});
                var radioContainer = h('div.cp-form-anon-radio', [cbox]);
                var $r = $(radioContainer).find('input').on('change', function() {
                    var val = Util.isChecked($r);
                    content.answers.makeAnonymous = val;
                    framework.localChange();
                    framework._.cpNfInner.chainpad.onSettle(function () {
                        UI.log(Messages.saved);
                    });
                });
                $anon.append(h('div.cp-form-actions', radioContainer));
            };
            refreshAnon();

            // Allow guest(anonymous) answers
            var privacyContainer = h('div.cp-form-privacy-container');
            var $privacy = $(privacyContainer);
            var refreshPrivacy = function () {
                $privacy.empty();
                var anonymous = content.answers.anonymous;
                var radioOn = UI.createRadio('cp-form-privacy', 'cp-form-privacy-on',
                        Messages.form_anonymous_on, Boolean(anonymous), {
                            input: { value: 1 },
                        });
                var radioOff = UI.createRadio('cp-form-privacy', 'cp-form-privacy-off',
                        Messages.form_anonymous_off, !anonymous, {
                            input: { value: 0 },
                        });
                var radioContainer = h('div.cp-form-privacy-radio', [radioOn, radioOff]);
                $(radioContainer).find('input[type="radio"]').on('change', function() {
                    var val = $('input:radio[name="cp-form-privacy"]:checked').val();
                    val = Number(val) || 0;
                    content.answers.anonymous = Boolean(val);
                    framework.localChange();
                    framework._.cpNfInner.chainpad.onSettle(function () {
                        UI.log(Messages.saved);
                    });
                });
                $privacy.append(h('div.cp-form-status', Messages.form_anonymous));
                $privacy.append(h('div.cp-form-actions', radioContainer));
            };
            refreshPrivacy();

            // Allow responses edition
            var editableContainer = h('div.cp-form-editable-container');
            var $editable = $(editableContainer);
            var refreshEditable = function () {
                $editable.empty();
                var editable = !content.answers.cantEdit;
                var radioOn = UI.createRadio('cp-form-editable', 'cp-form-editable-on',
                        Messages.form_anonymous_on, Boolean(editable), {
                            input: { value: 1 },
                        });
                var radioOff = UI.createRadio('cp-form-editable', 'cp-form-editable-off',
                        Messages.form_anonymous_off, !editable, {
                            input: { value: 0 },
                        });
                var radioContainer = h('div.cp-form-editable-radio', [radioOn, radioOff]);
                $(radioContainer).find('input[type="radio"]').on('change', function() {
                    var val = $('input:radio[name="cp-form-editable"]:checked').val();
                    val = Number(val) || 0;
                    content.answers.cantEdit = !val;
                    framework.localChange();
                    framework._.cpNfInner.chainpad.onSettle(function () {
                        UI.log(Messages.saved);
                    });
                });
                $editable.append(h('div.cp-form-status', Messages.form_editable));
                $editable.append(h('div.cp-form-actions', radioContainer));
            };
            refreshEditable();

            // End date / Closed state
            var endDateContainer = h('div.cp-form-status-container');
            var $endDate = $(endDateContainer);
            var refreshEndDate = function () {
                $endDate.empty();

                var endDate = content.answers.endDate;
                var date = new Date(endDate).toLocaleString();
                var now = +new Date();
                var text = Messages.form_isOpen;
                var buttonTxt = Messages.form_setEnd;
                if (endDate <= now) {
                    text = Messages._getKey('form_isClosed', [date]);
                    buttonTxt = Messages.form_open;
                } else if (endDate > now) {
                    text = Messages._getKey('form_willClose', [date]);
                    buttonTxt = Messages.form_removeEnd;
                }

                var button = h('button.btn.btn-secondary', buttonTxt);

                var $button = $(button).click(function () {
                    $button.attr('disabled', 'disabled');
                    // If there is an end date, remove it
                    if (endDate) {
                        delete content.answers.endDate;
                        framework.localChange();
                        refreshEndDate();
                        return;
                    }
                    // Otherwise add it
                    var datePicker = h('input');
                    var picker = Flatpickr(datePicker, {
                        enableTime: true,
                        time_24hr: is24h,
                        dateFormat: dateFormat,
                        minDate: new Date()
                    });
                    var save = h('button.btn.btn-primary', Messages.settings_save);
                    $(save).click(function () {
                        if (datePicker.value === '') {
                            return void refreshEndDate();
                        }
                        var d = picker.parseDate(datePicker.value);
                        content.answers.endDate = +d;
                        framework.localChange();
                        framework._.cpNfInner.chainpad.onSettle(function () {
                            refreshEndDate();
                        });
                    });
                    var cancel = h('button.btn.btn-danger', h('i.fa.fa-times.nomargin'));
                    $(cancel).click(function () {
                        refreshEndDate();
                    });
                    var confirmContent = h('div', [
                        h('div', Messages.form_setEnd),
                        h('div.cp-form-input-block', [datePicker, save, cancel]),
                    ]);
                    $button.after(confirmContent);
                    $button.remove();
                    picker.open();
                });

                $endDate.append(h('div.cp-form-status', text));
                $endDate.append(h('div.cp-form-actions', button));

            };
            refreshEndDate();

            var colorLine1 = h('div');
            var colorLine2 = h('div');
            var colorContainer = h('div.cp-form-color-container', [
                colorLine1,
                colorLine2
            ]);
            var colorTheme = h('div.cp-form-color-theme-container', [
                h('span', Messages.form_colors),
                colorContainer
            ]);
            var $colors = $(colorContainer);
            var refreshColorTheme = function () {
                $(colorLine1).empty();
                $(colorLine2).empty();
                var palette = ['nocolor'];
                for (var i=1; i<=8; i++) { palette.push('color'+i); }
                var color = content.answers.color || 'nocolor';
                var selectedColor = color;
                var currentContainer = colorLine1;
                palette.forEach(function (_color, i) {
                    if (i === 5) { currentContainer = colorLine2; }
                    var $color = $(h('span.cp-form-palette.fa'));
                    $color.addClass('cp-form-palette-'+(_color || 'nocolor'));
                    if (selectedColor === _color) { $color.addClass('fa-check'); }
                    $color.click(function () {
                        if (_color === selectedColor) { return; }
                        content.answers.color = _color;
                        framework.localChange();
                        framework._.cpNfInner.chainpad.onSettle(function () {
                            UI.log(Messages.saved);
                            selectedColor = _color;
                            $colors.find('.cp-form-palette').removeClass('fa-check');
                            $color.addClass('fa-check');

                            var $body = $('body');
                            $body[0].classList.forEach(function (cls) {
                                if (/^cp-form-palette/.test(cls)) {
                                    $body.removeClass(cls);
                                }
                            });
                            $body.addClass('cp-form-palette-'+_color);
                        });
                    }).appendTo(currentContainer);
                });
            };
            refreshColorTheme();

            evOnChange.reg(refreshPublic);
            evOnChange.reg(refreshPrivacy);
            evOnChange.reg(refreshAnon);
            evOnChange.reg(refreshEditable);
            evOnChange.reg(refreshEndDate);
            evOnChange.reg(refreshColorTheme);
            //evOnChange.reg(refreshResponse);

            return [
                preview,
                endDateContainer,
                anonContainer,
                privacyContainer,
                editableContainer,
                resultsType,
                responseMsg,
                colorTheme
            ];
        };

        var checkIntegrity = function (getter) {
            if (!content.order || !content.form) { return; }
            var changed = false;
            var deduplicate = [];
            // Check if the questions in the lists (content.order or sections) exist in
            // content.form and remove duplicates
            var check1 = function (arr) {
                arr.forEach(function (uid) {
                    if (!content.form[uid] || deduplicate.indexOf(uid) !== -1) {
                        var idx = arr.indexOf(uid);
                        arr.splice(idx, 1);
                        changed = true;
                        return;
                    }
                    deduplicate.push(uid);
                });
            };
            check1(content.order);
            getSections(content).forEach(function (uid) {
                var block = content.form[uid];
                if (!block.opts || !Array.isArray(block.opts.questions)) { return; }
                check1(block.opts.questions);
            });

            // Make sure all the questions are displayed in the main list or a section and add
            // the missing ones
            Object.keys(content.form).forEach(function (uid) {
                var idx = deduplicate.indexOf(uid);
                if (idx === -1) {
                    changed = true;
                    content.order.push(uid);
                }
            });

            // Check if conditions on sections are valid
            var order = getFullOrder(content);
            getSections(content).forEach(function (uid) {
                var block = content.form[uid];
                if (!block.opts || !Array.isArray(block.opts.when)) { return; }
                var sectionIdx = order.indexOf(uid);
                if (sectionIdx === -1) { return; }
                var available = order.slice(0, sectionIdx);
                var errors = false;
                block.opts.when.forEach(function (rules) {
                    if (!Array.isArray(rules)) {
                        var idx = block.opts.when.indexOf(rules);
                        block.opts.when.splice(idx, 1);
                        errors = true;
                        return;
                    }
                    rules.forEach(function (obj) {
                        if (!obj.q) { return; }
                        var idx = available.indexOf(String(obj.q));
                        // If this question doesn't exist before the section, remove the condition
                        if (idx === -1) {
                            var cIdx = rules.indexOf(obj);
                            rules.splice(cIdx, 1);
                            errors = true;
                            return;
                        }
                    });
                    if (!rules.length) {
                        var rIdx = block.opts.when.indexOf(rules);
                        block.opts.when.splice(rIdx, 1);
                        errors = true;
                    }
                });
                if (errors) {
                    evCheckConditions.fire(uid);
                    changed = true;
                }
            });

            evShowConditions.fire();

            // Migrate opts.values from string to object
            if (!content.version) {
                Object.keys(content.form).forEach(function (uid) {
                    var block = content.form[uid];
                    var values = Util.find(block, ['opts', 'values']);
                    if (!Array.isArray(values)) { return; }
                    if (block.opts.type === 'day') { return; }
                    block.opts.values = values.map(function (data) {
                        if (Util.isObject(data)) { return data; }
                        return {
                            uid: Util.uid(),
                            v: data || Messages.form_newOption
                        };
                    });
                });
                content.version = 1;
                changed = true;
            }


            if (!getter && changed) { framework.localChange(); }
        };

        var makeFormCreator = function () {

            var controlContainer;
            var fillerContainer;
            if (APP.isEditor) {
                var settings = makeFormSettings();

                controlContainer = h('div.cp-form-creator-control', [
                    h('div.cp-form-creator-settings', settings),
                ]);
                fillerContainer = h('div.cp-form-filler-container');
            }

            var contentContainer = h('div.cp-form-creator-content');
            var resultsContainer = h('div.cp-form-creator-results');
            var answeredContainer = h('div.cp-form-creator-answered', {
                style: 'display: none;'
            });
            var div = h('div.cp-form-creator-container', [
                controlContainer,
                contentContainer,
                resultsContainer,
                answeredContainer,
                fillerContainer
            ]);
            return div;
        };

        var endDateEl = h('div.alert.alert-warning.cp-burn-after-reading');
        var endDate;
        var endDateTo;

        // numbers greater than this overflow the maximum delay for a setTimeout
        // which results in it being executed immediately (oops)
        // https://developer.mozilla.org/en-US/docs/Web/API/WindowOrWorkerGlobalScope/setTimeout#maximum_delay_value
        var MAX_TIMEOUT_DELAY = 2147483647;
        var refreshEndDateBanner = function (force) {
            if (APP.isEditor) { return; }
            var _endDate = content.answers.endDate;
            if (_endDate === endDate && !force) { return; }
            endDate = _endDate;
            var date = new Date(endDate).toLocaleString();
            var text = Messages._getKey('form_isClosed', [date]);
            if (endDate > +new Date()) {
                text = Messages._getKey('form_willClose', [date]);
            }
            if ($('.cp-help-container').length && endDate) {
                $(endDateEl).text(text);
                $('.cp-help-container').before(endDateEl);
            } else {
                $(endDateEl).remove();
            }

            APP.isClosed = endDate && endDate < (+new Date());
            clearTimeout(endDateTo);
            if (!APP.isClosed && endDate) {
                // calculate how many ms in the future the poll will be closed
                var diff = (endDate - +new Date() + 100);
                // if that value would overflow, then check again in a day
                // (if the tab is still open)
                if (diff > MAX_TIMEOUT_DELAY) {
                    endDateTo = setTimeout(function () {
                        refreshEndDateBanner(true);
                    }, 1000 * 3600 * 24);
                    return;
                }

                endDateTo = setTimeout(function () {
                    refreshEndDateBanner(true);
                    $('.cp-form-send-container').find('.cp-open').hide();
                }, diff);
            }
        };

        var showAnonBlockedAlert = function () {
            var content = UI.setHTML(h('span.cp-anon-blocked-msg'), Messages.form_anonymous_blocked);
            $(content).find('a').click(function (ev) {
                ev.preventDefault();
                var href = ($(this).attr('href') || '').replace(/\//g, '');
                APP.common.setLoginRedirect(href || 'login');
            });
            UI.alert(content);
        };

        framework.onReady(function (isNew) {
            var priv = metadataMgr.getPrivateData();

            if (APP.isEditor) {
                if (!content.form) {
                    content.form = {
                        "1": { type: 'md' },
                        "2": { type: 'radio' }
                    };
                    framework.localChange();
                }
                if (!content.order) {
                    content.order = ["1", "2"];
                    framework.localChange();
                }
                if (!content.answers || !content.answers.channel || !content.answers.publicKey || !content.answers.validateKey) {
                    // Don't override other settings (anonymous, makeAnonymous, etc.) from templates
                    content.answers = content.answers || {};
                    content.answers.channel = Hash.createChannelId();
                    content.answers.publicKey = priv.form_public;
                    content.answers.validateKey = priv.form_answerValidateKey;
                    framework.localChange();
                }
                checkIntegrity();
            }
            if (isNew && content.answers && typeof(content.answers.anonymous) === "undefined") {
                content.answers.anonymous = true;
            }

            sframeChan.event('EV_FORM_PIN', {channel: content.answers.channel});

            var $container = $('#cp-app-form-container');
            $container.append(makeFormCreator());

            if (!content.answers || !content.answers.channel || !content.answers.publicKey || !content.answers.validateKey) {
                return void UI.errorLoadingScreen(Messages.form_invalid);
            }

            var getResults = function (key) {
                sframeChan.query("Q_FORM_FETCH_ANSWERS", {
                    channel: content.answers.channel,
                    validateKey: content.answers.validateKey,
                    publicKey: content.answers.publicKey,
                    privateKey: key,
                    cantEdit: content.answers.cantEdit
                }, function (err, obj) {
                    var answers = obj && obj.results;
                    if (answers) { APP.answers = answers; }
                    $body.addClass('cp-app-form-results');
                    renderResults(content, answers);
                });
            };
            if (priv.form_auditorKey) {
                APP.isAuditor = true;
                getResults(priv.form_auditorKey);
                return;
            }

            if (APP.isEditor) {
                sframeChan.query("Q_FORM_FETCH_ANSWERS", {
                    channel: content.answers.channel,
                    validateKey: content.answers.validateKey,
                    publicKey: content.answers.publicKey,
                    cantEdit: content.answers.cantEdit
                }, function (err, obj) {
                    var answers = obj && obj.results;
                    addResultsButton(framework, content, answers);
                    if (answers) { APP.answers = answers; }
                    checkIntegrity(false);
                    updateForm(framework, content, true);
                });
                return;
            }

            refreshEndDateBanner();

            var loggedIn = framework._.sfCommon.isLoggedIn();
            if (!loggedIn && !content.answers.anonymous) {
                showAnonBlockedAlert();
            }

            // If the results are public and there is at least one doodle, fetch the results now
            if (content.answers.privateKey && Object.keys(content.form).some(function (uid) {
                    return content.form[uid].type === "poll";
                })) {
                sframeChan.query("Q_FORM_FETCH_ANSWERS", {
                    channel: content.answers.channel,
                    validateKey: content.answers.validateKey,
                    publicKey: content.answers.publicKey,
                    privateKey: content.answers.privateKey,
                    cantEdit: content.answers.cantEdit
                }, function (err, obj) {
                    var answers = obj && obj.results;
                    if (answers) { APP.answers = answers; }

                    if (obj && obj.noDriveAnswered) {
                        // No drive mode already answered: can't answer again
                        if (answers) {
                            $body.addClass('cp-app-form-results');
                            renderResults(content, answers);
                        } else {
                            return void UI.errorLoadingScreen(Messages.form_answered);
                        }
                        return;
                    }
                    checkIntegrity(false);
                    var myAnswers;
                    var curve1 = user.curvePublic;
                    var curve2 = obj && obj.myKey; // Anonymous answer key
                    if (answers) {
                        var myAnswersObj = answers[curve1] || answers[curve2] || undefined;
                        if (myAnswersObj) {
                            APP.hasAnswered = true;
                            myAnswers = myAnswersObj.msg;
                            myAnswers._time = myAnswersObj.time;
                        }
                    }
                    // If we have a non-anon answer, we can't answer anonymously later
                    if (answers[curve1]) { APP.cantAnon = true; }

                    updateForm(framework, content, false, myAnswers);
                });
                return;
            }

            sframeChan.query("Q_FETCH_MY_ANSWERS", {
                channel: content.answers.channel,
                validateKey: content.answers.validateKey,
                publicKey: content.answers.publicKey
            }, function (err, obj) {
                if (obj && obj.error) {
                    if (obj.error === "EANSWERED") {
                        // No drive mode already answered: can't answer again
                        if (content.answers.privateKey) {
                            return void getResults(content.answers.privateKey);
                        }
                        // Here, we know results are private so we can use an error screen
                        return void UI.errorLoadingScreen(Messages.form_answered);
                    }
                    UI.warn(Messages.form_cantFindAnswers);
                }
                var answers;
                if (obj && !obj.error) {
                    answers = obj;
                    APP.hasAnswered = true;
                    // If we have a non-anon answer, we can't answer anonymously later
                    if (!obj._isAnon) { APP.cantAnon = true; }
                }
                checkIntegrity(false);
                updateForm(framework, content, false, answers);
            });

        });

        // Only redraw once every 500ms on remote change.
        // If we try to redraw in the first 500ms following a redraw, we'll
        // redraw again when the timer allows it. If we call "redrawRemote"
        // repeatedly, we'll only "redraw" once with the latest content.
        var _redraw = Util.notAgainForAnother(function (framework, content) {
            var answers, temp;
            if (!APP.isEditor) { answers = getFormResults(); }
            else { temp = getTempFields(); }
            updateForm(framework, content, APP.isEditor, answers, temp);
        }, 500);
        var redrawTo;
        var redrawRemote = function () {
            var $main = $('.cp-form-creator-container');
            var args = Array.prototype.slice.call(arguments);
            APP.sTop = $main.scrollTop();
            var until = _redraw.apply(null, args);
            if (until) {
                clearTimeout(redrawTo);
                redrawTo = setTimeout(function (){
                    APP.sTop = $main.scrollTop();
                    _redraw.apply(null, args);
                    $main.scrollTop(APP.sTop);
                    if (typeof(APP.afterScroll) === "function") { APP.afterScroll(); }
                }, until+1);
                return;
            }
            // Only restore scroll if we were able to redraw
            $main.scrollTop(APP.sTop);
            if (typeof(APP.afterScroll) === "function") { APP.afterScroll(); }
        };
        framework.onContentUpdate(function (newContent) {
            content = newContent;
            evOnChange.fire();
            refreshEndDateBanner();

            redrawRemote(framework, content);
        });

        framework.setContentGetter(function () {
            checkIntegrity(true);
            return content;
        });

        framework.setFileImporter({ accept: ['.json'] }, function (newContent) {
            var parsed = JSON.parse(newContent || {});
            parsed.answers = content.answers;
            return parsed;
        });

        framework.setFileExporter(['.json'], function(cb, ext) {
            Exporter.main(content, cb, ext);
        }, true);


    };

    Framework.create({
        toolbarContainer: '#cp-toolbar',
        contentContainer: '#cp-app-form-editor',
    }, andThen);
});<|MERGE_RESOLUTION|>--- conflicted
+++ resolved
@@ -3032,10 +3032,6 @@
                 anonOffContent, false, {
                     input: { value: 0 },
                 });
-<<<<<<< HEAD
-        Messages.form_answerChoice = "Please choose how you would like to answer this form: "; // XXX
-=======
->>>>>>> 4c4dc697
         var radioContainer = h('div.cp-form-required-radio', [
             Messages.form_answerChoice,
             anonRadioOn,
