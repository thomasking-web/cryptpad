define([
    'jquery',
    'json.sortify',
    '/api/config',
    '/bower_components/chainpad-crypto/crypto.js',
    '/common/sframe-app-framework.js',
    '/common/toolbar.js',
    '/form/export.js',
    '/bower_components/nthen/index.js',
    '/common/sframe-common.js',
    '/common/common-util.js',
    '/common/common-hash.js',
    '/common/common-interface.js',
    '/common/common-ui-elements.js',
    '/common/clipboard.js',
    '/common/inner/common-mediatag.js',
    '/common/hyperscript.js',
    '/customize/messages.js',
    '/customize/application_config.js',
    '/common/diffMarked.js',
    '/common/sframe-common-codemirror.js',
    '/common/text-cursor.js',
    'cm/lib/codemirror',
    '/bower_components/chainpad/chainpad.dist.js',

    '/common/inner/share.js',
    '/common/inner/access.js',
    '/common/inner/properties.js',

    '/lib/datepicker/flatpickr.js',
    '/bower_components/sortablejs/Sortable.min.js',

    'cm/addon/display/placeholder',
    'cm/mode/gfm/gfm',
    'css!cm/lib/codemirror.css',

    '/bower_components/file-saver/FileSaver.min.js',

    'css!/bower_components/codemirror/lib/codemirror.css',
    'css!/bower_components/codemirror/addon/dialog/dialog.css',
    'css!/bower_components/codemirror/addon/fold/foldgutter.css',
    'css!/lib/datepicker/flatpickr.min.css',
    'css!/bower_components/components-font-awesome/css/font-awesome.min.css',
    'less!/form/app-form.less',
], function (
    $,
    Sortify,
    ApiConfig,
    Crypto,
    Framework,
    Toolbar,
    Exporter,
    nThen,
    SFCommon,
    Util,
    Hash,
    UI,
    UIElements,
    Clipboard,
    MT,
    h,
    Messages,
    AppConfig,
    DiffMd,
    SFCodeMirror,
    TextCursor,
    CMeditor,
    ChainPad,
    Share, Access, Properties,
    Flatpickr,
    Sortable
    )
{
    var APP = window.APP = {
        blocks: {}
    };

    var is24h = UIElements.is24h();
    var dateFormat = "Y-m-d H:i";
    var timeFormat = "H:i";

    var evCheckConditions = Util.mkEvent();
    var evShowConditions = Util.mkEvent();

    if (!is24h) {
        dateFormat = "Y-m-d h:i K";
        timeFormat = "h:i K";
    }

    // multi-line radio, checkboxes, and possibly other things have a max number of items
    // we'll consider increasing this restriction if people are unhappy with it
    // but as a general rule we expect users will appreciate having simpler questions
    var MAX_OPTIONS = 15;
    var MAX_ITEMS = 10;

<<<<<<< HEAD
    var getOptionValue = function (obj) {
        if (!Util.isObject(obj)) { return obj; }
        return obj.v;
    };
    var extractValues = function (values) {
        if (!Array.isArray(values)) { return []; }
        return values.map(getOptionValue);
    };
=======
    var extractValues = function (values) {
        if (!Array.isArray(values)) { return []; }
        return values.map(function (obj) {
            if (!Util.isObject(obj)) { return obj; }
            return obj.v;
        });
    };

    var saveAndCancelOptions = function (getRes, cb) {
        // Cancel changes
        var cancelBlock = h('button.btn.btn-secondary', Messages.cancel);
        $(cancelBlock).click(function () { cb(); });

        // Save changes
        var saveBlock = h('button.btn.btn-primary', [
            h('i.fa.fa-floppy-o'),
            h('span', Messages.settings_save)
        ]);
>>>>>>> 8de2a03d

    var saveAndCancelOptions = function (cb) {
        Messages.form_preview_button = "Preview"; // XXX
        var cancelBlock = h('button.btn.btn-default.cp-form-preview-button',[
                            h('i.fa.fa-eye'),
                            Messages.form_preview_button
                        ]);
        $(cancelBlock).click(function () { cb(undefined, true); });

        return cancelBlock;
    };
    var editTextOptions = function (opts, setCursorGetter, cb) {
        var evOnSave = Util.mkEvent();

        var maxLength, getLengthVal;
        if (opts.maxLength) {
            var lengthInput = h('input', {
                type:"number",
                value: opts.maxLength,
                min: 100,
                max: 5000
            });
            maxLength = h('div.cp-form-edit-max-options', [
                h('span', Messages.form_editMaxLength),
                lengthInput
            ]);
            getLengthVal = function () {
                var val = Number($(lengthInput).val()) || 1000;
                if (val < 1) { val = 1; }
                if (val > 5000) { val = 5000; }
                return val;
            };

            var $l = $(lengthInput).on('input', Util.throttle(function () {
                $l.val(getLengthVal());
                evOnSave.fire();
            }, 500));
        }

        var type, typeSelect;
        if (opts.type) {
            // Messages.form_text_text.form_text_number.form_text_url.form_text_email
            var options = ['text', 'number', 'url', 'email'].map(function (t) {
                return {
                    tag: 'a',
                    attributes: {
                        'class': 'cp-form-type-value',
                        'data-value': t,
                        'href': '#',
                    },
                    content: Messages['form_text_'+t]
                };
            });
            var dropdownConfig = {
                text: '', // Button initial text
                options: options, // Entries displayed in the menu
                //left: true, // Open to the left of the button
                //container: $(type),
                isSelect: true,
                caretDown: true,
                buttonCls: 'btn btn-secondary'
            };
            typeSelect = UIElements.createDropdown(dropdownConfig);
            typeSelect.setValue(opts.type);

            type = h('div.cp-form-edit-type', [
                h('span', Messages.form_textType),
                typeSelect[0]
            ]);
            typeSelect.onChange.reg(evOnSave.fire);
        }

        setCursorGetter(function () {
            return {};
        });

        var getSaveRes = function () {
            return {
                maxLength: getLengthVal ? getLengthVal() : undefined,
                type: typeSelect ? typeSelect.getValue() : undefined
            };
        };

        evOnSave.reg(function () {
            var res = getSaveRes();
            if (!res) { return; }
            cb(res);
        });

        var saveAndCancel = saveAndCancelOptions(cb);

        return [
            maxLength,
            type,
            saveAndCancel
        ];
    };
    var editOptions = function (v, isDefaultOpts, setCursorGetter, cb, tmp) {
        var evOnSave = Util.mkEvent();

        var add = h('button.btn.btn-secondary', [
            h('i.fa.fa-plus'),
            h('span', Messages.form_add_option)
        ]);
        var addItem = h('button.btn.btn-secondary', [
            h('i.fa.fa-plus'),
            h('span', Messages.form_add_item)
        ]);

        var cursor;
        if (tmp && tmp.cursor) {
            cursor = tmp.cursor;
        }

        // Checkbox: max options
        var maxOptions, maxInput;
        if (typeof(v.max) === "number") {
            maxInput = h('input', {
                type:"number",
                value: v.max,
                min: 1,
                max: v.values.length
            });
            maxOptions = h('div.cp-form-edit-max-options', [
                h('span', Messages.form_editMax),
                maxInput
            ]);
            $(maxInput).on('input', function () {
                setTimeout(evOnSave.fire);
            });
        }

        // Poll: type (text/day/time)
        var type, typeSelect;
        if (v.type) {
            // Messages.form_poll_text.form_poll_day.form_poll_time
            var options = ['text', 'day', 'time'].map(function (t) {
                return {
                    tag: 'a',
                    attributes: {
                        'class': 'cp-form-type-value',
                        'data-value': t,
                        'href': '#',
                    },
                    content: Messages['form_poll_'+t]
                };
            });
            var dropdownConfig = {
                text: '', // Button initial text
                options: options, // Entries displayed in the menu
                //left: true, // Open to the left of the button
                //container: $(type),
                isSelect: true,
                caretDown: true,
                buttonCls: 'btn btn-secondary'
            };
            typeSelect = UIElements.createDropdown(dropdownConfig);
            typeSelect.setValue(v.type);

            type = h('div.cp-form-edit-type', [
                h('span', Messages.form_editType),
                typeSelect[0]
            ]);
        }

        // Show existing options
        var $add, $addItem;
        var addMultiple;
        var getOption = function (val, placeholder, isItem, uid) {
            var input = h('input', {value:val});
            var $input = $(input);
            if (placeholder) {
                input.placeholder = val;
                input.value = '';
                $input.on('keypress', function () {
                    $input.removeAttr('placeholder');
                    $input.off('keypress');
                });
            }
            if (uid) { $input.data('uid', uid); }

            // If the input is a date, initialize flatpickr
            if (v.type && v.type !== 'text') {
                if (v.type === 'time') {
                    Flatpickr(input, {
                        enableTime: true,
                        time_24hr: is24h,
                        dateFormat: dateFormat,
                        defaultDate: val ? new Date(val) : undefined
                    });
                } else if (v.type === 'day') {
                    /*Flatpickr(input, {
                        defaultDate: val ? new Date(val) : undefined
                    });*/
                }
            }

            // if this element was active before the remote change, restore cursor
            var setCursor = function () {
                if (v.type && v.type !== 'text') { return; }
                try {
                    var ops = ChainPad.Diff.diff(cursor.el, val);
                    ['start', 'end'].forEach(function (attr) {
                        cursor[attr] = TextCursor.transformCursor(cursor[attr], ops);
                    });
                } catch (e) { console.error(e); }
                input.selectionStart = cursor.start || 0;
                input.selectionEnd = cursor.end || 0;
                setTimeout(function () { input.focus(); });
            };

            if (cursor && cursor.uid === uid && Boolean(cursor.item) === Boolean(isItem)) {
                setCursor();
            }

            var del = h('button.btn.btn-danger-outline', h('i.fa.fa-times'));
            var el = h('div.cp-form-edit-block-input', [
                h('span.cp-form-handle', [
                    h('i.fa.fa-ellipsis-v'),
                    h('i.fa.fa-ellipsis-v'),
                ]),
                input,
                del
            ]);
            $(del).click(function () {
                var $block = $(el).closest('.cp-form-edit-block');
                $(el).remove();
                // We've just deleted an item/option so we should be under the MAX limit and
                // we can show the "add" button again
                if (isItem && $addItem) { $addItem.show(); }
                if (!isItem && $add) {
                    $add.show();
                    if (v.type === "time") { $(addMultiple).show(); }
                }
                // decrement the max choices input when there are fewer options than the current maximum
                if (maxInput) {
                    var inputs = $block.find('input').length;
                    var $maxInput = $(maxInput);
                    var currentMax = Number($maxInput.val());
                    $maxInput.val(Math.min(inputs, currentMax));
                }

                evOnSave.fire();
            });

            if (!v.type || v.type === "text") {
                $input.keyup(function (e) {
                    try {
                        if (e.which === 13) {
                            var $line = $input.closest('.cp-form-edit-block-input');
                            if ($input.closest('.cp-form-edit-block')
                                    .find('.cp-form-edit-block-input').last()[0] === $line[0]) {
                                // If we're the last input, add a new one
                                if (isItem && $addItem && $addItem.is(':visible')) {
                                    $addItem.click();
                                }
                                if (!isItem && $add && $add.is(':visible')) { $add.click(); }
                            } else {
                                // Otherwise focus the next one
                                $line.next().find('input').focus();
                            }
                        }
                        if (e.which === 27 && !$(input).val()) {
                            $(del).click();
                        }
                    } catch (err) { console.error(err); }
                });
            }

            $(input).on('input', function () {
                evOnSave.fire();
            });

            return el;
        };
<<<<<<< HEAD
        var inputs = v.values.map(function (data) {
            return getOption(data.v, isDefaultOpts, false, data.uid);
        });
=======
        // TODO uid
        var inputs = extractValues(v.values).map(function (val) { return getOption(val, false); });
>>>>>>> 8de2a03d
        inputs.push(add);

        var container = h('div.cp-form-edit-block', inputs);
        var $container = $(container);

        var sortableOption = Sortable.create(container, {
            direction: "vertical",
            handle: ".cp-form-handle",
            draggable: ".cp-form-edit-block-input",
            forceFallback: true,
            store: {
                set: function () {
                    evOnSave.fire();
                }
            }
        });

        var containerItems;
        if (v.items) {
            var inputsItems = v.items.map(function (itemData) {
                return getOption(itemData.v, isDefaultOpts, true, itemData.uid);
            });
            inputsItems.push(addItem);
            containerItems = h('div.cp-form-edit-block', inputsItems);
            Sortable.create(containerItems, {
                direction: "vertical",
                handle: ".cp-form-handle",
                draggable: ".cp-form-edit-block-input",
                forceFallback: true,
                store: {
                    set: function () {
                        evOnSave.fire();
                    }
                }
            });
        }

        // Calendar...
        var calendarView;
        if (v.type) { // Polls
            // Calendar inline for "day" type
            var calendarInput = h('input');
            calendarView = h('div', calendarInput);
            var calendarDefault = v.type === "day" ? extractValues(v.values).map(function (time) {
                if (!time) { return; }
                var d = new Date(time);
                if (!isNaN(d)) { return d; }
            }).filter(Boolean) : undefined;
            Flatpickr(calendarInput, {
                mode: 'multiple',
                inline: true,
                defaultDate: calendarDefault,
                appendTo: calendarView,
                onChange: function () {
                    evOnSave.fire();
                }
            });

            // Calendar popup for "time"
            var multipleInput = h('input', {placeholder: Messages.form_addMultipleHint});
            var multipleClearButton = h('button.btn', Messages.form_clear);
            var addMultipleButton = h('button.btn', [
                h('i.fa.fa-plus'),
                h('span', Messages.form_addMultiple)
            ]);
            addMultiple = h('div.cp-form-multiple-picker', { style: "display: none;" }, [
                multipleInput,
                addMultipleButton,
                multipleClearButton
            ]);
            var multiplePickr = Flatpickr(multipleInput, {
                mode: 'multiple',
                enableTime: true,
                dateFormat: dateFormat,
            });
            $(multipleClearButton).click(function () {
                multiplePickr.clear();
            });
            $(addMultipleButton).click(function () {
                multiplePickr.selectedDates.some(function (date) {
                    $add.before(getOption(date, false, false, Util.uid()));
                    var l = $container.find('input').length;
                    $(maxInput).attr('max', l);
                    if (l >= MAX_OPTIONS) {
                        $add.hide();
                        $(addMultiple).hide();
                        return true;
                    }
                });
                multiplePickr.clear();
                evOnSave.fire();
            });
        }

        var refreshView = function () {
            if (!v.type) { return; }
            var $calendar = $(calendarView);
            sortableOption.option("disabled", v.type !== "text");
            $container.toggleClass('cp-no-sortable', v.type !== "text");
            if (v.type !== "day") {
                $calendar.hide();
                $container.show();
                var l = $container.find('input').length;
                if (v.type === "time" && l < MAX_OPTIONS) {
                    $(addMultiple).show();
                } else {
                    $(addMultiple).hide();
                }
            } else {
                $(addMultiple).hide();
                $calendar.show();
                $container.hide();
            }
        };
        refreshView();

        // Doodle type change: empty current values and change input types?
        if (typeSelect) {
            typeSelect.onChange.reg(function (prettyVal, val) {
                v.type = val;
                refreshView();
                setTimeout(evOnSave.fire);
                if (val !== "text") {
                    $container.find('.cp-form-edit-block-input').remove();
                    if (val === "time") {
                        var time = new Date();
                        time.setHours(14);
                        time.setMinutes(0);
                        time.setSeconds(0);
                        time.setMilliseconds(0);
                        var el = getOption(+time, false, false, Util.uid());
                        $add.before(el);
                        $(el).find('input').focus();
                        return;
                    }
                    $(add).click();
                    return;
                }
                $container.find('input').each(function (i, input) {
                    if (input._flatpickr) {
                        input._flatpickr.destroy();
                        delete input._flatpickr;
                    }
                });
            });
        }

        // "Add option" button handler
        $add = $(add).click(function () {
            var txt = v.type ? '' : Messages.form_newOption;
            var el = getOption(txt, true, false, Util.uid());
            $add.before(el);
            $(el).find('input').focus();
            var l = $container.find('input').length;
            $(maxInput).attr('max', l);
            if (l >= MAX_OPTIONS) { $add.hide(); }
        });

        // If multiline block, handle "Add item" button
        $addItem = $(addItem).click(function () {
            var el = getOption(Messages.form_newItem, true, true, Util.uid());
            $addItem.before(el);
            $(el).find('input').focus();
            if ($(containerItems).find('input').length >= MAX_ITEMS) { $addItem.hide(); }
        });
        if ($container.find('input').length >= MAX_OPTIONS) { $add.hide(); }
        if ($(containerItems).find('input').length >= MAX_ITEMS) { $addItem.hide(); }

        // Set cursor getter (to handle remote changes to the form)
        setCursorGetter(function () {
            var active = document.activeElement;
            var cursor = {};
            $container.find('input').each(function (i, el) {
                var val = $(el).val() || el.placeholder || '';
                if (el === active && !el._flatpickr) {
                    cursor.item = false;
                    cursor.uid= $(el).data('uid');
                    cursor.start = el.selectionStart;
                    cursor.end = el.selectionEnd;
                    cursor.el = val;
                }
            });
            if (v.items) {
                $(containerItems).find('input').each(function (i, el) {
                    var val = $(el).val() || el.placeholder || '';
                    if (el === active) {
                        cursor.item = true;
                        cursor.uid= $(el).data('uid');
                        cursor.start = el.selectionStart;
                        cursor.end = el.selectionEnd;
                        cursor.el = val;
                    }
                });
            }
            if (v.type === "time") {
                $container.find('input').each(function (i, el) {
                    var f = el._flatpickr;
                    if (!f || !f.isOpen) { return; }
                    var rect = el.getBoundingClientRect();
                    cursor = {
                        flatpickr: true,
                        val: +f.selectedDates[0],
                        y: rect && rect.y
                    };
                });
            }
            return {
                cursor: cursor
            };
        });

        var getSaveRes = function () {
            // Get values
            var values = [];
            if (v.type === "day") {
                var dayPickr = $(calendarView).find('input')[0]._flatpickr;
                values = dayPickr.selectedDates.map(function (date) {
                    return +date;
                });
            } else {
                $container.find('input').each(function (i, el) {
                    var val = ($(el).val() || el.placeholder || '').trim();
                    if (v.type === "day" || v.type === "time") {
                        var f = el._flatpickr;
                        if (f && f.selectedDates && f.selectedDates.length) {
                            val = +f.selectedDates[0];
                        }
                    }
                    var uid = $(el).data('uid');
                    var hasUid = values.some(function (i) { return i.uid === uid; });
                    if (hasUid) { uid = Util.uid(); }
                    values.push({
                        uid: uid,
                        v: val
                    });
                    if (hasUid) { $(el).data('uid', uid); }
                });
            }
            var res = { values: values };

            // If multiline block, get items
            if (v.items) {
                var items = [];
                $(containerItems).find('input').each(function (i, el) {
                    var val = ($(el).val() || el.placeholder || '').trim();
                    var uid = $(el).data('uid');
                    var hasUid = items.some(function (i) { return i.uid === uid; });
                    if (hasUid) { uid = Util.uid(); }
                    items.push({
                        uid: uid,
                        v: val
                    });
                    if (hasUid) { $(el).data('uid', uid); }
                });
                items = items.filter(Boolean);
                res.items = items;
            }

            // If checkboxes, get the maximum number of values the users can select
            if (maxInput) {
                var maxVal = Number($(maxInput).val());
                if (isNaN(maxVal)) { maxVal = values.length; }
                res.max = maxVal;
            }

            if (typeSelect) {
                res.type = typeSelect.getValue();
            }

            return res;
        };

        evOnSave.reg(function () {
            var res = getSaveRes();
            if (!res) { return; }
            cb(res);
        });

        var saveAndCancel = saveAndCancelOptions(cb);

        return [
            type,
            maxOptions,
            calendarView,
            h('div.cp-form-edit-options-block', [containerItems, container]),
            addMultiple,
            saveAndCancel
        ];
    };

    var getWeekDays = function (large) {
        var baseDate = new Date(2017, 0, 1); // just a Sunday
        var weekDays = [];
        for(var i = 0; i < 7; i++) {
            weekDays.push(baseDate.toLocaleDateString(undefined, { weekday: 'long' }));
            baseDate.setDate(baseDate.getDate() + 1);
        }
        if (!large) {
            weekDays = weekDays.map(function (day) { return day.slice(0,3); });
        }
        return weekDays.map(function (day) { return day.replace(/^./, function (str) { return str.toUpperCase(); }); });
    };

    // "resultsPageObj" is an object with "content" and "answers"
    // only available when viewing the Responses page
    var makePollTable = function (answers, opts, resultsPageObj) {
        // Sort date values
        if (opts.type !== "text") {
<<<<<<< HEAD
            opts.values.sort(function (_a, _b) {
                var a = getOptionValue(_a);
                var b = getOptionValue(_b);
=======
            extractValues(opts.values).sort(function (a, b) { // TODO uid
>>>>>>> 8de2a03d
                return +new Date(a) - +new Date(b);
            });
        }
        // Create first line with options
        var allDays = getWeekDays(true);
<<<<<<< HEAD
        var els = extractValues(opts.values).map(function (data) {
=======
        var els = extractValues(opts.values).map(function (data) { // TODO uid
>>>>>>> 8de2a03d
            var _date;
            if (opts.type === "day") {
                _date = new Date(data);
                data = _date.toLocaleDateString();
            }
            if (opts.type === "time") {
                _date = new Date(data);
                data = Flatpickr.formatDate(_date, timeFormat);
            }
            var day = _date && allDays[_date.getDay()];
            return h('div.cp-poll-cell.cp-form-poll-option', {
                title: Util.fixHTML(data)
            }, [
                opts.type === 'day' ? h('span.cp-form-weekday', day) : undefined,
                opts.type === 'day' ? h('span.cp-form-weekday-separator', ' - ') : undefined,
                h('span', data)
            ]);
        });
        // Insert axis switch button
        var switchAxis = h('button.btn.btn-default', [
            Messages.form_poll_switch,
            h('i.fa.fa-exchange'),
        ]);
        els.unshift(h('div.cp-poll-cell.cp-poll-switch', switchAxis));
        var lines = [h('div', els)];

        // Add an initial row to "time" values containing the days
        if (opts.type === "time") {
            var days = [h('div.cp-poll-cell')];
            var _days = {};
            extractValues(opts.values).forEach(function (d) {
                var date = new Date(d);
                var day = date.toLocaleDateString();
                _days[day] = {
                    n: (_days[day] && _days[day].n) || 0,
                    name: allDays[date.getDay()]
                };
                _days[day].n++;
            });
            Object.keys(_days).forEach(function (day) {
                days.push(h('div.cp-poll-cell.cp-poll-time-day', {
                    style: 'flex-grow:'+(_days[day].n - 1)+';'
                }, [
                    h('span.cp-form-weekday', _days[day].name),
                    h('span.cp-form-weekday-separator', ' - '),
                    h('span', day)
                ]));
            });
            lines.unshift(h('div', days));
        }

        // Add answers
        var bodyEls = [];
        if (Array.isArray(answers)) {
            answers.forEach(function (answerObj) {
                var answer = answerObj.results;
                if (!answer || !answer.values) { return; }
                var name = Util.find(answerObj, ['user', 'name']) || answer.name || Messages.anonymous;
                var avatar = h('span.cp-avatar');
                APP.common.displayAvatar($(avatar), Util.find(answerObj, ['user', 'avatar']), name);
                var values = answer.values || {};
                var els = extractValues(opts.values).map(function (data) {
                    var res = values[data] || 0;
                    var v = (Number(res) === 1) ? h('i.fa.fa-check.cp-yes') : undefined;
                    var cell = h('div.cp-poll-cell.cp-form-poll-answer', {
                        'data-value': res
                    }, v);
                    return cell;
                });
                var nameCell;
                els.unshift(nameCell = h('div.cp-poll-cell.cp-poll-answer-name', {
                    title: Util.fixHTML(name)
                }, [
                    avatar,
                    h('span', name)
                ]));
                bodyEls.push(h('div', els));
                if (resultsPageObj && (APP.isEditor || APP.isAuditor)) {
                    $(nameCell).addClass('cp-clickable').click(function () {
                        APP.renderResults(resultsPageObj.content, resultsPageObj.answers, answerObj.curve);
                    });
                }
            });
        }
        var body = h('div.cp-form-poll-body', bodyEls);
        lines.push(body);

        var $s = $(switchAxis).click(function () {
            $s.closest('.cp-form-type-poll').toggleClass('cp-form-poll-switch');
        });

        return lines;
    };
    var makePollTotal = function (answers, opts, myLine, evOnChange) {
        if (!Array.isArray(answers)) { return; }
        var totals = {};
        var myTotals = {};
        var updateMyTotals = function () {
            if (!myLine) { return; }
            extractValues(opts.values).forEach(function (data) {
                myLine.some(function (el) {
                    if ($(el).data('option') !== data) { return; }
                    var res = Number($(el).attr('data-value')) || 0;
                    if (res === 1) {
                        myTotals[data] = {
                            y: 1,
                            m: 0
                        };
                    }
                    else if (res === 2) {
                        myTotals[data] = {
                            y: 0,
                            m: 1
                        };
                    } else {
                        delete myTotals[data];
                    }
                    return true;
                });

            });
        };
        var totalEls = extractValues(opts.values).map(function (data) {
            var y = 0; // Yes
            var m = 0; // Maybe
            answers.forEach(function (answerObj) {
                var answer = answerObj.results;
                if (!answer || !answer.values) { return; }
                var values = answer.values || {};
                var res = Number(values[data]) || 0;
                if (res === 1) { y++; }
                else if (res === 2) { m++; }
            });
            totals[data] = {
                y: y,
                m: m
            };

            return h('div.cp-poll-cell', {
                'data-id': data
            }, [
                h('span.cp-form-total-yes', y),
                h('span.cp-form-total-maybe', '('+m+')'),
            ]);
        });

        totalEls.unshift(h('div.cp-poll-cell', Messages.form_pollTotal));
        var total = h('div.cp-poll-total', totalEls);
        var $total = $(total);
        var refreshBest = function () {
            var totalMax = {
                value: 0,
                data: []
            };
            Object.keys(totals).forEach(function (k) {
                var obj = Util.clone(totals[k]);
                if (myTotals[k]) {
                    obj.y += myTotals[k].y || 0;
                    obj.m += myTotals[k].m || 0;
                }
                if (obj.y === totalMax.value) {
                    totalMax.data.push(k);
                } else if (obj.y > totalMax.value) {
                    totalMax.value = obj.y;
                    totalMax.data = [k];
                }
            });
            if (totalMax.value) {
                $total.find('[data-id]').removeClass('cp-poll-best');
                totalMax.data.forEach(function (k) {
                    $total.find('[data-id="'+k+'"]').addClass('cp-poll-best');
                });
            }
        };
        refreshBest();

        if (myLine && evOnChange) {
            var updateValues = function () {
                totalEls.forEach(function (cell) {
                    var $c = $(cell);
                    var data = $c.attr('data-id');
                    if (!data) { return; }
                    var y = totals[data].y + ((myTotals[data] || {}).y || 0);
                    var m = totals[data].m + ((myTotals[data] || {}).m || 0);
                    $c.find('.cp-form-total-yes').text(y);
                    $c.find('.cp-form-total-maybe').text('('+m+')');
                });
            };
            evOnChange.reg(function () {
                updateMyTotals();
                updateValues();
                refreshBest();
            });
        }


        return total;
    };

    var multiAnswerSubHeading = function (content) {
        return h('span.cp-charts-row', h('td.cp-charts-cell', {
            colspan: 3,
            style: 'font-weight: bold;',
        }, content));
    };

    var getEmpty = function (empty) {
        if (!empty) { return; }
        var msg = UI.setHTML(h('span.cp-form-results-empty-text'), Messages._getKey('form_notAnswered', [empty]));
        return multiAnswerSubHeading(msg);
    };

    var barGraphic = function (itemScale) {
        return h('span.cp-bar-container', h('div.cp-bar', {
            style: 'width: ' + (itemScale * 100) + '%',
        }, ' '));
    };

    var barRow = function (value, count, max, showBar) {
        return h('div.cp-charts-row', [
            h('span.cp-value', value),
            h('span.cp-count', count),
            showBar? barGraphic((count / max)): undefined,
        ]);
    };

    var findItem = function (items, uid) {
        if (!Array.isArray(items)) { return; }
        var res;
        items.some(function (item) {
            if (item.uid === uid) {
                res = item.v;
                return true;
            }
        });
        return res;
    };

    var getSections = function (content) {
        var uids = Object.keys(content.form).filter(function (uid) {
            return content.form[uid].type === 'section';
        });
        return uids;
    };
    var getFullOrder = function (content) {
        var order = content.order.slice();
        getSections(content).forEach(function (uid) {
            var block = content.form[uid];
            if (!block.opts || !Array.isArray(block.opts.questions)) { return; }
            var idx = order.indexOf(uid);
            if (idx === -1) { return; }
            idx++;
            block.opts.questions.forEach(function (el, i) {
                order.splice(idx+i, 0, el);
            });
        });
        return order;
    };

    var getBlockAnswers = function (answers, uid, filterCurve) {
        if (!answers) { return; }
        return Object.keys(answers || {}).map(function (user) {
            if (filterCurve && user === filterCurve) { return; }
            try {
                return {
                    curve: user,
                    user: answers[user].msg._userdata,
                    results: answers[user].msg[uid]
                };
            } catch (e) { console.error(e); }
        }).filter(Boolean);
    };

    // When there is a change to the form, we need to check if we can still add
    // conditions to the different sections
    evShowConditions.reg(function () {
        (APP.formBlocks || []).forEach(function (block) {
            if (!block || !block.updateState) { return; }
            block.updateState();
        });
    });
    // When a section contains a condition that is now invalid (the question has been moved
    // or deleted locally), we need to redraw the list of conditions for this section
    evCheckConditions.reg(function (_uid) {
        (APP.formBlocks || []).some(function (block) {
            if (block.uid && block.uid !== _uid) { return; }
            if (!block || !block.updateState) { return; }
            return block.updateState(true, _uid);
        });
    });


    Messages.form_type_section = "Conditional section"; // XXX
    var STATIC_TYPES = {
        md: {
            defaultOpts: {
                text: Messages.form_description_default
            },
            get: function (opts) {
                if (!opts) { opts = STATIC_TYPES.md.defaultOpts; }
                var tag = h('div', {
                    id: 'form'+Util.uid()
                }, opts.text);
                var $tag = $(tag);
                DiffMd.apply(DiffMd.render(opts.text || ''), $tag, APP.common);
                var cursorGetter;
                return {
                    tag: tag,
                    edit: function (cb, tmp) {
                        // Cancel changes
                        var cancelBlock = saveAndCancelOptions(cb);

                        var text = opts.text;
                        var cursor;
                        if (tmp && tmp.cursor) {
                            cursor = tmp.cursor;
                        }

                        var block, editor;
                        if (tmp && tmp.block) {
                            block = tmp.block;
                            editor = tmp.editor;
                        }

                        var cm;
                        if (!block || !editor) {
                            var t = h('textarea');
                            block = h('div.cp-form-edit-options-block', [t]);
                            cm = SFCodeMirror.create("gfm", CMeditor, t);
                            editor = cm.editor;
                            editor.setOption('lineNumbers', true);
                            editor.setOption('lineWrapping', true);
                            editor.setOption('styleActiveLine', true);
                            editor.setOption('readOnly', false);
                        }

                        setTimeout(function () {
                            editor.focus();
                            if (!(tmp && tmp.editor)) {
                                editor.setValue(text);
                            } else {
                                SFCodeMirror.setValueAndCursor(editor, editor.getValue(), text);
                            }
                            editor.refresh();
                            editor.save();
                            editor.focus();
                        });

                        if (APP.common && !(tmp && tmp.block) && cm) {
                            var markdownTb = APP.common.createMarkdownToolbar(editor, {
                                embed: function (mt) {
                                    editor.focus();
                                    editor.replaceSelection($(mt)[0].outerHTML);
                                }
                            });
                            $(block).prepend(markdownTb.toolbar);
                            $(markdownTb.toolbar).show();
                            cm.configureTheme(APP.common, function () {});
                        }

                        var getContent = function () {
                            return {
                                text: editor.getValue()
                            };
                        };

                        if (tmp && tmp.onChange) {
                            editor.off('change', tmp.onChange);
                        }
                        var on = function () {
                            cb(getContent());
                        };
                        editor.on('change', on);

                        cursorGetter = function () {
                            if (document.activeElement && block.contains(document.activeElement)) {
                                cursor = {
                                    start: editor.getCursor('from'),
                                    end: editor.getCursor('to')
                                };
                            }
                            return {
                                cursor: cursor,
                                block: block,
                                editor: editor,
                                onChange: on
                            };
                        };

                        return [
                            block,
                            cancelBlock
                        ];
                    },
                    getCursor: function () { return cursorGetter(); },
                };
            },
            printResults: function () { return; },
            icon: h('i.cptools.cptools-form-paragraph')
        },
        page: {
            get: function () {
                var tag = h('div.cp-form-page-break-edit', [
                    h('i.cptools.cptools-form-page-break'),
                    h('span', Messages.form_type_page)
                ]);
                return {
                    tag: tag,
                    pageBreak: true
                };
            },
            printResults: function () { return; },
            icon: h('i.cptools.cptools-form-page-break')
        },
        section: {
            defaultOpts: {
                questions: []
            },
            get: function (opts, a, n, ev, data) {
                var sortable = h('div.cp-form-section-sortable');
                var tag = h('div.cp-form-section-edit', [
                    sortable
                ]);
                if (!APP.isEditor) {
                    return {
                        tag: tag,
                        noViewMode: true
                    };
                }

                var block = data.block;
                if (!opts) { opts = block.opts = STATIC_TYPES.section.defaultOpts; }
                var content = data.content;
                var uid = data.uid;
                var form = content.form;
                var framework = APP.framework;
                var tmp = data.tmp;

                var getConditionsValues = function () {
                    var order = getFullOrder(content);
                    var blockIdx = order.indexOf(uid);
                    var blocks = order.slice(0, blockIdx); // Get all previous questions
                    var values = blocks.map(function(uid) {
                        var block = form[uid];
                        var type = block.type;
                        if (['radio', 'checkbox'].indexOf(type) === -1) { return; }
                        var obj = {
                            uid: uid,
                            type: type,
                            q: block.q || Messages.form_default
                        };
                        var val;
                        if (type === 'radio') {
                            val = block.opts ? block.opts.values
                                             : APP.TYPES.radio.defaultOpts.values;
                        }
                        if (type === 'checkbox') {
                            val = block.opts ? block.opts.values
                                             : APP.TYPES.checkbox.defaultOpts.values;
                        }
                        obj.values = extractValues(val);
                        return obj;
                    }).filter(Boolean);
                    return values;
                };
                Messages.form_conditional_add = "Add condition OR"; // XXX
                Messages.form_conditional_addAnd = "Add condition AND"; // XXX
                var addCondition = h('button.btn.btn-secondary', [
                    h('i.fa.fa-plus'),
                    h('span', Messages.form_conditional_add)
                ]);
                var $addC = $(addCondition);
                var getConditions;
                var getAddAndButton = function ($container, rules) {
                    var btn = h('button.btn.btn-secondary.cp-form-add-and', [
                        h('i.fa.fa-plus'),
                        h('span', Messages.form_conditional_addAnd)
                    ]);
                    var $b = $(btn).click(function () {
                        getConditions($container, true, rules, undefined, $b);
                    });
                    $container.append(btn);
                    return $b;
                };
                var values = getConditionsValues();
                getConditions = function ($container, isNew, rules, condition, $btn) {
                    Messages.form_condition_q = "Choose a question"; // XXX
                    Messages.form_condition_v = "Choose a value"; // XXX

                    condition = condition || {};
                    condition.uid = condition.uid || Util.uid();

                    var content = h('div.cp-form-condition', {
                        'data-uid': condition.uid,
                    });
                    var $content = $(content);

                    var qSelect, iSelect, vSelect;
                    var onChange = function (resetV) {
                        var w = block.opts.when = block.opts.when || [];

                        if (qSelect) { condition.q = qSelect.getValue(); }
                        if (iSelect) { condition.is = Number(iSelect.getValue()); }
                        if (resetV) { delete condition.v; }
                        else if (vSelect) { condition.v = vSelect.getValue(); }

                        if (isNew) {
                            if (!Array.isArray(rules)) { // new set of rules (OR)
                                rules = [condition];
                                w.push(rules);
                                $btn = getAddAndButton($container, rules);
                            } else {
                                rules.push(condition);
                            }
                            isNew = false;
                        }

                        framework.localChange();
                    };

                    onChange();

                    var qOptions = values.map(function (obj) {
                        return {
                            tag: 'a',
                            attributes: {
                                'class': 'cp-form-condition-question',
                                'data-value': obj.uid,
                                'href': '#',
                            },
                            content: obj.q
                        };
                    });
                    var qConfig = {
                        text: Messages.form_condition_q, // Button initial text
                        options: qOptions, // Entries displayed in the menu
                        isSelect: true,
                        caretDown: true,
                        buttonCls: 'btn btn-secondary'
                    };
                    qSelect = UIElements.createDropdown(qConfig);
                    qSelect[0].dropdown = qSelect;
                    $(qSelect).attr('data-drop', 'q');
                    Messages.form_condition_is = 'is'; // XXX
                    Messages.form_condition_isnot = 'is not'; // XXX
                    Messages.form_condition_has = 'has'; // XXX
                    Messages.form_condition_hasnot = 'has not'; // XXX

                    var isOn = !condition || condition.is !== 0;
                    var iOptions = [{
                        tag: 'a',
                        attributes: {
                            'data-value': 1,
                            'href': '#',
                        },
                        content: Messages.form_condition_is
                    }, {
                        tag: 'a',
                        attributes: {
                            'data-value': 0,
                            'href': '#',
                        },
                        content: Messages.form_condition_isnot
                    }];
                    var iConfig = {
                        options: iOptions, // Entries displayed in the menu
                        isSelect: true,
                        caretDown: true,
                        buttonCls: 'btn btn-default'
                    };
                    iSelect = UIElements.createDropdown(iConfig);
                    iSelect[0].dropdown = iSelect;
                    iSelect.setValue(isOn ? 1 : 0, undefined, true);
                    $(iSelect).attr('data-drop', 'i').hide();
                    iSelect.onChange.reg(function () { onChange(); });

                    var remove = h('button.btn.btn-danger-alt.cp-condition-remove', [
                        h('i.fa.fa-times.nomargin')
                    ]);
                    $(remove).on('click', function () {
                        var w = block.opts.when = block.opts.when || [];
                        var deleteRule = false;
                        if (rules.length === 1) {
                            var rIdx = w.indexOf(rules);
                            w.splice(rIdx, 1);
                            deleteRule = true;
                        } else {
                            var idx = rules.indexOf(condition);
                            rules.splice(idx, 1);
                        }
                        framework.localChange();
                        framework._.cpNfInner.chainpad.onSettle(function () {
                            if (deleteRule) {
                                $content.closest('.cp-form-condition-rule').remove();
                                return;
                            }
                            $content.remove();
                        });
                    });

                    $content.append(qSelect).append(iSelect).append(remove);
                    if ($container.find('button.cp-form-add-and').length) {
                        $container.find('button.cp-form-add-and').before($content);
                    } else {
                        $container.append($content);
                    }

                    qSelect.onChange.reg(function (prettyVal, val, init) {
                        qSelect.find('button').removeClass('btn-secondary')
                            .addClass('btn-default');
                        onChange(!init);
                        $(iSelect).show();
                        var res, type;
                        values.some(function (obj) {
                            if (String(obj.uid) === String(val)) {
                                res = obj.values;
                                type = obj.type;
                                return true;
                            }
                        });

                        var $selDiv = $(iSelect);
                        if (type === 'checkbox') {
                            $selDiv.find('[data-value="0"]').text(Messages.form_condition_hasnot);
                            $selDiv.find('[data-value="1"]').text(Messages.form_condition_has);
                        } else {
                            $selDiv.find('[data-value="0"]').text(Messages.form_condition_isnot);
                            $selDiv.find('[data-value="1"]').text(Messages.form_condition_is);
                        }
                        iSelect.setValue(iSelect.getValue(), undefined, true);

                        $content.find('.cp-form-condition-values').remove();
                        if (!res) { return; }
                        var vOptions = res.map(function (str) {
                            return {
                                tag: 'a',
                                attributes: {
                                    'class': 'cp-form-condition-value',
                                    'data-value': str,
                                    'href': '#',
                                },
                                content: str
                            };
                        });
                        var vConfig = {
                            text: Messages.form_condition_v, // Button initial text
                            options: vOptions, // Entries displayed in the menu
                            //left: true, // Open to the left of the button
                            //container: $(type),
                            isSelect: true,
                            caretDown: true,
                            buttonCls: 'btn btn-secondary'
                        };
                        vSelect = UIElements.createDropdown(vConfig);
                        vSelect[0].dropdown = vSelect;
                        vSelect.addClass('cp-form-condition-values').attr('data-drop', 'v');
                        $content.append(vSelect).append(remove);

                        vSelect.onChange.reg(function () {
                            vSelect.find('button').removeClass('btn-secondary')
                                .addClass('btn-default');
                            $(remove).off('click').click(function () {
                                var w = block.opts.when = block.opts.when || [];
                                var deleteRule = false;
                                if (rules.length === 1) {
                                    var rIdx = w.indexOf(rules);
                                    w.splice(rIdx, 1);
                                    deleteRule = true;
                                } else {
                                    var idx = rules.indexOf(condition);
                                    rules.splice(idx, 1);
                                }
                                framework.localChange();
                                framework._.cpNfInner.chainpad.onSettle(function () {
                                    if (deleteRule) {
                                        $content.closest('.cp-form-condition-rule').remove();
                                        return;
                                    }
                                    $content.remove();
                                });
                            }).appendTo($content);
                            onChange();
                        });

                        if (condition && condition.v && init) {
                            vSelect.setValue(condition.v, undefined, true);
                            vSelect.onChange.fire(condition.v, condition.v);
                        }

                        if (!tmp || tmp.uid !== condition.uid) { return; }
                        if (tmp.type === 'v') {
                            vSelect.click();
                        }
                    });
                    if (condition && condition.q) {
                        qSelect.setValue(condition.q, undefined, true);
                        qSelect.onChange.fire(condition.q, condition.q, true);
                    }

                    if (!tmp || tmp.uid !== condition.uid) { return; }

                    if (tmp.type === 'q') { qSelect.click(); }
                    else if (tmp.type === 'i') { iSelect.click(); }
                };
                Messages.form_conditional = "Only show this section when:"; // XXX

                var conditionalDiv = h('div.cp-form-conditional', [
                    h('div.cp-form-conditional-hint', Messages.form_conditional),
                    addCondition
                ]);
                var $condition = $(conditionalDiv).prependTo(tag);
                var redraw = function () {
                    var w = block.opts.when = block.opts.when || [];
                    w.forEach(function (rules) {
                        var rulesC = h('div.cp-form-condition-rule');
                        var $rulesC = $(rulesC);
                        var $b = getAddAndButton($rulesC, rules);
                        rules.forEach(function (obj) {
                            getConditions($rulesC, false, rules, obj, $b);
                        });
                        $addC.before($rulesC); // XXX
                    });
                };
                redraw();

                Messages.form_condition_hint = "To make this section conditional, please add a choice or checkbox question above it."; // XXX
                var hintDiv = h('div.cp-form-conditional-hint', [
                    h('div.cp-form-conditional-hint', Messages.form_condition_hint)
                ]);
                var $hint = $(hintDiv).prependTo(tag);

                $addC.click(function () {
                    var rulesC = h('div.cp-form-condition-rule');
                    var $rulesC = $(rulesC);
                    getConditions($rulesC, true);
                    $addC.before($rulesC);
                });

                var cursorGetter = function () {
                    var $activeDrop = $condition.find('.cp-dropdown-content:visible').first();
                    if (!$activeDrop.length) { return; }
                    var uid = $activeDrop.closest('.cp-form-condition').attr('data-uid');
                    var type = $activeDrop.closest('.cp-dropdown-container').attr('data-drop');
                    var $btn = $activeDrop.closest('.cp-dropdown-container').find('button');
                    var y = $btn && $btn.length && $btn[0].getBoundingClientRect().y;
                    return {
                        uid: uid,
                        type: type,
                        y: y
                    };
                };

                Sortable.create(sortable, {
                    group: {
                        name: 'nested',
                        put: function (to, from, el) {
                            // Make sure sections dan't be dropped into other sections
                            return $(el).attr('data-type') !== 'section';
                        }
                    },
                    direction: "vertical",
                    filter: "input, button, .CodeMirror, .cp-form-type-sort, .cp-form-block-type.editable",
                    preventOnFilter: false,
                    draggable: ".cp-form-block",
                    //forceFallback: true,
                    fallbackTolerance: 5,
                    onStart: function () {
                        var $container = $('div.cp-form-creator-content');
                        $container.find('.cp-form-creator-add-inline').remove();
                    },
                    store: {
                        set: function (s) {
                            opts.questions = s.toArray();
                            setTimeout(APP.framework.localChange);
                            if (APP.updateAddInline) { APP.updateAddInline(); }
                        }
                    }
                });

                // If "needRedraw" is false, we only want to know if we can add conditions and
                // if we can't, make sure we delete incomplete conditions before hiding the button
                // If "needRedraw" is true, it means we ant to redraw a section because some
                // conditions are invalid
                var updateState = function (needRedraw, _uid) {
                    if (needRedraw && uid !== _uid) { return; }

                    values = getConditionsValues();
                    var available = values.length;
                    if (available) {
                        $condition.show();
                        $hint.hide();
                    } else {
                        $condition.hide();
                        $hint.show();
                    }

                    if (needRedraw) {
                        $condition.find('.cp-form-condition-rule').remove();
                        redraw();
                        return true;
                    } else {
                        if (available) {
                            // Questions may have moved. We need to redraw our dropdowns
                            // to make sure we use the correct list
                            $condition.find('.cp-form-condition').each(function (i, el) {
                                // Update question dropdown
                                var $q = $(el).find('.cp-dropdown-container[data-drop="q"]');
                                var drop = $q[0] && $q[0].dropdown;
                                if (!drop) { return; }
                                var qOptions = values.map(function (obj) {
                                    return {
                                        tag: 'a',
                                        attributes: {
                                            'class': 'cp-form-condition-question',
                                            'data-value': obj.uid,
                                            'href': '#',
                                        },
                                        content: obj.q
                                    };
                                });
                                drop.setOptions(qOptions);

                                // Update values dropdown
                                var $v = $(el).find('.cp-dropdown-container[data-drop="v"]');
                                if (!$v.length) { return; }
                                var dropV = $v[0] && $v[0].dropdown;
                                if (!dropV) { return; }
                                var val = drop.getValue();
                                var res, type;
                                values.some(function (obj) {
                                    if (String(obj.uid) === String(val)) {
                                        res = obj.values;
                                        type = obj.type;
                                        return true;
                                    }
                                });
                                var vOptions = res.map(function (str) {
                                    return {
                                        tag: 'a',
                                        attributes: {
                                            'class': 'cp-form-condition-value',
                                            'data-value': str,
                                            'href': '#',
                                        },
                                        content: str
                                    };
                                });
                                dropV.setOptions(vOptions);
                            });
                        } else {
                            // We don't have invalid condition but we may have incomplete
                            // conditions to delete
                            block.opts.when = [];
                            $condition.find('.cp-form-condition-rule').remove();
                        }
                    }
                };
                updateState();

                return {
                    updateState: updateState,
                    tag: tag,
                    noViewMode: true,
                    getCursor: cursorGetter,
                };
            },
            printResults: function () { return; },
            icon: h('i.cptools.cptools-form-conditional')
        },
    };

    var arrayMax = function (A) {
        return Array.isArray(A)? Math.max.apply(null, A): NaN;
    };

    var renderTally = function (tally, empty, showBar) {
        var rows = [];
        var counts = Util.values(tally);
        var max = arrayMax(counts);
        if (empty) { rows.push(getEmpty(empty)); }
        Object.keys(tally).forEach(function (value) {
            var itemCount = tally[value];
            var itemScale = (itemCount / max);

<<<<<<< HEAD
            rows.push(h('div.cp-form-results-type-radio-data', [
                h('span.cp-value', {'title': value}, value),
=======
            rows.push(h('div.cp-charts-row', [
                h('span.cp-value', value),
>>>>>>> 8de2a03d
                h('span.cp-count', itemCount),
                showBar? barGraphic(itemScale): undefined,
            ]));
        });
        return rows;
    };

    var TYPES = APP.TYPES = {
        input: {
            defaultOpts: {
                type: 'text'
            },
            get: function (opts, a, n, evOnChange) {
                if (!opts) { opts = TYPES.input.defaultOpts; }
                // Messages.form_input_ph_email.form_input_ph_url
                var tag = h('input', {
                    type: opts.type,
                    placeholder: Messages['form_input_ph_'+opts.type] || ''
                });
                var $tag = $(tag);
                $tag.on('change keypress', Util.throttle(function () {
                    evOnChange.fire();
                }, 500));
                var cursorGetter;
                var setCursorGetter = function (f) { cursorGetter = f; };
                return {
                    tag: tag,
                    isEmpty: function () { return !$tag.val().trim(); },
                    getValue: function () {
                        //var invalid = $tag.is(':invalid');
                        //if (invalid) { return; }
                        return $tag.val();
                    },
                    setValue: function (val) { $tag.val(val); },
                    setEditable: function (state) {
                        if (state) { $tag.removeAttr('disabled'); }
                        else { $tag.attr('disabled', 'disabled'); }
                    },
                    edit: function (cb, tmp) {
                        var v = Util.clone(opts);
                        return editTextOptions(v, setCursorGetter, cb, tmp);
                    },
                    getCursor: function () { return cursorGetter(); },
                    reset: function () { $tag.val(''); }
                };
            },
            printResults: function (answers, uid) { // results text
                var results = [];
                var empty = 0;
                var tally = {};

                var isEmpty = function (answer) {
                    console.error("EMPTY?", JSON.stringify(answer));
                    return !answer || !answer.trim();
                };

                Object.keys(answers).forEach(function (author) {
                    var obj = answers[author];
                    var answer = obj.msg[uid];
                    if (isEmpty(answer)) { return empty++; }
                    Util.inc(tally, answer);
                });
                //var counts = Util.values(tally);
                //var max = arrayMax(counts);

                //if (max < 2) { // there are no duplicates, so just return text
                    results.push(getEmpty(empty));
                    Object.keys(answers).forEach(function (author) {
                        var obj = answers[author];
                        var answer = obj.msg[uid];
                        if (!answer || !answer.trim()) { return empty++; }
                        results.push(h('div.cp-charts-row', h('span.cp-value', answer)));
                    });
                    return h('div.cp-form-results-contained', h('div.cp-charts.cp-text-table', results));
                //}
            },
            icon: h('i.cptools.cptools-form-text')
        },
        textarea: {
            defaultOpts: {
                maxLength: 1000
            },
            get: function (opts, a, n, evOnChange) {
                if (!opts || typeof(opts.maxLength) === "undefined") { opts = TYPES.textarea.defaultOpts; }
                var text = h('textarea', {maxlength: opts.maxLength});
                var $text = $(text);
                var charCount = h('div.cp-form-type-textarea-charcount');
                var updateChar = function () {
                    var l = $text.val().length;
                    if (l > opts.maxLength) {
                        $text.val($text.val().slice(0, opts.maxLength));
                        l = $text.val().length;
                    }
                    $(charCount).text(Messages._getKey('form_maxLength', [
                        $text.val().length,
                        opts.maxLength
                    ]));
                };
                updateChar();
                var tag = h('div.cp-form-type-textarea', [
                    text,
                    charCount
                ]);

                var evChange = Util.throttle(function () {
                    evOnChange.fire();
                }, 500);

                $text.on('change keypress keyup keydown', function () {
                    setTimeout(updateChar);
                    evChange();
                });
                var cursorGetter;
                var setCursorGetter = function (f) { cursorGetter = f; };
                return {
                    tag: tag,
                    isEmpty: function () { return !$text.val().trim(); },
                    getValue: function () { return $text.val().slice(0, opts.maxLength); },
                    setValue: function (val) {
                        $text.val(val);
                        updateChar();
                    },
                    setEditable: function (state) {
                        if (state) { $(tag).find('textarea').removeAttr('disabled'); }
                        else { $(tag).find('textarea').attr('disabled', 'disabled'); }
                    },
                    edit: function (cb, tmp) {
                        var v = Util.clone(opts);
                        return editTextOptions(v, setCursorGetter, cb, tmp);
                    },
                    getCursor: function () { return cursorGetter(); },
                    reset: function () { $text.val(''); }
                };
            },
            printResults: function (answers, uid) { // results textarea
                var results = [];
                var empty = 0;
                Object.keys(answers).forEach(function (author) { // TODO deduplicate these
                    var obj = answers[author];
                    var answer = obj.msg[uid];
                    if (!answer || !answer.trim()) { return empty++; }
                    results.push(h('div.cp-charts-row', h('span.cp-value', answer)));
                });
                results.unshift(getEmpty(empty));

                return h('div.cp-form-results-contained', h('div.cp-charts.cp-text-table', results));
            },
            icon: h('i.cptools.cptools-form-paragraph')
        },
        radio: {
            compatible: ['radio', 'checkbox', 'sort'],
            defaultOpts: {
                values: [1,2].map(function (i) {
                    return {
                        uid: Util.uid(),
                        v: Messages._getKey('form_defaultOption', [i])
                    };
                })
            },
            get: function (opts, a, n, evOnChange) {
                var isDefaultOpts = !opts;
                if (!opts) { opts = TYPES.radio.defaultOpts; }
                if (!Array.isArray(opts.values)) { return; }
                var name = Util.uid();
                var els = extractValues(opts.values).map(function (data, i) {
                    var radio = UI.createRadio(name, 'cp-form-'+name+'-'+i,
                               data, false, {});
                    $(radio).find('input').data('val', data);
                    return radio;
                });
                var tag = h('div.radio-group.cp-form-type-radio', els);
                var cursorGetter;
                var setCursorGetter = function (f) { cursorGetter = f; };
                $(tag).find('input[type="radio"]').on('change', function () {
                    evOnChange.fire(false, false, true);
                });
                return {
                    tag: tag,
                    isEmpty: function () { return !this.getValue(); },
                    getValue: function () {
                        var res;
                        els.some(function (el) {
                            var $i = $(el).find('input');
                            if (Util.isChecked($i)) {
                                res = $i.data('val');
                                return true;
                            }
                        });
                        return res;
                    },
                    reset: function () { $(tag).find('input').removeAttr('checked'); },
                    setEditable: function (state) {
                        if (state) { $(tag).find('input').removeAttr('disabled'); }
                        else { $(tag).find('input').attr('disabled', 'disabled'); }
                    },
                    edit: function (cb, tmp) {
                        var v = Util.clone(opts);
                        return editOptions(v, isDefaultOpts, setCursorGetter, cb, tmp);
                    },
                    getCursor: function () { return cursorGetter(); },
                    setValue: function (val) {
                        this.reset();
                        els.some(function (el) {
                            var $el = $(el).find('input');
                            if ($el.data('val') === val) {
                                $el.prop('checked', true);
                                return true;
                            }
                        });
                    }
                };

            },
            printResults: function (answers, uid, form, content) {
                // results radio
                var empty = 0;
                var count = {};

                var opts = form[uid].opts || TYPES.radio.defaultOpts;
                extractValues(opts.values).forEach(function (v) { count[v] = 0; });

                Object.keys(answers).forEach(function (author) {
                    var obj = answers[author];
                    var answer = obj.msg[uid];
                    if (!answer || !answer.trim || !answer.trim()) { return empty++; }
                    Util.inc(count, answer);
                });

                var showBars = Boolean(content);
                var rendered = renderTally(count, empty, showBars);
                return h('div.cp-charts.cp-bar-table', rendered);
            },
            icon: h('i.cptools.cptools-form-list-radio')
        },
        multiradio: {
            compatible: ['multiradio', 'multicheck'],
            defaultOpts: {
                items: [1,2].map(function (i) {
                    return {
                        uid: Util.uid(),
                        v: Messages._getKey('form_defaultItem', [i])
                    };
                }),
                values: [1,2].map(function (i) {
                    return {
                        uid: Util.uid(),
                        v: Messages._getKey('form_defaultOption', [i])
                    };
                })
            },
            get: function (opts, a, n, evOnChange) {
                var isDefaultOpts = !opts;
                if (!opts) { opts = TYPES.multiradio.defaultOpts; }
                if (!Array.isArray(opts.items) || !Array.isArray(opts.values)) { return; }
                var lines = opts.items.map(function (itemData) {
                    var name = itemData.uid;
                    var item = itemData.v;
                    var els = extractValues(opts.values).map(function (data, i) {
                        var radio = UI.createRadio(name, 'cp-form-'+name+'-'+i,
                                   '', false, {});
                        $(radio).find('input').data('uid', name);
                        $(radio).find('input').data('val', data);
                        return radio;
                    });
                    els.unshift(h('div.cp-form-multiradio-item', item));
                    return h('div.radio-group', {'data-uid':name}, els);
                });
                var header = extractValues(opts.values).map(function (v) { return h('span', v); });
                header.unshift(h('span'));
                lines.unshift(h('div.cp-form-multiradio-header', header));

                var tag = h('div.radio-group.cp-form-type-multiradio', lines);
                var cursorGetter;
                var setCursorGetter = function (f) { cursorGetter = f; };
                var $tag = $(tag);
                $tag.find('input[type="radio"]').on('change', function () {
                    evOnChange.fire();
                });
                return {
                    tag: tag,
                    isEmpty: function () {
                        var v = this.getValue();
                        return !Object.keys(v).length || Object.keys(v).some(function (uid) {
                            return !v[uid];
                        });
                    },
                    getValue: function () {
                        var res = {};
                        var l = lines.slice(1);
                        l.forEach(function (el) {
                            var $el = $(el);
                            var uid = $el.attr('data-uid');
                            $el.find('input').each(function (i, input) {
                                var $i = $(input);
                                if (res[uid]) { return; }
                                res[uid] = undefined;
                                if (Util.isChecked($i)) { res[uid] = $i.data('val'); }
                            });
                        });
                        return res;
                    },
                    reset: function () { $(tag).find('input').removeAttr('checked'); },
                    setEditable: function (state) {
                        if (state) { $tag.find('input').removeAttr('disabled'); }
                        else { $tag.find('input').attr('disabled', 'disabled'); }
                    },
                    edit: function (cb, tmp) {
                        var v = Util.clone(opts);
                        return editOptions(v, isDefaultOpts, setCursorGetter, cb, tmp);
                    },
                    getCursor: function () { return cursorGetter(); },
                    setValue: function (val) {
                        this.reset();
                        Object.keys(val || {}).forEach(function (uid) {
                            $(tag).find('[name="'+uid+'"]').each(function (i, el) {
                                if ($(el).data('val') !== val[uid]) { return; }
                                $(el).prop('checked', true);
                            });
                        });
                    }
                };

            },
            printResults: function (answers, uid, form, content) {
                // results multiradio
                var structure = form[uid];
                if (!structure) { return; }
                var opts = structure.opts || TYPES.multiradio.defaultOpts;
                var results = [];
                var empty = 0;
                var count = {};

                var showBars = Boolean(content);
                Object.keys(answers).forEach(function (author) {
                    var obj = answers[author];
                    var answer = obj.msg[uid];
                    if (!answer || !Object.keys(answer).length) { return empty++; }
                    //count[answer] = count[answer] || {};
                    Object.keys(answer).forEach(function (q_uid) {
                        var c = count[q_uid];
                        if (!c) {
                            count[q_uid] = c = {};
                            extractValues(opts.values).forEach(function (v) { c[v] = 0; });
                        }
                        var res = answer[q_uid];
                        if (!res || !res.trim || !res.trim()) { return; }
                        Util.inc(c, res);
                    });
                });

                var max = 0;
                var count_keys = Object.keys(count);
                count_keys.forEach(function (q_uid) {
                    var counts = Object.values(count[q_uid]);
                    counts.push(max);
                    max = arrayMax(counts);
                });

                results.push(getEmpty(empty));
                count_keys.forEach(function (q_uid) {
                    var q = findItem(opts.items, q_uid);
                    var c = count[q_uid];
                    results.push(multiAnswerSubHeading(q));
                    Object.keys(c).forEach(function (res) {
                        results.push(barRow(res, c[res], max, showBars));
                    });
                });

                return h('div.cp-charts.cp-bar-table', results);
            },
            exportCSV: function (answer, form) {
                var opts = form.opts || {};
                var q = form.q || Messages.form_default;
                if (answer === false) {
                    return (opts.items || []).map(function (obj) {
                        return q + ' | ' + obj.v;
                    });
                }
                if (!answer) { return ['']; }
                return (opts.items || []).map(function (obj) {
                    var uid = obj.uid;
                    return String(answer[uid] || '');
                });
            },
            icon: h('i.cptools.cptools-form-grid-radio')
        },
        checkbox: {
            compatible: ['radio', 'checkbox', 'sort'],
            defaultOpts: {
                max: 3,
                values: [1, 2, 3].map(function (i) {
                    return {
                        uid: Util.uid(),
                        v: Messages._getKey('form_defaultOption', [i])
                    };
                })
            },
            get: function (opts, a, n, evOnChange) {
                var isDefaultOpts = !opts;
                if (!opts) { opts = TYPES.checkbox.defaultOpts; }
                if (!Array.isArray(opts.values)) { return; }
                var name = Util.uid();
                var els = extractValues(opts.values).map(function (data, i) {
                    var cbox = UI.createCheckbox('cp-form-'+name+'-'+i,
                               data, false, {});
                    $(cbox).find('input').data('val', data);
                    return cbox;
                });
                if (!opts.max) { opts.max = TYPES.checkbox.defaultOpts.max; }
                var tag = h('div', [
                    h('div.cp-form-max-options', Messages._getKey('form_maxOptions', [opts.max])),
                    h('div.radio-group.cp-form-type-checkbox', els)
                ]);
                var $tag = $(tag);
                var checkDisabled = function () {
                    var selected = $tag.find('input:checked').length;
                    if (selected >= opts.max) {
                        $tag.find('input:not(:checked)').attr('disabled', 'disabled');
                    } else {
                        $tag.find('input').removeAttr('disabled');
                    }
                };
                $tag.find('input').on('change', function () {
                    checkDisabled();
                    evOnChange.fire(false, false, true);
                });
                var cursorGetter;
                var setCursorGetter = function (f) { cursorGetter = f; };
                return {
                    tag: tag,
                    isEmpty: function () {
                        var v = this.getValue();
                        return !v.length;
                    },
                    getValue: function () {
                        var res = [];
                        els.forEach(function (el) {
                            var $i = $(el).find('input');
                            if (Util.isChecked($i)) {
                                res.push($i.data('val'));
                            }
                        });
                        return res;
                    },
                    reset: function () {
                        $(tag).find('input').removeAttr('checked');
                        checkDisabled();
                    },
                    setEditable: function (state) {
                        if (state) { checkDisabled(); }
                        else { $tag.find('input').attr('disabled', 'disabled'); }
                    },
                    edit: function (cb, tmp) {
                        var v = Util.clone(opts);
                        return editOptions(v, isDefaultOpts, setCursorGetter, cb, tmp);
                    },
                    getCursor: function () { return cursorGetter(); },
                    setValue: function (val) {
                        this.reset();
                        if (!Array.isArray(val)) { return; }
                        els.forEach(function (el) {
                            var $el = $(el).find('input');
                            if (val.indexOf($el.data('val')) !== -1) {
                                $el.prop('checked', true);
                            }
                        });
                        checkDisabled();
                    }
                };

            },
            printResults: function (answers, uid, form, content) {
                // results checkbox
                var empty = 0;
                var count = {};

                var opts = form[uid].opts || TYPES.checkbox.defaultOpts;
                extractValues(opts.values || []).forEach(function (v) { count[v] = 0; });

                var showBars = Boolean(content);
                Object.keys(answers).forEach(function (author) {
                    var obj = answers[author];
                    var answer = obj.msg[uid];
                    if (answer && typeof(answer) === "string") { answer = [answer]; }
                    if (!Array.isArray(answer) || !answer.length) { return empty++; }
                    answer.forEach(function (val) {
                        Util.inc(count, val);
                    });
                });

                var rendered = renderTally(count, empty, showBars);
                return h('div.cp-charts.cp-bar-table', rendered);
            },
            icon: h('i.cptools.cptools-form-list-check')
        },
        multicheck: {
            compatible: ['multiradio', 'multicheck'],
            defaultOpts: {
                max: 3,
                items: [1,2].map(function (i) {
                    return {
                        uid: Util.uid(),
                        v: Messages._getKey('form_defaultItem', [i])
                    };
                }),
                values: [1,2,3].map(function (i) {
                    return {
                        uid: Util.uid(),
                        v: Messages._getKey('form_defaultOption', [i])
                    };
                })
            },
            get: function (opts, a, n, evOnChange) {
                var isDefaultOpts = !opts;
                if (!opts) { opts = TYPES.multicheck.defaultOpts; }
                if (!Array.isArray(opts.items) || !Array.isArray(opts.values)) { return; }
                var lines = opts.items.map(function (itemData) {
                    var name = itemData.uid;
                    var item = itemData.v;
                    var els = extractValues(opts.values).map(function (data, i) {
                        var cbox = UI.createCheckbox('cp-form-'+name+'-'+i,
                                   '', false, {});
                        $(cbox).find('input').data('uid', name);
                        $(cbox).find('input').data('val', data);
                        return cbox;
                    });
                    els.unshift(h('div.cp-form-multiradio-item', item));
                    return h('div.radio-group', {'data-uid':name}, els);
                });

                if (!opts.max) { opts.max = TYPES.multicheck.defaultOpts.max; }

                var checkDisabled = function (l) {
                    var selected = $(l).find('input:checked').length;
                    if (selected >= opts.max) {
                        $(l).find('input:not(:checked)').attr('disabled', 'disabled');
                    } else {
                        $(l).find('input').removeAttr('disabled');
                    }
                };

                lines.forEach(function (l) {
                    $(l).find('input').on('change', function () {
                        checkDisabled(l);
                        evOnChange.fire();
                    });
                });

                var header = extractValues(opts.values).map(function (v) { return h('span', v); });
                header.unshift(h('span'));
                lines.unshift(h('div.cp-form-multiradio-header', header));

                var tag = h('div.radio-group.cp-form-type-multiradio', lines);
                var cursorGetter;
                var setCursorGetter = function (f) { cursorGetter = f; };
                return {
                    tag: tag,
                    isEmpty: function () {
                        var v = this.getValue();
                        return Object.keys(v).some(function (uid) {
                            return !v[uid].length;
                        });
                    },
                    getValue: function () {
                        var res = {};
                        var l = lines.slice(1);
                        l.forEach(function (el) {
                            var $el = $(el);
                            var uid = $el.attr('data-uid');
                            res[uid] = [];
                            $el.find('input').each(function (i, input) {
                                var $i = $(input);
                                if (Util.isChecked($i)) { res[uid].push($i.data('val')); }
                            });
                        });
                        return res;
                    },
                    reset: function () {
                        $(tag).find('input').removeAttr('checked');
                        lines.forEach(checkDisabled);
                    },
                    setEditable: function (state) {
                        if (state) { lines.forEach(checkDisabled); }
                        else { $(tag).find('input').attr('disabled', 'disabled'); }
                    },
                    edit: function (cb, tmp) {
                        var v = Util.clone(opts);
                        return editOptions(v, isDefaultOpts, setCursorGetter, cb, tmp);
                    },
                    getCursor: function () { return cursorGetter(); },
                    setValue: function (val) {
                        this.reset();
                        Object.keys(val || {}).forEach(function (uid) {
                            if (!Array.isArray(val[uid])) { return; }
                            $(tag).find('[data-uid="'+uid+'"] input').each(function (i, el) {
                                if (val[uid].indexOf($(el).data('val')) === -1) { return; }
                                $(el).prop('checked', true);
                            });
                        });
                        lines.forEach(checkDisabled);
                    }
                };

            },
            printResults: function (answers, uid, form, content ) {
                // results multicheckbox
                var structure = form[uid];
                if (!structure) { return; }
                var opts = structure.opts || TYPES.multicheck.defaultOpts;
                var results = [];
                var empty = 0;
                var count = {};
                var showBars = Boolean(content);

                var isEmpty = function (answer) {
                    if (!answer) { return true; }
                    return !Object.keys(answer).some(function (k) {
                        var A = answer[k];
                        return Array.isArray(A) && A.length;
                    });
                };

                Object.keys(answers).forEach(function (author) {
                    var obj = answers[author];
                    var answer = obj.msg[uid];
                    if (isEmpty(answer)) { return empty++; }
                    Object.keys(answer).forEach(function (q_uid) {
                        var c = count[q_uid];
                        if (!c) {
                            count[q_uid] = c = {};
                            extractValues(opts.values || []).forEach(function (v) { c[v] = 0; });
                        }
                        var res = answer[q_uid];
                        if (res && typeof(res) === "string") { res = [res]; }
                        if (!Array.isArray(res) || !res.length) { return; }
                        res.forEach(function (v) {
                            Util.inc(c, v);
                        });
                    });
                });

                var max = 0;
                var count_keys = Object.keys(count);
                count_keys.forEach(function (q_uid) {
                    var counts = Object.values(count[q_uid]);
                    counts.push(max);
                    max = arrayMax(counts);
                });

                results.push(getEmpty(empty));
                count_keys.forEach(function (q_uid) {
                    var q = findItem(opts.items, q_uid);
                    var c = count[q_uid];
                    results.push(multiAnswerSubHeading(q));
                    Object.keys(c).forEach(function (res) {
                        results.push(barRow(res, c[res], max, showBars));
                    });
                });

                return h('div.cp-charts.cp-bar-table', results);
            },
            exportCSV: function (answer, form) {
                var opts = form.opts || {};
                var q = form.q || Messages.form_default;
                if (answer === false) {
                    return (opts.items || []).map(function (obj) {
                        return q + ' | ' + obj.v;
                    });
                }
                if (!answer) { return ['']; }
                return (opts.items || []).map(function (obj) {
                    var uid = obj.uid;
                    return String(answer[uid] || '');
                });
            },
            icon: h('i.cptools.cptools-form-grid-check')
        },
        sort: {
            compatible: ['radio', 'checkbox', 'sort'],
            defaultOpts: {
                values: [1,2].map(function (i) {
                    return {
                        uid: Util.uid(),
                        v: Messages._getKey('form_defaultOption', [i])
                    };
                })
            },
            get: function (opts, a, n, evOnChange) {
                var isDefaultOpts = !opts;
                if (!opts) { opts = TYPES.sort.defaultOpts; }
                if (!Array.isArray(opts.values)) { return; }
                var map = {};
                var invMap = {};
                var sorted = false;
                if (!APP.isEditor) {
/*  There is probably a more reliable check for this, but if we always
    shuffle the values then authors reorder the results in the data structure
    every time they reload. If multiple authors are present then this leads
    to fights over what the content should be, which tends to trick chainpad
    into concatenating strings, which quickly turns the sortable list
    into complete nonsense.
*/
                    Util.shuffleArray(opts.values);
                }
                var els = extractValues(opts.values).map(function (data) {
                    var uid = Util.uid();
                    map[uid] = data;
                    invMap[data] = uid;
                    var div = h('div.cp-form-type-sort', {'data-id': uid}, [
                        h('span.cp-form-handle', [
                            h('i.fa.fa-ellipsis-v'),
                            h('i.fa.fa-ellipsis-v'),
                        ]),
                        h('span.cp-form-sort-order', '?'),
                        h('span', data)
                    ]);
                    $(div).data('val', data);
                    return div;
                });
                var tag = h('div.cp-form-type-sort-container', [
                    h('div.cp-form-sort-hint', Messages._getKey('form_sort_hint', [els.length])),
                    els
                ]);
                var $tag = $(tag);
                var reorder = function (reset) {
                    $tag.find('.cp-form-type-sort').each(function (i, el) {
                        $(el).find('.cp-form-sort-order').text(reset ? '?' : i+1);
                    });
                    sorted = !reset;
                };
                var cursorGetter;
                var setCursorGetter = function (f) { cursorGetter = f; };

                var sortable = Sortable.create(tag, {
                    direction: "vertical",
                    draggable: ".cp-form-type-sort",
                    forceFallback: true,
                    store: {
                        set: function () {
                            reorder();
                            evOnChange.fire();
                        }
                    }
                });
                return {
                    tag: tag,
                    isEmpty: function () { return !this.getValue(); },
                    getValue: function () {
                        if (!sorted) { return; }
                        return sortable.toArray().map(function (id) {
                            return map[id];
                        });
                    },
                    reset: function () {
                        Util.shuffleArray(opts.values);
                        var toSort = extractValues(opts.values).map(function (val) {
                            return invMap[val];
                        });
                        sortable.sort(toSort);
                        reorder(true);
                    },
                    setEditable: function (state) {
                        sortable.options.disabled = !state;
                        $(tag).toggleClass('cp-form-disabled', !state);
                    },
                    edit: function (cb, tmp) {
                        var v = Util.clone(opts);
                        return editOptions(v, isDefaultOpts, setCursorGetter, cb, tmp);
                    },
                    getCursor: function () { return cursorGetter(); },
                    setValue: function (val) {
                        if (!Array.isArray(val)) { val = []; }
                        var toSort = val.map(function (val) {
                            return invMap[val];
                        });
                        sortable.sort(toSort);
                        reorder();
                    }
                };

            },
            printResults: function (answers, uid, form, content) {
                // results sort
                var opts = form[uid].opts || TYPES.sort.defaultOpts;
                var l = (opts.values || []).length;
                var empty = 0;
                var count = {};
                extractValues(opts.values || []).forEach(function (v) { count[v] = 0; });
                var showBars = Boolean(content);
                Object.keys(answers).forEach(function (author) {
                    var obj = answers[author];
                    var answer = obj.msg[uid];
                    if (answer && typeof(answer) === "string") { answer = [answer]; }
                    if (!Array.isArray(answer) || !answer.length) { return empty++; }
                    answer.forEach(function (el, i) {
                        var score = l - i;
                        Util.inc(count, el, score);
                    });
                });

                var rendered = renderTally(count, empty, showBars);
                return h('div.cp-charts.cp-bar-table', rendered);
            },
            icon: h('i.cptools.cptools-form-list-ordered')
        },
        poll: {
            defaultOpts: {
                type: 'text', // Text or Days or Time
                values: [1, 2, 3].map(function (i) {
                    return {
                        uid: Util.uid(),
                        v: Messages._getKey('form_defaultOption', [i])
                    };
                })
            },
            get: function (opts, answers, username, evOnChange) {
                var isDefaultOpts = !opts;
                if (!opts) { opts = TYPES.poll.defaultOpts; }
                if (!Array.isArray(opts.values)) { return; }

                if (APP.isEditor) { answers = {}; }
                var lines = makePollTable(answers, opts, false);

                var disabled = false;
                // Add form
                var addLine = extractValues(opts.values).map(function (data) {
                    var cell = h('div.cp-poll-cell.cp-form-poll-choice', [
                        h('i.fa.fa-times.cp-no'),
                        h('i.fa.fa-check.cp-yes'),
                        h('i.cptools.cptools-form-poll-maybe.cp-maybe'),
                    ]);
                    var $c = $(cell);
                    $c.data('option', data);
                    var val = 0;
                    $c.attr('data-value', val);
                    $c.click(function () {
                        if (disabled) { return; }
                        val = (val+1)%3;
                        $c.attr('data-value', val);
                        evOnChange.fire();
                    });
                    cell._setValue = function (v) {
                        val = v;
                        $c.attr('data-value', val);
                    };
                    return cell;
                });
                // Name input
                //var nameInput = h('input', { value: username || Messages.anonymous });
                var nameInput = h('span.cp-poll-your-answers', Messages.form_pollYourAnswers);
                addLine.unshift(h('div.cp-poll-cell', nameInput));
                lines.push(h('div', addLine));

                var total = makePollTotal(answers, opts, addLine, evOnChange);
                if (total) { lines.push(h('div', total)); }

                var pollHint = UI.setHTML(h('div.cp-form-poll-hint'), Messages.form_poll_hint);
                var classes = [
                    'fa fa-check cp-yes',
                    'fa fa-times cp-no',
                    'cptools cptools-form-poll-maybe cp-maybe',
                ];
                $(pollHint).find('i').each(function (index) {
                    this.setAttribute('class', classes[index]);
                });

                var tag = h('div.cp-form-type-poll-container', [
                    pollHint,
                    h('div.cp-form-type-poll', lines)
                ]);
                var $tag = $(tag);

                var cursorGetter;
                var setCursorGetter = function (f) { cursorGetter = f; };
                return {
                    tag: tag,
                    getValue: function () {
                        var res = {};
                        $tag.find('.cp-form-poll-choice').each(function (i, el) {
                            var $el = $(el);
                            res[$el.data('option')] = $el.attr('data-value');
                        });
                        return {
                            values: res
                        };
                    },
                    reset: function () {
                        $tag.find('.cp-form-poll-choice').attr('data-value', 0);
                    },
                    setEditable: function (state) {
                        disabled = !state;
                        $tag.toggleClass('cp-form-disabled', disabled);
                    },
                    edit: function (cb, tmp) {
                        var v = Util.clone(opts);
                        return editOptions(v, isDefaultOpts, setCursorGetter, cb, tmp);
                    },
                    getCursor: function () { return cursorGetter(); },
                    setValue: function (res) {
                        this.reset();
                        if (!res || !res.values) { return; }
                        var val = res.values;
                        $tag.find('.cp-form-poll-choice').each(function (i, el) {
                            if (!el._setValue) { return; }
                            var $el = $(el);
                            el._setValue(val[$el.data('option')] || 0);
                        });
                    }
                };

            },
            printResults: function (answers, uid, form, content) {
                var opts = form[uid].opts || TYPES.poll.defaultOpts;
                var _answers = getBlockAnswers(answers, uid);

                // If content is defined, we'll be able to click on a row to display
                // all the answers of this user
                var lines = makePollTable(_answers, opts, content && {
                    content: content,
                    answers: answers
                });

                var total = makePollTotal(_answers, opts);
                if (total) { lines.push(h('div', total)); }

                return h('div.cp-form-type-poll', lines);
            },
            exportCSV: function (answer, form) {
                var opts = form.opts || TYPES.poll.defaultOpts;
                var q = form.q || Messages.form_default;
                if (answer === false) {
                    var cols = extractValues(opts.values).map(function (key) {
                        return q + ' | ' + key;
                    });
                    cols.unshift(q);
                    return cols;
                }
                if (!answer || !answer.values) {
                    var empty = opts.values.map(function () { return ''; });
                    empty.unshift('');
                    return empty;
                }
                var str = '';
                Object.keys(answer.values).sort().forEach(function (k, i) {
                    if (i !== 0) { str += ';'; }
                    str += k.replace(';', '').replace(':', '') + ':' + answer.values[k];
                });
                var res = extractValues(opts.values).map(function (key) {
                    return answer.values[key] || '';
                });
                res.unshift(str);
                return res;
            },
            icon: h('i.cptools.cptools-form-poll')
        },
    };

    var getDay = function (d) {
        return new Date(d.getFullYear(), d.getMonth(), d.getDate());
    };

    var ONE_DAY = 1000 *  60 * 60 * 24;

    var getDayArray = function (a, b) {
        // coerce inputs to numbers
        var r_a = +getDay(new Date(a));
        var r_b = +getDay(new Date(b));
        var A = [ r_a ];
        var next = r_a + ONE_DAY;
        while (next <= r_b) {
            A.push(next);
            next += ONE_DAY;
        }
        return A;
    };

    Messages.form_timelineLabel = "{0} ({1})"; // TODO investigate whether this needs translation

    var makeTimeline = APP.makeTimeline = function (answers) {
        // Randomly changing date of answers to get a more realistic example of timeline
        var tally = {};

        //var answersByTime = {};
        Object.keys(answers).forEach(function (curve) {
            var obj = answers[curve];
            var day = getDay(new Date(obj.time));
            Util.inc(tally, +day);
        });

        var times = Object.keys(tally).map(Number).filter(Boolean);

        var max_count = arrayMax(Util.values(tally));

        var min_day = Math.min.apply(null, times);
        var max_day = arrayMax(times);
        var days = getDayArray(new Date(min_day), new Date(max_day));

        if (days.length < 2) { return; }

        return h('div.timeline-container', {
            //style: 'width: 100%; height: 200px;',


        }, h('table.cp-charts.column.cp-chart-timeline.cp-chart-table',
                h('tbody', days.map(function (time) {
                    var count = tally[time] || 0;
                    var percent = count / max_count;
                    var date = new Date(time).toLocaleDateString();

                    var bar = h('td', {
                        style: '--size: ' + Number(percent).toFixed(2),
                        //"data-tippy-placement": "top",
                        title: Messages._getKey('form_timelineLabel', [date, count])
                    });
                    //var dateEl = h('th', { scope: "row" }, date);

                    return h('tr', bar/* dateEl*/ );
                }))
            )
        );
    };

    var renderResults = APP.renderResults = function (content, answers, showUser) {
        var $container = $('div.cp-form-creator-results').empty().css('display', '');

        var answerCount = Object.keys(answers || {}).length;

        if (!answerCount) {
            $container.append(h('div.alert.alert-info', Messages.form_results_empty));
            return;
        }

        var heading = h('h2#cp-title', Messages._getKey('form_totalResponses', [answerCount]));
        $(heading).appendTo($container);
        var timeline = h('div.cp-form-creator-results-timeline');
        var $timeline = $(timeline).appendTo($container);
        $timeline.append(makeTimeline(answers));
        var controls = h('div.cp-form-creator-results-controls');
        var $controls = $(controls).appendTo($container);
        var exportButton = h('button.btn.btn-primary', [
            h('i.fa.fa-download'),
            Messages.form_exportCSV
        ]);
        $(exportButton).appendTo($controls);
        var results = h('div.cp-form-creator-results-content');
        var $results = $(results).appendTo($container);

        $(exportButton).click(function () {
            var csv = Exporter.results(content, answers, TYPES);
            if (!csv) { return void UI.warn(Messages.error); }
            var suggestion = APP.framework._.title.suggestTitle('cryptpad-document');
            var title = Util.fixFileName(suggestion) + '.csv';
            window.saveAs(new Blob([csv], {
                type: 'text/csv'
            }), title);
        });

        var summary = true;
        var form = content.form;

        var switchMode = h('button.btn.btn-secondary', Messages.form_showIndividual);
        $controls.hide().append(switchMode);

        var show = function (answers, header) {
            var elements = content.order.map(function (uid) {
                var block = form[uid];
                var type = block.type;
                var model = TYPES[type];
                if (!model || !model.printResults) { return; }

                // Only use content if we're not viewing individual answers
                var print = model.printResults(answers, uid, form, !header && content);

                var q = h('div.cp-form-block-question', block.q || Messages.form_default);

//Messages.form_type_checkbox.form_type_input.form_type_md.form_type_multicheck.form_type_multiradio.form_type_poll.form_type_radio.form_type_sort.form_type_textarea
                return h('div.cp-form-block', [
                    h('div.cp-form-block-type', [
                        TYPES[type].icon.cloneNode(),
                        h('span', Messages['form_type_'+type])
                    ]),
                    q,
                    h('div.cp-form-block-content', print),
                ]);
            });
            $results.empty().append(elements);
            if (header) { $results.prepend(header); }
        };
        show(answers);

        if (APP.isEditor || APP.isAuditor) { $controls.show(); }

        var $s = $(switchMode).click(function () {
            $results.empty();
            if (!summary) {
                $s.text(Messages.form_showIndividual);
                summary = true;
                show(answers);
                return;
            }
            summary = false;
            $s.text(Messages.form_showSummary);

            var origin, priv;
            if (APP.common) {
                var metadataMgr = APP.common.getMetadataMgr();
                priv = metadataMgr.getPrivateData();
                origin = priv.origin;
            }
            var getHref = function (hash) {
                if (APP.common) {
                    return origin + Hash.hashToHref(hash, 'profile');
                }
                return '#';
            };

            var els = Object.keys(answers).map(function (curve) {
                var obj = answers[curve];
                var answer = obj.msg;
                var date = new Date(obj.time).toLocaleString();
                var text, warning, badge;
                if (!answer._userdata || !answer._userdata.name) {
                    text = Messages._getKey('form_answerAnonymous', [date]);
                } else {
                    var ud = answer._userdata;
                    var user;
                    if (ud.profile) {
                        if (priv && priv.friends[curve]) {
                            badge = h('span.cp-form-friend', [
                                h('i.fa.fa-address-book'),
                                Messages._getKey('isContact', [ud.name || Messages.anonymous])
                            ]);
                        }
                        user = h('a', {
                            href: getHref(ud.profile) // Only used visually
                        }, Util.fixHTML(ud.name || Messages.anonymous));
                        if (curve !== ud.curvePublic) {
                            warning = h('span.cp-form-warning', Messages.form_answerWarning);
                        }
                    } else {
                        user = h('b', Util.fixHTML(ud.name || Messages.anonymous));
                    }
                    text = Messages._getKey('form_answerName', [user.outerHTML, date]);
                }
                var span = UI.setHTML(h('span'), text);
                var viewButton = h('button.btn.btn-secondary.small', Messages.form_viewButton);
                var div = h('div.cp-form-individual', [span, viewButton, warning, badge]);
                $(viewButton).click(function () {
                    var res = {};
                    res[curve] = obj;
                    var back = h('button.btn.btn-secondary.small', Messages.form_backButton);
                    $(back).click(function () {
                        summary = true;
                        $s.click();
                    });
                    var header = h('div.cp-form-individual', [
                        span.cloneNode(true),
                        back
                    ]);
                    show(res, header);
                });
                $(div).find('a').click(function (e) {
                    e.preventDefault();
                    APP.common.openURL(Hash.hashToHref(ud.profile, 'profile'));
                });
                if (showUser === curve) {
                    setTimeout(function () {
                        showUser = undefined;
                        $(viewButton).click();
                    });
                }
                return div;
            });
            $results.append(els);
        });
        if (showUser) {
            $s.click();
        }
    };

    var getAnswersLength = function (answers) {
        return Object.keys(answers || {}).filter(function (key) {
            return key && key.slice(0,1) !== "_";
        }).length;
    };
    Messages.form_results = "Responses ({0})"; // XXX update key
    var addResultsButton = function (framework, content, answers) {
        var $container = $('.cp-forms-results-participant');
        var l = getAnswersLength(answers);
        var $res = $(h('button.btn.btn-default.cp-toolbar-form-button', [
            h('i.fa.fa-bar-chart'),
            h('span.cp-button-name', Messages._getKey('form_results', [l])),
        ]));
        $res.click(function () {
            $res.attr('disabled', 'disabled');
            var sframeChan = framework._.sfCommon.getSframeChannel();
            sframeChan.query("Q_FORM_FETCH_ANSWERS", content.answers, function (err, obj) {
                var answers = obj && obj.results;
                if (answers) { APP.answers = answers; }
                $res.removeAttr('disabled');
                $('body').addClass('cp-app-form-results');
                renderResults(content, answers);
                $res.remove();
                var $editor = $(h('button.btn.btn-default', [
                    h('i.fa.fa-pencil'),
                    h('span.cp-button-name', Messages.form_editor)
                ]));
                $editor.click(function () {
                    $('body').removeClass('cp-app-form-results');
                    $editor.remove();
                    sframeChan.query("Q_FORM_FETCH_ANSWERS", content.answers, function (err, obj) {
                        var answers = obj && obj.results;
                        addResultsButton(framework, content, answers);
                    });
                });
                $container.prepend($editor);
            });

        });
        $container.prepend($res);
    };

    var getLogo = function () {
        var logo = h('div.cp-form-view-logo', [
            h('img', {
                src:'/customize/CryptPad_logo_grey.svg?'+ApiConfig.requireConf.urlArgs,
                alt:'CryptPad_logo'
            }),
            h('span', 'CryptPad')
        ]);
        $(logo).click(function () {
            APP.framework._.sfCommon.gotoURL('/');
        });
        return logo;
    };

    Messages.form_alreadyAnswered = "You've responded to this form on {0}"; // XXX
    Messages.form_editAnswer = "Edit my responses"; // XXX
    Messages.form_viewAnswer = "View my responses"; // XXX
    var showAnsweredPage = function (framework, content, answers) {
        var $formContainer = $('div.cp-form-creator-content').hide();
        var $resContainer = $('div.cp-form-creator-results').hide();
        var $container = $('div.cp-form-creator-answered').empty().css('display', '');

        if (APP.answeredInForm) {
            $container.hide();
            $formContainer.css('display', '');
        } else if (APP.answeredInResponses) {
            $container.hide();
            $resContainer.css('display', '');
        }

        var viewOnly = content.answers.cantEdit || APP.isClosed;
        var action = h(viewOnly ? 'button.btn.btn-secondary' : 'button.btn.btn-primary', [
            viewOnly ? h('i.fa.fa-bar-chart') : h('i.fa.fa-pencil'),
            h('span', viewOnly ? Messages.form_viewAnswer : Messages.form_editAnswer)
        ]);

        $(action).click(function () {
            $formContainer.css('display', '');
            $container.hide();
            APP.answeredInForm = true;
            if (viewOnly) {
                $formContainer.find('.cp-form-send-container .cp-open').hide();
                if (Array.isArray(APP.formBlocks)) {
                    APP.formBlocks.forEach(function (b) {
                        if (!b.setEditable) { return; }
                        b.setEditable(false);
                    });
                }
            }
        });

        if (answers._time) { APP.lastAnswerTime = answers._time; }

        Messages.form_viewAllAnswers = "View all responses ({0})"; // XXX
        // If responses are public, show button to view them
        var responses;
        if (content.answers.privateKey) {
            var l = getAnswersLength(answers);
            responses = h('button.btn.btn-secondary', [
                h('i.fa.fa-bar-chart'),
                h('span.cp-button-name', Messages._getKey('form_viewAllAnswers', [l]))
            ]);
            var sframeChan = framework._.sfCommon.getSframeChannel();
            sframeChan.query("Q_FORM_FETCH_ANSWERS", content.answers, function (err, obj) {
                var answers = obj && obj.results;
                var l = getAnswersLength(answers);
                $(responses).find('.cp-button-name').text(Messages._getKey('form_viewAllAnswers', [l]));
            });
            $(responses).click(function () {
                sframeChan.query("Q_FORM_FETCH_ANSWERS", content.answers, function (err, obj) {
                    APP.answeredInResponses = true;
                    var answers = obj && obj.results;
                    if (answers) { APP.answers = answers; }
                    $('body').addClass('cp-app-form-results');
                    renderResults(content, answers);
                    $container.hide();
                });
            });
        }

        var description = h('div.cp-form-creator-results-description#cp-form-response-msg');
        if (content.answers.msg) {
            var $desc = $(description);
            DiffMd.apply(DiffMd.render(content.answers.msg), $desc, APP.common);
        }

        var actions = h('div.cp-form-submit-actions', [
            action,
            responses || undefined
        ]);

        var title = framework._.title.title || framework._.title.defaultTitle;
        $container.append(h('div.cp-form-submit-success', [
            h('h3.cp-form-view-title', title),
            h('div.alert.alert-info', Messages._getKey('form_alreadyAnswered', [
                    new Date(APP.lastAnswerTime).toLocaleString()])),
            description,
            actions
        ]));
        $container.append(getLogo());
    };

    var getFormResults = function () {
        if (!Array.isArray(APP.formBlocks)) { return; }
        var results = {};
        APP.formBlocks.some(function (data) {
            if (!data.getValue) { return; }
            results[data.uid] = data.getValue();
        });
        return results;
    };

    Messages.form_anonAnswer = "All answers to this form are anonymous"; // XXX
    Messages.form_authAnswer = "You can't answer anonymously to this form"; // XXX

    var getSectionFromQ = function (content, uid) {
        var arr = content.order;
        var idx = content.order.indexOf(uid);
        var sectionUid;
        if (idx === -1) { // If it's not in the main array, check in sections
            getSections(content).some(function (_uid) {
                var block = content.form[_uid];
                if (!block.opts || !Array.isArray(block.opts.questions)) { return; }
                var _idx = block.opts.questions.indexOf(uid);
                if (_idx !== -1) {
                    arr = block.opts.questions;
                    sectionUid = _uid;
                    idx = _idx;
                    return true;
                }
            });
        }

        return {
            uid: sectionUid,
            arr: arr,
            idx: idx
        };
    };
    var removeQuestion = function (content, uid) {
        delete content.form[uid];
        var idx = content.order.indexOf(uid);
        if (idx !== -1) {
            content.order.splice(idx, 1);
        } else {
            getSections(content).some(function (_uid) {
                var block = content.form[_uid];
                if (!block.opts || !Array.isArray(block.opts.questions)) { return; }
                var _idx = block.opts.questions.indexOf(uid);
                if (_idx !== -1) {
                    block.opts.questions.splice(_idx, 1);
                    return true;
                }
            });
        }
    };

    var checkResults = {};
    var checkCondition = function (block) {
        if (!block || block.type !== 'section') { return; }
        if (!block.opts || !Array.isArray(block.opts.questions) || !block.opts.when) {
            return true;
        }

        // This function may be called multiple times synchronously to check the conditions
        // of multiple sections. These sections may require the result of the same question
        // so we store the results in an object outside.
        // To make sure the results are cleared on the next change in the form, we
        // clear it just after the current synchronous actions are done.
        setTimeout(function () { checkResults = {}; });

        var results = checkResults;
        var findResult = function (uid) {
            if (results.hasOwnProperty(uid)) { return results[uid]; }
            APP.formBlocks.some(function (data) {
                if (!data.getValue) { return; }
                if (data.uid === uid) {
                    results[uid] = data.getValue();
                    return true;
                }
            });
            return results[uid];
        };
        var w = block.opts.when;
        return !w.length || w.some(function (rules) {
            return rules.every(function (rule) {
                var res = findResult(rule.q);
                // Checkbox
                if (Array.isArray(res)) {
                    var idx = res.indexOf(rule.v);
                    return rule.is ? idx !== -1 : idx === -1;
                }
                // Radio
                return rule.is ? res === rule.v : res !== rule.v;
            });
        });
    };

    var makeFormControls = function (framework, content, evOnChange) {
        var loggedIn = framework._.sfCommon.isLoggedIn();
        var metadataMgr = framework._.cpNfInner.metadataMgr;
        var user = metadataMgr.getUserData();

        if (!loggedIn && !content.answers.anonymous) { return; }

        var cbox;
        var anonName, $anonName;
        cbox = UI.createCheckbox('cp-form-anonymous',
                   Messages.form_anonymousBox, true, {});
        var $cbox = $(cbox);
        var $anonBox = $cbox.find('input');
        if (content.answers.makeAnonymous) {
            // If we make all answers anonymous, hide the checkbox and display a message
            $cbox.hide();
            $anonBox.attr('disabled', 'disabled').prop('checked', true);
            setTimeout(function () {
                // We need to wait for cbox to be added into the DOM before using .after()
                $cbox.after(h('div.alert.alert-info', Messages.form_anonAnswer));
            });
        } else if (content.answers.anonymous) {
            // Answers aren't anonymous and guests are allowed
            // Guests can set a username and logged in users can answer anonymously
            var $anon;
            if (!loggedIn) {
                anonName = h('div.cp-form-anon-answer-input', [
                    Messages.form_answerAs,
                    h('input', {
                        value: user.name || '',
                        placeholder: Messages.form_anonName
                    })
                ]);
                $anonName = $(anonName).hide();
            } else if (APP.cantAnon) {
                // You've already answered with your credentials
                $cbox.hide();
                $anonBox.attr('disabled', 'disabled').prop('checked', false);
            }
            if (!anonName) {
                anonName = h('div.cp-form-anon-answer-input', [
                    Messages.form_answerAs,
                    h('span.cp-form-anon-answer-registered', user.name || Messages.anonymous)
                ]);
            }
            if (!APP.cantAnon) {
                $anon = $(anonName).hide();
                $anonBox.on('change', function () {
                    if (Util.isChecked($anonBox)) { $anon.hide(); }
                    else { $anon.show(); }
                });
            }
        } else {
            // Answers don't have to be anonymous and only logged in users can answer
            // ==> they have to answer with their keys so we know their name too
            $cbox.hide();
            $anonBox.attr('disabled', 'disabled').prop('checked', false);
            setTimeout(function () {
                // We need to wait for cbox to be added into the DOM before using .after()
                $cbox.after(h('div.alert.alert-info', Messages.form_authAnswer));
            });
        }
        if (APP.hasAnswered && content.answers.cantEdit || APP.isClosed) {
            $cbox.hide();
            anonName = undefined;
        }

        var send = h('button.cp-open.btn.btn-primary', APP.hasAnswered ? Messages.form_update : Messages.form_submit);
        var reset = h('button.cp-open.cp-reset-button.btn.btn-danger-alt', Messages.form_reset);
        $(reset).click(function () {
            if (!Array.isArray(APP.formBlocks)) { return; }
            APP.formBlocks.forEach(function (data) {
                if (typeof(data.reset) === "function") { data.reset(); }
            });
            $(reset).attr('disabled', 'disabled');
            evOnChange.fire();
        });
        var $send = $(send).click(function () {
            $send.attr('disabled', 'disabled');
            var results = getFormResults();
            if (!results) { return; }

            var user = metadataMgr.getUserData();
            if (!Util.isChecked($anonBox) && !content.answers.makeAnonymous) {
                results._userdata = loggedIn ? {
                    avatar: user.avatar,
                    name: user.name,
                    notifications: user.notifications,
                    curvePublic: user.curvePublic,
                    profile: user.profile
                } : {
                    name: $anonName ? $anonName.find('input').val() : user.name
                };
            }

            var sframeChan = framework._.sfCommon.getSframeChannel();
            sframeChan.query('Q_FORM_SUBMIT', {
                mailbox: content.answers,
                results: results,
                anonymous: content.answers.makeAnonymous || !loggedIn
                            || (Util.isChecked($anonBox) && !APP.cantAnon) // use ephemeral keys
            }, function (err, data) {
                $send.attr('disabled', 'disabled');
                if (err || (data && data.error)) {
                    if (data.error === "EANSWERED") {
                        return void UI.warn(Messages.form_answered);
                    }
                    console.error(err || data.error);
                    return void UI.warn(Messages.error);
                }
                evOnChange.fire(false, true);
                window.onbeforeunload = undefined;

                $send.removeAttr('disabled');
                //UI.alert(Messages.form_sent); // XXX not needed anymore?
                $send.text(Messages.form_update);
                APP.hasAnswered = true;
                APP.answeredInForm = false;
                showAnsweredPage(framework, content, { '_time': +new Date() });
                if (content.answers.cantEdit) {
                    $cbox.hide();
                    if ($anonName) { $anonName.hide(); }
                }
            });
        });

        if (APP.isClosed) {
            send = undefined;
            reset = undefined;
        }

        Messages.form_requiredWarning = "These questions need an answer:"; // XXX
        var errors = h('div.cp-form-invalid-warning');
        var $errors = $(errors);
        var invalid = h('div.cp-form-invalid-warning');
        var $invalid = $(invalid);
        if (evOnChange) {
            var origin, priv;
            if (APP.common) {
                priv = metadataMgr.getPrivateData();
                origin = priv.origin;
            }

            var gotoQuestion = function (el) {
                var $el = $(el).closest('.cp-form-block');
                var number = $el.find('.cp-form-block-question-number').text();
                var a = h('a', {
                    href: origin + '#' + Messages._getKey('form_invalidQuestion', [number])
                }, Messages._getKey('form_invalidQuestion', [number]));
                $(a).click(function (e) {
                    e.preventDefault();
                    if (!$el.is(':visible')) {
                        var pages = $el.closest('.cp-form-page').index();
                        if (APP.refreshPage) { APP.refreshPage(pages + 1); }
                    }
                    $el[0].scrollIntoView();
                });
                return h('li', a);
            };

            // Check invalid inputs
            evOnChange.reg(function () {
                var $container = $('div.cp-form-creator-content');
                var $inputs = $container.find('input:invalid');
                if (!$inputs.length) {
                    $send.text(APP.hasAnswered ? Messages.form_update : Messages.form_submit);
                    return void $invalid.empty();
                }
                $send.text(APP.hasAnswered ? Messages.form_updateWarning : Messages.form_submitWarning);
                var lis = [];
                $inputs.each(function (i, el) {
                    lis.push(gotoQuestion(el));
                });
                var list = h('ul', lis);
                var content = [
                    h('span', Messages.form_invalidWarning),
                    list
                ];
                $invalid.empty().append(content);
            });
            // Check empty required questions
            evOnChange.reg(function () {
                if (!Array.isArray(APP.formBlocks)) { return; }
                var form = content.form;
                var errorBlocks = APP.formBlocks.filter(function (data) {
                    var uid = data.uid;
                    var block = form[uid];
                    if (!data.isEmpty) { return; }
                    if (!block) { return; }
                    if (!block.opts || !block.opts.required) { return; }

                    // Don't require questions that are in a hidden section
                    var section = getSectionFromQ(content, uid);
                    if (section.uid) {
                        // Check if section is hidden
                        var sBlock = form[section.uid];
                        var visible = checkCondition(sBlock);
                        if (!visible) { return; }
                    }


                    var isEmpty = data.isEmpty();
                    var $el = $(data.tag).closest('.cp-form-block');
                    $el.find('.cp-form-required-tag').toggleClass('cp-is-empty', isEmpty);
                    return isEmpty;
                });
                if (!errorBlocks.length) {
                    $send.removeAttr('disabled');
                    return void $errors.empty();
                }
                $send.attr('disabled', 'disabled');
                var lis = [];
                errorBlocks.forEach(function (data) {
                    lis.push(gotoQuestion(data.tag));
                });
                var list = h('ul', lis);
                var divContent = [
                    h('div.alert.alert-danger', [
                        Messages.form_requiredWarning,
                        list
                    ])
                ];
                $errors.empty().append(divContent);
            });
            evOnChange.fire(true);
        }

        return h('div.cp-form-send-container', [
            invalid,
            errors,
            cbox ? h('div.cp-form-anon-answer', [
                        cbox,
                        anonName
                   ]) : undefined,
            reset, send
        ]);
    };
    var updateForm = function (framework, content, editable, answers, temp) {
        var $container = $('div.cp-form-creator-content');
        if (!$container.length) { return; } // Not ready

        var form = content.form;
        $('body').find('.flatpickr-calendar').remove();

        APP.formBlocks = [];

        if (APP.isClosed && content.answers.privateKey && !APP.isEditor && !APP.hasAnswered) {
            var sframeChan = framework._.sfCommon.getSframeChannel();
            sframeChan.query("Q_FORM_FETCH_ANSWERS", content.answers, function (err, obj) {
                var answers = obj && obj.results;
                if (answers) { APP.answers = answers; }
                $('body').addClass('cp-app-form-results');
                $('.cp-toolbar-form-button').remove();
                renderResults(content, answers);
            });
            return;
        }

        var evOnChange = Util.mkEvent();
        if (!APP.isEditor) {
            var _answers = Util.clone(answers || {});
            delete _answers._proof;
            delete _answers._userdata;
            evOnChange.reg(function (noBeforeUnload, isSave) {
                if (noBeforeUnload) { return; }
                $container.find('.cp-reset-button').removeAttr('disabled');
                var results = getFormResults();
                if (isSave) {
                    answers = Util.clone(results || {});
                    _answers = Util.clone(answers);
                }
                if (!answers || Sortify(_answers) !== Sortify(results)) {
                    window.onbeforeunload = function () {
                        return true;
                    };
                } else {
                    window.onbeforeunload = undefined;
                }
            });
        }


        var getFormCreator = function (uid, inSection) {
            if (!APP.isEditor) { return; }
            var full = !uid;
            var addControl = function (type) {
                var btn = h('button.btn.btn-secondary', {
                    title: full ? '' : Messages['form_type_'+type],
                    'data-type': type
                }, [
                    (TYPES[type] || STATIC_TYPES[type]).icon.cloneNode(),
                    full ? h('span', Messages['form_type_'+type]) : undefined
                ]);
                $(btn).click(function () {
                    // Get the array in which we want to create the new block
                    // and the position in this array
                    var arr = content.order;
                    var idx = content.order.indexOf(uid);
                    if (!full) {
                        if (inSection) {
                            var section = content.form[uid];
                            section.opts = section.opts || STATIC_TYPES.section.opts;
                            arr = section.opts.questions;
                        } else {
                            var obj = getSectionFromQ(content, uid);
                            arr = obj.arr;
                            idx = obj.idx;
                        }
                    }

                    var _uid = Util.uid();

                    // Make sure we can't create a section inside another one
                    if (type === 'section' && arr !== content.order) { return; }

                    content.form[_uid] = {
                        //q: Messages.form_default,
                        //opts: opts
                        type: type,
                    };
                    if (full || inSection) {
                        arr.push(_uid);
                    } else {
                        arr.splice(idx, 0, _uid);
                    }
                    framework.localChange();
                    updateForm(framework, content, true);
                });
                return btn;
            };

            var controls = Object.keys(TYPES).map(addControl);
            var staticControls = Object.keys(STATIC_TYPES).map(addControl);

            var buttons = h('div.cp-form-creator-control-inline', [
                h('div.cp-form-creator-types', controls),
                h('div.cp-form-creator-types', staticControls)
            ]);
            var add = h('div', [h('i.fa.fa-plus')]);
            if (!full) {
                add = h('button.btn.cp-form-creator-inline-add', {
                    title: Messages.tag_add
                }, [
                    h('i.fa.fa-plus.add-open'),
                    h('i.fa.fa-times.add-close')
                ]);
                var $b = $(buttons).hide();
                $(add).click(function () {
                    $b.toggle();
                    $(add).toggleClass('displayed');
                });
            }
            else {
                $(add).append(h('span', Messages.tag_add));
            }

            var inlineCls = full ? '-full' : '-inline';
            return h('div.cp-form-creator-add'+inlineCls, [
                add,
                buttons
            ]);

        };

        var updateAddInline = APP.updateAddInline = function () {
            $container.find('.cp-form-creator-add-inline').remove();
            // Add before existing question
            $container.find('.cp-form-block').each(function (i, el) {
                var $el = $(el);
                var uid = $el.attr('data-id');
                $el.before(getFormCreator(uid));
            });
            // Add to the end of a section
            $container.find('.cp-form-section-sortable').each(function (i, el) {
                var $el = $(el);
                var uid = $el.closest('.cp-form-block').attr('data-id');
                $el.append(getFormCreator(uid, true));
            });
        };


        var elements = [];
        var n = 1; // Question number

        var order = getFullOrder(content);

        order.forEach(function (uid) {
            var block = form[uid];
            var type = block.type;
            var model = TYPES[type] || STATIC_TYPES[type];
            var isStatic = Boolean(STATIC_TYPES[type]);
            if (!model) { return; }

            var _answers, name;
            if (type === 'poll') {
                var metadataMgr = framework._.cpNfInner.metadataMgr;
                var user = metadataMgr.getUserData();
                // If we are a participant, our results shouldn't be in the table but in the
                // editable part: remove them from _answers
                _answers = getBlockAnswers(APP.answers, uid, !editable && user.curvePublic);
                name = user.name;
            }

            var data = model.get(block.opts, _answers, name, evOnChange, {
                block: block,
                content: content,
                uid: uid,
                tmp: temp && temp[uid]
            });
            if (!data) { return; }
            data.uid = uid;
            if (answers && answers[uid] && data.setValue) { data.setValue(answers[uid]); }

            if (data.pageBreak && !editable) {
                elements.push(data);
                return;
            }
            if (data.noViewMode && !editable) {
                elements.push(data);
                return;
            }

            // XXX
            Messages.form_required_answer = "Answer: ";
            Messages.form_required_on = "Required";
            Messages.form_required_off = "Optional";
            var requiredTag;
            if (block.opts && block.opts.required) {
                requiredTag = h('span.cp-form-required-tag', Messages.form_required_on);
            }

            var dragHandle;
            var q = h('div.cp-form-block-question', [
                h('span.cp-form-block-question-number', (n++)+'.'),
                h('span.cp-form-block-question-text', block.q || Messages.form_default),
                requiredTag
            ]);
            // Static blocks don't have questions ("q" is not used) so we can decrement n
            if (isStatic) { n--; }

            var editButtons, editContainer;

            APP.formBlocks.push(data);

            Messages.form_preview = "Preview:"; // XXX
            var previewDiv = h('div.cp-form-preview', Messages.form_preview);

            Messages.form_required_answer = "Answer: ";
            Messages.form_required_on = "required";
            Messages.form_required_off = "optional";
            // Required radio displayed only for types that have an "isEmpty" function
            var requiredDiv;
            if (APP.isEditor && !isStatic && data.isEmpty) {
                if (!block.opts) { block.opts = TYPES[type].defaultOpts; }
                var isRequired = Boolean(block.opts.required);
                var radioOn = UI.createRadio('cp-form-required-'+uid, 'cp-form-required-on',
                        Messages.form_required_on, isRequired, {
                            input: { value: 1 },
                        });
                var radioOff = UI.createRadio('cp-form-required-'+uid, 'cp-form-required-off',
                        Messages.form_required_off, !isRequired, {
                            input: { value: 0 },
                        });
                var radioContainer = h('div.cp-form-required-radio', [
                    h('span', Messages.form_required_answer),
                    radioOff,
                    radioOn
                ]);
                requiredDiv = h('div.cp-form-required', [
                    radioContainer
                ]);
                $(radioContainer).find('input[type="radio"]').on('change', function() {
                    var val = $('input:radio[name="cp-form-required-'+uid+'"]:checked').val();
                    val = Number(val) || 0;
                    block.opts.required = Boolean(val);
                    framework.localChange();
                    framework._.cpNfInner.chainpad.onSettle(function () {
                        UI.log(Messages.saved);
                    });
                });
            }

            if (APP.isEditor && type === "section") {
                data.editing = true;
            }

            var changeType;
            if (editable) {
                // Drag handle
                dragHandle = h('span.cp-form-block-drag-handle', [
                    h('i.fa.fa-ellipsis-h'),
                    h('i.fa.fa-ellipsis-h'),
                ]);

                // Question
                var inputQ = h('input', {
                    value: block.q || Messages.form_default
                });
                var $inputQ = $(inputQ);

                var saving = false;
                var cancel = false;
                var onSaveQ = function (e) {
                    if (cancel) {
                        cancel = false;
                        return;
                    }
                    var v = $inputQ.val();
                    if (!v || !v.trim()) { return void UI.warn(Messages.error); }
                    // Don't save if no change
                    if (v.trim() === block.q) {
                        $(q).removeClass('editing');
                        if (!e) { $inputQ.blur(); }
                        return;
                    }
                    if (saving && !e) { return; } // Prevent spam Enter
                    block.q = v.trim();
                    framework.localChange();
                    saving = true;
                    framework._.cpNfInner.chainpad.onSettle(function () {
                        saving = false;
                        $(q).removeClass('editing');
                        if (!e) { $inputQ.blur(); }
                        UI.log(Messages.saved);
                    });
                };
                var onCancelQ = function () {
                    $inputQ.val(block.q || Messages.form_default);
                    cancel = true;
                    $inputQ.blur();
                    $(q).removeClass('editing');
                };
                $inputQ.keydown(function (e) {
                    if (e.which === 13) { return void onSaveQ(); }
                    if (e.which === 27) { return void onCancelQ(); }
                });
                $inputQ.focus(function () {
                    $(q).addClass('editing');
                });
                $inputQ.blur(onSaveQ);
                q = h('div.cp-form-input-block', [inputQ]);

                // Delete question
                var fakeEdit = h('span');
                var del = h('button.btn.btn-danger-alt', [
                    h('i.fa.fa-trash-o'),
                    h('span', Messages.form_delete)
                ]);
                UI.confirmButton(del, {
                    classes: 'btn-danger',
                    new: true
                }, function () {
                    removeQuestion(content, uid);
                    $('.cp-form-block[data-id="'+uid+'"]').remove();
                    framework.localChange();
                    updateAddInline();
                });

                editButtons = h('div.cp-form-edit-buttons-container', [ fakeEdit, del ]);

                    changeType = h('div.cp-form-block-type', [
                        model.icon.cloneNode(),
                        h('span', Messages['form_type_'+type])
                    ]);

                // Values
                if (data.edit) {
                    var edit = h('button.btn.btn-default.cp-form-edit-button', [
                        h('i.fa.fa-pencil'),
                        h('span', Messages.form_editBlock)
                    ]);
                    editButtons = h('div.cp-form-edit-buttons-container', [ edit, del ]);
                    editContainer = h('div');
                    var onSave = function (newOpts, close) {
                        if (close) { // Cancel edit
                            data.editing = false;
                            $(editContainer).empty();
                            var $oldTag = $(data.tag);
                            $(edit).show();
                            $(previewDiv).show();
                            $(requiredDiv).hide();

                            $(editButtons).find('.cp-form-preview-button').remove();

                            _answers = getBlockAnswers(APP.answers, uid);
                            data = model.get(block.opts, _answers, null, evOnChange);
                            if (!data) { data = {}; }
                            $oldTag.before(data.tag).remove();
                            return;
                        }
                        if (!newOpts) {
                            // invalid options, nothing to save
                            return;
                        }
                        block.opts = newOpts;
                        framework.localChange();
                    };
                    var onEdit = function (tmp) {
                        data.editing = true;
                        $(requiredDiv).show();
                        $(previewDiv).hide();
                        $(data.tag).hide();
                        $(editContainer).append(data.edit(onSave, tmp, framework));

                        $(editContainer).find('.cp-form-preview-button').prependTo(editButtons);

                        $(edit).hide();
                    };
                    $(edit).click(function () {
                        onEdit();
                    });
                    $(requiredDiv).hide();

                    // If we were editing this field, recover our unsaved changes
                    if (temp && temp[uid]) {
                        onEdit(temp[uid]);
                    }

                    Messages.form_changeTypeConfirm = "Select the new type of this question and click OK."; // XXX
                    Messages.form_corruptAnswers = "Changing the type may corrupt existing answers";
                    if (Array.isArray(model.compatible)) {
                        changeType = h('div.cp-form-block-type.editable', [
                            model.icon.cloneNode(),
                            h('span', Messages['form_type_'+type]),
                            h('i.fa.fa-caret-down')
                        ]);
                        $(changeType).click(function () {
                            var name = Util.uid();
                            var els = model.compatible.map(function (data, i) {
                                var text = Messages['form_type_'+data];
                                if (!text) { return; }
                                var radio = UI.createRadio(name, 'cp-form-changetype-'+i,
                                           text, data===type, {});
                                $(radio).find('input').data('val', data);
                                return radio;
                            });
                            var tag = h('div.radio-group', els);
                            var changeTypeContent = [
                                APP.answers && Object.keys(APP.answers).length ?
                                    h('div.alert.alert-warning', Messages.form_corruptAnswers) :
                                    undefined,
                                h('p', Messages.form_changeTypeConfirm),
                                tag
                            ];
                            UI.confirm(changeTypeContent, function (yes) {
                                if (!yes) { return; }
                                var res;
                                els.some(function (el) {
                                    var $i = $(el).find('input');
                                    if (Util.isChecked($i)) {
                                        res = $i.data('val');
                                        return true;
                                    }
                                });
                                if (res === type || !TYPES[res]) { return; }
                                model = TYPES[res];
                                type = res;
                                if (!data) { data = {}; }
                                block.type = res;
                                framework.localChange();
                                var $oldTag = $(data.tag);
                                framework._.cpNfInner.chainpad.onSettle(function () {
                                    $(changeType).find('span').text(Messages['form_type_'+type]);
                                    data = model.get(block.opts, _answers, null, evOnChange);
                                    $oldTag.before(data.tag).remove();
                                });
                            });
                        });
                    }
                }
            }
            var editableCls = editable ? ".editable" : "";
            elements.push(h('div.cp-form-block'+editableCls, {
                'data-id':uid,
                'data-type':type
            }, [
                APP.isEditor ? dragHandle : undefined,
                changeType,
                isStatic ? undefined : q,
                h('div.cp-form-block-content', [
                    APP.isEditor && !isStatic ? requiredDiv : undefined,
                    APP.isEditor && !isStatic ? previewDiv : undefined,
                    data.tag,
                    editContainer,
                    editButtons
                ]),
            ]));
        });

        if (APP.isEditor) {
            elements.push(getFormCreator());
        }

        var _content = elements;
        if (!editable) {
            _content = [];
            var div = h('div.cp-form-page');
            var pages = 1;
            var wasPage = false;
            elements.forEach(function (obj, i) {
                if (obj && obj.pageBreak) {
                    if (i === 0) { return; } // Can't start with a page break
                    if (i === (elements.length - 1)) { return; } // Can't end with a page break
                    if (wasPage) { return; } // Prevent double page break
                    _content.push(div);
                    pages++;
                    div = h('div.cp-form-page');
                    wasPage = true;
                    return;
                }
                wasPage = false;
                $(div).append(obj);
            });
            _content.push(div);

            if (pages > 1) {
                var pageContainer = h('div.cp-form-page-container');
                var $page = $(pageContainer);
                _content.push(pageContainer);
                var refreshPage = APP.refreshPage = function (current) {
                    $page.empty();
                    if (!current || current < 1) { current = 1; }
                    if (current > pages) { current = pages; }
                    var left = h('button.btn.btn-secondary.cp-prev', [
                        h('i.fa.fa-arrow-left'),
                    ]);
                    var state = h('span', Messages._getKey('form_page', [current, pages]));
                    var right = h('button.btn.btn-secondary.cp-next', [
                        h('i.fa.fa-arrow-right'),
                    ]);
                    if (current === pages) { $(right).css('visibility', 'hidden'); }
                    if (current === 1) { $(left).css('visibility', 'hidden'); }
                    $(left).click(function () { refreshPage(current - 1); });
                    $(right).click(function () { refreshPage(current + 1); });
                    $page.append([left, state, right]);
                    $container.find('.cp-form-page').hide();
                    $($container.find('.cp-form-page').get(current-1)).show();
                    if (current !== pages) {
                        $container.find('.cp-form-send-container').hide();
                    } else {
                        $container.find('.cp-form-send-container').show();
                    }
                };
                setTimeout(refreshPage);
            }
        }

        $container.empty().append(_content);

        getSections(content).forEach(function (uid) {
            var block = content.form[uid];
            if (!block.opts || !Array.isArray(block.opts.questions)) { return; }
            var $block = $container.find('.cp-form-block[data-id="'+uid+'"] .cp-form-section-sortable');
            block.opts.questions.forEach(function (_uid) {
                $container.find('.cp-form-block[data-id="'+_uid+'"]').appendTo($block);
            });
        });
        updateAddInline();

        // Fix cursor in conditions dropdown
        // If we had a condition dropdown displayed, we're going to make sure
        // it doesn't move on the screen after the redraw
        // To do so, we need to adjust the "scrollTop" value saved before redrawing
        getSections(content).some(function (uid) {
            if (!temp) { return true; }
            var block = content.form[uid];
            if (!block.opts || !Array.isArray(block.opts.questions)) { return; }
            var $block = $container.find('.cp-form-block[data-id="'+uid+'"] .cp-form-section-sortable');

            if (temp && temp[uid]) {
                var tmp = temp[uid];
                var u = tmp.uid;
                var t = tmp.type;
                var $c = $block.closest('.cp-form-block').find('.cp-form-condition[data-uid="'+u+'"]');
                var $b = $c.find('[data-drop="'+t+'"]').find('button');
                var pos = $b && $b.length && $b[0].getBoundingClientRect().y;
                // If we know the old position of the button and the new one, we can fix the scroll
                // accordingly
                if (typeof(pos) === "number" && typeof(tmp.y) === "number") {
                    var diff = pos - tmp.y;
                    APP.sTop += diff;
                }
                return true;
            }
        });
        // Fix cursor with flatpickr
        APP.formBlocks.some(function (b) {
            if (!temp) { return true; }
            var uid = b.uid;
            var block = form[uid];
            if (!block) { return; }
            if (block.type !== "poll") { return; }
            var opts = block.opts;
            if (!opts) { return; }
            if (opts.type !== "time") { return; }
            var tmp = temp[uid];
            if (!tmp || !tmp.cursor || !tmp.cursor.flatpickr) { return; }
            var $block = $container.find('.cp-form-block[data-id="'+uid+'"]');
            var $i = $block.find('.flatpickr-input[value="'+tmp.cursor.val+'"]');
            if (!$i.length) { return; }
            APP.afterScroll = function () {
                $i[0]._flatpickr.open();
                delete APP.afterScroll;
            };
            var pos = $i && $i.length && $i[0].getBoundingClientRect().y;
            if (typeof(pos) === "number" && typeof(tmp.cursor.y) === "number") {
                var diff = pos - tmp.cursor.y;
                APP.sTop += diff;
            }
            return true;
        });

        if (editable) {
            if (APP.mainSortable) { APP.mainSortable.destroy(); }
            APP.mainSortable = Sortable.create($container[0], {
                group: 'nested',
                direction: "vertical",
                filter: "input, button, .CodeMirror, .cp-form-type-sort, .cp-form-block-type.editable",
                preventOnFilter: false,
                draggable: ".cp-form-block",
                //forceFallback: true,
                fallbackTolerance: 5,
                onStart: function () {
                    $container.find('.cp-form-creator-add-inline').remove();
                },
                store: {
                    set: function (s) {
                        content.order = s.toArray();
                        setTimeout(framework.localChange);
                        updateAddInline();
                    }
                }
            });
            return;
        }

        // In view mode, hide sections when conditions aren't met
        evOnChange.reg(function (reset, save, condition) {
            if (!reset && !condition) { return; }
            getSections(content).forEach(function (uid) {
                var block = content.form[uid];
                if (block.type !== 'section') { return; }
                if (!block.opts || !Array.isArray(block.opts.questions) || !block.opts.when) {
                    return;
                }
                var show = checkCondition(block);
                block.opts.questions.forEach(function (_uid) {
                    $container.find('.cp-form-block[data-id="'+_uid+'"]').toggle(show);
                });
            });
        });

        // If the form is already submitted, show an info message
        if (APP.hasAnswered) {
            showAnsweredPage(framework, content, answers);
            $container.prepend(h('div.alert.alert-info',
                Messages._getKey('form_alreadyAnswered', [
                    new Date(answers._time || APP.lastAnswerTime).toLocaleString()])));
        }

        if (APP.isClosed) {
            APP.formBlocks.forEach(function (b) {
                if (!b.setEditable) { return; }
                b.setEditable(false);
            });
        }

        // In view mode, add "Submit" and "reset" buttons
        $container.append(makeFormControls(framework, content, evOnChange));

        // In view mode, tell the user if answers are forced to be anonymous or authenticated
        var infoTxt;
        var loggedIn = framework._.sfCommon.isLoggedIn();
        if (content.answers.makeAnonymous) {
            infoTxt = Messages.form_anonAnswer;
        } else if (!content.answers.anonymous && loggedIn) {
            infoTxt = Messages.form_authAnswer;
        }
        if (infoTxt) {
            $container.prepend(h('div.alert.alert-info', infoTxt));
        }

        if (!loggedIn && !content.answers.anonymous) {
            APP.formBlocks.forEach(function (b) {
                if (!b.setEditable) { return; }
                b.setEditable(false);
            });
        }

        // Embed mode is enforced so we add the title at the top and a CryptPad logo
        // at the bottom
        var title = framework._.title.title || framework._.title.defaultTitle;
        $container.prepend(h('h1.cp-form-view-title', title));
        $container.append(getLogo());

        if (!answers) {
            $container.find('.cp-reset-button').attr('disabled', 'disabled');
        }
    };

    var getTempFields = function () {
        if (!Array.isArray(APP.formBlocks)) { return; }
        var temp = {};
        APP.formBlocks.forEach(function (data) {
            if (data.editing) {
                var cursor = data.getCursor && data.getCursor();
                temp[data.uid] = cursor;
            }
        });
        return temp;
    };

    var andThen = function (framework) {
        framework.start();
        APP.framework = framework;
        var evOnChange = Util.mkEvent();
        var content = {};

        APP.common = framework._.sfCommon;
        var sframeChan = framework._.sfCommon.getSframeChannel();
        var metadataMgr = framework._.cpNfInner.metadataMgr;
        var user = metadataMgr.getUserData();

        var priv = metadataMgr.getPrivateData();
        APP.isEditor = Boolean(priv.form_public);
        var $body = $('body');

        var $toolbarContainer = $('#cp-toolbar');

        var helpMenu = framework._.sfCommon.createHelpMenu(['text', 'pad']);
        $toolbarContainer.after(helpMenu.menu);
        framework._.toolbar.$drawer.append(helpMenu.button);
        if (!APP.isEditor && !priv.form_auditorKey) {
            $(helpMenu.menu).hide();
        }

        var offlineEl = h('div.alert.alert-danger.cp-burn-after-reading', Messages.disconnected);
        framework.onEditableChange(function (editable) {
            if (editable) {
                if (APP.mainSortable) {
                    APP.mainSortable.options.disabled = false;
                }
                if (!APP.isEditor) { $(offlineEl).remove(); }
                $body.removeClass('cp-form-readonly');
                $('.cp-form-creator-settings').find('input, button').removeAttr('disabled');
            } else {
                if (APP.mainSortable) {
                    APP.mainSortable.options.disabled = true;
                }
                if (!APP.isEditor) { $('.cp-help-container').before(offlineEl); }
                $body.addClass('cp-form-readonly');
                $('.cp-form-creator-settings').find('input, button').attr('disabled', 'disabled');
            }
        });

        if (!APP.isEditor) {
            framework._.toolbar.alone();
            $('.cp-toolbar-icon-history').hide();
            $('.cp-toolbar-icon-snapshots').hide();
        }

        var makeFormSettings = function () {
            Messages.form_preview = "Preview form"; // XXX
            Messages.form_geturl = "Copy link"; // XXX
            var previewBtn = h('button.btn.btn-primary', [
                h('i.fa.fa-eye'),
                Messages.form_preview
            ]);
            var participantBtn = h('button.btn.btn-primary',[
                h('i.fa.fa-link'),
                Messages.form_geturl
            ]);
            var preview = h('div.cp-forms-results-participant', [previewBtn, participantBtn]);
            $(previewBtn).click(function () {
                sframeChan.event('EV_OPEN_VIEW_URL');
            });
            $(participantBtn).click(function () {
                sframeChan.query('Q_COPY_VIEW_URL', null, function (err, success) {
                    if (success) { return void UI.log(Messages.shareSuccess); }
                    UI.warn(Messages.error);
                });
            });

            Messages.form_makePublicWarning = "Are you sure you want to make responses to this form public? Past and future responses will be visible by participants. This cannot be undone."; // XXX existing key
            // Private / public status
            var resultsType = h('div.cp-form-results-type-container');
            var $results = $(resultsType);
            var refreshPublic = function () {
                $results.empty();
                var makePublic = h('button.btn.btn-secondary', Messages.form_makePublic);
                var makePublicDiv = h('div.cp-form-actions', makePublic);
                if (content.answers.privateKey) { makePublicDiv = undefined; }
                var publicText = content.answers.privateKey ? Messages.form_isPublic : Messages.form_isPrivate;
                $results.append(h('span.cp-form-results-type', publicText));
                $results.append(makePublicDiv);
                var $makePublic = $(makePublic).click(function () {
                    UI.confirm(Messages.form_makePublicWarning, function (yes) {
                        if (!yes) { return; }
                        $makePublic.attr('disabled', 'disabled');
                        var priv = metadataMgr.getPrivateData();
                        content.answers.privateKey = priv.form_private;
                        framework.localChange();
                        framework._.cpNfInner.chainpad.onSettle(function () {
                            UI.log(Messages.saved);
                            refreshPublic();
                        });
                    });
                });
            };
            refreshPublic();

            var responseMsg = h('div.cp-form-response-msg-container');
            var $responseMsg = $(responseMsg);
            var refreshResponse = function () {
                $responseMsg.empty();
                Messages.form_updateMsg = "Update submit message"; // XXX 4.11.0
                Messages.form_addMsg = "Add submit message"; // XXX 4.11.0
                Messages.form_responseMsg = "This message will be displayed after participants submit the form."; // XXX 4.11.0
                var text = content.answers.msg ? Messages.form_updateMsg : Messages.form_addMsg;
                var btn = h('button.btn.btn-secondary', text);
                $(btn).click(function () {
                    var editor;
                    if (!APP.responseModal) {
                        var t = h('textarea');
                        var p = h('p', Messages.form_responseMsg);
                        var div = h('div', [
                            p,
                            h('div.cp-form-response-modal', t),
                        ]);
                        var cm = window.my_cm = SFCodeMirror.create("gfm", CMeditor, t);
                        editor = APP.responseEditor = cm.editor;
                        var markdownTb = APP.common.createMarkdownToolbar(editor, {
                            embed: function (mt) {
                                editor.focus();
                                editor.replaceSelection($(mt)[0].outerHTML);
                            }
                        });
                        $(markdownTb.toolbar).insertAfter($(p));
                        $(markdownTb.toolbar).show();

                        cm.configureTheme(APP.common, function () {});
                        editor.setOption('lineNumbers', true);
                        editor.setOption('lineWrapping', true);
                        editor.setOption('styleActiveLine', true);
                        editor.setOption('readOnly', false);
                        setTimeout(function () {
                            editor.setValue(content.answers.msg || '');
                            editor.refresh();
                            editor.save();
                            editor.focus();
                        });

                        var buttons = [{
                            className: 'cancel',
                            name: Messages.cancel,
                            onClick: function () {},
                            keys: [27]
                        },
                        {
                            className: 'primary',
                            name: Messages.settings_save,
                            onClick: function () {
                                var v = editor.getValue();
                                content.answers.msg = v.slice(0, 2000); // XXX 4.11.0 max length?
                                framework.localChange();
                                framework._.cpNfInner.chainpad.onSettle(function () {
                                    UI.log(Messages.saved);
                                    refreshResponse();
                                });
                            },
                            //keys: []
                        }];
                        APP.responseModal = UI.dialog.customModal(div, { buttons: buttons });
                    } else {
                        editor = APP.responseEditor;
                        setTimeout(function () {
                            editor.setValue(content.answers.msg || '');
                            editor.refresh();
                            editor.save();
                            editor.focus();
                        });
                    }
                    UI.openCustomModal(APP.responseModal);
                });
                $responseMsg.append(btn);
            };
            refreshResponse();

            // Make answers anonymous
            Messages.form_makeAnon = "Anonymize responses"; // XXX
            var anonContainer = h('div.cp-form-anon-container');
            var $anon = $(anonContainer);
            var refreshAnon = function () {
                $anon.empty();
                var anonymous = content.answers.makeAnonymous;
                var cbox = UI.createCheckbox('cp-form-make-anon',
                           Messages.form_makeAnon, anonymous, {});
                var radioContainer = h('div.cp-form-anon-radio', [cbox]);
                var $r = $(radioContainer).find('input').on('change', function() {
                    var val = Util.isChecked($r);
                    content.answers.makeAnonymous = val;
                    framework.localChange();
                    framework._.cpNfInner.chainpad.onSettle(function () {
                        UI.log(Messages.saved);
                    });
                });
                $anon.append(h('div.cp-form-actions', radioContainer));
            };
            refreshAnon();

            // XXX UPDATE KEYS "form_anonyous_on", "form_anonymous_off" and "form_anonymous"
            Messages.form_anonymous = "Guest access (not logged in)"; // XXX existing key
            // Allow guest(anonymous) answers
            var privacyContainer = h('div.cp-form-privacy-container');
            var $privacy = $(privacyContainer);
            var refreshPrivacy = function () {
                $privacy.empty();
                var anonymous = content.answers.anonymous;
                var radioOn = UI.createRadio('cp-form-privacy', 'cp-form-privacy-on',
                        Messages.form_anonymous_on, Boolean(anonymous), {
                            input: { value: 1 },
                        });
                var radioOff = UI.createRadio('cp-form-privacy', 'cp-form-privacy-off',
                        Messages.form_anonymous_off, !anonymous, {
                            input: { value: 0 },
                        });
                var radioContainer = h('div.cp-form-privacy-radio', [radioOn, radioOff]);
                $(radioContainer).find('input[type="radio"]').on('change', function() {
                    var val = $('input:radio[name="cp-form-privacy"]:checked').val();
                    val = Number(val) || 0;
                    content.answers.anonymous = Boolean(val);
                    framework.localChange();
                    framework._.cpNfInner.chainpad.onSettle(function () {
                        UI.log(Messages.saved);
                    });
                });
                $privacy.append(h('div.cp-form-status', Messages.form_anonymous));
                $privacy.append(h('div.cp-form-actions', radioContainer));
            };
            refreshPrivacy();

            // Allow responses edition
            Messages.form_editable = "Editing after submit"; // XXX
            var editableContainer = h('div.cp-form-editable-container');
            var $editable = $(editableContainer);
            var refreshEditable = function () {
                $editable.empty();
                var editable = !content.answers.cantEdit;
                var radioOn = UI.createRadio('cp-form-editable', 'cp-form-editable-on',
                        Messages.form_anonymous_on, Boolean(editable), {
                            input: { value: 1 },
                        });
                var radioOff = UI.createRadio('cp-form-editable', 'cp-form-editable-off',
                        Messages.form_anonymous_off, !editable, {
                            input: { value: 0 },
                        });
                var radioContainer = h('div.cp-form-editable-radio', [radioOn, radioOff]);
                $(radioContainer).find('input[type="radio"]').on('change', function() {
                    var val = $('input:radio[name="cp-form-editable"]:checked').val();
                    val = Number(val) || 0;
                    content.answers.cantEdit = !val;
                    framework.localChange();
                    framework._.cpNfInner.chainpad.onSettle(function () {
                        UI.log(Messages.saved);
                    });
                });
                $editable.append(h('div.cp-form-status', Messages.form_editable));
                $editable.append(h('div.cp-form-actions', radioContainer));
            };
            refreshEditable();

            // End date / Closed state
            var endDateContainer = h('div.cp-form-status-container');
            var $endDate = $(endDateContainer);
            var refreshEndDate = function () {
                $endDate.empty();

                var endDate = content.answers.endDate;
                var date = new Date(endDate).toLocaleString();
                var now = +new Date();
                var text = Messages.form_isOpen;
                var buttonTxt = Messages.form_setEnd;
                if (endDate <= now) {
                    text = Messages._getKey('form_isClosed', [date]);
                    buttonTxt = Messages.form_open;
                } else if (endDate > now) {
                    text = Messages._getKey('form_willClose', [date]);
                    buttonTxt = Messages.form_removeEnd;
                }

                var button = h('button.btn.btn-secondary', buttonTxt);

                var $button = $(button).click(function () {
                    $button.attr('disabled', 'disabled');
                    // If there is an end date, remove it
                    if (endDate) {
                        delete content.answers.endDate;
                        framework.localChange();
                        refreshEndDate();
                        return;
                    }
                    // Otherwise add it
                    var datePicker = h('input');
                    var picker = Flatpickr(datePicker, {
                        enableTime: true,
                        time_24hr: is24h,
                        dateFormat: dateFormat,
                        minDate: new Date()
                    });
                    var save = h('button.btn.btn-primary', Messages.settings_save);
                    $(save).click(function () {
                        if (datePicker.value === '') {
                            return void refreshEndDate();
                        }
                        var d = picker.parseDate(datePicker.value);
                        content.answers.endDate = +d;
                        framework.localChange();
                        refreshEndDate();
                    });
                    var cancel = h('button.btn.btn-danger', h('i.fa.fa-times.nomargin'));
                    $(cancel).click(function () {
                        refreshEndDate();
                    });
                    var confirmContent = h('div', [
                        h('div', Messages.form_setEnd),
                        h('div.cp-form-input-block', [datePicker, save, cancel]),
                    ]);
                    $button.after(confirmContent);
                    $button.remove();
                    picker.open();
                });

                $endDate.append(h('div.cp-form-status', text));
                $endDate.append(h('div.cp-form-actions', button));

            };
            refreshEndDate();


            evOnChange.reg(refreshPublic);
            evOnChange.reg(refreshPrivacy);
            evOnChange.reg(refreshAnon);
            evOnChange.reg(refreshEditable);
            evOnChange.reg(refreshEndDate);
            //evOnChange.reg(refreshResponse);

            return [
                preview,
                endDateContainer,
                anonContainer,
                privacyContainer,
                editableContainer,
                resultsType,
                responseMsg
            ];
        };

        var checkIntegrity = function (getter) {
            if (!content.order || !content.form) { return; }
            var changed = false;
            var deduplicate = [];
            // Check if the questions in the lists (content.order or sections) exist in
            // content.form and remove duplicates
            var check1 = function (arr) {
                arr.forEach(function (uid) {
                    if (!content.form[uid] || deduplicate.indexOf(uid) !== -1) {
                        var idx = arr.indexOf(uid);
                        arr.splice(idx, 1);
                        changed = true;
                        return;
                    }
                    deduplicate.push(uid);
                });
            };
            check1(content.order);
            getSections(content).forEach(function (uid) {
                var block = content.form[uid];
                if (!block.opts || !Array.isArray(block.opts.questions)) { return; }
                check1(block.opts.questions);
            });

            // Make sure all the questions are displayed in the main list or a section and add
            // the missing ones
            Object.keys(content.form).forEach(function (uid) {
                var idx = deduplicate.indexOf(uid);
                if (idx === -1) {
                    changed = true;
                    content.order.push(uid);
                }
            });

            // Check if conditions on sections are valid
            var order = getFullOrder(content);
            getSections(content).forEach(function (uid) {
                var block = content.form[uid];
                if (!block.opts || !Array.isArray(block.opts.when)) { return; }
                var sectionIdx = order.indexOf(uid);
                if (sectionIdx === -1) { return; }
                var available = order.slice(0, sectionIdx);
                var errors = false;
                block.opts.when.forEach(function (rules) {
                    if (!Array.isArray(rules)) {
                        var idx = block.opts.when.indexOf(rules);
                        block.opts.when.splice(idx, 1);
                        errors = true;
                        return;
                    }
                    rules.forEach(function (obj) {
                        if (!obj.q) { return; }
                        var idx = available.indexOf(String(obj.q));
                        // If this question doesn't exist before the section, remove the condition
                        if (idx === -1) {
                            var cIdx = rules.indexOf(obj);
                            rules.splice(cIdx, 1);
                            errors = true;
                            return;
                        }
                    });
                    if (!rules.length) {
                        var rIdx = block.opts.when.indexOf(rules);
                        block.opts.when.splice(rIdx, 1);
                        errors = true;
                    }
                });
                if (errors) {
                    evCheckConditions.fire(uid);
                    changed = true;
                }
            });

            evShowConditions.fire();

            // Migrate opts.values from string to object
            if (!content.version) {
                Object.keys(content.form).forEach(function (uid) {
                    var block = content.form[uid];
                    var values = Util.find(block, ['opts', 'values']);
                    if (!Array.isArray(values)) { return; }
                    if (block.opts.type === 'day') { return; }
                    block.opts.values = values.map(function (data) {
                        if (Util.isObject(data)) { return data; }
                        return {
                            uid: Util.uid(),
                            v: data || Messages.form_newOption
                        };
                    });
                });
                content.version = 1;
                changed = true;
            }


            if (!getter && changed) { framework.localChange(); }
        };

        var makeFormCreator = function () {

            var controlContainer;
            var fillerContainer;
            if (APP.isEditor) {
                var settings = makeFormSettings();

                controlContainer = h('div.cp-form-creator-control', [
                    h('div.cp-form-creator-settings', settings),
                ]);
                fillerContainer = h('div.cp-form-filler-container');
            }

            var contentContainer = h('div.cp-form-creator-content');
            var resultsContainer = h('div.cp-form-creator-results');
            var answeredContainer = h('div.cp-form-creator-answered', {
                style: 'display: none;'
            });
            var div = h('div.cp-form-creator-container', [
                controlContainer,
                contentContainer,
                resultsContainer,
                answeredContainer,
                fillerContainer
            ]);
            return div;
        };

        var endDateEl = h('div.alert.alert-warning.cp-burn-after-reading');
        var endDate;
        var endDateTo;

        // numbers greater than this overflow the maximum delay for a setTimeout
        // which results in it being executed immediately (oops)
        // https://developer.mozilla.org/en-US/docs/Web/API/WindowOrWorkerGlobalScope/setTimeout#maximum_delay_value
        var MAX_TIMEOUT_DELAY = 2147483647;
        var refreshEndDateBanner = function (force) {
            if (APP.isEditor) { return; }
            var _endDate = content.answers.endDate;
            if (_endDate === endDate && !force) { return; }
            endDate = _endDate;
            var date = new Date(endDate).toLocaleString();
            var text = Messages._getKey('form_isClosed', [date]);
            if (endDate > +new Date()) {
                text = Messages._getKey('form_willClose', [date]);
            }
            if ($('.cp-help-container').length && endDate) {
                $(endDateEl).text(text);
                $('.cp-help-container').before(endDateEl);
            } else {
                $(endDateEl).remove();
            }

            APP.isClosed = endDate && endDate < (+new Date());
            clearTimeout(endDateTo);
            if (!APP.isClosed && endDate) {
                // calculate how many ms in the future the poll will be closed
                var diff = (endDate - +new Date() + 100);
                // if that value would overflow, then check again in a day
                // (if the tab is still open)
                if (diff > MAX_TIMEOUT_DELAY) {
                    endDateTo = setTimeout(function () {
                        refreshEndDateBanner(true);
                    }, 1000 * 3600 * 24);
                    return;
                }

                endDateTo = setTimeout(function () {
                    refreshEndDateBanner(true);
                    $('.cp-form-send-container').find('.cp-open').hide();
                }, diff);
            }
        };

        var showAnonBlockedAlert = function () {
            var content = UI.setHTML(h('span.cp-anon-blocked-msg'), Messages.form_anonymous_blocked);
            $(content).find('a').click(function (ev) {
                ev.preventDefault();
                var href = ($(this).attr('href') || '').replace(/\//g, '');
                APP.common.setLoginRedirect(href || 'login');
            });
            UI.alert(content);
        };

        framework.onReady(function (isNew) {
            var priv = metadataMgr.getPrivateData();

            if (APP.isEditor) {
                if (!content.form) {
                    content.form = {
                        "1": { type: 'md' },
                        "2": { type: 'radio' }
                    };
                    framework.localChange();
                }
                if (!content.order) {
                    content.order = ["1", "2"];
                    framework.localChange();
                }
                if (!content.answers || !content.answers.channel || !content.answers.publicKey || !content.answers.validateKey) {
                    // Don't override other settings (anonymous, makeAnonymous, etc.) from templates
                    content.answers = content.answers || {};
                    content.answers.channel = Hash.createChannelId();
                    content.answers.publicKey = priv.form_public;
                    content.answers.validateKey = priv.form_answerValidateKey;
                    framework.localChange();
                }
                checkIntegrity();
            }
            if (isNew && content.answers && typeof(content.answers.anonymous) === "undefined") {
                content.answers.anonymous = true;
            }

            sframeChan.event('EV_FORM_PIN', {channel: content.answers.channel});

            var $container = $('#cp-app-form-container');
            $container.append(makeFormCreator());

            if (!content.answers || !content.answers.channel || !content.answers.publicKey || !content.answers.validateKey) {
                return void UI.errorLoadingScreen(Messages.form_invalid);
            }

            var getResults = function (key) {
                sframeChan.query("Q_FORM_FETCH_ANSWERS", {
                    channel: content.answers.channel,
                    validateKey: content.answers.validateKey,
                    publicKey: content.answers.publicKey,
                    privateKey: key,
                    cantEdit: content.answers.cantEdit
                }, function (err, obj) {
                    var answers = obj && obj.results;
                    if (answers) { APP.answers = answers; }
                    $body.addClass('cp-app-form-results');
                    renderResults(content, answers);
                });
            };
            if (priv.form_auditorKey) {
                APP.isAuditor = true;
                getResults(priv.form_auditorKey);
                return;
            }

            if (APP.isEditor) {
                sframeChan.query("Q_FORM_FETCH_ANSWERS", {
                    channel: content.answers.channel,
                    validateKey: content.answers.validateKey,
                    publicKey: content.answers.publicKey,
                    cantEdit: content.answers.cantEdit
                }, function (err, obj) {
                    var answers = obj && obj.results;
                    addResultsButton(framework, content, answers);
                    if (answers) { APP.answers = answers; }
                    checkIntegrity(false);
                    updateForm(framework, content, true);
                });
                return;
            }

            refreshEndDateBanner();

            var loggedIn = framework._.sfCommon.isLoggedIn();
            if (!loggedIn && !content.answers.anonymous) {
                showAnonBlockedAlert();
            }

            // If the results are public and there is at least one doodle, fetch the results now
            if (content.answers.privateKey && Object.keys(content.form).some(function (uid) {
                    return content.form[uid].type === "poll";
                })) {
                sframeChan.query("Q_FORM_FETCH_ANSWERS", {
                    channel: content.answers.channel,
                    validateKey: content.answers.validateKey,
                    publicKey: content.answers.publicKey,
                    privateKey: content.answers.privateKey,
                    cantEdit: content.answers.cantEdit
                }, function (err, obj) {
                    var answers = obj && obj.results;
                    if (answers) { APP.answers = answers; }

                    if (obj && obj.noDriveAnswered) {
                        // No drive mode already answered: can't answer again
                        if (answers) {
                            $body.addClass('cp-app-form-results');
                            renderResults(content, answers);
                        } else {
                            return void UI.errorLoadingScreen(Messages.form_answered);
                        }
                        return;
                    }
                    checkIntegrity(false);
                    var myAnswers;
                    var curve1 = user.curvePublic;
                    var curve2 = obj && obj.myKey; // Anonymous answer key
                    if (answers) {
                        var myAnswersObj = answers[curve1] || answers[curve2] || undefined;
                        if (myAnswersObj) {
                            APP.hasAnswered = true;
                            myAnswers = myAnswersObj.msg;
                            myAnswers._time = myAnswersObj.time;
                        }
                    }
                    // If we have a non-anon answer, we can't answer anonymously later
                    if (answers[curve1]) { APP.cantAnon = true; }

                    updateForm(framework, content, false, myAnswers);
                });
                return;
            }

            sframeChan.query("Q_FETCH_MY_ANSWERS", {
                channel: content.answers.channel,
                validateKey: content.answers.validateKey,
                publicKey: content.answers.publicKey
            }, function (err, obj) {
                if (obj && obj.error) {
                    if (obj.error === "EANSWERED") {
                        // No drive mode already answered: can't answer again
                        if (content.answers.privateKey) {
                            return void getResults(content.answers.privateKey);
                        }
                        // Here, we know results are private so we can use an error screen
                        return void UI.errorLoadingScreen(Messages.form_answered);
                    }
                    UI.warn(Messages.form_cantFindAnswers);
                }
                var answers;
                if (obj && !obj.error) {
                    answers = obj;
                    APP.hasAnswered = true;
                    // If we have a non-anon answer, we can't answer anonymously later
                    if (!obj._isAnon) { APP.cantAnon = true; }
                }
                checkIntegrity(false);
                updateForm(framework, content, false, answers);
            });

        });

        // Only redraw once every 500ms on remote change.
        // If we try to redraw in the first 500ms following a redraw, we'll
        // redraw again when the timer allows it. If we call "redrawRemote"
        // repeatedly, we'll only "redraw" once with the latest content.
        var _redraw = Util.notAgainForAnother(function (framework, content) {
            var answers, temp;
            if (!APP.isEditor) { answers = getFormResults(); }
            else { temp = getTempFields(); }
            updateForm(framework, content, APP.isEditor, answers, temp);
        }, 500);
        var redrawTo;
        var redrawRemote = function () {
            var $main = $('.cp-form-creator-container');
            var args = Array.prototype.slice.call(arguments);
            APP.sTop = $main.scrollTop();
            var until = _redraw.apply(null, args);
            if (until) {
                clearTimeout(redrawTo);
                redrawTo = setTimeout(function (){
                    APP.sTop = $main.scrollTop();
                    _redraw.apply(null, args);
                    $main.scrollTop(APP.sTop);
                    if (typeof(APP.afterScroll) === "function") { APP.afterScroll(); }
                }, until+1);
                return;
            }
            // Only restore scroll if we were able to redraw
            $main.scrollTop(APP.sTop);
            if (typeof(APP.afterScroll) === "function") { APP.afterScroll(); }
        };
        framework.onContentUpdate(function (newContent) {
            content = newContent;
            evOnChange.fire();
            refreshEndDateBanner();

            redrawRemote(framework, content);
        });

        framework.setContentGetter(function () {
            checkIntegrity(true);
            return content;
        });

        framework.setFileImporter({ accept: ['.json'] }, function (newContent) {
            var parsed = JSON.parse(newContent || {});
            parsed.answers = content.answers;
            return parsed;
        });

        framework.setFileExporter(['.json'], function(cb, ext) {
            Exporter.main(content, cb, ext);
        }, true);


    };

    Framework.create({
        toolbarContainer: '#cp-toolbar',
        contentContainer: '#cp-app-form-editor',
    }, andThen);
});<|MERGE_RESOLUTION|>--- conflicted
+++ resolved
@@ -93,7 +93,6 @@
     var MAX_OPTIONS = 15;
     var MAX_ITEMS = 10;
 
-<<<<<<< HEAD
     var getOptionValue = function (obj) {
         if (!Util.isObject(obj)) { return obj; }
         return obj.v;
@@ -102,26 +101,6 @@
         if (!Array.isArray(values)) { return []; }
         return values.map(getOptionValue);
     };
-=======
-    var extractValues = function (values) {
-        if (!Array.isArray(values)) { return []; }
-        return values.map(function (obj) {
-            if (!Util.isObject(obj)) { return obj; }
-            return obj.v;
-        });
-    };
-
-    var saveAndCancelOptions = function (getRes, cb) {
-        // Cancel changes
-        var cancelBlock = h('button.btn.btn-secondary', Messages.cancel);
-        $(cancelBlock).click(function () { cb(); });
-
-        // Save changes
-        var saveBlock = h('button.btn.btn-primary', [
-            h('i.fa.fa-floppy-o'),
-            h('span', Messages.settings_save)
-        ]);
->>>>>>> 8de2a03d
 
     var saveAndCancelOptions = function (cb) {
         Messages.form_preview_button = "Preview"; // XXX
@@ -397,14 +376,9 @@
 
             return el;
         };
-<<<<<<< HEAD
         var inputs = v.values.map(function (data) {
             return getOption(data.v, isDefaultOpts, false, data.uid);
         });
-=======
-        // TODO uid
-        var inputs = extractValues(v.values).map(function (val) { return getOption(val, false); });
->>>>>>> 8de2a03d
         inputs.push(add);
 
         var container = h('div.cp-form-edit-block', inputs);
@@ -713,23 +687,15 @@
     var makePollTable = function (answers, opts, resultsPageObj) {
         // Sort date values
         if (opts.type !== "text") {
-<<<<<<< HEAD
             opts.values.sort(function (_a, _b) {
                 var a = getOptionValue(_a);
                 var b = getOptionValue(_b);
-=======
-            extractValues(opts.values).sort(function (a, b) { // TODO uid
->>>>>>> 8de2a03d
                 return +new Date(a) - +new Date(b);
             });
         }
         // Create first line with options
         var allDays = getWeekDays(true);
-<<<<<<< HEAD
         var els = extractValues(opts.values).map(function (data) {
-=======
-        var els = extractValues(opts.values).map(function (data) { // TODO uid
->>>>>>> 8de2a03d
             var _date;
             if (opts.type === "day") {
                 _date = new Date(data);
@@ -1614,13 +1580,8 @@
             var itemCount = tally[value];
             var itemScale = (itemCount / max);
 
-<<<<<<< HEAD
-            rows.push(h('div.cp-form-results-type-radio-data', [
+            rows.push(h('div.cp-charts-row', [
                 h('span.cp-value', {'title': value}, value),
-=======
-            rows.push(h('div.cp-charts-row', [
-                h('span.cp-value', value),
->>>>>>> 8de2a03d
                 h('span.cp-count', itemCount),
                 showBar? barGraphic(itemScale): undefined,
             ]));
