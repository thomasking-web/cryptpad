define([
    'jquery',
    'json.sortify',
    '/api/config',
    '/bower_components/chainpad-crypto/crypto.js',
    '/common/sframe-app-framework.js',
    '/common/toolbar.js',
    '/form/export.js',
    '/bower_components/nthen/index.js',
    '/common/sframe-common.js',
    '/common/common-util.js',
    '/common/common-hash.js',
    '/common/common-interface.js',
    '/common/common-ui-elements.js',
    '/common/clipboard.js',
    '/common/inner/common-mediatag.js',
    '/common/hyperscript.js',
    '/customize/messages.js',
    '/customize/application_config.js',
    '/common/diffMarked.js',
    '/common/sframe-common-codemirror.js',
    '/common/text-cursor.js',
    'cm/lib/codemirror',
    '/bower_components/chainpad/chainpad.dist.js',

    '/common/inner/share.js',
    '/common/inner/access.js',
    '/common/inner/properties.js',

    '/lib/datepicker/flatpickr.js',
    '/bower_components/sortablejs/Sortable.min.js',

    'cm/addon/edit/closebrackets',
    'cm/addon/edit/matchbrackets',
    'cm/addon/display/placeholder',
    'cm/mode/gfm/gfm',
    'css!cm/lib/codemirror.css',

    '/bower_components/file-saver/FileSaver.min.js',

    'css!/bower_components/codemirror/lib/codemirror.css',
    'css!/bower_components/codemirror/addon/dialog/dialog.css',
    'css!/bower_components/codemirror/addon/fold/foldgutter.css',
    'css!/lib/datepicker/flatpickr.min.css',
    'css!/bower_components/components-font-awesome/css/font-awesome.min.css',
    'less!/form/app-form.less',
], function (
    $,
    Sortify,
    ApiConfig,
    Crypto,
    Framework,
    Toolbar,
    Exporter,
    nThen,
    SFCommon,
    Util,
    Hash,
    UI,
    UIElements,
    Clipboard,
    MT,
    h,
    Messages,
    AppConfig,
    DiffMd,
    SFCodeMirror,
    TextCursor,
    CMeditor,
    ChainPad,
    Share, Access, Properties,
    Flatpickr,
    Sortable
    )
{
    var APP = window.APP = {
        blocks: {}
    };

    var is24h = UIElements.is24h();
    var dateFormat = "Y-m-d H:i";
    var timeFormat = "H:i";

    var evCheckConditions = Util.mkEvent();
    var evShowConditions = Util.mkEvent();

    if (!is24h) {
        dateFormat = "Y-m-d h:i K";
        timeFormat = "h:i K";
    }

    // multi-line radio, checkboxes, and possibly other things have a max number of items
    // we'll consider increasing this restriction if people are unhappy with it
    // but as a general rule we expect users will appreciate having simpler questions
    var MAX_OPTIONS = 25;
    var MAX_ITEMS = 10;

    var getOptionValue = function (obj) {
        if (!Util.isObject(obj)) { return obj; }
        return obj.v;
    };
    var extractValues = function (values) {
        if (!Array.isArray(values)) { return []; }
        return values.map(getOptionValue);
    };

    var saveAndCancelOptions = function (cb) {
        var cancelBlock = h('button.btn.btn-default.cp-form-preview-button',[
                            h('i.fa.fa-eye'),
                            Messages.form_preview_button
                        ]);
        $(cancelBlock).click(function () { cb(undefined, true); });

        return cancelBlock;
    };
    var editTextOptions = function (opts, setCursorGetter, cb) {
        var evOnSave = Util.mkEvent();

        var maxLength, getLengthVal;
        if (opts.maxLength) {
            var lengthInput = h('input', {
                type:"number",
                value: opts.maxLength,
                min: 100,
                max: 5000
            });
            maxLength = h('div.cp-form-edit-max-options', [
                h('span', Messages.form_editMaxLength),
                lengthInput
            ]);
            getLengthVal = function () {
                var val = Number($(lengthInput).val()) || 1000;
                if (val < 1) { val = 1; }
                if (val > 5000) { val = 5000; }
                return val;
            };

            var $l = $(lengthInput).on('input', Util.throttle(function () {
                $l.val(getLengthVal());
                evOnSave.fire();
            }, 500));
        }

        var type, typeSelect;
        if (opts.type) {
            // Messages.form_text_text.form_text_number.form_text_url.form_text_email
            var options = ['text', 'number', 'url', 'email'].map(function (t) {
                return {
                    tag: 'a',
                    attributes: {
                        'class': 'cp-form-type-value',
                        'data-value': t,
                        'href': '#',
                    },
                    content: Messages['form_text_'+t]
                };
            });
            var dropdownConfig = {
                text: '', // Button initial text
                options: options, // Entries displayed in the menu
                //left: true, // Open to the left of the button
                //container: $(type),
                isSelect: true,
                caretDown: true,
                buttonCls: 'btn btn-secondary'
            };
            typeSelect = UIElements.createDropdown(dropdownConfig);
            typeSelect.setValue(opts.type);

            type = h('div.cp-form-edit-type', [
                h('span', Messages.form_textType),
                typeSelect[0]
            ]);
            typeSelect.onChange.reg(evOnSave.fire);
        }

        setCursorGetter(function () {
            return {};
        });

        var getSaveRes = function () {
            return {
                maxLength: getLengthVal ? getLengthVal() : undefined,
                type: typeSelect ? typeSelect.getValue() : undefined
            };
        };

        evOnSave.reg(function () {
            var res = getSaveRes();
            if (!res) { return; }
            cb(res);
        });

        var saveAndCancel = saveAndCancelOptions(cb);

        return [
            maxLength,
            type,
            saveAndCancel
        ];
    };
    var editOptions = function (v, isDefaultOpts, setCursorGetter, cb, tmp) {
        var evOnSave = Util.mkEvent();

        var add = h('button.btn.btn-secondary', [
            h('i.fa.fa-plus'),
            h('span', Messages.form_add_option)
        ]);
        var addItem = h('button.btn.btn-secondary', [
            h('i.fa.fa-plus'),
            h('span', Messages.form_add_item)
        ]);

        var cursor;
        if (tmp && tmp.cursor) {
            cursor = tmp.cursor;
        }

        // Checkbox: max options
        var maxOptions, maxInput;
        if (typeof(v.max) === "number") {
            maxInput = h('input', {
                type:"number",
                value: v.max,
                min: 1,
                max: v.values.length
            });
            maxOptions = h('div.cp-form-edit-max-options', [
                h('span', Messages.form_editMax),
                maxInput
            ]);
            $(maxInput).on('input', function () {
                setTimeout(evOnSave.fire);
            });
        }

        // Poll: type (text/day/time)
        var type, typeSelect;
        if (v.type) {
            // Messages.form_poll_text.form_poll_day.form_poll_time
            var options = ['text', 'day', 'time'].map(function (t) {
                return {
                    tag: 'a',
                    attributes: {
                        'class': 'cp-form-type-value',
                        'data-value': t,
                        'href': '#',
                    },
                    content: Messages['form_poll_'+t]
                };
            });
            var dropdownConfig = {
                text: '', // Button initial text
                options: options, // Entries displayed in the menu
                //left: true, // Open to the left of the button
                //container: $(type),
                isSelect: true,
                caretDown: true,
                buttonCls: 'btn btn-secondary'
            };
            typeSelect = UIElements.createDropdown(dropdownConfig);
            typeSelect.setValue(v.type);

            type = h('div.cp-form-edit-type', [
                h('span', Messages.form_editType),
                typeSelect[0]
            ]);
        }

        // Show existing options
        var $add, $addItem;
        var addMultiple;
        var getOption = function (val, placeholder, isItem, uid) {
            var input = h('input', {value:val});
            var $input = $(input);
            if (placeholder) {
                input.placeholder = val;
                input.value = '';
                $input.on('keypress', function () {
                    $input.removeAttr('placeholder');
                    $input.off('keypress');
                });
            }
            if (uid) { $input.data('uid', uid); }

            // If the input is a date, initialize flatpickr
            if (v.type && v.type !== 'text') {
                if (v.type === 'time') {
                    Flatpickr(input, {
                        enableTime: true,
                        time_24hr: is24h,
                        dateFormat: dateFormat,
                        defaultDate: val ? new Date(val) : undefined
                    });
                } else if (v.type === 'day') {
                    /*Flatpickr(input, {
                        defaultDate: val ? new Date(val) : undefined
                    });*/
                }
            }

            // if this element was active before the remote change, restore cursor
            var setCursor = function () {
                if (v.type && v.type !== 'text') { return; }
                try {
                    var ops = ChainPad.Diff.diff(cursor.el, val);
                    ['start', 'end'].forEach(function (attr) {
                        cursor[attr] = TextCursor.transformCursor(cursor[attr], ops);
                    });
                } catch (e) { console.error(e); }
                input.selectionStart = cursor.start || 0;
                input.selectionEnd = cursor.end || 0;
                setTimeout(function () { input.focus(); });
            };

            if (cursor && cursor.uid === uid && Boolean(cursor.item) === Boolean(isItem)) {
                setCursor();
            }

            var del = h('button.btn.btn-danger-outline', h('i.fa.fa-times'));
            var el = h('div.cp-form-edit-block-input', [
                h('span.cp-form-handle', [
                    h('i.fa.fa-ellipsis-v'),
                    h('i.fa.fa-ellipsis-v'),
                ]),
                input,
                del
            ]);
            $(del).click(function () {
                var $block = $(el).closest('.cp-form-edit-block');
                $(el).remove();
                // We've just deleted an item/option so we should be under the MAX limit and
                // we can show the "add" button again
                if (isItem && $addItem) { $addItem.show(); }
                if (!isItem && $add) {
                    $add.show();
                    if (v.type === "time") { $(addMultiple).show(); }
                }
                // decrement the max choices input when there are fewer options than the current maximum
                if (maxInput) {
                    var inputs = $block.find('input').length;
                    var $maxInput = $(maxInput);
                    var currentMax = Number($maxInput.val());
                    $maxInput.val(Math.min(inputs, currentMax));
                }

                evOnSave.fire();
            });

            if (!v.type || v.type === "text") {
                $input.keyup(function (e) {
                    try {
                        if (e.which === 13) {
                            var $line = $input.closest('.cp-form-edit-block-input');
                            if ($input.closest('.cp-form-edit-block')
                                    .find('.cp-form-edit-block-input').last()[0] === $line[0]) {
                                // If we're the last input, add a new one
                                if (isItem && $addItem && $addItem.is(':visible')) {
                                    $addItem.click();
                                }
                                if (!isItem && $add && $add.is(':visible')) { $add.click(); }
                            } else {
                                // Otherwise focus the next one
                                $line.next().find('input').focus();
                            }
                        }
                        if (e.which === 27 && !$(input).val()) {
                            $(del).click();
                        }
                    } catch (err) { console.error(err); }
                });
            }

            $(input).on('input', function () {
                evOnSave.fire();
            });

            return el;
        };
        var inputs = v.values.map(function (data) {
            return getOption(data.v, isDefaultOpts, false, data.uid);
        });
        inputs.push(add);

        var container = h('div.cp-form-edit-block', inputs);
        var $container = $(container);

        var sortableOption = Sortable.create(container, {
            direction: "vertical",
            handle: ".cp-form-handle",
            draggable: ".cp-form-edit-block-input",
            forceFallback: true,
            store: {
                set: function () {
                    evOnSave.fire();
                }
            }
        });

        var containerItems;
        if (v.items) {
            var inputsItems = v.items.map(function (itemData) {
                return getOption(itemData.v, isDefaultOpts, true, itemData.uid);
            });
            inputsItems.push(addItem);
            containerItems = h('div.cp-form-edit-block', inputsItems);
            Sortable.create(containerItems, {
                direction: "vertical",
                handle: ".cp-form-handle",
                draggable: ".cp-form-edit-block-input",
                forceFallback: true,
                store: {
                    set: function () {
                        evOnSave.fire();
                    }
                }
            });
        }

        // Calendar...
        var calendarView;
        if (v.type) { // Polls
            // Calendar inline for "day" type
            var calendarInput = h('input');
            calendarView = h('div', calendarInput);
            var calendarDefault = v.type === "day" ? extractValues(v.values).map(function (time) {
                if (!time) { return; }
                var d = new Date(time);
                if (!isNaN(d)) { return d; }
            }).filter(Boolean) : undefined;
            Flatpickr(calendarInput, {
                mode: 'multiple',
                inline: true,
                defaultDate: calendarDefault,
                appendTo: calendarView,
                onChange: function () {
                    evOnSave.fire();
                }
            });

            // Calendar popup for "time"
            var multipleInput = h('input', {placeholder: Messages.form_addMultipleHint});
            var multipleClearButton = h('button.btn', Messages.form_clear);
            var addMultipleButton = h('button.btn', [
                h('i.fa.fa-plus'),
                h('span', Messages.form_addMultiple)
            ]);
            addMultiple = h('div.cp-form-multiple-picker', { style: "display: none;" }, [
                multipleInput,
                addMultipleButton,
                multipleClearButton
            ]);
            var multiplePickr = Flatpickr(multipleInput, {
                mode: 'multiple',
                enableTime: true,
                dateFormat: dateFormat,
            });
            $(multipleClearButton).click(function () {
                multiplePickr.clear();
            });
            $(addMultipleButton).click(function () {
                multiplePickr.selectedDates.some(function (date) {
                    $add.before(getOption(date, false, false, Util.uid()));
                    var l = $container.find('input').length;
                    $(maxInput).attr('max', l);
                    if (l >= MAX_OPTIONS) {
                        $add.hide();
                        $(addMultiple).hide();
                        return true;
                    }
                });
                multiplePickr.clear();
                evOnSave.fire();
            });
        }

        var refreshView = function () {
            if (!v.type) { return; }
            var $calendar = $(calendarView);
            sortableOption.option("disabled", v.type !== "text");
            $container.toggleClass('cp-no-sortable', v.type !== "text");
            if (v.type !== "day") {
                $calendar.hide();
                $container.show();
                var l = $container.find('input').length;
                if (v.type === "time" && l < MAX_OPTIONS) {
                    $(addMultiple).show();
                } else {
                    $(addMultiple).hide();
                }
            } else {
                $(addMultiple).hide();
                $calendar.show();
                $container.hide();
            }
        };
        refreshView();

        // Doodle type change: empty current values and change input types?
        if (typeSelect) {
            typeSelect.onChange.reg(function (prettyVal, val) {
                v.type = val;
                refreshView();
                setTimeout(evOnSave.fire);
                if (val !== "text") {
                    $container.find('.cp-form-edit-block-input').remove();
                    if (val === "time") {
                        var time = new Date();
                        time.setHours(14);
                        time.setMinutes(0);
                        time.setSeconds(0);
                        time.setMilliseconds(0);
                        var el = getOption(+time, false, false, Util.uid());
                        $add.before(el);
                        $(el).find('input').focus();
                        return;
                    }
                    $(add).click();
                    return;
                }
                $container.find('input').each(function (i, input) {
                    if (input._flatpickr) {
                        input._flatpickr.destroy();
                        delete input._flatpickr;
                    }
                });
            });
        }

        // "Add option" button handler
        $add = $(add).click(function () {
            var txt = v.type ? '' : Messages.form_newOption;
            var el = getOption(txt, true, false, Util.uid());
            $add.before(el);
            $(el).find('input').focus();
            var l = $container.find('input').length;
            $(maxInput).attr('max', l);
            if (l >= MAX_OPTIONS) { $add.hide(); }
        });

        // If multiline block, handle "Add item" button
        $addItem = $(addItem).click(function () {
            var el = getOption(Messages.form_newItem, true, true, Util.uid());
            $addItem.before(el);
            $(el).find('input').focus();
            if ($(containerItems).find('input').length >= MAX_ITEMS) { $addItem.hide(); }
        });
        if ($container.find('input').length >= MAX_OPTIONS) { $add.hide(); }
        if ($(containerItems).find('input').length >= MAX_ITEMS) { $addItem.hide(); }

        // Set cursor getter (to handle remote changes to the form)
        setCursorGetter(function () {
            var active = document.activeElement;
            var cursor = {};
            $container.find('input').each(function (i, el) {
                var val = $(el).val() || el.placeholder || '';
                if (el === active && !el._flatpickr) {
                    cursor.item = false;
                    cursor.uid= $(el).data('uid');
                    cursor.start = el.selectionStart;
                    cursor.end = el.selectionEnd;
                    cursor.el = val;
                }
            });
            if (v.items) {
                $(containerItems).find('input').each(function (i, el) {
                    var val = $(el).val() || el.placeholder || '';
                    if (el === active) {
                        cursor.item = true;
                        cursor.uid= $(el).data('uid');
                        cursor.start = el.selectionStart;
                        cursor.end = el.selectionEnd;
                        cursor.el = val;
                    }
                });
            }
            if (v.type === "time") {
                $container.find('input').each(function (i, el) {
                    var f = el._flatpickr;
                    if (!f || !f.isOpen) { return; }
                    var rect = el.getBoundingClientRect();
                    cursor = {
                        flatpickr: true,
                        val: +f.selectedDates[0],
                        y: rect && rect.y
                    };
                });
            }
            return {
                cursor: cursor
            };
        });

        var getSaveRes = function () {
            // Get values
            var values = [];
            if (v.type === "day") {
                var dayPickr = $(calendarView).find('input')[0]._flatpickr;
                values = dayPickr.selectedDates.map(function (date) {
                    return +date;
                });
            } else {
                $container.find('input').each(function (i, el) {
                    var val = ($(el).val() || el.placeholder || '').trim();
                    if (v.type === "day" || v.type === "time") {
                        var f = el._flatpickr;
                        if (f && f.selectedDates && f.selectedDates.length) {
                            val = +f.selectedDates[0];
                        }
                    }
                    var uid = $(el).data('uid');
                    var hasUid = values.some(function (i) { return i.uid === uid; });
                    if (hasUid) { uid = Util.uid(); }
                    values.push({
                        uid: uid,
                        v: val
                    });
                    if (hasUid) { $(el).data('uid', uid); }
                });
            }
            var res = { values: values };

            // If multiline block, get items
            if (v.items) {
                var items = [];
                $(containerItems).find('input').each(function (i, el) {
                    var val = ($(el).val() || el.placeholder || '').trim();
                    var uid = $(el).data('uid');
                    var hasUid = items.some(function (i) { return i.uid === uid; });
                    if (hasUid) { uid = Util.uid(); }
                    items.push({
                        uid: uid,
                        v: val
                    });
                    if (hasUid) { $(el).data('uid', uid); }
                });
                items = items.filter(Boolean);
                res.items = items;
            }

            // If checkboxes, get the maximum number of values the users can select
            if (maxInput) {
                var maxVal = Number($(maxInput).val());
                if (isNaN(maxVal)) { maxVal = values.length; }
                res.max = maxVal;
            }

            if (typeSelect) {
                res.type = typeSelect.getValue();
            }

            return res;
        };

        evOnSave.reg(function () {
            var res = getSaveRes();
            if (!res) { return; }
            cb(res);
        });

        var saveAndCancel = saveAndCancelOptions(cb);

        return [
            type,
            maxOptions,
            calendarView,
            h('div.cp-form-edit-options-block', [containerItems, container]),
            addMultiple,
            saveAndCancel
        ];
    };

    var getWeekDays = function (large) {
        var baseDate = new Date(2017, 0, 1); // just a Sunday
        var weekDays = [];
        for(var i = 0; i < 7; i++) {
            weekDays.push(baseDate.toLocaleDateString(undefined, { weekday: 'long' }));
            baseDate.setDate(baseDate.getDate() + 1);
        }
        if (!large) {
            weekDays = weekDays.map(function (day) { return day.slice(0,3); });
        }
        return weekDays.map(function (day) { return day.replace(/^./, function (str) { return str.toUpperCase(); }); });
    };

    // "resultsPageObj" is an object with "content" and "answers"
    // only available when viewing the Responses page
    var makePollTable = function (answers, opts, resultsPageObj) {
        // Sort date values
        if (opts.type !== "text") {
            opts.values.sort(function (_a, _b) {
                var a = getOptionValue(_a);
                var b = getOptionValue(_b);
                return +new Date(a) - +new Date(b);
            });
        }
        // Create first line with options
        var allDays = getWeekDays(true);
        var els = extractValues(opts.values).map(function (data) {
            var _date;
            if (opts.type === "day") {
                _date = new Date(data);
                data = _date.toLocaleDateString();
            }
            if (opts.type === "time") {
                _date = new Date(data);
                data = Flatpickr.formatDate(_date, timeFormat);
            }
            var day = _date && allDays[_date.getDay()];
            return h('div.cp-poll-cell.cp-form-poll-option', {
                title: data,
            }, [
                opts.type === 'day' ? h('span.cp-form-weekday', day) : undefined,
                opts.type === 'day' ? h('span.cp-form-weekday-separator', ' - ') : undefined,
                h('span', data)
            ]);
        });
        // Insert axis switch button
        var switchAxis = h('button.btn.btn-default', [
            Messages.form_poll_switch,
            h('i.fa.fa-exchange'),
        ]);
        els.unshift(h('div.cp-poll-cell.cp-poll-switch', switchAxis));
        var lines = [h('div', els)];

        // Add an initial row to "time" values containing the days
        if (opts.type === "time") {
            var days = [h('div.cp-poll-cell')];
            var _days = {};
            extractValues(opts.values).forEach(function (d) {
                var date = new Date(d);
                var day = date.toLocaleDateString();
                _days[day] = {
                    n: (_days[day] && _days[day].n) || 0,
                    name: allDays[date.getDay()]
                };
                _days[day].n++;
            });
            Object.keys(_days).forEach(function (day) {
                days.push(h('div.cp-poll-cell.cp-poll-time-day', {
                    style: 'flex-grow:'+(_days[day].n - 1)+';'
                }, [
                    h('span.cp-form-weekday', _days[day].name),
                    h('span.cp-form-weekday-separator', ' - '),
                    h('span', day)
                ]));
            });
            lines.unshift(h('div', days));
        }

        // Add answers
        var bodyEls = [];
        if (Array.isArray(answers)) {
            answers.forEach(function (answerObj) {
                var answer = answerObj.results;
                if (!answer || !answer.values) { return; }
                var name = Util.find(answerObj, ['user', 'name']) || answer.name || Messages.anonymous;
                var avatar = h('span.cp-avatar');
                APP.common.displayAvatar($(avatar), Util.find(answerObj, ['user', 'avatar']), name);
                var values = answer.values || {};
                var els = extractValues(opts.values).map(function (data) {
                    var res = values[data] || 0;
                    var v = (Number(res) === 1) ? h('i.fa.fa-check.cp-yes') : undefined;
                    var cell = h('div.cp-poll-cell.cp-form-poll-answer', {
                        'data-value': res
                    }, v);
                    return cell;
                });
                var nameCell;
                els.unshift(nameCell = h('div.cp-poll-cell.cp-poll-answer-name', {
                    title: Util.fixHTML(name)
                }, [
                    avatar,
                    h('span', name)
                ]));
                bodyEls.push(h('div', els));
                if (resultsPageObj && (APP.isEditor || APP.isAuditor)) {
                    $(nameCell).addClass('cp-clickable').click(function () {
                        resultsPageObj.answers._parsed = true;
                        APP.renderResults(resultsPageObj.content, resultsPageObj.answers, answerObj.curve);
                    });
                }
            });
        }
        var body = h('div.cp-form-poll-body', bodyEls);
        lines.push(body);

        var $s = $(switchAxis).click(function () {
            $s.closest('.cp-form-type-poll').toggleClass('cp-form-poll-switch');
        });

        return lines;
    };
    var makePollTotal = function (answers, opts, myLine, evOnChange) {
        if (!Array.isArray(answers)) { return; }
        var totals = {};
        var myTotals = {};
        var updateMyTotals = function () {
            if (!myLine) { return; }
            extractValues(opts.values).forEach(function (data) {
                myLine.some(function (el) {
                    if ($(el).data('option') !== data) { return; }
                    var res = Number($(el).attr('data-value')) || 0;
                    if (res === 1) {
                        myTotals[data] = {
                            y: 1,
                            m: 0
                        };
                    }
                    else if (res === 2) {
                        myTotals[data] = {
                            y: 0,
                            m: 1
                        };
                    } else {
                        delete myTotals[data];
                    }
                    return true;
                });

            });
        };
        var totalEls = extractValues(opts.values).map(function (data) {
            var y = 0; // Yes
            var m = 0; // Maybe
            answers.forEach(function (answerObj) {
                var answer = answerObj.results;
                if (!answer || !answer.values) { return; }
                var values = answer.values || {};
                var res = Number(values[data]) || 0;
                if (res === 1) { y++; }
                else if (res === 2) { m++; }
            });
            totals[data] = {
                y: y,
                m: m
            };

            return h('div.cp-poll-cell', {
                'data-id': data
            }, [
                h('span.cp-form-total-yes', y),
                h('span.cp-form-total-maybe', '('+m+')'),
            ]);
        });

        totalEls.unshift(h('div.cp-poll-cell', Messages.form_pollTotal));
        var total = h('div.cp-poll-total', totalEls);
        var $total = $(total);
        var refreshBest = function () {
            var totalMax = {
                value: 0,
                data: []
            };
            Object.keys(totals).forEach(function (k) {
                var obj = Util.clone(totals[k]);
                if (myTotals[k]) {
                    obj.y += myTotals[k].y || 0;
                    obj.m += myTotals[k].m || 0;
                }
                if (obj.y === totalMax.value) {
                    totalMax.data.push(k);
                } else if (obj.y > totalMax.value) {
                    totalMax.value = obj.y;
                    totalMax.data = [k];
                }
            });
            if (totalMax.value) {
                $total.find('[data-id]').removeClass('cp-poll-best');
                totalMax.data.forEach(function (k) {
                    $total.find('[data-id="'+ (k.replace(/"/g, '\\"')) + '"]').addClass('cp-poll-best');
                });
            }
        };
        refreshBest();

        if (myLine && evOnChange) {
            var updateValues = function () {
                totalEls.forEach(function (cell) {
                    var $c = $(cell);
                    var data = $c.attr('data-id');
                    if (!data) { return; }
                    var y = totals[data].y + ((myTotals[data] || {}).y || 0);
                    var m = totals[data].m + ((myTotals[data] || {}).m || 0);
                    $c.find('.cp-form-total-yes').text(y);
                    $c.find('.cp-form-total-maybe').text('('+m+')');
                });
            };
            evOnChange.reg(function () {
                updateMyTotals();
                updateValues();
                refreshBest();
            });
        }


        return total;
    };

    var multiAnswerSubHeading = function (content) {
        return h('span.cp-charts-row', h('td.cp-charts-cell.cp-grid-sub-question', {
            colspan: 3,
            style: 'font-weight: bold;',
        }, content));
    };

    var getEmpty = function (empty) {
        if (!empty) { return; }
        var msg = UI.setHTML(h('span.cp-form-results-empty-text'), Messages._getKey('form_notAnswered', [empty]));
        return multiAnswerSubHeading(msg);
    };

    var barGraphic = function (itemScale) {
        return h('span.cp-bar-container', h('div.cp-bar', {
            style: 'width: ' + (itemScale * 100) + '%',
        }, ' '));
    };

    var barRow = function (value, count, max, showBar) {
        return h('div.cp-charts-row', [
            h('span.cp-value', value),
            h('span.cp-count', count),
            showBar? barGraphic((count / max)): undefined,
        ]);
    };

    var findItem = function (items, uid) {
        if (!Array.isArray(items)) { return; }
        var res;
        items.some(function (item) {
            if (item.uid === uid) {
                res = item.v;
                return true;
            }
        });
        return res;
    };

    var getSections = function (content) {
        var uids = Object.keys(content.form).filter(function (uid) {
            return content.form[uid].type === 'section';
        });
        return uids;
    };
    var getFullOrder = function (content) {
        var order = content.order.slice();
        getSections(content).forEach(function (uid) {
            var block = content.form[uid];
            if (!block.opts || !Array.isArray(block.opts.questions)) { return; }
            var idx = order.indexOf(uid);
            if (idx === -1) { return; }
            idx++;
            block.opts.questions.forEach(function (el, i) {
                order.splice(idx+i, 0, el);
            });
        });
        return order;
    };

    var getBlockAnswers = function (answers, uid, filterCurve) {
        if (!answers) { return; }
        return Object.keys(answers || {}).map(function (key) {
            var user = key.split('|')[0];
            if (filterCurve && user === filterCurve) { return; }
            try {
                return {
                    curve: user,
                    user: answers[key].msg._userdata,
                    results: answers[key].msg[uid]
                };
            } catch (e) { console.error(e); }
        }).filter(Boolean);
    };

    // When there is a change to the form, we need to check if we can still add
    // conditions to the different sections
    evShowConditions.reg(function () {
        (APP.formBlocks || []).forEach(function (block) {
            if (!block || !block.updateState) { return; }
            block.updateState();
        });
    });
    // When a section contains a condition that is now invalid (the question has been moved
    // or deleted locally), we need to redraw the list of conditions for this section
    evCheckConditions.reg(function (_uid) {
        (APP.formBlocks || []).some(function (block) {
            if (block.uid && block.uid !== _uid) { return; }
            if (!block || !block.updateState) { return; }
            return block.updateState(true, _uid);
        });
    });

    var linkClickHandler = function (ev) {
        ev.preventDefault();
        var href = ($(this).attr('href') || '').trim();
        if (!href) { return; }
        APP.common.openUnsafeURL(href);
    };

    var STATIC_TYPES = {
        md: {
            defaultOpts: {
                text: Messages.form_description_default
            },
            get: function (opts) {
                if (!opts) { opts = Util.clone(STATIC_TYPES.md.defaultOpts); }
                var tag = h('div', {
                    id: 'form'+Util.uid()
                }, opts.text);
                var $tag = $(tag);
                DiffMd.apply(DiffMd.render(opts.text || ''), $tag, APP.common);
                $tag.find('a').click(linkClickHandler);

                var cursorGetter;
                return {
                    tag: tag,
                    edit: function (cb, tmp) {
                        // Cancel changes
                        var cancelBlock = saveAndCancelOptions(cb);

                        var text = opts.text;
                        var cursor;
                        if (tmp && tmp.cursor) {
                            cursor = tmp.cursor;
                        }

                        var block, editor;
                        if (tmp && tmp.block) {
                            block = tmp.block;
                            editor = tmp.editor;
                        }

                        var cm;
                        if (!block || !editor) {
                            var t = h('textarea');
                            block = h('div.cp-form-edit-options-block', [t]);
                            cm = SFCodeMirror.create("gfm", CMeditor, t);
                            editor = cm.editor;
                            editor.setOption('lineNumbers', true);
                            editor.setOption('lineWrapping', true);
                            editor.setOption('styleActiveLine', true);
                            editor.setOption('readOnly', false);
                        }

                        setTimeout(function () {
                            editor.focus();
                            if (!(tmp && tmp.editor)) {
                                editor.setValue(text);
                            } else {
                                SFCodeMirror.setValueAndCursor(editor, editor.getValue(), text);
                            }
                            editor.refresh();
                            editor.save();
                            editor.focus();
                        });

                        if (APP.common && !(tmp && tmp.block) && cm) {
                            var markdownTb = APP.common.createMarkdownToolbar(editor, {
                                embed: function (mt) {
                                    editor.focus();
                                    editor.replaceSelection($(mt)[0].outerHTML);
                                }
                            });
                            $(block).prepend(markdownTb.toolbar);
                            $(markdownTb.toolbar).show();
                            cm.configureTheme(APP.common, function () {});
                        }

                        var getContent = function () {
                            return {
                                text: editor.getValue()
                            };
                        };

                        if (tmp && tmp.onChange) {
                            editor.off('change', tmp.onChange);
                        }
                        var on = function () {
                            cb(getContent());
                        };
                        editor.on('change', on);

                        cursorGetter = function () {
                            if (document.activeElement && block.contains(document.activeElement)) {
                                cursor = {
                                    start: editor.getCursor('from'),
                                    end: editor.getCursor('to')
                                };
                            }
                            return {
                                cursor: cursor,
                                block: block,
                                editor: editor,
                                onChange: on
                            };
                        };

                        return [
                            block,
                            cancelBlock
                        ];
                    },
                    getCursor: function () { return cursorGetter(); },
                };
            },
            printResults: function () { return; },
            icon: h('i.cptools.cptools-form-paragraph')
        },
        page: {
            get: function () {
                var tag = h('div.cp-form-page-break-edit', [
                    h('i.cptools.cptools-form-page-break'),
                    h('span', Messages.form_type_page)
                ]);
                return {
                    tag: tag,
                    pageBreak: true
                };
            },
            printResults: function () { return; },
            icon: h('i.cptools.cptools-form-page-break')
        },
        section: {
            defaultOpts: {
                questions: []
            },
            get: function (opts, a, n, ev, data) {
                var sortable = h('div.cp-form-section-sortable');
                var tag = h('div.cp-form-section-edit', [
                    sortable
                ]);
                if (!APP.isEditor) {
                    return {
                        tag: tag,
                        noViewMode: true
                    };
                }

                var block = data.block;
                if (!opts) { opts = block.opts = Util.clone(STATIC_TYPES.section.defaultOpts); }
                var content = data.content;
                var uid = data.uid;
                var form = content.form;
                var framework = APP.framework;
                var tmp = data.tmp;

                var getConditionsValues = function () {
                    var order = getFullOrder(content);
                    var blockIdx = order.indexOf(uid);
                    var blocks = order.slice(0, blockIdx); // Get all previous questions
                    var values = blocks.map(function(uid) {
                        var block = form[uid];
                        var type = block.type;
                        if (['radio', 'checkbox'].indexOf(type) === -1) { return; }
                        var obj = {
                            uid: uid,
                            type: type,
                            q: block.q || Messages.form_default
                        };
                        var val;
                        if (type === 'radio') {
                            val = block.opts ? block.opts.values
                                             : Util.clone(APP.TYPES.radio.defaultOpts.values);
                        }
                        if (type === 'checkbox') {
                            val = block.opts ? block.opts.values
                                             : Util.clone(APP.TYPES.checkbox.defaultOpts.values);
                        }
                        obj.values = extractValues(val);
                        return obj;
                    }).filter(Boolean);
                    return values;
                };
                var addCondition = h('button.btn.btn-secondary', [
                    h('i.fa.fa-plus'),
                    h('span', Messages.form_conditional_add)
                ]);
                var $addC = $(addCondition);
                var getConditions;
                var getAddAndButton = function ($container, rules) {
                    var btn = h('button.btn.btn-secondary.cp-form-add-and', [
                        h('i.fa.fa-plus'),
                        h('span', Messages.form_conditional_addAnd)
                    ]);
                    var $b = $(btn).click(function () {
                        getConditions($container, true, rules, undefined, $b);
                    });
                    $container.append(btn);
                    return $b;
                };
                var values = getConditionsValues();
                getConditions = function ($container, isNew, rules, condition, $btn) {
                    condition = condition || {};
                    condition.uid = condition.uid || Util.uid();

                    var content = h('div.cp-form-condition', {
                        'data-uid': condition.uid,
                    });
                    var $content = $(content);

                    var qSelect, iSelect, vSelect;
                    var onChange = function (resetV) {
                        var w = block.opts.when = block.opts.when || [];

                        if (qSelect) { condition.q = qSelect.getValue(); }
                        if (iSelect) { condition.is = Number(iSelect.getValue()); }
                        if (resetV) { delete condition.v; }
                        else if (vSelect) { condition.v = vSelect.getValue(); }

                        if (isNew) {
                            if (!Array.isArray(rules)) { // new set of rules (OR)
                                rules = [condition];
                                w.push(rules);
                                $btn = getAddAndButton($container, rules);
                            } else {
                                rules.push(condition);
                            }
                            isNew = false;
                        }

                        framework.localChange();
                    };

                    onChange();

                    var qOptions = values.map(function (obj) {
                        return {
                            tag: 'a',
                            attributes: {
                                'class': 'cp-form-condition-question',
                                'data-value': obj.uid,
                                'href': '#',
                            },
                            content: obj.q
                        };
                    });
                    var qConfig = {
                        text: Messages.form_condition_q, // Button initial text
                        options: qOptions, // Entries displayed in the menu
                        isSelect: true,
                        caretDown: true,
                        buttonCls: 'btn btn-secondary'
                    };
                    qSelect = UIElements.createDropdown(qConfig);
                    qSelect[0].dropdown = qSelect;
                    $(qSelect).attr('data-drop', 'q');

                    var isOn = !condition || condition.is !== 0;
                    var iOptions = [{
                        tag: 'a',
                        attributes: {
                            'data-value': 1,
                            'href': '#',
                        },
                        content: Messages.form_condition_is
                    }, {
                        tag: 'a',
                        attributes: {
                            'data-value': 0,
                            'href': '#',
                        },
                        content: Messages.form_condition_isnot
                    }];
                    var iConfig = {
                        options: iOptions, // Entries displayed in the menu
                        isSelect: true,
                        caretDown: true,
                        buttonCls: 'btn btn-default'
                    };
                    iSelect = UIElements.createDropdown(iConfig);
                    iSelect[0].dropdown = iSelect;
                    iSelect.setValue(isOn ? 1 : 0, undefined, true);
                    $(iSelect).attr('data-drop', 'i').hide();
                    iSelect.onChange.reg(function () { onChange(); });

                    var remove = h('button.btn.btn-danger-alt.cp-condition-remove', [
                        h('i.fa.fa-times.nomargin')
                    ]);
                    $(remove).on('click', function () {
                        var w = block.opts.when = block.opts.when || [];
                        var deleteRule = false;
                        if (rules.length === 1) {
                            var rIdx = w.indexOf(rules);
                            w.splice(rIdx, 1);
                            deleteRule = true;
                        } else {
                            var idx = rules.indexOf(condition);
                            rules.splice(idx, 1);
                        }
                        framework.localChange();
                        framework._.cpNfInner.chainpad.onSettle(function () {
                            if (deleteRule) {
                                $content.closest('.cp-form-condition-rule').remove();
                                return;
                            }
                            $content.remove();
                        });
                    });

                    $content.append(qSelect).append(iSelect).append(remove);
                    if ($container.find('button.cp-form-add-and').length) {
                        $container.find('button.cp-form-add-and').before($content);
                    } else {
                        $container.append($content);
                    }

                    qSelect.onChange.reg(function (prettyVal, val, init) {
                        qSelect.find('button').removeClass('btn-secondary')
                            .addClass('btn-default');
                        onChange(!init);
                        $(iSelect).show();
                        var res, type;
                        values.some(function (obj) {
                            if (String(obj.uid) === String(val)) {
                                res = obj.values;
                                type = obj.type;
                                return true;
                            }
                        });

                        var $selDiv = $(iSelect);
                        if (type === 'checkbox') {
                            $selDiv.find('[data-value="0"]').text(Messages.form_condition_hasnot);
                            $selDiv.find('[data-value="1"]').text(Messages.form_condition_has);
                        } else {
                            $selDiv.find('[data-value="0"]').text(Messages.form_condition_isnot);
                            $selDiv.find('[data-value="1"]').text(Messages.form_condition_is);
                        }
                        iSelect.setValue(iSelect.getValue(), undefined, true);

                        $content.find('.cp-form-condition-values').remove();
                        if (!res) { return; }
                        var vOptions = res.map(function (str) {
                            return {
                                tag: 'a',
                                attributes: {
                                    'class': 'cp-form-condition-value',
                                    'data-value': str,
                                    'href': '#',
                                },
                                content: str
                            };
                        });
                        var vConfig = {
                            text: Messages.form_condition_v, // Button initial text
                            options: vOptions, // Entries displayed in the menu
                            //left: true, // Open to the left of the button
                            //container: $(type),
                            isSelect: true,
                            caretDown: true,
                            buttonCls: 'btn btn-secondary'
                        };
                        vSelect = UIElements.createDropdown(vConfig);
                        vSelect[0].dropdown = vSelect;
                        vSelect.addClass('cp-form-condition-values').attr('data-drop', 'v');
                        $content.append(vSelect).append(remove);

                        vSelect.onChange.reg(function () {
                            vSelect.find('button').removeClass('btn-secondary')
                                .addClass('btn-default');
                            $(remove).off('click').click(function () {
                                var w = block.opts.when = block.opts.when || [];
                                var deleteRule = false;
                                if (rules.length === 1) {
                                    var rIdx = w.indexOf(rules);
                                    w.splice(rIdx, 1);
                                    deleteRule = true;
                                } else {
                                    var idx = rules.indexOf(condition);
                                    rules.splice(idx, 1);
                                }
                                framework.localChange();
                                framework._.cpNfInner.chainpad.onSettle(function () {
                                    if (deleteRule) {
                                        $content.closest('.cp-form-condition-rule').remove();
                                        return;
                                    }
                                    $content.remove();
                                });
                            }).appendTo($content);
                            onChange();
                        });

                        if (condition && condition.v && init) {
                            vSelect.setValue(condition.v, undefined, true);
                            vSelect.onChange.fire(condition.v, condition.v);
                        }

                        if (!tmp || tmp.uid !== condition.uid) { return; }
                        if (tmp.type === 'v') {
                            vSelect.click();
                        }
                    });
                    if (condition && condition.q) {
                        qSelect.setValue(condition.q, undefined, true);
                        qSelect.onChange.fire(condition.q, condition.q, true);
                    }

                    if (!tmp || tmp.uid !== condition.uid) { return; }

                    if (tmp.type === 'q') { qSelect.click(); }
                    else if (tmp.type === 'i') { iSelect.click(); }
                };

                var conditionalDiv = h('div.cp-form-conditional', [
                    h('div.cp-form-conditional-hint', Messages.form_conditional),
                    addCondition
                ]);
                var $condition = $(conditionalDiv).prependTo(tag);
                var redraw = function () {
                    var w = block.opts.when = block.opts.when || [];
                    w.forEach(function (rules) {
                        var rulesC = h('div.cp-form-condition-rule');
                        var $rulesC = $(rulesC);
                        var $b = getAddAndButton($rulesC, rules);
                        rules.forEach(function (obj) {
                            getConditions($rulesC, false, rules, obj, $b);
                        });
                        $addC.before($rulesC);
                    });
                };
                redraw();

                var hintDiv = h('div.cp-form-conditional-hint', [
                    h('div.cp-form-conditional-hint', Messages.form_conditional_hint)
                ]);
                var $hint = $(hintDiv).prependTo(tag);

                $addC.click(function () {
                    var rulesC = h('div.cp-form-condition-rule');
                    var $rulesC = $(rulesC);
                    getConditions($rulesC, true);
                    $addC.before($rulesC);
                });

                var cursorGetter = function () {
                    var $activeDrop = $condition.find('.cp-dropdown-content:visible').first();
                    if (!$activeDrop.length) { return; }
                    var uid = $activeDrop.closest('.cp-form-condition').attr('data-uid');
                    var type = $activeDrop.closest('.cp-dropdown-container').attr('data-drop');
                    var $btn = $activeDrop.closest('.cp-dropdown-container').find('button');
                    var y = $btn && $btn.length && $btn[0].getBoundingClientRect().y;
                    return {
                        uid: uid,
                        type: type,
                        y: y
                    };
                };

                Sortable.create(sortable, {
                    group: {
                        name: 'nested',
                        put: function (to, from, el) {
                            // Make sure sections dan't be dropped into other sections
                            return $(el).attr('data-type') !== 'section';
                        }
                    },
                    direction: "vertical",
                    filter: "input, button, .CodeMirror, .cp-form-type-sort, .cp-form-block-type.editable",
                    preventOnFilter: false,
                    draggable: ".cp-form-block",
                    //forceFallback: true,
                    fallbackTolerance: 5,
                    onStart: function () {
                        var $container = $('div.cp-form-creator-content');
                        $container.find('.cp-form-creator-add-inline').remove();
                    },
                    store: {
                        set: function (s) {
                            opts.questions = s.toArray();
                            setTimeout(APP.framework.localChange);
                            if (APP.updateAddInline) { APP.updateAddInline(); }
                        }
                    }
                });

                // If "needRedraw" is false, we only want to know if we can add conditions and
                // if we can't, make sure we delete incomplete conditions before hiding the button
                // If "needRedraw" is true, it means we ant to redraw a section because some
                // conditions are invalid
                var updateState = function (needRedraw, _uid) {
                    if (needRedraw && uid !== _uid) { return; }

                    values = getConditionsValues();
                    var available = values.length;
                    if (available) {
                        $condition.show();
                        $hint.hide();
                    } else {
                        $condition.hide();
                        $hint.show();
                    }

                    if (needRedraw) {
                        $condition.find('.cp-form-condition-rule').remove();
                        redraw();
                        return true;
                    } else {
                        if (available) {
                            // Questions may have moved. We need to redraw our dropdowns
                            // to make sure we use the correct list
                            $condition.find('.cp-form-condition').each(function (i, el) {
                                // Update question dropdown
                                var $q = $(el).find('.cp-dropdown-container[data-drop="q"]');
                                var drop = $q[0] && $q[0].dropdown;
                                if (!drop) { return; }
                                var qOptions = values.map(function (obj) {
                                    return {
                                        tag: 'a',
                                        attributes: {
                                            'class': 'cp-form-condition-question',
                                            'data-value': obj.uid,
                                            'href': '#',
                                        },
                                        content: obj.q
                                    };
                                });
                                var val = drop.getValue();
                                drop.setOptions(qOptions);
                                drop.setValue(val);

                                // Update values dropdown
                                var $v = $(el).find('.cp-dropdown-container[data-drop="v"]');
                                if (!$v.length) { return; }
                                var dropV = $v[0] && $v[0].dropdown;
                                if (!dropV) { return; }
                                var res, type;
                                values.some(function (obj) {
                                    if (String(obj.uid) === String(val)) {
                                        res = obj.values;
                                        type = obj.type;
                                        return true;
                                    }
                                });
                                var vOptions = res.map(function (str) {
                                    return {
                                        tag: 'a',
                                        attributes: {
                                            'class': 'cp-form-condition-value',
                                            'data-value': str,
                                            'href': '#',
                                        },
                                        content: str
                                    };
                                });
                                var valV = dropV.getValue();
                                dropV.setOptions(vOptions);
                                if (valV && res.indexOf(valV) === -1) {
                                    dropV.setValue('', Messages.form_condition_v);
                                    dropV.onChange.fire();
                                    dropV.find('button').removeClass('btn-default')
                                        .addClass('btn-secondary');
                                }
                            });
                        } else {
                            // We don't have invalid condition but we may have incomplete
                            // conditions to delete
                            block.opts.when = [];
                            $condition.find('.cp-form-condition-rule').remove();
                        }
                    }
                };
                updateState();

                return {
                    updateState: updateState,
                    tag: tag,
                    noViewMode: true,
                    getCursor: cursorGetter,
                };
            },
            printResults: function () { return; },
            icon: h('i.cptools.cptools-form-conditional')
        },
    };

    var arrayMax = function (A) {
        return Array.isArray(A)? Math.max.apply(null, A): NaN;
    };

    var renderTally = function (tally, empty, showBar) {
        var rows = [];
        var counts = Util.values(tally);
        var max = arrayMax(counts);
        if (empty) { rows.push(getEmpty(empty)); }
        Object.keys(tally).forEach(function (value) {
            var itemCount = tally[value];
            var itemScale = (itemCount / max);

            rows.push(h('div.cp-charts-row', [
                h('span.cp-value', {'title': value}, value),
                h('span.cp-count', itemCount),
                showBar? barGraphic(itemScale): undefined,
            ]));
        });
        return rows;
    };

    var TYPES = APP.TYPES = {
        input: {
            defaultOpts: {
                type: 'text'
            },
            get: function (opts, a, n, evOnChange) {
                if (!opts) { opts = Util.clone(TYPES.input.defaultOpts); }
                // Messages.form_input_ph_email.form_input_ph_url
                var tag = h('input', {
                    type: opts.type,
                    placeholder: Messages['form_input_ph_'+opts.type] || ''
                });
                var $tag = $(tag);
                $tag.on('change keypress', Util.throttle(function () {
                    evOnChange.fire();
                }, 500));
                var cursorGetter;
                var setCursorGetter = function (f) { cursorGetter = f; };
                return {
                    tag: tag,
                    isEmpty: function () { return !$tag.val().trim(); },
                    getValue: function () {
                        //var invalid = $tag.is(':invalid');
                        //if (invalid) { return; }
                        return $tag.val();
                    },
                    setValue: function (val) { $tag.val(val); },
                    setEditable: function (state) {
                        if (state) { $tag.removeAttr('disabled'); }
                        else { $tag.attr('disabled', 'disabled'); }
                    },
                    edit: function (cb, tmp) {
                        var v = Util.clone(opts);
                        return editTextOptions(v, setCursorGetter, cb, tmp);
                    },
                    getCursor: function () { return cursorGetter(); },
                    reset: function () { $tag.val(''); }
                };
            },
            printResults: function (answers, uid) { // results text
                var results = [];
                var empty = 0;
                var tally = {};

                var isEmpty = function (answer) {
                    return !answer || !answer.trim();
                };

                Object.keys(answers).forEach(function (author) {
                    var obj = answers[author];
                    var answer = obj.msg[uid];
                    if (isEmpty(answer)) { return empty++; }
                    Util.inc(tally, answer);
                });
                //var counts = Util.values(tally);
                //var max = arrayMax(counts);

                //if (max < 2) { // there are no duplicates, so just return text
                    results.push(getEmpty(empty));
                    Object.keys(answers).forEach(function (author) {
                        var obj = answers[author];
                        var answer = obj.msg[uid];
                        if (!answer || !answer.trim()) { return empty++; }
                        results.push(h('div.cp-charts-row', h('span.cp-value', answer)));
                    });
                    return h('div.cp-form-results-contained', h('div.cp-charts.cp-text-table', results));
                //}
            },
            icon: h('i.cptools.cptools-form-text')
        },
        textarea: {
            defaultOpts: {
                maxLength: 1000
            },
            get: function (opts, a, n, evOnChange) {
                if (!opts || typeof(opts.maxLength) === "undefined") { opts = Util.clone(TYPES.textarea.defaultOpts); }
                var text = h('textarea', {maxlength: opts.maxLength});
                var $text = $(text);
                var charCount = h('div.cp-form-type-textarea-charcount');
                var updateChar = function () {
                    var l = $text.val().length;
                    if (l > opts.maxLength) {
                        $text.val($text.val().slice(0, opts.maxLength));
                        l = $text.val().length;
                    }
                    $(charCount).text(Messages._getKey('form_maxLength', [
                        $text.val().length,
                        opts.maxLength
                    ]));
                };
                updateChar();
                var tag = h('div.cp-form-type-textarea', [
                    text,
                    charCount
                ]);

                var evChange = Util.throttle(function () {
                    evOnChange.fire();
                }, 500);

                $text.on('change keypress keyup keydown', function () {
                    setTimeout(updateChar);
                    evChange();
                });
                var cursorGetter;
                var setCursorGetter = function (f) { cursorGetter = f; };
                return {
                    tag: tag,
                    isEmpty: function () { return !$text.val().trim(); },
                    getValue: function () { return $text.val().slice(0, opts.maxLength); },
                    setValue: function (val) {
                        $text.val(val);
                        updateChar();
                    },
                    setEditable: function (state) {
                        if (state) { $(tag).find('textarea').removeAttr('disabled'); }
                        else { $(tag).find('textarea').attr('disabled', 'disabled'); }
                    },
                    edit: function (cb, tmp) {
                        var v = Util.clone(opts);
                        return editTextOptions(v, setCursorGetter, cb, tmp);
                    },
                    getCursor: function () { return cursorGetter(); },
                    reset: function () { $text.val(''); }
                };
            },
            printResults: function (answers, uid) { // results textarea
                var results = [];
                var empty = 0;
                Object.keys(answers).forEach(function (author) { // TODO deduplicate these
                    var obj = answers[author];
                    var answer = obj.msg[uid];
                    if (!answer || !answer.trim()) { return empty++; }
                    results.push(h('div.cp-charts-row', h('span.cp-value', answer)));
                });
                results.unshift(getEmpty(empty));

                return h('div.cp-form-results-contained', h('div.cp-charts.cp-text-table', results));
            },
            icon: h('i.cptools.cptools-form-paragraph')
        },
        radio: {
            compatible: ['radio', 'checkbox', 'sort'],
            defaultOpts: {
                values: [1,2].map(function (i) {
                    return {
                        uid: Util.uid(),
                        v: Messages._getKey('form_defaultOption', [i])
                    };
                })
            },
            get: function (opts, a, n, evOnChange) {
                var isDefaultOpts = !opts;
                if (!opts) { opts = Util.clone(TYPES.radio.defaultOpts); }
                if (!Array.isArray(opts.values)) { return; }
                var name = Util.uid();
                var els = extractValues(opts.values).map(function (data, i) {
                    var radio = UI.createRadio(name, 'cp-form-'+name+'-'+i,
                               data, false, {});
                    $(radio).find('input').data('val', data);
                    return radio;
                });
                var tag = h('div.radio-group.cp-form-type-radio', els);
                var cursorGetter;
                var setCursorGetter = function (f) { cursorGetter = f; };
                $(tag).find('input[type="radio"]').on('change', function () {
                    evOnChange.fire(false, false, true);
                });
                return {
                    tag: tag,
                    isEmpty: function () { return !this.getValue(); },
                    getValue: function () {
                        var res;
                        els.some(function (el) {
                            var $i = $(el).find('input');
                            if (Util.isChecked($i)) {
                                res = $i.data('val');
                                return true;
                            }
                        });
                        return res;
                    },
                    reset: function () { $(tag).find('input').removeAttr('checked'); },
                    setEditable: function (state) {
                        if (state) { $(tag).find('input').removeAttr('disabled'); }
                        else { $(tag).find('input').attr('disabled', 'disabled'); }
                    },
                    edit: function (cb, tmp) {
                        var v = Util.clone(opts);
                        return editOptions(v, isDefaultOpts, setCursorGetter, cb, tmp);
                    },
                    getCursor: function () { return cursorGetter(); },
                    setValue: function (val) {
                        this.reset();
                        els.some(function (el) {
                            var $el = $(el).find('input');
                            if ($el.data('val') === val) {
                                $el.prop('checked', true);
                                return true;
                            }
                        });
                    }
                };

            },
            printResults: function (answers, uid, form, content) {
                // results radio
                var empty = 0;
                var count = {};

                var opts = form[uid].opts || Util.clone(TYPES.radio.defaultOpts);
                extractValues(opts.values).forEach(function (v) { count[v] = 0; });

                Object.keys(answers).forEach(function (author) {
                    var obj = answers[author];
                    var answer = obj.msg[uid];
                    if (!answer || !answer.trim || !answer.trim()) { return empty++; }
                    Util.inc(count, answer);
                });

                var showBars = Boolean(content);
                var rendered = renderTally(count, empty, showBars);
                return h('div.cp-charts.cp-bar-table', rendered);
            },
            icon: h('i.cptools.cptools-form-list-radio')
        },
        multiradio: {
            compatible: ['multiradio', 'multicheck'],
            defaultOpts: {
                items: [1,2].map(function (i) {
                    return {
                        //uid: Util.uid(),
                        v: Messages._getKey('form_defaultItem', [i])
                    };
                }),
                values: [1,2].map(function (i) {
                    return {
                        uid: Util.uid(),
                        v: Messages._getKey('form_defaultOption', [i])
                    };
                })
            },
            get: function (opts, a, n, evOnChange) {
                var isDefaultOpts = !opts;
                if (!opts) { opts = Util.clone(TYPES.multiradio.defaultOpts); }
                if (!Array.isArray(opts.items) || !Array.isArray(opts.values)) { return; }
                var lines = opts.items.map(function (itemData) {
                    if (!itemData.uid) {
                        itemData.uid = Util.uid();
                        if (APP.isEditor) { APP.framework.localChange(); }
                    }
                    var name = itemData.uid;
                    var item = itemData.v;
                    var els = extractValues(opts.values).map(function (data, i) {
                        var radio = UI.createRadio(name, 'cp-form-'+name+'-'+i,
                                   '', false, {});
                        $(radio).find('input').data('uid', name);
                        $(radio).find('input').data('val', data);
                        return radio;
                    });
                    els.unshift(h('div.cp-form-multiradio-item', item));
                    return h('div.radio-group', {'data-uid':name}, els);
                });
                var header = extractValues(opts.values).map(function (v) { return h('span', v); });
                header.unshift(h('span'));
                lines.unshift(h('div.cp-form-multiradio-header', header));

                var tag = h('div.radio-group.cp-form-type-multiradio', lines);
                var cursorGetter;
                var setCursorGetter = function (f) { cursorGetter = f; };
                var $tag = $(tag);
                $tag.find('input[type="radio"]').on('change', function () {
                    evOnChange.fire();
                });
                return {
                    tag: tag,
                    isEmpty: function () {
                        var v = this.getValue();
                        return !Object.keys(v).length || Object.keys(v).some(function (uid) {
                            return !v[uid];
                        });
                    },
                    getValue: function () {
                        var res = {};
                        var l = lines.slice(1);
                        l.forEach(function (el) {
                            var $el = $(el);
                            var uid = $el.attr('data-uid');
                            $el.find('input').each(function (i, input) {
                                var $i = $(input);
                                if (res[uid]) { return; }
                                res[uid] = undefined;
                                if (Util.isChecked($i)) { res[uid] = $i.data('val'); }
                            });
                        });
                        return res;
                    },
                    reset: function () { $(tag).find('input').removeAttr('checked'); },
                    setEditable: function (state) {
                        if (state) { $tag.find('input').removeAttr('disabled'); }
                        else { $tag.find('input').attr('disabled', 'disabled'); }
                    },
                    edit: function (cb, tmp) {
                        var v = Util.clone(opts);
                        return editOptions(v, isDefaultOpts, setCursorGetter, cb, tmp);
                    },
                    getCursor: function () { return cursorGetter(); },
                    setValue: function (val) {
                        this.reset();
                        Object.keys(val || {}).forEach(function (uid) {
                            $(tag).find('[name="'+uid+'"]').each(function (i, el) {
                                if ($(el).data('val') !== val[uid]) { return; }
                                $(el).prop('checked', true);
                            });
                        });
                    }
                };

            },
            printResults: function (answers, uid, form, content) {
                // results multiradio
                var structure = form[uid];
                if (!structure) { return; }
                var opts = structure.opts || Util.clone(TYPES.multiradio.defaultOpts);
                var results = [];
                var empty = 0;
                var count = {};

                var showBars = Boolean(content);
                Object.keys(answers).forEach(function (author) {
                    var obj = answers[author];
                    var answer = obj.msg[uid];
                    if (!answer || !Object.keys(answer).length) { return empty++; }
                    //count[answer] = count[answer] || {};
                    Object.keys(answer).forEach(function (q_uid) {
                        var c = count[q_uid];
                        if (!c) {
                            count[q_uid] = c = {};
                            extractValues(opts.values).forEach(function (v) { c[v] = 0; });
                        }
                        var res = answer[q_uid];
                        if (!res || !res.trim || !res.trim()) { return; }
                        Util.inc(c, res);
                    });
                });

                var max = 0;
                var count_keys = Object.keys(count);
                count_keys.forEach(function (q_uid) {
                    var counts = Object.values(count[q_uid]);
                    counts.push(max);
                    max = arrayMax(counts);
                });

                results.push(getEmpty(empty));
                count_keys.forEach(function (q_uid) {
                    var q = findItem(opts.items, q_uid);
                    var c = count[q_uid];
                    results.push(multiAnswerSubHeading(q));
                    Object.keys(c).forEach(function (res) {
                        results.push(barRow(res, c[res], max, showBars));
                    });
                });

                return h('div.cp-charts.cp-bar-table', results);
            },
            exportCSV: function (answer, form) {
                var opts = form.opts || {};
                var q = form.q || Messages.form_default;
                if (answer === false) {
                    return (opts.items || []).map(function (obj) {
                        return q + ' | ' + obj.v;
                    });
                }
                if (!answer) { return ['']; }
                return (opts.items || []).map(function (obj) {
                    var uid = obj.uid;
                    return String(answer[uid] || '');
                });
            },
            icon: h('i.cptools.cptools-form-grid-radio')
        },
        checkbox: {
            compatible: ['radio', 'checkbox', 'sort'],
            defaultOpts: {
                max: 3,
                values: [1, 2, 3].map(function (i) {
                    return {
                        uid: Util.uid(),
                        v: Messages._getKey('form_defaultOption', [i])
                    };
                })
            },
            get: function (opts, a, n, evOnChange) {
                var isDefaultOpts = !opts;
                if (!opts) { opts = Util.clone(TYPES.checkbox.defaultOpts); }
                if (!Array.isArray(opts.values)) { return; }
                var name = Util.uid();
                var els = extractValues(opts.values).map(function (data, i) {
                    var cbox = UI.createCheckbox('cp-form-'+name+'-'+i,
                               data, false, {});
                    $(cbox).find('input').data('val', data);
                    return cbox;
                });
                if (!opts.max) { opts.max = TYPES.checkbox.defaultOpts.max; }
                var tag = h('div', [
                    h('div.cp-form-max-options', Messages._getKey('form_maxOptions', [opts.max])),
                    h('div.radio-group.cp-form-type-checkbox', els)
                ]);
                var $tag = $(tag);
                var checkDisabled = function () {
                    var selected = $tag.find('input:checked').length;
                    if (selected >= opts.max) {
                        $tag.find('input:not(:checked)').attr('disabled', 'disabled');
                    } else {
                        $tag.find('input').removeAttr('disabled');
                    }
                };
                $tag.find('input').on('change', function () {
                    checkDisabled();
                    evOnChange.fire(false, false, true);
                });
                var cursorGetter;
                var setCursorGetter = function (f) { cursorGetter = f; };
                return {
                    tag: tag,
                    isEmpty: function () {
                        var v = this.getValue();
                        return !v.length;
                    },
                    getValue: function () {
                        var res = [];
                        els.forEach(function (el) {
                            var $i = $(el).find('input');
                            if (Util.isChecked($i)) {
                                res.push($i.data('val'));
                            }
                        });
                        return res;
                    },
                    reset: function () {
                        $(tag).find('input').removeAttr('checked');
                        checkDisabled();
                    },
                    setEditable: function (state) {
                        if (state) { checkDisabled(); }
                        else { $tag.find('input').attr('disabled', 'disabled'); }
                    },
                    edit: function (cb, tmp) {
                        var v = Util.clone(opts);
                        return editOptions(v, isDefaultOpts, setCursorGetter, cb, tmp);
                    },
                    getCursor: function () { return cursorGetter(); },
                    setValue: function (val) {
                        this.reset();
                        if (!Array.isArray(val)) { return; }
                        els.forEach(function (el) {
                            var $el = $(el).find('input');
                            if (val.indexOf($el.data('val')) !== -1) {
                                $el.prop('checked', true);
                            }
                        });
                        checkDisabled();
                    }
                };

            },
            printResults: function (answers, uid, form, content) {
                // results checkbox
                var empty = 0;
                var count = {};

                var opts = form[uid].opts || Util.clone(TYPES.checkbox.defaultOpts);
                extractValues(opts.values || []).forEach(function (v) { count[v] = 0; });

                var showBars = Boolean(content);
                Object.keys(answers).forEach(function (author) {
                    var obj = answers[author];
                    var answer = obj.msg[uid];
                    if (answer && typeof(answer) === "string") { answer = [answer]; }
                    if (!Array.isArray(answer) || !answer.length) { return empty++; }
                    answer.forEach(function (val) {
                        Util.inc(count, val);
                    });
                });

                var rendered = renderTally(count, empty, showBars);
                return h('div.cp-charts.cp-bar-table', rendered);
            },
            icon: h('i.cptools.cptools-form-list-check')
        },
        multicheck: {
            compatible: ['multiradio', 'multicheck'],
            defaultOpts: {
                max: 3,
                items: [1,2].map(function (i) {
                    return {
                        uid: Util.uid(),
                        v: Messages._getKey('form_defaultItem', [i])
                    };
                }),
                values: [1,2,3].map(function (i) {
                    return {
                        uid: Util.uid(),
                        v: Messages._getKey('form_defaultOption', [i])
                    };
                })
            },
            get: function (opts, a, n, evOnChange) {
                var isDefaultOpts = !opts;
                if (!opts) { opts = Util.clone(TYPES.multicheck.defaultOpts); }
                if (!Array.isArray(opts.items) || !Array.isArray(opts.values)) { return; }
                var lines = opts.items.map(function (itemData) {
                    var name = itemData.uid;
                    var item = itemData.v;
                    var els = extractValues(opts.values).map(function (data, i) {
                        var cbox = UI.createCheckbox('cp-form-'+name+'-'+i,
                                   '', false, {});
                        $(cbox).find('input').data('uid', name);
                        $(cbox).find('input').data('val', data);
                        return cbox;
                    });
                    els.unshift(h('div.cp-form-multiradio-item', item));
                    return h('div.radio-group', {'data-uid':name}, els);
                });

                if (!opts.max) { opts.max = TYPES.multicheck.defaultOpts.max; }

                var checkDisabled = function (l) {
                    var selected = $(l).find('input:checked').length;
                    if (selected >= opts.max) {
                        $(l).find('input:not(:checked)').attr('disabled', 'disabled');
                    } else {
                        $(l).find('input').removeAttr('disabled');
                    }
                };

                lines.forEach(function (l) {
                    $(l).find('input').on('change', function () {
                        checkDisabled(l);
                        evOnChange.fire();
                    });
                });

                var header = extractValues(opts.values).map(function (v) { return h('span', v); });
                header.unshift(h('span'));
                lines.unshift(h('div.cp-form-multiradio-header', header));

                var tag = h('div.radio-group.cp-form-type-multiradio', lines);
                var cursorGetter;
                var setCursorGetter = function (f) { cursorGetter = f; };
                return {
                    tag: tag,
                    isEmpty: function () {
                        var v = this.getValue();
                        return Object.keys(v).some(function (uid) {
                            return !v[uid].length;
                        });
                    },
                    getValue: function () {
                        var res = {};
                        var l = lines.slice(1);
                        l.forEach(function (el) {
                            var $el = $(el);
                            var uid = $el.attr('data-uid');
                            res[uid] = [];
                            $el.find('input').each(function (i, input) {
                                var $i = $(input);
                                if (Util.isChecked($i)) { res[uid].push($i.data('val')); }
                            });
                        });
                        return res;
                    },
                    reset: function () {
                        $(tag).find('input').removeAttr('checked');
                        lines.forEach(checkDisabled);
                    },
                    setEditable: function (state) {
                        if (state) { lines.forEach(checkDisabled); }
                        else { $(tag).find('input').attr('disabled', 'disabled'); }
                    },
                    edit: function (cb, tmp) {
                        var v = Util.clone(opts);
                        return editOptions(v, isDefaultOpts, setCursorGetter, cb, tmp);
                    },
                    getCursor: function () { return cursorGetter(); },
                    setValue: function (val) {
                        this.reset();
                        Object.keys(val || {}).forEach(function (uid) {
                            if (!Array.isArray(val[uid])) { return; }
                            $(tag).find('[data-uid="'+uid+'"] input').each(function (i, el) {
                                if (val[uid].indexOf($(el).data('val')) === -1) { return; }
                                $(el).prop('checked', true);
                            });
                        });
                        lines.forEach(checkDisabled);
                    }
                };

            },
            printResults: function (answers, uid, form, content ) {
                // results multicheckbox
                var structure = form[uid];
                if (!structure) { return; }
                var opts = structure.opts || Util.clone(TYPES.multicheck.defaultOpts);
                var results = [];
                var empty = 0;
                var count = {};
                var showBars = Boolean(content);

                var isEmpty = function (answer) {
                    if (!answer) { return true; }
                    return !Object.keys(answer).some(function (k) {
                        var A = answer[k];
                        return Array.isArray(A) && A.length;
                    });
                };

                Object.keys(answers).forEach(function (author) {
                    var obj = answers[author];
                    var answer = obj.msg[uid];
                    if (isEmpty(answer)) { return empty++; }
                    Object.keys(answer).forEach(function (q_uid) {
                        var c = count[q_uid];
                        if (!c) {
                            count[q_uid] = c = {};
                            extractValues(opts.values || []).forEach(function (v) { c[v] = 0; });
                        }
                        var res = answer[q_uid];
                        if (res && typeof(res) === "string") { res = [res]; }
                        if (!Array.isArray(res) || !res.length) { return; }
                        res.forEach(function (v) {
                            Util.inc(c, v);
                        });
                    });
                });

                var max = 0;
                var count_keys = Object.keys(count);
                count_keys.forEach(function (q_uid) {
                    var counts = Object.values(count[q_uid]);
                    counts.push(max);
                    max = arrayMax(counts);
                });

                results.push(getEmpty(empty));
                count_keys.forEach(function (q_uid) {
                    var q = findItem(opts.items, q_uid);
                    var c = count[q_uid];
                    results.push(multiAnswerSubHeading(q));
                    Object.keys(c).forEach(function (res) {
                        results.push(barRow(res, c[res], max, showBars));
                    });
                });

                return h('div.cp-charts.cp-bar-table', results);
            },
            exportCSV: function (answer, form) {
                var opts = form.opts || {};
                var q = form.q || Messages.form_default;
                if (answer === false) {
                    return (opts.items || []).map(function (obj) {
                        return q + ' | ' + obj.v;
                    });
                }
                if (!answer) { return ['']; }
                return (opts.items || []).map(function (obj) {
                    var uid = obj.uid;
                    return String(answer[uid] || '');
                });
            },
            icon: h('i.cptools.cptools-form-grid-check')
        },
        sort: {
            compatible: ['radio', 'checkbox', 'sort'],
            defaultOpts: {
                values: [1,2].map(function (i) {
                    return {
                        uid: Util.uid(),
                        v: Messages._getKey('form_defaultOption', [i])
                    };
                })
            },
            get: function (opts, a, n, evOnChange) {
                var isDefaultOpts = !opts;
                if (!opts) { opts = Util.clone(TYPES.sort.defaultOpts); }
                if (!Array.isArray(opts.values)) { return; }
                var map = {};
                var invMap = {};
                var sorted = false;
                if (!APP.isEditor) {
/*  There is probably a more reliable check for this, but if we always
    shuffle the values then authors reorder the results in the data structure
    every time they reload. If multiple authors are present then this leads
    to fights over what the content should be, which tends to trick chainpad
    into concatenating strings, which quickly turns the sortable list
    into complete nonsense.
*/
                    Util.shuffleArray(opts.values);
                }
                var els = extractValues(opts.values).map(function (data) {
                    var uid = Util.uid();
                    map[uid] = data;
                    invMap[data] = uid;
                    var div = h('div.cp-form-type-sort', {'data-id': uid}, [
                        h('span.cp-form-handle', [
                            h('i.fa.fa-ellipsis-v'),
                            h('i.fa.fa-ellipsis-v'),
                        ]),
                        h('span.cp-form-sort-order', '?'),
                        h('span', data)
                    ]);
                    $(div).data('val', data);
                    return div;
                });
                var tag = h('div.cp-form-type-sort-container', [
                    h('div.cp-form-sort-hint', Messages._getKey('form_sort_hint', [els.length])),
                    els
                ]);
                var $tag = $(tag);
                var reorder = function (reset) {
                    $tag.find('.cp-form-type-sort').each(function (i, el) {
                        $(el).find('.cp-form-sort-order').text(reset ? '?' : i+1);
                    });
                    sorted = !reset;
                };
                var cursorGetter;
                var setCursorGetter = function (f) { cursorGetter = f; };

                var sortable = Sortable.create(tag, {
                    direction: "vertical",
                    draggable: ".cp-form-type-sort",
                    forceFallback: true,
                    store: {
                        set: function () {
                            reorder();
                            evOnChange.fire();
                        }
                    }
                });
                var sortNode = function (order) {
                    order.forEach(function (uid) {
                        $tag.append($tag.find('[data-id="'+uid+'"]'));
                    });
                };

                return {
                    tag: tag,
                    isEmpty: function () { return !this.getValue(); },
                    getValue: function () {
                        if (!sorted) { return; }
                        return sortable.toArray().map(function (id) {
                            return map[id];
                        });
                    },
                    reset: function () {
                        Util.shuffleArray(opts.values);
                        var toSort = extractValues(opts.values).map(function (val) {
                            return invMap[val];
                        });
                        sortNode(toSort);
                        reorder(true);
                    },
                    setEditable: function (state) {
                        sortable.options.disabled = !state;
                        $(tag).toggleClass('cp-form-disabled', !state);
                    },
                    edit: function (cb, tmp) {
                        var v = Util.clone(opts);
                        return editOptions(v, isDefaultOpts, setCursorGetter, cb, tmp);
                    },
                    getCursor: function () { return cursorGetter(); },
                    setValue: function (val) {
                        if (!Array.isArray(val)) { val = []; }
                        var toSort = val.map(function (val) {
                            return invMap[val];
                        });
                        sortNode(toSort);
                        reorder();
                    }
                };

            },
            printResults: function (answers, uid, form, content) {
                // results sort
                var opts = form[uid].opts || Util.clone(TYPES.sort.defaultOpts);
                var l = (opts.values || []).length;
                var empty = 0;
                var count = {};
                extractValues(opts.values || []).forEach(function (v) { count[v] = 0; });
                var showBars = Boolean(content);
                Object.keys(answers).forEach(function (author) {
                    var obj = answers[author];
                    var answer = obj.msg[uid];
                    if (answer && typeof(answer) === "string") { answer = [answer]; }
                    if (!Array.isArray(answer) || !answer.length) { return empty++; }
                    answer.forEach(function (el, i) {
                        var score = l - i;
                        Util.inc(count, el, score);
                    });
                });

                var rendered = renderTally(count, empty, showBars);
                return h('div.cp-charts.cp-bar-table', rendered);
            },
            icon: h('i.cptools.cptools-form-list-ordered')
        },
        poll: {
            defaultOpts: {
                type: 'text', // Text or Days or Time
                values: [1, 2, 3].map(function (i) {
                    return {
                        uid: Util.uid(),
                        v: Messages._getKey('form_defaultOption', [i])
                    };
                })
            },
            get: function (opts, answers, username, evOnChange) {
                var isDefaultOpts = !opts;
                if (!opts) { opts = Util.clone(TYPES.poll.defaultOpts); }
                if (!Array.isArray(opts.values)) { return; }

                if (APP.isEditor) { answers = {}; }
                var lines = makePollTable(answers, opts, false);

                var disabled = false;
                // Add form
                var addLine = extractValues(opts.values).map(function (data) {
                    var cell = h('div.cp-poll-cell.cp-form-poll-choice', [
                        h('i.fa.fa-times.cp-no'),
                        h('i.fa.fa-check.cp-yes'),
                        h('i.cptools.cptools-form-poll-maybe.cp-maybe'),
                    ]);
                    var $c = $(cell);
                    $c.data('option', data);
                    var val = 0;
                    $c.attr('data-value', val);
                    $c.click(function () {
                        if (disabled) { return; }
                        val = (val+1)%3;
                        $c.attr('data-value', val);
                        evOnChange.fire();
                    });
                    cell._setValue = function (v) {
                        val = v;
                        $c.attr('data-value', val);
                    };
                    return cell;
                });
                // Name input
                //var nameInput = h('input', { value: username || Messages.anonymous });
                var nameInput = h('span.cp-poll-your-answers', Messages.form_pollYourAnswers);
                addLine.unshift(h('div.cp-poll-cell', nameInput));
                lines.push(h('div', addLine));

                var total = makePollTotal(answers, opts, addLine, evOnChange);
                if (total) { lines.push(h('div', total)); }

                var pollHint = UI.setHTML(h('div.cp-form-poll-hint'), Messages.form_poll_hint);
                var classes = [
                    'fa fa-check cp-yes',
                    'fa fa-times cp-no',
                    'cptools cptools-form-poll-maybe cp-maybe',
                ];
                $(pollHint).find('i').each(function (index) {
                    this.setAttribute('class', classes[index]);
                });

                var tag = h('div.cp-form-type-poll-container', [
                    pollHint,
                    h('div.cp-form-type-poll', lines)
                ]);
                var $tag = $(tag);

                var cursorGetter;
                var setCursorGetter = function (f) { cursorGetter = f; };
                return {
                    tag: tag,
                    getValue: function () {
                        var res = {};
                        $tag.find('.cp-form-poll-choice').each(function (i, el) {
                            var $el = $(el);
                            res[$el.data('option')] = $el.attr('data-value');
                        });
                        return {
                            values: res
                        };
                    },
                    reset: function () {
                        $tag.find('.cp-form-poll-choice').attr('data-value', 0);
                    },
                    setEditable: function (state) {
                        disabled = !state;
                        $tag.toggleClass('cp-form-disabled', disabled);
                    },
                    edit: function (cb, tmp) {
                        var v = Util.clone(opts);
                        return editOptions(v, isDefaultOpts, setCursorGetter, cb, tmp);
                    },
                    getCursor: function () { return cursorGetter(); },
                    setValue: function (res) {
                        this.reset();
                        if (!res || !res.values) { return; }
                        var val = res.values;
                        $tag.find('.cp-form-poll-choice').each(function (i, el) {
                            if (!el._setValue) { return; }
                            var $el = $(el);
                            el._setValue(val[$el.data('option')] || 0);
                        });
                    }
                };

            },
            printResults: function (answers, uid, form, content) {
                var opts = form[uid].opts || Util.clone(TYPES.poll.defaultOpts);
                var _answers = getBlockAnswers(answers, uid);

                // If content is defined, we'll be able to click on a row to display
                // all the answers of this user
                var lines = makePollTable(_answers, opts, content);

                var total = makePollTotal(_answers, opts);
                if (total) { lines.push(h('div', total)); }

                return h('div.cp-form-type-poll', lines);
            },
            exportCSV: function (answer, form) {
                var opts = form.opts || Util.clone(TYPES.poll.defaultOpts);
                var q = form.q || Messages.form_default;
                if (answer === false) {
                    var cols = extractValues(opts.values).map(function (key) {
                        return q + ' | ' + key;
                    });
                    cols.unshift(q);
                    return cols;
                }
                if (!answer || !answer.values) {
                    var empty = opts.values.map(function () { return ''; });
                    empty.unshift('');
                    return empty;
                }
                var str = '';
                Object.keys(answer.values).sort().forEach(function (k, i) {
                    if (i !== 0) { str += ';'; }
                    str += k.replace(';', '').replace(':', '') + ':' + answer.values[k];
                });
                var res = extractValues(opts.values).map(function (key) {
                    return answer.values[key] || '';
                });
                res.unshift(str);
                return res;
            },
            icon: h('i.cptools.cptools-form-poll')
        },
    };

    var getDay = function (d) {
        return new Date(d.getFullYear(), d.getMonth(), d.getDate());
    };

    var ONE_DAY = 1000 *  60 * 60 * 24;

    var getDayArray = function (a, b) {
        // coerce inputs to numbers
        var r_a = +getDay(new Date(a));
        var r_b = +getDay(new Date(b));
        var A = [ r_a ];
        var next = r_a + ONE_DAY;
        while (next <= r_b) {
            A.push(next);
            next += ONE_DAY;
        }
        return A;
    };

    Messages.form_timelineLabel = "{0} ({1})"; // TODO investigate whether this needs translation

    var makeTimeline = APP.makeTimeline = function (answers) {
        // Randomly changing date of answers to get a more realistic example of timeline
        var tally = {};

        //var answersByTime = {};
        Object.keys(answers).forEach(function (curve) {
            var obj = answers[curve];
            Object.keys(obj).forEach(function (uid) {
                var day = getDay(new Date(obj[uid].time));
                Util.inc(tally, +day);
            });
        });

        var times = Object.keys(tally).map(Number).filter(Boolean);

        var max_count = arrayMax(Util.values(tally));

        var min_day = Math.min.apply(null, times);
        var max_day = arrayMax(times);
        var days = getDayArray(new Date(min_day), new Date(max_day));

        if (days.length < 2) { return; }

        return h('div.timeline-container', {
            //style: 'width: 100%; height: 200px;',


        }, h('table.cp-charts.column.cp-chart-timeline.cp-chart-table',
                h('tbody', days.map(function (time) {
                    var count = tally[time] || 0;
                    var percent = count / max_count;
                    var date = new Date(time).toLocaleDateString();

                    var bar = h('td', {
                        style: '--size: ' + Number(percent).toFixed(2),
                        //"data-tippy-placement": "top",
                        title: Messages._getKey('form_timelineLabel', [date, count])
                    });
                    //var dateEl = h('th', { scope: "row" }, date);

                    return h('tr', bar/* dateEl*/ );
                }))
            )
        );
    };

    Messages.form_deleteAll = "Delete all"; // XXX

    var parseAnswers = function (answers) {
        var _answers = {};
        Object.keys(answers || {}).forEach(function (curve) {
            var all = answers[curve];
            Object.keys(all || {}).forEach(function (uid) {
                _answers[curve + '|' + uid] = all[uid]
            });
        });
        return _answers;
    };

    var getAnswersLength = function (answers) {
        return Object.values(answers || {}).reduce(function (size, obj) {
            return size + Object.keys(obj).length;
        }, 0);
    };

    var renderResults = APP.renderResults = function (content, answers, showUser) {
        var $container = $('div.cp-form-creator-results').empty().css('display', '');

        var framework = APP.framework;
        var metadataMgr = APP.common.getMetadataMgr();
        var priv = metadataMgr.getPrivateData();


        var title = framework._.title.title || framework._.title.defaultTitle;
        var titleDiv = h('h1.cp-form-view-title', title);
        $container.append(titleDiv);

        var answerCount = getAnswersLength(answers);

        if (!answerCount) {
            $container.append(h('div.alert.alert-info', Messages.form_results_empty));
            return;
        }

        var heading = h('h2#cp-title', Messages._getKey('form_totalResponses', [answerCount]));
        $(heading).appendTo($container);
        var timeline = h('div.cp-form-creator-results-timeline');
        var $timeline = $(timeline).appendTo($container);
        $timeline.append(makeTimeline(answers));
        var controls = h('div.cp-form-creator-results-controls');
        var $controls = $(controls).appendTo($container);
        var exportButton = h('button.btn.btn-primary', [
            h('i.fa.fa-download'),
            Messages.form_exportCSV
        ]);
        $(exportButton).appendTo($controls);
        var results = h('div.cp-form-creator-results-content');
        var $results = $(results).appendTo($container);

        $(exportButton).click(function () {
            var csv = Exporter.results(content, answers, TYPES, getFullOrder(content));
            if (!csv) { return void UI.warn(Messages.error); }
            var suggestion = APP.framework._.title.suggestTitle('cryptpad-document');
            var title = Util.fixFileName(suggestion) + '.csv';
            window.saveAs(new Blob([csv], {
                type: 'text/csv'
            }), title);
        });

        // Export JSON
        Messages.form_exportJSON = "Export as JSON"; // XXX
        var exportJSONButton = h('button.btn.btn-primary', [
            h('i.cptools.cptools-code'),
            Messages.form_exportJSON
        ]);
        $(exportJSONButton).appendTo($controls);
        $(exportJSONButton).click(function () {
            var arr = Exporter.results(content, answers, TYPES, getFullOrder(content), "json");
            if (!arr) { return void UI.warn(Messages.error); }
            window.saveAs(new Blob([arr], {
                type: 'application/json'
            }), title+".json");
        });

        // Export in "sheet"
        var export2Button = h('button.btn.btn-primary', [
            h('i.fa.fa-file-excel-o'),
            Messages.form_exportSheet
        ]);
        $(export2Button).appendTo($controls);
        $(export2Button).click(function () {
            var arr = Exporter.results(content, answers, TYPES, getFullOrder(content), "array");
            if (!arr) { return void UI.warn(Messages.error); }
            var sframeChan = framework._.sfCommon.getSframeChannel();
            var title = framework._.title.title || framework._.title.defaultTitle;
            sframeChan.event('EV_EXPORT_SHEET', {
                title: title,
                content: arr
            });
        });

        APP.common.getPadMetadata({channel: content.answers.channel}, function (md) {
            var owners = md.owners;
            if (!Array.isArray(owners) || !owners.length) { return; }
            var owned = APP.common.isOwned(owners);
            if (!owned) { return; }
            var button = h('button.btn.btn-danger.cp-form-results-delete', Messages.form_deleteAll);
            UI.confirmButton(button, {classes:'danger'}, function () {
                var sframeChan = framework._.sfCommon.getSframeChannel();
                sframeChan.query('Q_FORM_DELETE_ALL_ANSWERS', {
                    channel: content.answers.channel
                }, function (err, obj) {
                    if (err || (obj && obj.error)) { return void UI.warn(Messages.error); }
                    APP.getResults();
                });
            });
            $controls.append(button);
        });

        var summary = true;
        var form = content.form;

        var switchMode = h('button.btn.btn-secondary', Messages.form_showIndividual);
        $controls.hide().append(switchMode);

        var show = function (answers, header) {
            var order = getFullOrder(content);
            var elements = order.map(function (uid) {
                var block = form[uid];
                var type = block.type;
                var model = TYPES[type];
                if (!model || !model.printResults) { return; }

                // Only use content if we're not viewing individual answers
                var _answers = parseAnswers(answers);
                var print = model.printResults(_answers, uid, form, !header && {
                    content: content,
                    answers: answers
                });

                var q = h('div.cp-form-block-question', block.q || Messages.form_default);

//Messages.form_type_checkbox.form_type_input.form_type_md.form_type_multicheck.form_type_multiradio.form_type_poll.form_type_radio.form_type_sort.form_type_textarea.form_type_section
                return h('div.cp-form-block', [
                    h('div.cp-form-block-type', [
                        TYPES[type].icon.cloneNode(),
                        h('span', Messages['form_type_'+type])
                    ]),
                    q,
                    h('div.cp-form-block-content', print),
                ]);
            });
            $results.empty().append(elements);
            if (header) { $results.prepend(header); }
        };
        show(answers);

        if (APP.isEditor || APP.isAuditor) { $controls.show(); }

        var $s = $(switchMode).click(function () {
            $results.empty();
            if (!summary) {
                $s.text(Messages.form_showIndividual);
                summary = true;
                show(answers);
                return;
            }
            summary = false;
            $s.text(Messages.form_showSummary);

            var origin, priv;
            if (APP.common) {
                var metadataMgr = APP.common.getMetadataMgr();
                priv = metadataMgr.getPrivateData();
                origin = priv.origin;
            }
            var getHref = function (hash) {
                if (APP.common) {
                    return origin + Hash.hashToHref(hash, 'profile');
                }
                return '#';
            };

            var els = [];
            Object.keys(answers).forEach(function (curve) {
                var userAnswers = answers[curve];
                Object.keys(userAnswers).forEach(function (uid) {
                    var obj = userAnswers[uid];
                    var answer = obj.msg;
                    var date = new Date(obj.time).toLocaleString();
                    var text, warning, badge;
                    if (!answer._userdata || (!answer._userdata.name && !answer._userdata.curvePublic)) {
                        text = Messages._getKey('form_answerAnonymous', [date]);
                    } else {
                        var ud = answer._userdata;
                        var user;
                        if (ud.profile) {
                            if (priv && priv.friends[curve]) {
                                badge = h('span.cp-form-friend', [
                                    h('i.fa.fa-address-book'),
                                    Messages._getKey('isContact', [ud.name || Messages.anonymous])
                                ]);
                            }
                            user = h('a', {
                                href: getHref(ud.profile) // Only used visually
                            }, Util.fixHTML(ud.name || Messages.anonymous));
                            if (curve !== ud.curvePublic) {
                                warning = h('span.cp-form-warning', Messages.form_answerWarning);
                            }
                        } else {
                            user = h('b', Util.fixHTML(ud.name || Messages.anonymous));
                        }
                        text = Messages._getKey('form_answerName', [user.outerHTML, date]);
                    }
                    var span = UI.setHTML(h('span'), text);
                    var viewButton = h('button.btn.btn-secondary.small', Messages.form_viewButton);
                    var div = h('div.cp-form-individual', [span, viewButton, warning, badge]);
                    $(viewButton).click(function () {
                        var res = {};
                        res[curve] = {};
                        res[curve][uid] = obj;
                        var back = h('button.btn.btn-secondary.small', Messages.form_backButton);
                        $(back).click(function () {
                            summary = true;
                            $s.click();
                        });
                        var header = h('div.cp-form-individual', [
                            span.cloneNode(true),
                            back
                        ]);
                        show(res, header);
                    });
                    $(div).find('a').click(function (e) {
                        e.preventDefault();
                        APP.common.openURL(Hash.hashToHref(ud.profile, 'profile'));
                    });
                    if (showUser === curve) {
                        setTimeout(function () {
                            showUser = undefined;
                            $(viewButton).click();
                        });
                    }
                    els.push(div);
                });
            });
            $results.append(els);
        });
        if (showUser) {
            $s.click();
        }
    };

    var addResultsButton = function (framework, content, answers) {
        var $container = $('.cp-forms-results-participant');
        var l = getAnswersLength(answers);
        var $res = $(h('button.btn.btn-default.cp-toolbar-form-button', [
            h('i.fa.fa-bar-chart'),
            h('span.cp-button-name', Messages._getKey('form_results', [l])),
        ]));
        $res.click(function () {
            $res.attr('disabled', 'disabled');
            var sframeChan = framework._.sfCommon.getSframeChannel();
            sframeChan.query("Q_FORM_FETCH_ANSWERS", content.answers, function (err, obj) {
                var answers = obj && obj.results;
                if (answers) { APP.answers = answers; }
                $res.removeAttr('disabled');
                $('body').addClass('cp-app-form-results');
                renderResults(content, answers);
                $res.remove();
                var $editor = $(h('button.btn.btn-default', [
                    h('i.fa.fa-pencil'),
                    h('span.cp-button-name', Messages.form_editor)
                ]));
                $editor.click(function () {
                    $('body').removeClass('cp-app-form-results');
                    $editor.remove();
                    sframeChan.query("Q_FORM_FETCH_ANSWERS", content.answers, function (err, obj) {
                        var answers = obj && obj.results;
                        addResultsButton(framework, content, answers);
                    });
                });
                $container.prepend($editor);
            });

        });
        $container.prepend($res);
    };

    var getLogo = function () {
        var logo = h('div.cp-form-view-logo', [
            h('img', {
                src:'/customize/CryptPad_logo_grey.svg?'+ApiConfig.requireConf.urlArgs,
                alt:'CryptPad_logo'
            }),
            h('span', 'CryptPad')
        ]);
        $(logo).click(function () {
            APP.framework._.sfCommon.gotoURL('/');
        });
        var footer = h('div.cp-form-view-footer', [logo]);
        return footer;
    };

    var showAnsweredPage = function (framework, content, answers) {
        var $formContainer = $('div.cp-form-creator-content').hide();
        var $resContainer = $('div.cp-form-creator-results').hide();
        var $container = $('div.cp-form-creator-answered').empty().css('display', '');
        APP.inAnsweredPage = true;

        if (APP.answeredInForm) {
            $container.hide();
            $formContainer.css('display', '');
        } else if (APP.answeredInResponses) {
            $container.hide();
            $resContainer.css('display', '');
        }

        // If responses are public, show button to view them
        var responses;
        if (content.answers.privateKey) {
            var l = getAnswersLength(answers);
            responses = h('button.btn.btn-secondary', [
                h('i.fa.fa-bar-chart'),
                h('span.cp-button-name', Messages._getKey('form_viewAllAnswers', [l]))
            ]);
            var sframeChan = framework._.sfCommon.getSframeChannel();
            sframeChan.query("Q_FORM_FETCH_ANSWERS", content.answers, function (err, obj) {
                var answers = obj && obj.results;
                var l = getAnswersLength(answers);
                $(responses).find('.cp-button-name').text(Messages._getKey('form_viewAllAnswers', [l]));
            });
            $(responses).click(function () {
                sframeChan.query("Q_FORM_FETCH_ANSWERS", content.answers, function (err, obj) {
                    APP.answeredInResponses = true;
                    var answers = obj && obj.results;
                    if (answers) { APP.answers = answers; }
                    $('body').addClass('cp-app-form-results');
                    APP.inAnsweredPage = false;
                    renderResults(content, answers);
                    $container.hide();
                });
            });
        }

        Messages.form_answer_new = "New responses"; // XXX
        var newAnswer;
        if (content.answers.multiple) {
            newAnswer = h('button.btn.btn-primary', [
                h('i.fa.fa-plus'),
                h('span', Messages.form_answer_new)
            ]);
            $(newAnswer).click(function () {
                $formContainer.css('display', '');
                $container.hide();
                delete APP.editingUid;
                delete APP.hasAnswered;
                APP.answeredInForm = true;
                APP.inAnsweredPage = false;
                updateForm(framework, content, false);
            });
        }

        var description = h('div.cp-form-creator-results-description#cp-form-response-msg');
        if (content.answers.msg) {
            var $desc = $(description);
            DiffMd.apply(DiffMd.render(content.answers.msg), $desc, APP.common);
            $desc.find('a').click(linkClickHandler);
        }

        var entries = [];
        Object.keys(answers).forEach(function (uid) {
            var answer = answers[uid];

            var viewOnly = content.answers.cantEdit || APP.isClosed;

            var action = h(viewOnly ? 'button.btn.btn-secondary' : 'button.btn.btn-primary', [
                viewOnly ? h('i.fa.fa-bar-chart') : h('i.fa.fa-pencil'),
                h('span', viewOnly ? Messages.form_viewAnswer : Messages.form_editAnswer)
            ]);

            $(action).click(function () {
                $formContainer.css('display', '');
                $container.hide();
                APP.answeredInForm = true;
                APP.editingUid = uid;
                APP.editingTime = answer._time;
                APP.inAnsweredPage = false;
                updateForm(framework, content, false, answer);
                if (viewOnly) {
                    $formContainer.find('.cp-form-send-container .cp-open').hide();
                    if (Array.isArray(APP.formBlocks)) {
                        APP.formBlocks.forEach(function (b) {
                            if (!b.setEditable) { return; }
                            b.setEditable(false);
                        });
                    }
                }
            });

            var date = new Date(answer._time).toLocaleString();

            var del;
            var canDelete = !viewOnly && content.answers.version >= 2;
            if (answer._hash && canDelete) {
                del = h('button.btn.btn-danger', [
                    h('i.fa.fa-trash-o'),
                    h('span', Messages.kanban_delete)
                ]);
                $(del).click(function () {
                    var sframeChan = framework._.sfCommon.getSframeChannel();
                    sframeChan.query("Q_FORM_DELETE_ANSWER", {
                        channel: content.answers.channel,
                        hash: answers._hash
                    }, function (err, obj) {
                        if (obj && obj.error) {
                            console.error(obj.error);
                            return void UI.warn(Messages.error);
                        }
                        framework._.sfCommon.gotoURL();
                    });
                });
            }

            entries.push(h('div.cp-form-submit-actions', [
                h('span.cp-form-submit-time', date),
                h('span.cp-form-submit-action', action),
                h('span.cp-form-submit-del', del),
            ]));
        });

        var table = h('div.cp-form-submit-table', entries);

        Messages.form_alreadyAnsweredMult = "You responded to this form on:";

        var title = framework._.title.title || framework._.title.defaultTitle;

        $container.append(h('div.cp-form-submit-success', [
            h('h3.cp-form-view-title', title),
            description,
            h('div', Messages.form_alreadyAnsweredMult),
            table,
            newAnswer,
            responses ? h('div', responses) : undefined
        ]));
        $container.append(getLogo());
    };

    var getFormResults = function () {
        if (!Array.isArray(APP.formBlocks)) { return; }
        var results = {};
        APP.formBlocks.some(function (data) {
            if (!data.getValue) { return; }
            results[data.uid] = data.getValue();
        });
        return results;
    };

    var getSectionFromQ = function (content, uid) {
        var arr = content.order;
        var idx = content.order.indexOf(uid);
        var sectionUid;
        if (idx === -1) { // If it's not in the main array, check in sections
            getSections(content).some(function (_uid) {
                var block = content.form[_uid];
                if (!block.opts || !Array.isArray(block.opts.questions)) { return; }
                var _idx = block.opts.questions.indexOf(uid);
                if (_idx !== -1) {
                    arr = block.opts.questions;
                    sectionUid = _uid;
                    idx = _idx;
                    return true;
                }
            });
        }

        return {
            uid: sectionUid,
            arr: arr,
            idx: idx
        };
    };
    var removeQuestion = function (content, uid) {
        delete content.form[uid];
        var idx = content.order.indexOf(uid);
        if (idx !== -1) {
            content.order.splice(idx, 1);
        } else {
            getSections(content).some(function (_uid) {
                var block = content.form[_uid];
                if (!block.opts || !Array.isArray(block.opts.questions)) { return; }
                var _idx = block.opts.questions.indexOf(uid);
                if (_idx !== -1) {
                    block.opts.questions.splice(_idx, 1);
                    return true;
                }
            });
        }
    };

    var checkResults = {};
    var checkCondition = function (block) {
        if (!block || block.type !== 'section') { return; }
        if (!block.opts || !Array.isArray(block.opts.questions) || !block.opts.when) {
            return true;
        }

        // This function may be called multiple times synchronously to check the conditions
        // of multiple sections. These sections may require the result of the same question
        // so we store the results in an object outside.
        // To make sure the results are cleared on the next change in the form, we
        // clear it just after the current synchronous actions are done.
        setTimeout(function () { checkResults = {}; });

        var results = checkResults;
        var findResult = function (uid) {
            if (results.hasOwnProperty(uid)) { return results[uid]; }
            APP.formBlocks.some(function (data) {
                if (!data.getValue) { return; }
                if (data.uid === String(uid)) {
                    results[uid] = data.getValue();
                    return true;
                }
            });
            return results[uid];
        };
        var w = block.opts.when;
        return !w.length || w.some(function (rules) {
            return rules.every(function (rule) {
                var res = findResult(rule.q);
                // Checkbox
                if (Array.isArray(res)) {
                    var idx = res.indexOf(rule.v);
                    return rule.is ? idx !== -1 : idx === -1;
                }
                // Radio
                return rule.is ? res === rule.v : res !== rule.v;
            });
        });
    };

    var makeFormControls = function (framework, content, evOnChange) {
        var loggedIn = framework._.sfCommon.isLoggedIn();
        var metadataMgr = framework._.cpNfInner.metadataMgr;
        var user = metadataMgr.getUserData();

        if (!loggedIn && !content.answers.anonymous) { return; }

        var $anonName;
        var anonRadioOn = UI.createRadio('cp-form-anon', 'cp-form-anon-on',
                Messages.form_anonymousBox, false, {
                    input: { value: 1 },
                });
        var anonOffContent = h('span');
        var anonRadioOff = UI.createRadio('cp-form-anon', 'cp-form-anon-off',
                anonOffContent, false, {
                    input: { value: 0 },
                });
        var radioContainer = h('div.cp-form-required-radio', [
            Messages.form_answerChoice,
            anonRadioOn,
            anonRadioOff,
        ]);
        var $radio = $(radioContainer);


        if (content.answers.makeAnonymous) {
            // If we make all answers anonymous, hide the checkbox and display a message
            $radio.hide();
            $(anonRadioOn).find('input').prop('checked', true);
            setTimeout(function () {
                // We need to wait for cbox to be added into the DOM before using .after()
                $radio.after(h('div.alert.alert-info', Messages.form_anonAnswer));
            });
        } else if (content.answers.anonymous) {
            // Answers aren't anonymous and guests are allowed
            // Guests can set a username and logged in users can answer anonymously
            if (!loggedIn) {
                $(anonOffContent).append(h('span.cp-form-anon-answer-input', [
                    Messages.form_answerAs,
                    h('input', {
                        value: user.name || '',
                        placeholder: Messages.form_anonName
                    })
                ]));
                $anonName = $(anonOffContent).find('input');
                var $off = $(anonRadioOff).find('input[type="radio"]');
                $anonName.on('click input', function () {
                    if (!Util.isChecked($off)) { $off.prop('checked', true); }
                });
            } else if (APP.cantAnon) {
                // You've already answered with your credentials
                $(anonRadioOn).find('input').attr('disabled', 'disabled');
                $(anonRadioOff).find('input[type="radio"]').prop('checked', true);
            } else if (APP.editingUid) {
                // We're edting and we can answer anonymously: our previous answer is anonymous
                $(anonRadioOn).find('input[type="radio"]').prop('checked', true);
            }
            if (!$anonName) {
                $(anonOffContent).append(h('div.cp-form-anon-answer-input', [
                    Messages.form_answerAs,
                    h('span.cp-form-anon-answer-registered', user.name || Messages.anonymous)
                ]));
            }
            if (!$radio.find('input[type="radio"]:checked').length) {
                $radio.addClass('cp-radio-required');
                $radio.find('input[type="radio"]').on('change', function () {
                    $radio.removeClass('cp-radio-required');
                });
            }
        } else {
            // Answers don't have to be anonymous and only logged in users can answer
            // ==> they have to answer with their keys so we know their name too
            $(anonRadioOn).find('input').attr('disabled', 'disabled');
            $(anonRadioOff).find('input[type="radio"]').prop('checked', true);
            setTimeout(function () {
                // We need to wait for cbox to be added into the DOM before using .after()
                if (content.answers.cantEdit) { return; }
                $radio.after(h('div.alert.alert-info', Messages.form_authAnswer));
            });
            $(anonOffContent).append(h('div.cp-form-anon-answer-input', [
                Messages.form_answerAs,
                h('span.cp-form-anon-answer-registered', user.name || Messages.anonymous)
            ]));
        }

        var send = h('button.cp-open.btn.btn-primary', APP.hasAnswered ? Messages.form_update : Messages.form_submit);
        var reset = h('button.cp-open.cp-reset-button.btn.btn-danger-alt', Messages.form_reset);
        var $reset = $(reset).click(function () {
            if (!Array.isArray(APP.formBlocks)) { return; }
            APP.formBlocks.forEach(function (data) {
                if (typeof(data.reset) === "function") { data.reset(); }
            });
            $(reset).attr('disabled', 'disabled');
            evOnChange.fire();
        });
        var $send = $(send).click(function () {
            if (!$radio.find('input[type="radio"]:checked').length) {
                return UI.warn(Messages.error);
            }

            var results = getFormResults();
            if (!results) { return; }

            $send.attr('disabled', 'disabled');

            var wantName = Util.isChecked($(anonRadioOff).find('input[type="radio"]'));

            var user = metadataMgr.getUserData();
            if (wantName && !content.answers.makeAnonymous) {
                results._userdata = loggedIn ? {
                    avatar: user.avatar,
                    name: user.name,
                    notifications: user.notifications,
                    curvePublic: user.curvePublic,
                    profile: user.profile
                } : {
                    name: $anonName ? $anonName.val() : user.name
                };
            }

            var uid = APP.editingUid;
            if (uid) { results._uid = uid; }
            var sframeChan = framework._.sfCommon.getSframeChannel();
            sframeChan.query('Q_FORM_SUBMIT', {
                mailbox: content.answers,
                results: results,
                anonymous: content.answers.makeAnonymous || !loggedIn
                            || (!wantName && !APP.cantAnon) // use ephemeral keys
            }, function (err, data) {
                $send.attr('disabled', 'disabled');
                if (err || (data && data.error)) {
                    if (data.error === "EANSWERED") {
                        return void UI.warn(Messages.form_answered);
                    }
                    console.error(err || data.error);
                    return void UI.warn(Messages.error);
                }
                delete APP.editingUid;
                delete APP.editingTime;
                if (results._userdata && loggedIn) {
                    $(anonRadioOn).find('input').attr('disabled', 'disabled');
                    $(anonRadioOff).find('input[type="radio"]').prop('checked', true);
                    APP.cantAnon = true;
                }
                evOnChange.fire(false, true);
                window.onbeforeunload = undefined;

                $send.removeAttr('disabled');
                $send.text(Messages.form_update);
                APP.answeredInForm = false;
<<<<<<< HEAD

                APP.getMyAnswers();
=======
                showAnsweredPage(framework, content, APP.hasAnswered);
                if (content.answers.cantEdit) {
                    $(radioContainer).hide();
                }

                // TODO show the author that they can "mute" the pad
                var priv = metadataMgr.getPrivateData();
                sframeChan.query('Q_CONTACT_OWNER', {
                    send: true,
                    query: "FORM_RESPONSE",
                    msgData: { channel: priv.channel }
                }, function (err, obj) {
                    if (err || !obj || !obj.state) { return console.error('ENOTIFY'); }
                });

>>>>>>> 01a2bb77
            });
        });

        if (APP.hasAnswered && content.answers.cantEdit || APP.isClosed) {
            $radio.hide();
            $send.hide();
            $reset.hide();
        }

        if (APP.isClosed) {
            send = undefined;
            reset = undefined;
        }

        var errors = h('div.cp-form-invalid-warning');
        var $errors = $(errors);
        var invalid = h('div.cp-form-invalid-warning');
        var $invalid = $(invalid);
        if (evOnChange) {
            var origin, priv;
            if (APP.common) {
                priv = metadataMgr.getPrivateData();
                origin = priv.origin;
            }

            var gotoQuestion = function (el) {
                var $el = $(el).closest('.cp-form-block');
                var number = $el.find('.cp-form-block-question-number').text();
                var a = h('a', {
                    href: origin + '#' + Messages._getKey('form_invalidQuestion', [number])
                }, Messages._getKey('form_invalidQuestion', [number]));
                $(a).click(function (e) {
                    e.preventDefault();
                    if (!$el.is(':visible')) {
                        var pages = $el.closest('.cp-form-page').index();
                        if (APP.refreshPage) { APP.refreshPage(pages + 1); }
                    }
                    $el[0].scrollIntoView();
                });
                return h('li', a);
            };

            // Check invalid inputs
            evOnChange.reg(function () {
                var $container = $('div.cp-form-creator-content');
                var $inputs = $container.find('input:invalid');
                if (!$inputs.length) {
                    $send.text(APP.hasAnswered ? Messages.form_update : Messages.form_submit);
                    return void $invalid.empty();
                }
                $send.text(APP.hasAnswered ? Messages.form_updateWarning : Messages.form_submitWarning);
                var lis = [];
                $inputs.each(function (i, el) {
                    lis.push(gotoQuestion(el));
                });
                var list = h('ul', lis);
                var content = [
                    h('span', Messages.form_invalidWarning),
                    list
                ];
                $invalid.empty().append(content);
            });
            // Check empty required questions
            evOnChange.reg(function () {
                if (!Array.isArray(APP.formBlocks)) { return; }
                var form = content.form;
                var errorBlocks = APP.formBlocks.filter(function (data) {
                    var uid = data.uid;
                    var block = form[uid];
                    if (!data.isEmpty) { return; }
                    if (!block) { return; }
                    if (!block.opts || !block.opts.required) { return; }

                    // Don't require questions that are in a hidden section
                    var section = getSectionFromQ(content, uid);
                    if (section.uid) {
                        // Check if section is hidden
                        var sBlock = form[section.uid];
                        var visible = checkCondition(sBlock);
                        if (!visible) { return; }
                    }


                    var isEmpty = data.isEmpty();
                    var $el = $(data.tag).closest('.cp-form-block');
                    $el.find('.cp-form-required-tag').toggleClass('cp-is-empty', isEmpty);
                    return isEmpty;
                });
                if (!errorBlocks.length) {
                    $send.removeAttr('disabled');
                    return void $errors.empty();
                }
                $send.attr('disabled', 'disabled');
                var lis = [];
                errorBlocks.forEach(function (data) {
                    lis.push(gotoQuestion(data.tag));
                });
                var list = h('ul', lis);
                var divContent = [
                    h('div.alert.alert-danger', [
                        Messages.form_requiredWarning,
                        list
                    ])
                ];
                $errors.empty().append(divContent);
            });
            evOnChange.fire(true);
        }

        return h('div.cp-form-send-container', [
            errors,
            invalid,
            h('div.cp-form-anon-answer', [
                radioContainer
            ]),
            reset, send
        ]);
    };
    var updateForm = function (framework, content, editable, answers, temp) {
        var $container = $('div.cp-form-creator-content');
        if (!$container.length) { return; } // Not ready

        var form = content.form;
        $('body').find('.flatpickr-calendar').remove();

        APP.formBlocks = [];

        var color = content.answers.color || 'nocolor';
        var $body = $('body');
        $body[0].classList.forEach(function (cls) {
            if (/^cp-form-palette/.test(cls)) {
                $body.removeClass(cls);
            }
        });
        $body.addClass('cp-form-palette-'+color);

        $container.attr('class', 'cp-form-creator-content');

        if (APP.isClosed && content.answers.privateKey && !APP.isEditor && !APP.hasAnswered) {
            var sframeChan = framework._.sfCommon.getSframeChannel();
            sframeChan.query("Q_FORM_FETCH_ANSWERS", content.answers, function (err, obj) {
                var answers = obj && obj.results;
                if (answers) { APP.answers = answers; }
                $('body').addClass('cp-app-form-results');
                $('.cp-toolbar-form-button').remove();
                renderResults(content, answers);
            });
            return;
        }

        var evOnChange = Util.mkEvent();
        if (!APP.isEditor) {
            var _answers = Util.clone(answers || {});
            delete _answers._hash;
            delete _answers._proof;
            delete _answers._userdata;
            evOnChange.reg(function (noBeforeUnload, isSave) {
                if (noBeforeUnload) { return; }
                $container.find('.cp-reset-button').removeAttr('disabled');
                var results = getFormResults();
                if (isSave) {
                    answers = Util.clone(results || {});
                    _answers = Util.clone(answers);
                }
                if (!answers || Sortify(_answers) !== Sortify(results)) {
                    window.onbeforeunload = function () {
                        return true;
                    };
                } else {
                    window.onbeforeunload = undefined;
                }
            });
        }


        var getFormCreator = function (uid, inSection) {
            if (!APP.isEditor) { return; }
            var full = !uid;
            var addControl = function (type) {
                if (type === "section" && inSection) { return; }

                var btn = h('button.btn.btn-secondary', {
                    title: full ? '' : Messages['form_type_'+type],
                    'data-type': type
                }, [
                    (TYPES[type] || STATIC_TYPES[type]).icon.cloneNode(),
                    full ? h('span', Messages['form_type_'+type]) : undefined
                ]);
                $(btn).click(function () {
                    // Get the array in which we want to create the new block
                    // and the position in this array
                    var arr = content.order;
                    var idx = content.order.indexOf(uid);
                    if (!full) {
                        if (inSection) {
                            var section = content.form[uid];
                            section.opts = section.opts || STATIC_TYPES.section.opts;
                            arr = section.opts.questions;
                        } else {
                            var obj = getSectionFromQ(content, uid);
                            arr = obj.arr;
                            idx = obj.idx;
                        }
                    }

                    var _uid = Util.uid();

                    // Make sure we can't create a section inside another one
                    if (type === 'section' && arr !== content.order) { return; }

                    var model = TYPES[type] || STATIC_TYPES[type];
                    if (!model) { return; }
                    content.form[_uid] = {
                        //q: Messages.form_default,
                        opts: model.defaultOpts ? Util.clone(model.defaultOpts) : undefined,
                        type: type,
                    };
                    if (full || inSection) {
                        arr.push(_uid);
                    } else {
                        arr.splice(idx, 0, _uid);
                    }
                    framework.localChange();
                    updateForm(framework, content, true);
                });
                return btn;
            };

            var controls = Object.keys(TYPES).map(addControl);
            var staticControls = Object.keys(STATIC_TYPES).map(addControl);

            var buttons = h('div.cp-form-creator-control-inline', [
                h('div.cp-form-creator-types', controls),
                h('div.cp-form-creator-types', staticControls)
            ]);
            var add = h('div', [h('i.fa.fa-plus')]);
            if (!full) {
                add = h('button.btn.cp-form-creator-inline-add', {
                    title: Messages.tag_add
                }, [
                    h('i.fa.fa-plus.add-open'),
                    h('i.fa.fa-times.add-close')
                ]);
                var $b = $(buttons).hide();
                $(add).click(function () {
                    $b.toggle();
                    $(add).toggleClass('displayed');
                });
            }
            else {
                $(add).append(h('span', Messages.tag_add));
            }

            var inlineCls = full ? '-full' : '-inline';
            return h('div.cp-form-creator-add'+inlineCls, [
                add,
                buttons
            ]);

        };

        var updateAddInline = APP.updateAddInline = function () {
            $container.find('.cp-form-creator-add-inline').remove();
            // Add before existing question
            $container.find('.cp-form-block').each(function (i, el) {
                var $el = $(el);
                var uid = $el.attr('data-id');
                $el.before(getFormCreator(uid));
            });
            // Add to the end of a section
            $container.find('.cp-form-section-sortable').each(function (i, el) {
                var $el = $(el);
                var uid = $el.closest('.cp-form-block').attr('data-id');
                $el.append(getFormCreator(uid, true));
            });
        };


        var elements = [];
        var n = 1; // Question number

        var order = getFullOrder(content);

        order.forEach(function (uid) {
            var block = form[uid];
            var type = block.type;
            var model = TYPES[type] || STATIC_TYPES[type];
            var isStatic = Boolean(STATIC_TYPES[type]);
            if (!model) { return; }

            var _answers, name;
            if (type === 'poll') {
                var metadataMgr = framework._.cpNfInner.metadataMgr;
                var user = metadataMgr.getUserData();
                // If we are a participant, our results shouldn't be in the table but in the
                // editable part: remove them from _answers
                var _ans = parseAnswers(APP.answers);
                _answers = getBlockAnswers(_ans, uid, !editable && user.curvePublic);
                name = user.name;
            }

            var data = model.get(block.opts, _answers, name, evOnChange, {
                block: block,
                content: content,
                uid: uid,
                tmp: temp && temp[uid]
            });
            if (!data) { return; }
            data.uid = uid;
            if (answers && answers[uid] && data.setValue) { data.setValue(answers[uid]); }

            if (data.pageBreak && !editable) {
                elements.push(data);
                return;
            }
            if (data.noViewMode && !editable) {
                elements.push(data);
                return;
            }

            var requiredTag;
            if (block.opts && block.opts.required) {
                requiredTag = h('span.cp-form-required-tag', Messages.form_required_on);
            }

            var dragHandle;
            var q = h('div.cp-form-block-question', [
                h('span.cp-form-block-question-number', (n++)+'.'),
                h('span.cp-form-block-question-text', block.q || Messages.form_default),
                requiredTag
            ]);
            // Static blocks don't have questions ("q" is not used) so we can decrement n
            if (isStatic) { n--; }

            var editButtons, editContainer;

            APP.formBlocks.push(data);

            var previewDiv = h('div.cp-form-preview', Messages.form_preview_button);

            // Required radio displayed only for types that have an "isEmpty" function
            var requiredDiv;
            if (APP.isEditor && !isStatic && data.isEmpty) {
                if (!block.opts) { block.opts = Util.clone(TYPES[type].defaultOpts); }
                var isRequired = Boolean(block.opts.required);
                var radioOn = UI.createRadio('cp-form-required-'+uid, 'cp-form-required-on',
                        Messages.form_required_on, isRequired, {
                            input: { value: 1 },
                        });
                var radioOff = UI.createRadio('cp-form-required-'+uid, 'cp-form-required-off',
                        Messages.form_required_off, !isRequired, {
                            input: { value: 0 },
                        });
                var radioContainer = h('div.cp-form-required-radio', [
                    h('span', Messages.form_required_answer),
                    radioOff,
                    radioOn
                ]);
                requiredDiv = h('div.cp-form-required', [
                    radioContainer
                ]);
                $(radioContainer).find('input[type="radio"]').on('change', function() {
                    var val = $('input:radio[name="cp-form-required-'+uid+'"]:checked').val();
                    val = Number(val) || 0;
                    block.opts.required = Boolean(val);
                    framework.localChange();
                    framework._.cpNfInner.chainpad.onSettle(function () {
                        UI.log(Messages.saved);
                    });
                });
            }

            if (APP.isEditor && type === "section") {
                data.editing = true;
            }

            var changeType;
            if (editable) {
                // Drag handle
                dragHandle = h('span.cp-form-block-drag-handle', [
                    h('i.fa.fa-ellipsis-h'),
                    h('i.fa.fa-ellipsis-h'),
                ]);

                // Question
                var inputQ = h('input', {
                    value: block.q || Messages.form_default
                });
                var $inputQ = $(inputQ);

                var saving = false;
                var cancel = false;
                var onSaveQ = function (e) {
                    if (cancel) {
                        cancel = false;
                        return;
                    }
                    var v = $inputQ.val();
                    if (!v || !v.trim()) { return void UI.warn(Messages.error); }
                    // Don't save if no change
                    if (v.trim() === block.q) {
                        $(q).removeClass('editing');
                        if (!e) { $inputQ.blur(); }
                        return;
                    }
                    if (saving && !e) { return; } // Prevent spam Enter
                    block.q = v.trim();
                    framework.localChange();
                    saving = true;
                    framework._.cpNfInner.chainpad.onSettle(function () {
                        saving = false;
                        $(q).removeClass('editing');
                        if (!e) { $inputQ.blur(); }
                        UI.log(Messages.saved);
                    });
                };
                var onCancelQ = function () {
                    $inputQ.val(block.q || Messages.form_default);
                    cancel = true;
                    $inputQ.blur();
                    $(q).removeClass('editing');
                };
                $inputQ.keydown(function (e) {
                    if (e.which === 13) { return void onSaveQ(); }
                    if (e.which === 27) { return void onCancelQ(); }
                });
                $inputQ.focus(function () {
                    $(q).addClass('editing');
                });
                $inputQ.blur(onSaveQ);
                q = h('div.cp-form-input-block', [inputQ]);

                // Delete question
                var fakeEdit = h('span');
                var del = h('button.btn.btn-danger-alt', [
                    h('i.fa.fa-trash-o'),
                    h('span', Messages.form_delete)
                ]);
                UI.confirmButton(del, {
                    classes: 'btn-danger',
                    new: true
                }, function () {
                    removeQuestion(content, uid);
                    $('.cp-form-block[data-id="'+uid+'"]').remove();
                    framework.localChange();
                    updateAddInline();
                });

                editButtons = h('div.cp-form-edit-buttons-container', [ fakeEdit, del ]);

                    changeType = h('div.cp-form-block-type', [
                        model.icon.cloneNode(),
                        h('span', Messages['form_type_'+type])
                    ]);

                // Values
                if (data.edit) {
                    var edit = h('button.btn.btn-default.cp-form-edit-button', [
                        h('i.fa.fa-pencil'),
                        h('span', Messages.form_editBlock)
                    ]);
                    editButtons = h('div.cp-form-edit-buttons-container', [ edit, del ]);
                    editContainer = h('div');
                    var onSave = function (newOpts, close) {
                        if (close) { // Cancel edit
                            data.editing = false;
                            $(editContainer).empty();
                            var $oldTag = $(data.tag);
                            $(edit).show();
                            $(previewDiv).show();
                            $(requiredDiv).hide();

                            $(editButtons).find('.cp-form-preview-button').remove();

                            _answers = getBlockAnswers(APP.answers, uid);
                            data = model.get(block.opts, _answers, null, evOnChange);
                            if (!data) { data = {}; }
                            $oldTag.before(data.tag).remove();
                            return;
                        }
                        if (!newOpts) {
                            // invalid options, nothing to save
                            return;
                        }
                        block.opts = newOpts;
                        framework.localChange();
                    };
                    var onEdit = function (tmp) {
                        data.editing = true;
                        $(requiredDiv).show();
                        $(previewDiv).hide();
                        $(data.tag).hide();
                        $(editContainer).append(data.edit(onSave, tmp, framework));

                        $(editContainer).find('.cp-form-preview-button').prependTo(editButtons);

                        $(edit).hide();
                    };
                    $(edit).click(function () {
                        onEdit();
                    });
                    $(requiredDiv).hide();

                    // If we were editing this field, recover our unsaved changes
                    if (temp && temp[uid]) {
                        onEdit(temp[uid]);
                    }

                    if (Array.isArray(model.compatible)) {
                        changeType = h('div.cp-form-block-type.editable', [
                            model.icon.cloneNode(),
                            h('span', Messages['form_type_'+type]),
                            h('i.fa.fa-caret-down')
                        ]);
                        $(changeType).click(function () {
                            var name = Util.uid();
                            var els = model.compatible.map(function (data, i) {
                                var text = Messages['form_type_'+data];
                                if (!text) { return; }
                                var radio = UI.createRadio(name, 'cp-form-changetype-'+i,
                                           text, data===type, {});
                                $(radio).find('input').data('val', data);
                                return radio;
                            });
                            var tag = h('div.radio-group', els);
                            var changeTypeContent = [
                                APP.answers && Object.keys(APP.answers).length ?
                                    h('div.alert.alert-warning', Messages.form_corruptAnswers) :
                                    undefined,
                                h('p', Messages.form_changeTypeConfirm),
                                tag
                            ];
                            UI.confirm(changeTypeContent, function (yes) {
                                if (!yes) { return; }
                                var res;
                                els.some(function (el) {
                                    var $i = $(el).find('input');
                                    if (Util.isChecked($i)) {
                                        res = $i.data('val');
                                        return true;
                                    }
                                });
                                if (res === type || !TYPES[res]) { return; }
                                var oldOpts = model.defaultOpts || {};
                                model = TYPES[res];
                                Object.keys(oldOpts).forEach(function (v) {
                                    var opts = model.defaultOpts || {};
                                    if (!opts[v]) { delete (block.opts || {})[v]; }
                                });
                                type = res;
                                if (!data) { data = {}; }
                                block.type = res;

                                framework.localChange();
                                var wasEditing = data.editing;
                                onSave(null, true);
                                var $oldTag = $(data.tag);
                                framework._.cpNfInner.chainpad.onSettle(function () {
                                    $(changeType).find('span').text(Messages['form_type_'+type]);
                                    data = model.get(block.opts, _answers, null, evOnChange);
                                    $oldTag.before(data.tag).remove();
                                    if (wasEditing) { $(edit).click(); }
                                });
                            });
                        });
                    }
                }
            }
            var editableCls = editable ? ".editable" : "";
            elements.push(h('div.cp-form-block'+editableCls, {
                'data-id':uid,
                'data-type':type
            }, [
                APP.isEditor ? dragHandle : undefined,
                changeType,
                isStatic ? undefined : q,
                h('div.cp-form-block-content', [
                    APP.isEditor && !isStatic ? requiredDiv : undefined,
                    APP.isEditor && !isStatic ? previewDiv : undefined,
                    data.tag,
                    editContainer,
                    editButtons
                ]),
            ]));
        });

        if (APP.isEditor) {
            elements.push(getFormCreator());
        }

        var _content = elements;
        if (!editable) {
            _content = [];
            var div = h('div.cp-form-page');
            var pages = 1;
            var wasPage = false;
            elements.forEach(function (obj, i) {
                if (obj && obj.pageBreak) {
                    if (i === 0) { return; } // Can't start with a page break
                    if (i === (elements.length - 1)) { return; } // Can't end with a page break
                    if (wasPage) { return; } // Prevent double page break
                    _content.push(div);
                    pages++;
                    div = h('div.cp-form-page');
                    wasPage = true;
                    return;
                }
                wasPage = false;
                $(div).append(obj);
            });
            _content.push(div);

            if (pages > 1) {
                var pageContainer = h('div.cp-form-page-container');
                var $page = $(pageContainer);
                _content.push(pageContainer);
                var refreshPage = APP.refreshPage = function (current) {
                    $page.empty();
                    if (!current || current < 1) { current = 1; }
                    if (current > pages) { current = pages; }
                    var left = h('button.btn.btn-secondary.cp-prev', [
                        h('i.fa.fa-arrow-left'),
                    ]);
                    var state = h('span', Messages._getKey('form_page', [current, pages]));
                    var right = h('button.btn.btn-secondary.cp-next', [
                        h('i.fa.fa-arrow-right'),
                    ]);
                    if (current === pages) { $(right).css('visibility', 'hidden'); }
                    if (current === 1) { $(left).css('visibility', 'hidden'); }
                    $(left).click(function () { refreshPage(current - 1); });
                    $(right).click(function () { refreshPage(current + 1); });
                    $page.append([left, state, right]);
                    $container.find('.cp-form-page').hide();
                    $($container.find('.cp-form-page').get(current-1)).show();
                    if (current !== pages) {
                        $container.find('.cp-form-send-container').hide();
                    } else {
                        $container.find('.cp-form-send-container').show();
                    }
                };
                setTimeout(refreshPage);
            }
        }

        $container.empty().append(_content);

        getSections(content).forEach(function (uid) {
            var block = content.form[uid];
            if (!block.opts || !Array.isArray(block.opts.questions)) { return; }
            var $block = $container.find('.cp-form-block[data-id="'+uid+'"] .cp-form-section-sortable');
            block.opts.questions.forEach(function (_uid) {
                $container.find('.cp-form-block[data-id="'+_uid+'"]').appendTo($block);
            });
        });
        updateAddInline();

        // Fix cursor in conditions dropdown
        // If we had a condition dropdown displayed, we're going to make sure
        // it doesn't move on the screen after the redraw
        // To do so, we need to adjust the "scrollTop" value saved before redrawing
        getSections(content).some(function (uid) {
            if (!temp) { return true; }
            var block = content.form[uid];
            if (!block.opts || !Array.isArray(block.opts.questions)) { return; }
            var $block = $container.find('.cp-form-block[data-id="'+uid+'"] .cp-form-section-sortable');

            if (temp && temp[uid]) {
                var tmp = temp[uid];
                var u = tmp.uid;
                var t = tmp.type;
                var $c = $block.closest('.cp-form-block').find('.cp-form-condition[data-uid="'+u+'"]');
                var $b = $c.find('[data-drop="'+t+'"]').find('button');
                var pos = $b && $b.length && $b[0].getBoundingClientRect().y;
                // If we know the old position of the button and the new one, we can fix the scroll
                // accordingly
                if (typeof(pos) === "number" && typeof(tmp.y) === "number") {
                    var diff = pos - tmp.y;
                    APP.sTop += diff;
                }
                return true;
            }
        });
        // Fix cursor with flatpickr
        APP.formBlocks.some(function (b) {
            if (!temp) { return true; }
            var uid = b.uid;
            var block = form[uid];
            if (!block) { return; }
            if (block.type !== "poll") { return; }
            var opts = block.opts;
            if (!opts) { return; }
            if (opts.type !== "time") { return; }
            var tmp = temp[uid];
            if (!tmp || !tmp.cursor || !tmp.cursor.flatpickr) { return; }
            var $block = $container.find('.cp-form-block[data-id="'+uid+'"]');
            var $i = $block.find('.flatpickr-input[value="'+tmp.cursor.val+'"]');
            if (!$i.length) { return; }
            APP.afterScroll = function () {
                $i[0]._flatpickr.open();
                delete APP.afterScroll;
            };
            var pos = $i && $i.length && $i[0].getBoundingClientRect().y;
            if (typeof(pos) === "number" && typeof(tmp.cursor.y) === "number") {
                var diff = pos - tmp.cursor.y;
                APP.sTop += diff;
            }
            return true;
        });

        if (editable) {
            if (APP.mainSortable) { APP.mainSortable.destroy(); }
            APP.mainSortable = Sortable.create($container[0], {
                group: 'nested',
                direction: "vertical",
                filter: "input, button, .CodeMirror, .cp-form-type-sort, .cp-form-block-type.editable",
                preventOnFilter: false,
                draggable: ".cp-form-block",
                //forceFallback: true,
                fallbackTolerance: 5,
                onStart: function () {
                    $container.find('.cp-form-creator-add-inline').remove();
                },
                store: {
                    set: function (s) {
                        content.order = s.toArray();
                        setTimeout(framework.localChange);
                        updateAddInline();
                    }
                }
            });
            return;
        }

        // In view mode, hide sections when conditions aren't met
        evOnChange.reg(function (reset, save, condition) {
            if (!reset && !condition) { return; }
            getSections(content).forEach(function (uid) {
                var block = content.form[uid];
                if (block.type !== 'section') { return; }
                if (!block.opts || !Array.isArray(block.opts.questions) || !block.opts.when) {
                    return;
                }
                var show = checkCondition(block);
                block.opts.questions.forEach(function (_uid) {
                    $container.find('.cp-form-block[data-id="'+_uid+'"]').toggle(show);
                });
            });
        });

        // If the form is already submitted, show an info message
        var lastTime = (answers && answers._time) || APP.editingTime;
        if (APP.hasAnswered && lastTime) {
            $container.prepend(h('div.alert.alert-info',
                Messages._getKey('form_alreadyAnswered', [
                    new Date(lastTime).toLocaleString()])));
        }

        if (APP.isClosed || content.answers.cantEdit) {
            APP.formBlocks.forEach(function (b) {
                if (!b.setEditable) { return; }
                b.setEditable(false);
            });
        }

        // In view mode, add "Submit" and "reset" buttons
        APP.cantAnon = Object.keys(answers || {}).length && !answers._isAnon;
        $container.append(makeFormControls(framework, content, evOnChange));

        // In view mode, tell the user if answers are forced to be anonymous or authenticated
        var infoTxt;
        var loggedIn = framework._.sfCommon.isLoggedIn();
        if (content.answers.makeAnonymous) {
            infoTxt = Messages.form_anonAnswer;
        } else if (!content.answers.anonymous && loggedIn && !content.answers.cantEdit) {
            infoTxt = Messages.form_authAnswer;
        }
        if (infoTxt) {
            $container.prepend(h('div.alert.alert-info', infoTxt));
        }

        if (!loggedIn && !content.answers.anonymous) {
            APP.formBlocks.forEach(function (b) {
                if (!b.setEditable) { return; }
                b.setEditable(false);
            });
        }

        // Embed mode is enforced so we add the title at the top and a CryptPad logo
        // at the bottom
        var title = framework._.title.title || framework._.title.defaultTitle;
        $container.prepend(h('h1.cp-form-view-title', title));
        $container.append(getLogo());

        if (!answers) {
            $container.find('.cp-reset-button').attr('disabled', 'disabled');
        }
    };

    var getTempFields = function () {
        if (!Array.isArray(APP.formBlocks)) { return; }
        var temp = {};
        APP.formBlocks.forEach(function (data) {
            if (data.editing) {
                var cursor = data.getCursor && data.getCursor();
                temp[data.uid] = cursor;
            }
        });
        return temp;
    };

    var andThen = function (framework) {
        framework.start();
        APP.framework = framework;
        var evOnChange = Util.mkEvent();
        var content = {};

        APP.common = framework._.sfCommon;
        var sframeChan = framework._.sfCommon.getSframeChannel();
        var metadataMgr = framework._.cpNfInner.metadataMgr;
        var user = metadataMgr.getUserData();

        var priv = metadataMgr.getPrivateData();
        APP.isEditor = Boolean(priv.form_public);
        var $body = $('body');

        var $toolbarContainer = $('#cp-toolbar');

        var helpMenu = framework._.sfCommon.createHelpMenu(['text', 'pad']);
        $toolbarContainer.after(helpMenu.menu);
        framework._.toolbar.$drawer.append(helpMenu.button);
        if (!APP.isEditor && !priv.form_auditorKey) {
            $(helpMenu.menu).hide();
        }

        var offlineEl = h('div.alert.alert-danger.cp-burn-after-reading', Messages.disconnected);
        framework.onEditableChange(function (editable) {
            if (editable) {
                if (APP.mainSortable) {
                    APP.mainSortable.options.disabled = false;
                }
                if (!APP.isEditor) { $(offlineEl).remove(); }
                $body.removeClass('cp-form-readonly');
                $('.cp-form-creator-settings').find('input, button').removeAttr('disabled');
            } else {
                if (APP.mainSortable) {
                    APP.mainSortable.options.disabled = true;
                }
                if (!APP.isEditor) { $('.cp-help-container').before(offlineEl); }
                $body.addClass('cp-form-readonly');
                $('.cp-form-creator-settings').find('input, button').attr('disabled', 'disabled');
            }
        });

        if (!APP.isEditor) {
            framework._.toolbar.alone();
            $('.cp-toolbar-icon-history').hide();
            $('.cp-toolbar-icon-snapshots').hide();
        }

        var makeFormSettings = function () {
            var previewBtn = h('button.btn.btn-primary', [
                h('i.fa.fa-eye'),
                Messages.form_preview
            ]);
            var participantBtn = h('button.btn.btn-primary',[
                h('i.fa.fa-link'),
                Messages.form_geturl
            ]);
            var preview = h('div.cp-forms-results-participant', [previewBtn, participantBtn]);
            $(previewBtn).click(function () {
                sframeChan.event('EV_OPEN_VIEW_URL');
            });
            $(participantBtn).click(function () {
                sframeChan.query('Q_COPY_VIEW_URL', null, function (err, success) {
                    if (success) { return void UI.log(Messages.shareSuccess); }
                    UI.warn(Messages.error);
                });
            });

            // Private / public status
            var resultsType = h('div.cp-form-results-type-container');
            var $results = $(resultsType);
            var refreshPublic = function () {
                $results.empty();
                var makePublic = h('button.btn.btn-secondary', Messages.form_makePublic);
                var makePublicDiv = h('div.cp-form-actions', makePublic);
                if (content.answers.privateKey) { makePublicDiv = undefined; }
                var publicText = content.answers.privateKey ? Messages.form_isPublic : Messages.form_isPrivate;
                $results.append(h('span.cp-form-results-type', publicText));
                $results.append(makePublicDiv);
                var $makePublic = $(makePublic).click(function () {
                    UI.confirm(Messages.form_makePublicWarning, function (yes) {
                        if (!yes) { return; }
                        $makePublic.attr('disabled', 'disabled');
                        var priv = metadataMgr.getPrivateData();
                        content.answers.privateKey = priv.form_private;
                        framework.localChange();
                        framework._.cpNfInner.chainpad.onSettle(function () {
                            UI.log(Messages.saved);
                            refreshPublic();
                        });
                    });
                });
            };
            refreshPublic();

            var responseMsg = h('div.cp-form-response-msg-container');
            var $responseMsg = $(responseMsg);
            var refreshResponse = function () {
                $responseMsg.empty();
                var text = content.answers.msg ? Messages.form_updateMsg : Messages.form_addMsg;
                var btn = h('button.btn.btn-secondary', text);
                $(btn).click(function () {
                    var editor;
                    if (!APP.responseModal) {
                        var t = h('textarea');
                        var p = h('p', Messages.form_responseMsg);
                        var div = h('div', [
                            p,
                            h('div.cp-form-response-modal', t),
                        ]);
                        var cm = window.my_cm = SFCodeMirror.create("gfm", CMeditor, t);
                        editor = APP.responseEditor = cm.editor;
                        var markdownTb = APP.common.createMarkdownToolbar(editor, {
                            embed: function (mt) {
                                editor.focus();
                                editor.replaceSelection($(mt)[0].outerHTML);
                            }
                        });
                        $(markdownTb.toolbar).insertAfter($(p));
                        $(markdownTb.toolbar).show();

                        cm.configureTheme(APP.common, function () {});
                        editor.setOption('lineNumbers', true);
                        editor.setOption('lineWrapping', true);
                        editor.setOption('styleActiveLine', true);
                        editor.setOption('readOnly', false);
                        setTimeout(function () {
                            editor.setValue(content.answers.msg || '');
                            editor.refresh();
                            editor.save();
                            editor.focus();
                        });

                        var buttons = [{
                            className: 'cancel',
                            name: Messages.cancel,
                            onClick: function () {},
                            keys: [27]
                        },
                        {
                            className: 'primary',
                            name: Messages.settings_save,
                            onClick: function () {
                                var v = editor.getValue();
                                content.answers.msg = v.slice(0, 2000); // XXX 4.11.0 max length?
                                framework.localChange();
                                framework._.cpNfInner.chainpad.onSettle(function () {
                                    UI.log(Messages.saved);
                                    refreshResponse();
                                });
                            },
                            //keys: []
                        }];
                        APP.responseModal = UI.dialog.customModal(div, { buttons: buttons });
                    } else {
                        editor = APP.responseEditor;
                        setTimeout(function () {
                            editor.setValue(content.answers.msg || '');
                            editor.refresh();
                            editor.save();
                            editor.focus();
                        });
                    }
                    UI.openCustomModal(APP.responseModal);
                });
                $responseMsg.append(btn);
            };
            refreshResponse();

            // Make answers anonymous
            var anonContainer = h('div.cp-form-anon-container');
            var $anon = $(anonContainer);
            var refreshAnon = function () {
                $anon.empty();
                var anonymous = content.answers.makeAnonymous;
                var cbox = UI.createCheckbox('cp-form-make-anon',
                           Messages.form_makeAnon, anonymous, {});
                var radioContainer = h('div.cp-form-anon-radio', [cbox]);
                var $r = $(radioContainer).find('input').on('change', function() {
                    var val = Util.isChecked($r);
                    content.answers.makeAnonymous = val;
                    framework.localChange();
                    framework._.cpNfInner.chainpad.onSettle(function () {
                        UI.log(Messages.saved);
                    });
                });
                $anon.append(h('div.cp-form-actions', radioContainer));
            };
            refreshAnon();

            // Allow guest(anonymous) answers
            var privacyContainer = h('div.cp-form-privacy-container');
            var $privacy = $(privacyContainer);
            var refreshPrivacy = function () {
                $privacy.empty();
                var anonymous = content.answers.anonymous;
                var radioOn = UI.createRadio('cp-form-privacy', 'cp-form-privacy-on',
                        Messages.form_anonymous_on, Boolean(anonymous), {
                            input: { value: 1 },
                        });
                var radioOff = UI.createRadio('cp-form-privacy', 'cp-form-privacy-off',
                        Messages.form_anonymous_off, !anonymous, {
                            input: { value: 0 },
                        });
                var radioContainer = h('div.cp-form-privacy-radio', [radioOn, radioOff]);
                $(radioContainer).find('input[type="radio"]').on('change', function() {
                    var val = $('input:radio[name="cp-form-privacy"]:checked').val();
                    val = Number(val) || 0;
                    content.answers.anonymous = Boolean(val);
                    framework.localChange();
                    framework._.cpNfInner.chainpad.onSettle(function () {
                        UI.log(Messages.saved);
                    });
                });
                $privacy.append(h('div.cp-form-status', Messages.form_anonymous));
                $privacy.append(h('div.cp-form-actions', radioContainer));
            };
            refreshPrivacy();

            // Allow responses edition
            var editableContainer = h('div.cp-form-editable-container');
            var $editable = $(editableContainer);
            var refreshEditable = function () {
                $editable.empty();

                var canDelete = content.answers.version >= 2;
                Messages.form_editable_off = "One time only"; // XXX
                Messages.form_editable_on = "One time and edit"; // XXX
                Messages.form_editable_on_del = "One time and edit/delete"; // XXX
                Messages.form_multiple = "Multiple times"; // XXX
                Messages.form_multiple_edit = "Multiple times and edit/delete"; // XXX

                var editable = !content.answers.cantEdit;
                var mult = !!content.answers.multiple;
                var radioOn = UI.createRadio('cp-form-editable', 'cp-form-editable-on',
                        Messages.form_editable_off, !editable && !mult, {
                            input: { value: 0 },
                        });
                var editableOnStr = canDelete ? Messages.form_editable_on_del
                                              : Messages.form_editable_on;
                var radioOff = UI.createRadio('cp-form-editable', 'cp-form-editable-off',
                        editableOnStr, editable && !mult, {
                            input: { value: 1 },
                        });

                var radioMult = UI.createRadio('cp-form-editable', 'cp-form-editable-mult',
                        Messages.form_multiple, mult && !editable, {
                            input: { value: 2 },
                        });
                var radioMultEdit = UI.createRadio('cp-form-editable', 'cp-form-editable-multedit',
                        Messages.form_multiple_edit, mult && editable, {
                            input: { value: 3 },
                        });
                var radioContainer = h('div.cp-form-editable-radio', [radioOn, radioOff, radioMult, radioMultEdit]);
                $(radioContainer).find('input[type="radio"]').on('change', function() {
                    var val = $('input:radio[name="cp-form-editable"]:checked').val();
                    val = Number(val) || 0;

                    content.answers.cantEdit = val === 0 || val === 2;
                    content.answers.multiple = val === 2 || val === 3;
                    if (canDelete) {
                        sframeChan.query('Q_SET_PAD_METADATA', {
                            channel: content.answers.channel,
                            command: 'ALLOW_LINE_DELETION',
                            value: [Boolean(val)],
                            //teamId: teamOwner // XXX TODO
                        }, function (err, res) {
                            err = err || (res && res.error);
                            if (err) { console.error(err); }
                        });
                    }
                    framework.localChange();
                    framework._.cpNfInner.chainpad.onSettle(function () {
                        UI.log(Messages.saved);
                    });
                });
                $editable.append(h('div.cp-form-status', Messages.form_editable));
                $editable.append(h('div.cp-form-actions', radioContainer));
            };
            refreshEditable();

            // End date / Closed state
            var endDateContainer = h('div.cp-form-status-container');
            var $endDate = $(endDateContainer);
            var refreshEndDate = function () {
                $endDate.empty();

                var endDate = content.answers.endDate;
                var date = new Date(endDate).toLocaleString();
                var now = +new Date();
                var text = Messages.form_isOpen;
                var buttonTxt = Messages.form_setEnd;
                if (endDate <= now) {
                    text = Messages._getKey('form_isClosed', [date]);
                    buttonTxt = Messages.form_open;
                } else if (endDate > now) {
                    text = Messages._getKey('form_willClose', [date]);
                    buttonTxt = Messages.form_removeEnd;
                }

                var button = h('button.btn.btn-secondary', buttonTxt);

                var $button = $(button).click(function () {
                    $button.attr('disabled', 'disabled');
                    // If there is an end date, remove it
                    if (endDate) {
                        delete content.answers.endDate;
                        framework.localChange();
                        refreshEndDate();
                        return;
                    }
                    // Otherwise add it
                    var datePicker = h('input');
                    var picker = Flatpickr(datePicker, {
                        enableTime: true,
                        time_24hr: is24h,
                        dateFormat: dateFormat,
                        minDate: new Date()
                    });
                    var save = h('button.btn.btn-primary', Messages.settings_save);
                    $(save).click(function () {
                        if (datePicker.value === '') {
                            return void refreshEndDate();
                        }
                        var d = picker.parseDate(datePicker.value);
                        content.answers.endDate = +d;
                        framework.localChange();
                        framework._.cpNfInner.chainpad.onSettle(function () {
                            refreshEndDate();
                        });
                    });
                    var cancel = h('button.btn.btn-danger', h('i.fa.fa-times.nomargin'));
                    $(cancel).click(function () {
                        refreshEndDate();
                    });
                    var confirmContent = h('div', [
                        h('div', Messages.form_setEnd),
                        h('div.cp-form-input-block', [datePicker, save, cancel]),
                    ]);
                    $button.after(confirmContent);
                    $button.remove();
                    picker.open();
                });

                $endDate.append(h('div.cp-form-status', text));
                $endDate.append(h('div.cp-form-actions', button));

            };
            refreshEndDate();

            var colorLine1 = h('div');
            var colorLine2 = h('div');
            var colorContainer = h('div.cp-form-color-container', [
                colorLine1,
                colorLine2
            ]);
            var colorTheme = h('div.cp-form-color-theme-container', [
                h('span', Messages.form_colors),
                colorContainer
            ]);
            var $colors = $(colorContainer);
            var refreshColorTheme = function () {
                $(colorLine1).empty();
                $(colorLine2).empty();
                var palette = ['nocolor'];
                for (var i=1; i<=8; i++) { palette.push('color'+i); }
                var color = content.answers.color || 'nocolor';
                var selectedColor = color;
                var currentContainer = colorLine1;
                palette.forEach(function (_color, i) {
                    if (i === 5) { currentContainer = colorLine2; }
                    var $color = $(h('span.cp-form-palette.fa'));
                    $color.addClass('cp-form-palette-'+(_color || 'nocolor'));
                    if (selectedColor === _color) { $color.addClass('fa-check'); }
                    $color.click(function () {
                        if (_color === selectedColor) { return; }
                        content.answers.color = _color;
                        framework.localChange();
                        framework._.cpNfInner.chainpad.onSettle(function () {
                            UI.log(Messages.saved);
                            selectedColor = _color;
                            $colors.find('.cp-form-palette').removeClass('fa-check');
                            $color.addClass('fa-check');

                            var $body = $('body');
                            $body[0].classList.forEach(function (cls) {
                                if (/^cp-form-palette/.test(cls)) {
                                    $body.removeClass(cls);
                                }
                            });
                            $body.addClass('cp-form-palette-'+_color);
                        });
                    }).appendTo(currentContainer);
                });
            };
            refreshColorTheme();

            evOnChange.reg(refreshPublic);
            evOnChange.reg(refreshPrivacy);
            evOnChange.reg(refreshAnon);
            evOnChange.reg(refreshEditable);
            evOnChange.reg(refreshEndDate);
            evOnChange.reg(refreshColorTheme);
            //evOnChange.reg(refreshResponse);

            return [
                preview,
                endDateContainer,
                anonContainer,
                privacyContainer,
                editableContainer,
                resultsType,
                responseMsg,
                colorTheme
            ];
        };

        var checkIntegrity = function (getter) {
            if (!content.order || !content.form) { return; }
            var changed = false;
            var deduplicate = [];
            // Check if the questions in the lists (content.order or sections) exist in
            // content.form and remove duplicates
            var check1 = function (arr) {
                arr.forEach(function (uid) {
                    if (!content.form[uid] || deduplicate.indexOf(uid) !== -1) {
                        var idx = arr.indexOf(uid);
                        arr.splice(idx, 1);
                        changed = true;
                        return;
                    }
                    deduplicate.push(uid);
                });
            };
            check1(content.order);
            getSections(content).forEach(function (uid) {
                var block = content.form[uid];
                if (!block.opts || !Array.isArray(block.opts.questions)) { return; }
                check1(block.opts.questions);
            });

            // Make sure all the questions are displayed in the main list or a section and add
            // the missing ones
            Object.keys(content.form).forEach(function (uid) {
                var idx = deduplicate.indexOf(uid);
                if (idx === -1) {
                    changed = true;
                    content.order.push(uid);
                }
            });

            // Check if conditions on sections are valid
            var order = getFullOrder(content);
            getSections(content).forEach(function (uid) {
                var block = content.form[uid];
                if (!block.opts || !Array.isArray(block.opts.when)) { return; }
                var sectionIdx = order.indexOf(uid);
                if (sectionIdx === -1) { return; }
                var available = order.slice(0, sectionIdx);
                var errors = false;
                block.opts.when.forEach(function (rules) {
                    if (!Array.isArray(rules)) {
                        var idx = block.opts.when.indexOf(rules);
                        block.opts.when.splice(idx, 1);
                        errors = true;
                        return;
                    }
                    rules.forEach(function (obj) {
                        if (!obj.q) { return; }
                        var idx = available.indexOf(String(obj.q));
                        // If this question doesn't exist before the section, remove the condition
                        if (idx === -1) {
                            var cIdx = rules.indexOf(obj);
                            rules.splice(cIdx, 1);
                            errors = true;
                            return;
                        }
                    });
                    if (!rules.length) {
                        var rIdx = block.opts.when.indexOf(rules);
                        block.opts.when.splice(rIdx, 1);
                        errors = true;
                    }
                });
                if (errors) {
                    evCheckConditions.fire(uid);
                    changed = true;
                }
            });

            evShowConditions.fire();

            // Migrate opts.values from string to object
            if (!content.version) {
                Object.keys(content.form).forEach(function (uid) {
                    var block = content.form[uid];
                    var values = Util.find(block, ['opts', 'values']);
                    if (!Array.isArray(values)) { return; }
                    if (block.opts.type === 'day') { return; }
                    block.opts.values = values.map(function (data) {
                        if (Util.isObject(data)) { return data; }
                        return {
                            uid: Util.uid(),
                            v: data || Messages.form_newOption
                        };
                    });
                });
                content.version = 1;
                changed = true;
            }


            if (!getter && changed) { framework.localChange(); }
        };

        var makeFormCreator = function () {

            var controlContainer;
            var fillerContainer;
            if (APP.isEditor) {
                var settings = makeFormSettings();

                controlContainer = h('div.cp-form-creator-control', [
                    h('div.cp-form-creator-settings', settings),
                ]);
                fillerContainer = h('div.cp-form-filler-container');
            }

            var contentContainer = h('div.cp-form-creator-content');
            var resultsContainer = h('div.cp-form-creator-results');
            var answeredContainer = h('div.cp-form-creator-answered', {
                style: 'display: none;'
            });
            var div = h('div.cp-form-creator-container', [
                controlContainer,
                contentContainer,
                resultsContainer,
                answeredContainer,
                fillerContainer
            ]);
            return div;
        };

        var endDateEl = h('div.alert.alert-warning.cp-burn-after-reading');
        var endDate;
        var endDateTo;

        // numbers greater than this overflow the maximum delay for a setTimeout
        // which results in it being executed immediately (oops)
        // https://developer.mozilla.org/en-US/docs/Web/API/WindowOrWorkerGlobalScope/setTimeout#maximum_delay_value
        var MAX_TIMEOUT_DELAY = 2147483647;
        var refreshEndDateBanner = function (force) {
            if (APP.isEditor) { return; }
            var _endDate = content.answers.endDate;
            if (_endDate === endDate && !force) { return; }
            endDate = _endDate;
            var date = new Date(endDate).toLocaleString();
            var text = Messages._getKey('form_isClosed', [date]);
            if (endDate > +new Date()) {
                text = Messages._getKey('form_willClose', [date]);
            }
            if ($('.cp-help-container').length && endDate) {
                $(endDateEl).text(text);
                $('.cp-help-container').before(endDateEl);
            } else {
                $(endDateEl).remove();
            }

            APP.isClosed = endDate && endDate < (+new Date());
            clearTimeout(endDateTo);
            if (!APP.isClosed && endDate) {
                // calculate how many ms in the future the poll will be closed
                var diff = (endDate - +new Date() + 100);
                // if that value would overflow, then check again in a day
                // (if the tab is still open)
                if (diff > MAX_TIMEOUT_DELAY) {
                    endDateTo = setTimeout(function () {
                        refreshEndDateBanner(true);
                    }, 1000 * 3600 * 24);
                    return;
                }

                endDateTo = setTimeout(function () {
                    refreshEndDateBanner(true);
                    $('.cp-form-send-container').find('.cp-open').hide();
                }, diff);
            }
        };

        var showAnonBlockedAlert = function () {
            var content = UI.setHTML(h('span.cp-anon-blocked-msg'), Messages.form_anonymous_blocked);
            $(content).find('a').click(function (ev) {
                ev.preventDefault();
                var href = ($(this).attr('href') || '').replace(/\//g, '');
                APP.common.setLoginRedirect(href || 'login');
            });
            UI.alert(content);
        };

        framework.onReady(function (isNew) {
            var priv = metadataMgr.getPrivateData();
            if (APP.isEditor) {
                framework.feedback('FORM_EDITOR');
            } else if (!APP.isEditor && priv.form_auditorKey) {
                framework.feedback('FORM_AUDITOR');
            } else {
                framework.feedback('FORM_PARTICIPANT');
            }


            if (APP.isEditor) {
                if (!content.form) {
                    content.form = {
                        "1": { type: 'md' },
                        "2": { type: 'radio' }
                    };
                    framework.localChange();
                }
                if (!content.order) {
                    content.order = ["1", "2"];
                    framework.localChange();
                }
                if (!content.answers || !content.answers.channel || !content.answers.publicKey || !content.answers.validateKey) {
                    // Don't override other settings (anonymous, makeAnonymous, etc.) from templates
                    content.answers = content.answers || {};
                    content.answers.channel = Hash.createChannelId();
                    content.answers.publicKey = priv.form_public;
                    content.answers.validateKey = priv.form_answerValidateKey;
                    content.answers.version = 2;
                    framework.localChange();
                }
                checkIntegrity();
            }
            if (isNew && content.answers && typeof(content.answers.anonymous) === "undefined") {
                content.answers.anonymous = true;
            }

            sframeChan.event('EV_FORM_PIN', {channel: content.answers.channel});

            var $container = $('#cp-app-form-container');
            $container.append(makeFormCreator());

            if (!content.answers || !content.answers.channel || !content.answers.publicKey || !content.answers.validateKey) {
                return void UI.errorLoadingScreen(Messages.form_invalid);
            }

            var getResults = APP.getResults = function (key) {
                sframeChan.query("Q_FORM_FETCH_ANSWERS", {
                    channel: content.answers.channel,
                    validateKey: content.answers.validateKey,
                    publicKey: content.answers.publicKey,
                    privateKey: key,
                    cantEdit: content.answers.cantEdit
                }, function (err, obj) {
                    var answers = obj && obj.results;
                    if (answers) { APP.answers = answers; }
                    if (key) { $body.addClass('cp-app-form-results'); }
                    renderResults(content, answers);
                });
            };
            if (priv.form_auditorKey) {
                APP.isAuditor = true;
                getResults(priv.form_auditorKey);
                return;
            }

            if (APP.isEditor) {
                sframeChan.query("Q_FORM_FETCH_ANSWERS", {
                    channel: content.answers.channel,
                    validateKey: content.answers.validateKey,
                    publicKey: content.answers.publicKey,
                    cantEdit: content.answers.cantEdit
                }, function (err, obj) {
                    var answers = obj && obj.results;
                    addResultsButton(framework, content, answers);
                    if (answers) { APP.answers = answers; }
                    checkIntegrity(false);
                    updateForm(framework, content, true);
                });
                return;
            }

            refreshEndDateBanner();

            var loggedIn = framework._.sfCommon.isLoggedIn();
            if (!loggedIn && !content.answers.anonymous) {
                showAnonBlockedAlert();
            }

            var getMyAnswers = APP.getMyAnswers = function () {
                sframeChan.query("Q_FETCH_MY_ANSWERS", {
                    channel: content.answers.channel,
                    validateKey: content.answers.validateKey,
                    publicKey: content.answers.publicKey
                }, function (err, obj) {
                    if (obj && obj.error) {
                        if (obj.error === "EANSWERED") {
                            // No drive mode already answered: can't answer again
                            if (content.answers.privateKey) {
                                return void getResults(content.answers.privateKey);
                            }
                            // Here, we know results are private so we can use an error screen
                            return void UI.errorLoadingScreen(Messages.form_answered);
                        }
                        UI.warn(Messages.form_cantFindAnswers);
                    }
                    checkIntegrity(false);
                    var answers;
                    if (obj && !obj.error && Object.keys(obj).length) {
                        answers = obj;
                        APP.hasAnswered = answers;
                        // If we have a non-anon answer, we can't answer anonymously later
                        showAnsweredPage(framework, content, APP.hasAnswered);
                        return;
                    }
                    updateForm(framework, content, false, answers);
                });
            };

            // If the results are public and there is at least one doodle, fetch the results now
            if (content.answers.privateKey && Object.keys(content.form).some(function (uid) {
                    return content.form[uid].type === "poll";
                })) {
                getMyAnswers = APP.getMyAnswers = function () {
                    sframeChan.query("Q_FORM_FETCH_ANSWERS", {
                        channel: content.answers.channel,
                        validateKey: content.answers.validateKey,
                        publicKey: content.answers.publicKey,
                        privateKey: content.answers.privateKey,
                        cantEdit: content.answers.cantEdit
                    }, function (err, obj) {
                        var answers = obj && obj.results;
                        if (answers) { APP.answers = answers; }

                        if (obj && obj.noDriveAnswered) {
                            // No drive mode already answered: can't answer again
                            if (answers) {
                                $body.addClass('cp-app-form-results');
                                renderResults(content, answers);
                            } else {
                                return void UI.errorLoadingScreen(Messages.form_answered);
                            }
                            return;
                        }
                        checkIntegrity(false);
                        var myAnswers = {};
                        var curve1 = user.curvePublic;
                        var curve2 = obj && obj.myKey; // Anonymous answer key
                        if (answers) {
                            var myAnonAnswersObj = answers[curve2];
                            if (Object.keys(myAnonAnswersObj || {}).length) {
                                Object.keys(myAnonAnswersObj).forEach(function (uid) {
                                    myAnswers[uid] = myAnonAnswersObj[uid].msg;
                                    myAnswers[uid]._isAnon = true;
                                });
                            }
                            var myAnswersObj = answers[curve1];
                            if (Object.keys(myAnswersObj || {}).length) {
                                Object.keys(myAnswersObj).forEach(function (uid) {
                                    myAnswers[uid] = myAnswersObj[uid].msg;
                                    myAnswers[uid]._isAnon = false;
                                });
                            }
                            APP.hasAnswered = Object.keys(myAnswers).length ? myAnswers : undefined;
                            if (APP.hasAnswered) {
                                return void showAnsweredPage(framework, content, APP.hasAnswered);
                            }
                        }

                        updateForm(framework, content, false, myAnswers);
                    });
                };
            }

            getMyAnswers();

        });

        // Only redraw once every 500ms on remote change.
        // If we try to redraw in the first 500ms following a redraw, we'll
        // redraw again when the timer allows it. If we call "redrawRemote"
        // repeatedly, we'll only "redraw" once with the latest content.
        var _redraw = Util.notAgainForAnother(function (framework, content) {
            var answers, temp;
            if (!APP.isEditor) { answers = getFormResults(true); }
            else { temp = getTempFields(); }
            if (APP.inAnsweredPage) {
                return void APP.getMyAnswers();
            }
            updateForm(framework, content, APP.isEditor, answers, temp);
        }, 500);
        var redrawTo;
        var redrawRemote = function () {
            var $main = $('.cp-form-creator-container');
            var args = Array.prototype.slice.call(arguments);
            APP.sTop = $main.scrollTop();
            var until = _redraw.apply(null, args);
            if (until) {
                clearTimeout(redrawTo);
                redrawTo = setTimeout(function (){
                    APP.sTop = $main.scrollTop();
                    _redraw.apply(null, args);
                    $main.scrollTop(APP.sTop);
                    if (typeof(APP.afterScroll) === "function") { APP.afterScroll(); }
                }, until+1);
                return;
            }
            // Only restore scroll if we were able to redraw
            $main.scrollTop(APP.sTop);
            if (typeof(APP.afterScroll) === "function") { APP.afterScroll(); }
        };
        framework.onContentUpdate(function (newContent) {
            content = newContent;
            evOnChange.fire();
            refreshEndDateBanner();

            redrawRemote(framework, content);
        });

        framework.setContentGetter(function () {
            checkIntegrity(true);
            return content;
        });

        framework.setFileImporter({ accept: ['.json'] }, function (newContent) {
            var parsed = JSON.parse(newContent || {});
            parsed.answers = content.answers;
            return parsed;
        });

        framework.setFileExporter(['.json'], function(cb, ext) {
            Exporter.main(content, cb, ext);
        }, true);


    };

    Framework.create({
        toolbarContainer: '#cp-toolbar',
        contentContainer: '#cp-app-form-editor',
    }, andThen);
});<|MERGE_RESOLUTION|>--- conflicted
+++ resolved
@@ -3303,14 +3303,8 @@
                 $send.removeAttr('disabled');
                 $send.text(Messages.form_update);
                 APP.answeredInForm = false;
-<<<<<<< HEAD
 
                 APP.getMyAnswers();
-=======
-                showAnsweredPage(framework, content, APP.hasAnswered);
-                if (content.answers.cantEdit) {
-                    $(radioContainer).hide();
-                }
 
                 // TODO show the author that they can "mute" the pad
                 var priv = metadataMgr.getPrivateData();
@@ -3321,8 +3315,6 @@
                 }, function (err, obj) {
                     if (err || !obj || !obj.state) { return console.error('ENOTIFY'); }
                 });
-
->>>>>>> 01a2bb77
             });
         });
 
