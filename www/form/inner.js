--- conflicted
+++ resolved
@@ -2689,7 +2689,6 @@
         var results = h('div.cp-form-creator-results-content');
         var $results = $(results).appendTo($container);
 
-<<<<<<< HEAD
         var options = [{
             tag: 'a',
             attributes: {'class': 'cp-form-export-csv fa fa-table'},
@@ -2726,31 +2725,6 @@
         };
         var $exp = UIElements.createDropdown(dropdownExport);
         $exp.appendTo($controls);
-=======
-        $(exportButton).click(function () {
-            var csv = Exporter.results(content, answers, TYPES, getFullOrder(content));
-            if (!csv) { return void UI.warn(Messages.error); }
-            var suggestion = APP.framework._.title.suggestTitle('cryptpad-document');
-            var title = Util.fixFileName(suggestion) + '.csv';
-            window.saveAs(new Blob([csv], {
-                type: 'text/csv'
-            }), title);
-        });
-
-        // Export JSON
-        var exportJSONButton = h('button.btn.btn-primary', [
-            h('i.cptools.cptools-code'),
-            Messages.form_exportJSON
-        ]);
-        $(exportJSONButton).appendTo($controls);
-        $(exportJSONButton).click(function () {
-            var arr = Exporter.results(content, answers, TYPES, getFullOrder(content), "json");
-            if (!arr) { return void UI.warn(Messages.error); }
-            window.saveAs(new Blob([arr], {
-                type: 'application/json'
-            }), title+".json");
-        });
->>>>>>> 81a7fed0
 
         // Export in "sheet"
         var export2Button = h('button.btn.btn-primary', [
