define([
    'jquery',
    'json.sortify',
    '/api/config',
    '/bower_components/chainpad-crypto/crypto.js',
    '/common/sframe-app-framework.js',
    '/common/toolbar.js',
    '/form/export.js',
    '/bower_components/nthen/index.js',
    '/common/sframe-common.js',
    '/common/common-util.js',
    '/common/common-hash.js',
    '/common/common-interface.js',
    '/common/common-ui-elements.js',
    '/common/clipboard.js',
    '/common/inner/common-mediatag.js',
    '/common/hyperscript.js',
    '/customize/messages.js',
    '/customize/application_config.js',
    '/common/diffMarked.js',
    '/common/sframe-common-codemirror.js',
    '/common/text-cursor.js',
    'cm/lib/codemirror',
    '/bower_components/chainpad/chainpad.dist.js',

    '/common/inner/share.js',
    '/common/inner/access.js',
    '/common/inner/properties.js',

    '/lib/datepicker/flatpickr.js',
    '/bower_components/sortablejs/Sortable.min.js',

    'cm/addon/display/placeholder',
    'cm/mode/gfm/gfm',
    'css!cm/lib/codemirror.css',

    '/bower_components/file-saver/FileSaver.min.js',

    'css!/bower_components/codemirror/lib/codemirror.css',
    'css!/bower_components/codemirror/addon/dialog/dialog.css',
    'css!/bower_components/codemirror/addon/fold/foldgutter.css',
    'css!/lib/datepicker/flatpickr.min.css',
    'css!/bower_components/components-font-awesome/css/font-awesome.min.css',
    'less!/form/app-form.less',
], function (
    $,
    Sortify,
    ApiConfig,
    Crypto,
    Framework,
    Toolbar,
    Exporter,
    nThen,
    SFCommon,
    Util,
    Hash,
    UI,
    UIElements,
    Clipboard,
    MT,
    h,
    Messages,
    AppConfig,
    DiffMd,
    SFCodeMirror,
    TextCursor,
    CMeditor,
    ChainPad,
    Share, Access, Properties,
    Flatpickr,
    Sortable
    )
{
    var APP = window.APP = {
        blocks: {}
    };

    var is24h = UIElements.is24h();
    var dateFormat = "Y-m-d H:i";
    var timeFormat = "H:i";
    if (!is24h) {
        dateFormat = "Y-m-d h:i K";
        timeFormat = "h:i K";
    }

    // multi-line radio, checkboxes, and possibly other things have a max number of items
    // we'll consider increasing this restriction if people are unhappy with it
    // but as a general rule we expect users will appreciate having simpler questions
    var MAX_OPTIONS = 15;
    var MAX_ITEMS = 10;

    var saveAndCancelOptions = function (cb) {
        Messages.form_preview_button = "Preview"; // XXX
        var cancelBlock = h('button.btn.btn-default.cp-form-preview-button',[
                            h('i.fa.fa-eye'),
                            Messages.form_preview_button
                        ]);
        $(cancelBlock).click(function () { cb(undefined, true); });

        return cancelBlock;
    };
    var editTextOptions = function (opts, setCursorGetter, cb) {
        var evOnSave = Util.mkEvent();

        var maxLength, getLengthVal;
        if (opts.maxLength) {
            var lengthInput = h('input', {
                type:"number",
                value: opts.maxLength,
                min: 100,
                max: 5000
            });
            maxLength = h('div.cp-form-edit-max-options', [
                h('span', Messages.form_editMaxLength),
                lengthInput
            ]);
            getLengthVal = function () {
                var val = Number($(lengthInput).val()) || 1000;
                if (val < 1) { val = 1; }
                if (val > 5000) { val = 5000; }
                return val;
            };

            var $l = $(lengthInput).on('input', Util.throttle(function () {
                $l.val(getLengthVal());
                evOnSave.fire();
            }, 500));
        }

        var type, typeSelect;
        if (opts.type) {
            // Messages.form_text_text.form_text_number.form_text_url.form_text_email
            var options = ['text', 'number', 'url', 'email'].map(function (t) {
                return {
                    tag: 'a',
                    attributes: {
                        'class': 'cp-form-type-value',
                        'data-value': t,
                        'href': '#',
                    },
                    content: Messages['form_text_'+t]
                };
            });
            var dropdownConfig = {
                text: '', // Button initial text
                options: options, // Entries displayed in the menu
                //left: true, // Open to the left of the button
                //container: $(type),
                isSelect: true,
                caretDown: true,
                buttonCls: 'btn btn-secondary'
            };
            typeSelect = UIElements.createDropdown(dropdownConfig);
            typeSelect.setValue(opts.type);

            type = h('div.cp-form-edit-type', [
                h('span', Messages.form_textType),
                typeSelect[0]
            ]);
            typeSelect.onChange.reg(evOnSave.fire);
        }

        setCursorGetter(function () {
            return {};
        });

        var getSaveRes = function () {
            return {
                maxLength: getLengthVal ? getLengthVal() : undefined,
                type: typeSelect ? typeSelect.getValue() : undefined
            };
        };

        evOnSave.reg(function () {
            var res = getSaveRes();
            if (!res) { return; }
            cb(res);
        });

        var saveAndCancel = saveAndCancelOptions(cb);

        return [
            maxLength,
            type,
            saveAndCancel
        ];
    };
    var editOptions = function (v, isDefaultOpts, setCursorGetter, cb, tmp) {
        var evOnSave = Util.mkEvent();

        var add = h('button.btn.btn-secondary', [
            h('i.fa.fa-plus'),
            h('span', Messages.form_add_option)
        ]);
        var addItem = h('button.btn.btn-secondary', [
            h('i.fa.fa-plus'),
            h('span', Messages.form_add_item)
        ]);

        var cursor;
        if (tmp && tmp.cursor) {
            cursor = tmp.cursor;
        }

        // Checkbox: max options
        var maxOptions, maxInput;
        if (typeof(v.max) === "number") {
            maxInput = h('input', {
                type:"number",
                value: v.max,
                min: 1,
                max: v.values.length
            });
            maxOptions = h('div.cp-form-edit-max-options', [
                h('span', Messages.form_editMax),
                maxInput
            ]);
            $(maxInput).on('input', function () {
                setTimeout(evOnSave.fire);
            });
        }

        // Poll: type (text/day/time)
        var type, typeSelect;
        if (v.type) {
            // Messages.form_poll_text.form_poll_day.form_poll_time
            var options = ['text', 'day', 'time'].map(function (t) {
                return {
                    tag: 'a',
                    attributes: {
                        'class': 'cp-form-type-value',
                        'data-value': t,
                        'href': '#',
                    },
                    content: Messages['form_poll_'+t]
                };
            });
            var dropdownConfig = {
                text: '', // Button initial text
                options: options, // Entries displayed in the menu
                //left: true, // Open to the left of the button
                //container: $(type),
                isSelect: true,
                caretDown: true,
                buttonCls: 'btn btn-secondary'
            };
            typeSelect = UIElements.createDropdown(dropdownConfig);
            typeSelect.setValue(v.type);

            type = h('div.cp-form-edit-type', [
                h('span', Messages.form_editType),
                typeSelect[0]
            ]);
        }

        // Show existing options
        var $add, $addItem;
        var addMultiple;
        var getOption = function (val, placeholder, isItem, uid) {
            var input = h('input', {value:val});
            var $input = $(input);
            if (placeholder) {
                input.placeholder = val;
                input.value = '';
                $input.on('keypress', function () {
                    $input.removeAttr('placeholder');
                    $input.off('keypress');
                });
            }
            if (uid) { $input.data('uid', uid); }

            // If the input is a date, initialize flatpickr
            if (v.type && v.type !== 'text') {
                if (v.type === 'time') {
                    Flatpickr(input, {
                        enableTime: true,
                        time_24hr: is24h,
                        dateFormat: dateFormat,
                        defaultDate: val ? new Date(val) : undefined
                    });
                } else if (v.type === 'day') {
                    /*Flatpickr(input, {
                        defaultDate: val ? new Date(val) : undefined
                    });*/
                }
            }

            // if this element was active before the remote change, restore cursor
            var setCursor = function () {
                if (v.type && v.type !== 'text') { return; }
                try {
                    var ops = ChainPad.Diff.diff(cursor.el, val);
                    ['start', 'end'].forEach(function (attr) {
                        cursor[attr] = TextCursor.transformCursor(cursor[attr], ops);
                    });
                } catch (e) { console.error(e); }
                input.selectionStart = cursor.start || 0;
                input.selectionEnd = cursor.end || 0;
                setTimeout(function () { input.focus(); });
            };
            if (isItem) {
                if (cursor && cursor.uid === uid && cursor.item) { setCursor(); }
            } else {
                if (cursor && cursor.el === val && !cursor.item) { setCursor(); }
            }

            var del = h('button.btn.btn-danger-outline', h('i.fa.fa-times'));
            var el = h('div.cp-form-edit-block-input', [
                h('span.cp-form-handle', [
                    h('i.fa.fa-ellipsis-v'),
                    h('i.fa.fa-ellipsis-v'),
                ]),
                input,
                del
            ]);
            $(del).click(function () {
                var $block = $(el).closest('.cp-form-edit-block');
                $(el).remove();
                // We've just deleted an item/option so we should be under the MAX limit and
                // we can show the "add" button again
                if (isItem && $addItem) { $addItem.show(); }
                if (!isItem && $add) {
                    $add.show();
                    if (v.type === "time") { $(addMultiple).show(); }
                }
                // decrement the max choices input when there are fewer options than the current maximum
                if (maxInput) {
                    var inputs = $block.find('input').length;
                    var $maxInput = $(maxInput);
                    var currentMax = Number($maxInput.val());
                    $maxInput.val(Math.min(inputs, currentMax));
                }

                evOnSave.fire();
            });

            if (!v.type || v.type === "text") {
                $input.keyup(function (e) {
                    try {
                        if (e.which === 13) {
                            var $line = $input.closest('.cp-form-edit-block-input');
                            if ($input.closest('.cp-form-edit-block')
                                    .find('.cp-form-edit-block-input').last()[0] === $line[0]) {
                                // If we're the last input, add a new one
                                if (isItem && $addItem && $addItem.is(':visible')) {
                                    $addItem.click();
                                }
                                if (!isItem && $add && $add.is(':visible')) { $add.click(); }
                            } else {
                                // Otherwise focus the next one
                                $line.next().find('input').focus();
                            }
                        }
                        if (e.which === 27 && !$(input).val()) {
                            $(del).click();
                        }
                    } catch (err) { console.error(err); }
                });
            }

            $(input).on('input', function () {
                evOnSave.fire();
            });

            return el;
        };
        var inputs = v.values.map(function (val) { return getOption(val, isDefaultOpts, false); });
        inputs.push(add);

        var container = h('div.cp-form-edit-block', inputs);
        var $container = $(container);

        Sortable.create(container, {
            direction: "vertical",
            handle: ".cp-form-handle",
            draggable: ".cp-form-edit-block-input",
            forceFallback: true,
        });

        var containerItems;
        if (v.items) {
            var inputsItems = v.items.map(function (itemData) {
                return getOption(itemData.v, isDefaultOpts, true, itemData.uid);
            });
            inputsItems.push(addItem);
            containerItems = h('div.cp-form-edit-block', inputsItems);
            Sortable.create(containerItems, {
                direction: "vertical",
                handle: ".cp-form-handle",
                draggable: ".cp-form-edit-block-input",
                forceFallback: true,
            });
        }

        // Calendar...
        var calendarView;
        if (v.type) { // Polls
            // Calendar inline for "day" type
            var calendarInput = h('input');
            calendarView = h('div', calendarInput);
            var calendarDefault = v.type === "day" ? v.values.map(function (time) {
                if (!time) { return; }
                var d = new Date(time);
                if (!isNaN(d)) { return d; }
            }).filter(Boolean) : undefined;
            Flatpickr(calendarInput, {
                mode: 'multiple',
                inline: true,
                defaultDate: calendarDefault,
                appendTo: calendarView,
                onChange: function () {
                    evOnSave.fire();
                }
            });

            // Calendar popup for "time"
            var multipleInput = h('input', {placeholder: Messages.form_addMultipleHint});
            var multipleClearButton = h('button.btn', Messages.form_clear);
            var addMultipleButton = h('button.btn', [
                h('i.fa.fa-plus'),
                h('span', Messages.form_addMultiple)
            ]);
            addMultiple = h('div.cp-form-multiple-picker', { style: "display: none;" }, [
                multipleInput,
                addMultipleButton,
                multipleClearButton
            ]);
            var multiplePickr = Flatpickr(multipleInput, {
                mode: 'multiple',
                enableTime: true,
                dateFormat: dateFormat,
            });
            $(multipleClearButton).click(function () {
                multiplePickr.clear();
            });
            $(addMultipleButton).click(function () {
                multiplePickr.selectedDates.some(function (date) {
                    $add.before(getOption(date, false, false));
                    var l = $container.find('input').length;
                    $(maxInput).attr('max', l);
                    if (l >= MAX_OPTIONS) {
                        $add.hide();
                        $(addMultiple).hide();
                        return true;
                    }
                });
                multiplePickr.clear();
                evOnSave.fire();
            });
        }

        var refreshView = function () {
            if (!v.type) { return; }
            var $calendar = $(calendarView);
            if (v.type !== "day") {
                $calendar.hide();
                $container.show();
                var l = $container.find('input').length;
                if (v.type === "time" && l < MAX_OPTIONS) {
                    $(addMultiple).show();
                } else {
                    $(addMultiple).hide();
                }
            } else {
                $(addMultiple).hide();
                $calendar.show();
                $container.hide();
            }
        };
        refreshView();

        // Doodle type change: empty current values and change input types?
        if (typeSelect) {
            typeSelect.onChange.reg(function (prettyVal, val) {
                v.type = val;
                refreshView();
                setTimeout(evOnSave.fire);
                if (val !== "text") {
                    $container.find('.cp-form-edit-block-input').remove();
                    $(add).click();
                    return;
                }
                $container.find('input').each(function (i, input) {
                    if (input._flatpickr) {
                        input._flatpickr.destroy();
                        delete input._flatpickr;
                    }
                });
            });
        }

        // "Add option" button handler
        $add = $(add).click(function () {
            var txt = v.type ? '' : Messages.form_newOption;
            var el = getOption(txt, true, false);
            $add.before(el);
            $(el).find('input').focus();
            var l = $container.find('input').length;
            $(maxInput).attr('max', l);
            if (l >= MAX_OPTIONS) { $add.hide(); }
        });

        // If multiline block, handle "Add item" button
        $addItem = $(addItem).click(function () {
            var el = getOption(Messages.form_newItem, true, true, Util.uid());
            $addItem.before(el);
            $(el).find('input').focus();
            if ($(containerItems).find('input').length >= MAX_ITEMS) { $addItem.hide(); }
        });
        if ($container.find('input').length >= MAX_OPTIONS) { $add.hide(); }
        if ($(containerItems).find('input').length >= MAX_ITEMS) { $addItem.hide(); }

        // Set cursor getter (to handle remote changes to the form)
        setCursorGetter(function () {
            var active = document.activeElement;
            var cursor = {};
            $container.find('input').each(function (i, el) {
                var val = $(el).val() || el.placeholder || '';
                if (el === active && !el._flatpickr) {
                    cursor.el = val;
                    cursor.start = el.selectionStart;
                    cursor.end = el.selectionEnd;
                }
            });
            if (v.items) {
                $(containerItems).find('input').each(function (i, el) {
                    var val = $(el).val() || el.placeholder || '';
                    if (el === active) {
                        cursor.item = true;
                        cursor.uid= $(el).data('uid');
                        cursor.start = el.selectionStart;
                        cursor.end = el.selectionEnd;
                        cursor.el = val;
                    }
                });
            }
            return {
                cursor: cursor
            };
        });

        var getSaveRes = function () {
            // Get values
            var values = [];
            var duplicates = false;
            if (v.type === "day") {
                var dayPickr = $(calendarView).find('input')[0]._flatpickr;
                values = dayPickr.selectedDates.map(function (date) {
                    return +date;
                });
            } else {
                $container.find('input').each(function (i, el) {
                    var val = ($(el).val() || el.placeholder || '').trim();
                    if (v.type === "day" || v.type === "time") {
                        var f = el._flatpickr;
                        if (f && f.selectedDates && f.selectedDates.length) {
                            val = +f.selectedDates[0];
                        }
                    }
                    if (val && values.indexOf(val) === -1) { values.push(val); }
                    else { duplicates = true; }
                });
            }
            values = values.filter(Boolean); // Block empty or undefined options
            if (!values.length) {
                return;
            }
            var res = { values: values };

            // If multiline block, get items
            if (v.items) {
                var items = [];
                $(containerItems).find('input').each(function (i, el) {
                    var val = ($(el).val() || el.placeholder || '').trim();
                    var uid = $(el).data('uid');
                    if (!items.some(function (i) { return i.uid === uid; })) {
                        items.push({
                            uid: $(el).data('uid'),
                            v: val
                        });
                    }
                    else { duplicates = true; }
                });
                items = items.filter(Boolean);
                res.items = items;
            }

            // Show duplicates warning
            if (duplicates) {
                UI.warn(Messages.form_duplicates); // XXX autosave
            }

            // If checkboxes, get the maximum number of values the users can select
            if (maxInput) {
                var maxVal = Number($(maxInput).val());
                if (isNaN(maxVal)) { maxVal = values.length; }
                res.max = maxVal;
            }

            if (typeSelect) {
                res.type = typeSelect.getValue();
            }

            return res;
        };

        evOnSave.reg(function () {
            var res = getSaveRes();
            if (!res) { return; }
            cb(res);
        });

        var saveAndCancel = saveAndCancelOptions(cb);

        return [
            type,
            maxOptions,
            calendarView,
            h('div.cp-form-edit-options-block', [containerItems, container]),
            addMultiple,
            saveAndCancel
        ];
    };

    var getWeekDays = function (large) {
        var baseDate = new Date(2017, 0, 1); // just a Sunday
        var weekDays = [];
        for(var i = 0; i < 7; i++) {
            weekDays.push(baseDate.toLocaleDateString(undefined, { weekday: 'long' }));
            baseDate.setDate(baseDate.getDate() + 1);
        }
        if (!large) {
            weekDays = weekDays.map(function (day) { return day.slice(0,3); });
        }
        return weekDays.map(function (day) { return day.replace(/^./, function (str) { return str.toUpperCase(); }); });
    };

    // "resultsPageObj" is an object with "content" and "answers"
    // only available when viewing the Responses page
    var makePollTable = function (answers, opts, resultsPageObj) {
        // Sort date values
        if (opts.type !== "text") {
            opts.values.sort(function (a, b) {
                return +new Date(a) - +new Date(b);
            });
        }
        // Create first line with options
        var allDays = getWeekDays(true);
        var els = opts.values.map(function (data) {
            var _date;
            if (opts.type === "day") {
                _date = new Date(data);
                data = _date.toLocaleDateString();
            }
            if (opts.type === "time") {
                _date = new Date(data);
                data = Flatpickr.formatDate(_date, timeFormat);
            }
            var day = _date && allDays[_date.getDay()];
            return h('div.cp-poll-cell.cp-form-poll-option', {
                title: Util.fixHTML(data)
            }, [
                opts.type === 'day' ? h('span.cp-form-weekday', day) : undefined,
                opts.type === 'day' ? h('span.cp-form-weekday-separator', ' - ') : undefined,
                h('span', data)
            ]);
        });
        // Insert axis switch button
        var switchAxis = h('button.btn.btn-default', [
            Messages.form_poll_switch,
            h('i.fa.fa-exchange'),
        ]);
        els.unshift(h('div.cp-poll-cell.cp-poll-switch', switchAxis));
        var lines = [h('div', els)];

        // Add an initial row to "time" values containing the days
        if (opts.type === "time") {
            var days = [h('div.cp-poll-cell')];
            var _days = {};
            opts.values.forEach(function (d) {
                var date = new Date(d);
                var day = date.toLocaleDateString();
                _days[day] = {
                    n: (_days[day] && _days[day].n) || 0,
                    name: allDays[date.getDay()]
                };
                _days[day].n++;
            });
            Object.keys(_days).forEach(function (day) {
                days.push(h('div.cp-poll-cell.cp-poll-time-day', {
                    style: 'flex-grow:'+(_days[day].n - 1)+';'
                }, [
                    h('span.cp-form-weekday', _days[day].name),
                    h('span.cp-form-weekday-separator', ' - '),
                    h('span', day)
                ]));
            });
            lines.unshift(h('div', days));
        }

        // Add answers
        var bodyEls = [];
        if (Array.isArray(answers)) {
            answers.forEach(function (answerObj) {
                var answer = answerObj.results;
                if (!answer || !answer.values) { return; }
                var name = Util.find(answerObj, ['user', 'name']) || answer.name || Messages.anonymous;
                var avatar = h('span.cp-avatar');
                APP.common.displayAvatar($(avatar), Util.find(answerObj, ['user', 'avatar']), name);
                var values = answer.values || {};
                var els = opts.values.map(function (data) {
                    var res = values[data] || 0;
                    var v = (Number(res) === 1) ? h('i.fa.fa-check.cp-yes') : undefined;
                    var cell = h('div.cp-poll-cell.cp-form-poll-answer', {
                        'data-value': res
                    }, v);
                    return cell;
                });
                var nameCell;
                els.unshift(nameCell = h('div.cp-poll-cell.cp-poll-answer-name', {
                    title: Util.fixHTML(name)
                }, [
                    avatar,
                    h('span', name)
                ]));
                bodyEls.push(h('div', els));
                if (resultsPageObj && (APP.isEditor || APP.isAuditor)) {
                    $(nameCell).addClass('cp-clickable').click(function () {
                        APP.renderResults(resultsPageObj.content, resultsPageObj.answers, answerObj.curve);
                    });
                }
            });
        }
        var body = h('div.cp-form-poll-body', bodyEls);
        lines.push(body);

        var $s = $(switchAxis).click(function () {
            $s.closest('.cp-form-type-poll').toggleClass('cp-form-poll-switch');
        });

        return lines;
    };
    var makePollTotal = function (answers, opts, myLine, evOnChange) {
        if (!Array.isArray(answers)) { return; }
        var totals = {};
        var myTotals = {};
        var updateMyTotals = function () {
            if (!myLine) { return; }
            opts.values.forEach(function (data) {
                myLine.some(function (el) {
                    if ($(el).data('option') !== data) { return; }
                    var res = Number($(el).attr('data-value')) || 0;
                    if (res === 1) {
                        myTotals[data] = {
                            y: 1,
                            m: 0
                        };
                    }
                    else if (res === 2) {
                        myTotals[data] = {
                            y: 0,
                            m: 1
                        };
                    } else {
                        delete myTotals[data];
                    }
                    return true;
                });

            });
        };
        var totalEls = opts.values.map(function (data) {
            var y = 0; // Yes
            var m = 0; // Maybe
            answers.forEach(function (answerObj) {
                var answer = answerObj.results;
                if (!answer || !answer.values) { return; }
                var values = answer.values || {};
                var res = Number(values[data]) || 0;
                if (res === 1) { y++; }
                else if (res === 2) { m++; }
            });
            totals[data] = {
                y: y,
                m: m
            };

            return h('div.cp-poll-cell', {
                'data-id': data
            }, [
                h('span.cp-form-total-yes', y),
                h('span.cp-form-total-maybe', '('+m+')'),
            ]);
        });

        totalEls.unshift(h('div.cp-poll-cell', Messages.form_pollTotal));
        var total = h('div.cp-poll-total', totalEls);
        var $total = $(total);
        var refreshBest = function () {
            var totalMax = {
                value: 0,
                data: []
            };
            Object.keys(totals).forEach(function (k) {
                var obj = Util.clone(totals[k]);
                if (myTotals[k]) {
                    obj.y += myTotals[k].y || 0;
                    obj.m += myTotals[k].m || 0;
                }
                if (obj.y === totalMax.value) {
                    totalMax.data.push(k);
                } else if (obj.y > totalMax.value) {
                    totalMax.value = obj.y;
                    totalMax.data = [k];
                }
            });
            if (totalMax.value) {
                $total.find('[data-id]').removeClass('cp-poll-best');
                totalMax.data.forEach(function (k) {
                    $total.find('[data-id="'+k+'"]').addClass('cp-poll-best');
                });
            }
        };
        refreshBest();

        if (myLine && evOnChange) {
            var updateValues = function () {
                totalEls.forEach(function (cell) {
                    var $c = $(cell);
                    var data = $c.attr('data-id');
                    if (!data) { return; }
                    var y = totals[data].y + ((myTotals[data] || {}).y || 0);
                    var m = totals[data].m + ((myTotals[data] || {}).m || 0);
                    $c.find('.cp-form-total-yes').text(y);
                    $c.find('.cp-form-total-maybe').text('('+m+')');
                });
            };
            evOnChange.reg(function () {
                updateMyTotals();
                updateValues();
                refreshBest();
            });
        }


        return total;
    };

    var getEmpty = function (empty) { // TODO don't include this in the scrollable area
        if (empty) {
            return UI.setHTML(h('div.cp-form-results-type-text-empty'), Messages._getKey('form_notAnswered', [empty]));
        }
    };

    var findItem = function (items, uid) {
        if (!Array.isArray(items)) { return; }
        var res;
        items.some(function (item) {
            if (item.uid === uid) {
                res = item.v;
                return true;
            }
        });
        return res;
    };

    var getBlockAnswers = function (answers, uid, filterCurve) {
        if (!answers) { return; }
        return Object.keys(answers || {}).map(function (user) {
            if (filterCurve && user === filterCurve) { return; }
            try {
                return {
                    curve: user,
                    user: answers[user].msg._userdata,
                    results: answers[user].msg[uid]
                };
            } catch (e) { console.error(e); }
        }).filter(Boolean);
    };

    var STATIC_TYPES = {
        md: {
            defaultOpts: {
                text: Messages.form_description_default
            },
            get: function (opts) {
                if (!opts) { opts = STATIC_TYPES.md.defaultOpts; }
                var tag = h('div', {
                    id: 'form'+Util.uid()
                }, opts.text);
                var $tag = $(tag);
                DiffMd.apply(DiffMd.render(opts.text || ''), $tag, APP.common);
                var cursorGetter;
                return {
                    tag: tag,
                    edit: function (cb, tmp) {
                        // Cancel changes
                        var cancelBlock = saveAndCancelOptions(cb);

                        var text = opts.text;
                        var cursor;
                        if (tmp && tmp.cursor) {
                            cursor = tmp.cursor;
                        }

                        var block, editor;
                        if (tmp && tmp.block) {
                            block = tmp.block;
                            editor = tmp.editor;
                        }

                        var cm;
                        if (!block || !editor) {
                            var t = h('textarea');
                            block = h('div.cp-form-edit-options-block', [t]);
                            cm = SFCodeMirror.create("gfm", CMeditor, t);
                            editor = cm.editor;
                            editor.setOption('lineNumbers', true);
                            editor.setOption('lineWrapping', true);
                            editor.setOption('styleActiveLine', true);
                            editor.setOption('readOnly', false);
                        }

                        setTimeout(function () {
                            editor.focus();
                            if (!(tmp && tmp.editor)) {
                                editor.setValue(text);
                            } else {
                                SFCodeMirror.setValueAndCursor(editor, editor.getValue(), text);
                            }
                            editor.refresh();
                            editor.save();
                            editor.focus();
                        });

                        if (APP.common && !(tmp && tmp.block) && cm) {
                            var markdownTb = APP.common.createMarkdownToolbar(editor, {
                                embed: function (mt) {
                                    editor.focus();
                                    editor.replaceSelection($(mt)[0].outerHTML);
                                }
                            });
                            $(block).prepend(markdownTb.toolbar);
                            $(markdownTb.toolbar).show();
                            cm.configureTheme(APP.common, function () {});
                        }

                        var getContent = function () {
                            return {
                                text: editor.getValue()
                            };
                        };

                        if (tmp && tmp.onChange) {
                            editor.off('change', tmp.onChange);
                        }
                        var on = function () {
                            cb(getContent());
                        };
                        editor.on('change', on);

                        cursorGetter = function () {
                            if (document.activeElement && block.contains(document.activeElement)) {
                                cursor = {
                                    start: editor.getCursor('from'),
                                    end: editor.getCursor('to')
                                };
                            }
                            return {
                                cursor: cursor,
                                block: block,
                                editor: editor,
                                onChange: on
                            };
                        };

                        return [
                            block,
                            cancelBlock
                        ];
                    },
                    getCursor: function () { return cursorGetter(); },
                };
            },
            printResults: function () { return; },
            icon: h('i.cptools.cptools-form-paragraph')
        },
        page: {
            get: function () {
                var tag = h('div.cp-form-page-break-edit', [
                    h('i.cptools.cptools-form-page-break'),
                    h('span', Messages.form_type_page)
                ]);
                return {
                    tag: tag,
                    pageBreak: true
                };
            },
            printResults: function () { return; },
            icon: h('i.cptools.cptools-form-page-break')
        },
    };

    var arrayMax = function (A) {
        return Array.isArray(A)? Math.max.apply(null, A): NaN;
    };

    var barGraphic = function (itemScale) {
        return h('span.cp-bar-container', h('div.cp-bar', {
            style: 'width: ' + (itemScale * 100) + '%',
        }, ' '));
    };

    var renderTally = function (tally, empty, showBar) {
        var rows = [];
        var counts = Util.values(tally);
        var max = arrayMax(counts);
        Object.keys(tally).forEach(function (value) {
            var itemCount = tally[value];
            var itemScale = (itemCount / max);

            rows.push(h('div.cp-form-results-type-radio-data', [
                h('span.cp-value', {'title': value}, value),
                h('span.cp-count', itemCount),
                showBar? barGraphic(itemScale): undefined,
            ]));
        });
        if (empty) { rows.push(getEmpty(empty)); }
        return rows;
    };

    var TYPES = {
        input: {
            defaultOpts: {
                type: 'text'
            },
            get: function (opts, a, n, evOnChange) {
                if (!opts) { opts = TYPES.input.defaultOpts; }
                // Messages.form_input_ph_email.form_input_ph_url
                var tag = h('input', {
                    type: opts.type,
                    placeholder: Messages['form_input_ph_'+opts.type] || ''
                });
                var $tag = $(tag);
                $tag.on('change keypress', Util.throttle(function () {
                    evOnChange.fire();
                }, 500));
                var cursorGetter;
                var setCursorGetter = function (f) { cursorGetter = f; };
                return {
                    tag: tag,
                    isEmpty: function () { return !$tag.val().trim(); },
                    getValue: function () {
                        //var invalid = $tag.is(':invalid');
                        //if (invalid) { return; }
                        return $tag.val();
                    },
                    setValue: function (val) { $tag.val(val); },
                    setEditable: function (state) {
                        if (state) { $tag.removeAttr('disabled'); }
                        else { $tag.attr('disabled', 'disabled'); }
                    },
                    edit: function (cb, tmp) {
                        var v = Util.clone(opts);
                        return editTextOptions(v, setCursorGetter, cb, tmp);
                    },
                    getCursor: function () { return cursorGetter(); },
                    reset: function () { $tag.val(''); }
                };
            },
            printResults: function (answers, uid) {
                var results = [];
                var empty = 0;
                var tally = {};

                Object.keys(answers).forEach(function (author) {
                    var obj = answers[author];
                    var answer = obj.msg[uid];
                    if (!answer || !answer.trim()) { return empty++; }
                    Util.inc(tally, answer);
                });
                //var counts = Util.values(tally);
                //var max = arrayMax(counts);

                //if (max < 2) { // there are no duplicates, so just return text
                    Object.keys(answers).forEach(function (author) {
                        var obj = answers[author];
                        var answer = obj.msg[uid];
                        if (!answer || !answer.trim()) { return empty++; }
                        results.push(h('div.cp-form-results-type-text-data', answer));
                    });
                    results.push(getEmpty(empty));
                    return h('div.cp-form-results-type-text', results);
                //}
/*
                var rendered = renderTally(tally, empty);
                return h('div.cp-form-results-type-text', rendered);
*/
            },
            icon: h('i.cptools.cptools-form-text')
        },
        textarea: {
            defaultOpts: {
                maxLength: 1000
            },
            get: function (opts, a, n, evOnChange) {
                if (!opts || typeof(opts.maxLength) === "undefined") { opts = TYPES.textarea.defaultOpts; }
                var text = h('textarea', {maxlength: opts.maxLength});
                var $text = $(text);
                var charCount = h('div.cp-form-type-textarea-charcount');
                var updateChar = function () {
                    var l = $text.val().length;
                    if (l > opts.maxLength) {
                        $text.val($text.val().slice(0, opts.maxLength));
                        l = $text.val().length;
                    }
                    $(charCount).text(Messages._getKey('form_maxLength', [
                        $text.val().length,
                        opts.maxLength
                    ]));
                };
                updateChar();
                var tag = h('div.cp-form-type-textarea', [
                    text,
                    charCount
                ]);

                var evChange = Util.throttle(function () {
                    evOnChange.fire();
                }, 500);

                $text.on('change keypress keyup keydown', function () {
                    setTimeout(updateChar);
                    evChange();
                });
                var cursorGetter;
                var setCursorGetter = function (f) { cursorGetter = f; };
                return {
                    tag: tag,
                    isEmpty: function () { return !$text.val().trim(); },
                    getValue: function () { return $text.val().slice(0, opts.maxLength); },
                    setValue: function (val) {
                        $text.val(val);
                        updateChar();
                    },
                    setEditable: function (state) {
                        if (state) { $(tag).find('textarea').removeAttr('disabled'); }
                        else { $(tag).find('textarea').attr('disabled', 'disabled'); }
                    },
                    edit: function (cb, tmp) {
                        var v = Util.clone(opts);
                        return editTextOptions(v, setCursorGetter, cb, tmp);
                    },
                    getCursor: function () { return cursorGetter(); },
                    reset: function () { $text.val(''); }
                };
            },
            printResults: function (answers, uid) { // results textarea
                var results = [];
                var empty = 0;
                Object.keys(answers).forEach(function (author) { // TODO deduplicate these
                    var obj = answers[author];
                    var answer = obj.msg[uid];
                    if (!answer || !answer.trim()) { return empty++; }
                    results.push(h('div.cp-form-results-type-textarea-data', answer));
                });
                results.push(getEmpty(empty));

                return h('div.cp-form-results-type-text', results);
            },
            icon: h('i.cptools.cptools-form-paragraph')
        },
        radio: {
            compatible: ['radio', 'checkbox', 'sort'],
            defaultOpts: {
                values: [1,2].map(function (i) {
                    return Messages._getKey('form_defaultOption', [i]);
                })
            },
            get: function (opts, a, n, evOnChange) {
                var isDefaultOpts = !opts;
                if (!opts) { opts = TYPES.radio.defaultOpts; }
                if (!Array.isArray(opts.values)) { return; }
                var name = Util.uid();
                var els = opts.values.map(function (data, i) {
                    var radio = UI.createRadio(name, 'cp-form-'+name+'-'+i,
                               data, false, {});
                    $(radio).find('input').data('val', data);
                    return radio;
                });
                var tag = h('div.radio-group.cp-form-type-radio', els);
                var cursorGetter;
                var setCursorGetter = function (f) { cursorGetter = f; };
                $(tag).find('input[type="radio"]').on('change', function () {
                    evOnChange.fire();
                });
                return {
                    tag: tag,
                    isEmpty: function () { return !this.getValue(); },
                    getValue: function () {
                        var res;
                        els.some(function (el) {
                            var $i = $(el).find('input');
                            if (Util.isChecked($i)) {
                                res = $i.data('val');
                                return true;
                            }
                        });
                        return res;
                    },
                    reset: function () { $(tag).find('input').removeAttr('checked'); },
                    setEditable: function (state) {
                        if (state) { $(tag).find('input').removeAttr('disabled'); }
                        else { $(tag).find('input').attr('disabled', 'disabled'); }
                    },
                    edit: function (cb, tmp) {
                        var v = Util.clone(opts);
                        return editOptions(v, isDefaultOpts, setCursorGetter, cb, tmp);
                    },
                    getCursor: function () { return cursorGetter(); },
                    setValue: function (val) {
                        this.reset();
                        els.some(function (el) {
                            var $el = $(el).find('input');
                            if ($el.data('val') === val) {
                                $el.prop('checked', true);
                                return true;
                            }
                        });
                    }
                };

            },
            printResults: function (answers, uid, form, content) {
                // results radio
                var empty = 0;
                var count = {};
                var showBars = Boolean(content);
                Object.keys(answers).forEach(function (author) {
                    var obj = answers[author];
                    var answer = obj.msg[uid];
                    if (!answer || !answer.trim || !answer.trim()) { return empty++; }
                    Util.inc(count, answer);
                });

                var rendered = renderTally(count, empty, showBars);
                return h('div.cp-form-results-type-radio', rendered);
            },
            icon: h('i.cptools.cptools-form-list-radio')
        },
        multiradio: {
            compatible: ['multiradio', 'multicheck'],
            defaultOpts: {
                items: [1,2].map(function (i) {
                    return {
                        uid: Util.uid(),
                        v: Messages._getKey('form_defaultItem', [i])
                    };
                }),
                values: [1,2].map(function (i) {
                    return Messages._getKey('form_defaultOption', [i]);
                })
            },
            get: function (opts, a, n, evOnChange) {
                var isDefaultOpts = !opts;
                if (!opts) { opts = TYPES.multiradio.defaultOpts; }
                if (!Array.isArray(opts.items) || !Array.isArray(opts.values)) { return; }
                var lines = opts.items.map(function (itemData) {
                    var name = itemData.uid;
                    var item = itemData.v;
                    var els = opts.values.map(function (data, i) {
                        var radio = UI.createRadio(name, 'cp-form-'+name+'-'+i,
                                   '', false, {});
                        $(radio).find('input').data('uid', name);
                        $(radio).find('input').data('val', data);
                        return radio;
                    });
                    els.unshift(h('div.cp-form-multiradio-item', item));
                    return h('div.radio-group', {'data-uid':name}, els);
                });
                var header = opts.values.map(function (v) { return h('span', v); });
                header.unshift(h('span'));
                lines.unshift(h('div.cp-form-multiradio-header', header));

                var tag = h('div.radio-group.cp-form-type-multiradio', lines);
                var cursorGetter;
                var setCursorGetter = function (f) { cursorGetter = f; };
                var $tag = $(tag);
                $tag.find('input[type="radio"]').on('change', function () {
                    evOnChange.fire();
                });
                return {
                    tag: tag,
                    isEmpty: function () {
                        var v = this.getValue();
                        return !Object.keys(v).length || Object.keys(v).some(function (uid) {
                            return !v[uid];
                        });
                    },
                    getValue: function () {
                        var res = {};
                        var l = lines.slice(1);
                        l.forEach(function (el) {
                            var $el = $(el);
                            var uid = $el.attr('data-uid');
                            $el.find('input').each(function (i, input) {
                                var $i = $(input);
                                if (res[uid]) { return; }
                                res[uid] = undefined;
                                if (Util.isChecked($i)) { res[uid] = $i.data('val'); }
                            });
                        });
                        return res;
                    },
                    reset: function () { $(tag).find('input').removeAttr('checked'); },
                    setEditable: function (state) {
                        if (state) { $tag.find('input').removeAttr('disabled'); }
                        else { $tag.find('input').attr('disabled', 'disabled'); }
                    },
                    edit: function (cb, tmp) {
                        var v = Util.clone(opts);
                        return editOptions(v, isDefaultOpts, setCursorGetter, cb, tmp);
                    },
                    getCursor: function () { return cursorGetter(); },
                    setValue: function (val) {
                        this.reset();
                        Object.keys(val || {}).forEach(function (uid) {
                            $(tag).find('[name="'+uid+'"]').each(function (i, el) {
                                if ($(el).data('val') !== val[uid]) { return; }
                                $(el).prop('checked', true);
                            });
                        });
                    }
                };

            },
            printResults: function (answers, uid, form, content) {
                // results multiradio
                var structure = form[uid];
                if (!structure) { return; }
                var opts = structure.opts || TYPES.multiradio.defaultOpts;
                var results = [];
                var empty = 0;
                var count = {};
                var showBars = Boolean(content);
                Object.keys(answers).forEach(function (author) {
                    var obj = answers[author];
                    var answer = obj.msg[uid];
                    if (!answer || !Object.keys(answer).length) { return empty++; }
                    //count[answer] = count[answer] || {};
                    Object.keys(answer).forEach(function (q_uid) {
                        var c = count[q_uid] = count[q_uid] || {};
                        var res = answer[q_uid];
                        if (!res || !res.trim || !res.trim()) { return; }
                        Util.inc(c, res);
                    });
                });

                var max = 0;
                var count_keys = Object.keys(count);
                count_keys.forEach(function (q_uid) {
                    var counts = Object.values(count[q_uid]);
                    counts.push(max);
                    max = arrayMax(counts);
                });

                count_keys.forEach(function (q_uid) {
                    var q = findItem(opts.items, q_uid);
                    var c = count[q_uid];

                    var values = Object.keys(c).map(function (res) {
                        var itemCount = c[res];
                        return h('div.cp-form-results-type-radio-data', [
                            h('span.cp-value', res),
                            h('span.cp-count', itemCount),
                            showBars? barGraphic((itemCount / max)): undefined,
                        ]);
                    });
                    results.push(h('div.cp-form-results-type-multiradio-data', [
                        h('span.cp-mr-q', q),
                        h('span.cp-mr-value', values)
                    ]));
                });
                results.push(getEmpty(empty));

                return h('div.cp-form-results-type-radio', results);
            },
            exportCSV: function (answer, form) {
                var opts = form.opts || {};
                var q = form.q || Messages.form_default;
                if (answer === false) {
                    return (opts.items || []).map(function (obj) {
                        return q + ' | ' + obj.v;
                    });
                }
                if (!answer) { return ['']; }
                return (opts.items || []).map(function (obj) {
                    var uid = obj.uid;
                    return String(answer[uid] || '');
                });
            },
            icon: h('i.cptools.cptools-form-grid-radio')
        },
        checkbox: {
            compatible: ['radio', 'checkbox', 'sort'],
            defaultOpts: {
                max: 3,
                values: [1, 2, 3].map(function (i) {
                    return Messages._getKey('form_defaultOption', [i]);
                })
            },
            get: function (opts, a, n, evOnChange) {
                var isDefaultOpts = !opts;
                if (!opts) { opts = TYPES.checkbox.defaultOpts; }
                if (!Array.isArray(opts.values)) { return; }
                var name = Util.uid();
                var els = opts.values.map(function (data, i) {
                    var cbox = UI.createCheckbox('cp-form-'+name+'-'+i,
                               data, false, {});
                    $(cbox).find('input').data('val', data);
                    return cbox;
                });
                if (!opts.max) { opts.max = TYPES.checkbox.defaultOpts.max; }
                var tag = h('div', [
                    h('div.cp-form-max-options', Messages._getKey('form_maxOptions', [opts.max])),
                    h('div.radio-group.cp-form-type-checkbox', els)
                ]);
                var $tag = $(tag);
                var checkDisabled = function () {
                    var selected = $tag.find('input:checked').length;
                    if (selected >= opts.max) {
                        $tag.find('input:not(:checked)').attr('disabled', 'disabled');
                    } else {
                        $tag.find('input').removeAttr('disabled');
                    }
                };
                $tag.find('input').on('change', function () {
                    checkDisabled();
                    evOnChange.fire();
                });
                var cursorGetter;
                var setCursorGetter = function (f) { cursorGetter = f; };
                return {
                    tag: tag,
                    isEmpty: function () {
                        var v = this.getValue();
                        return !v.length;
                    },
                    getValue: function () {
                        var res = [];
                        els.forEach(function (el) {
                            var $i = $(el).find('input');
                            if (Util.isChecked($i)) {
                                res.push($i.data('val'));
                            }
                        });
                        return res;
                    },
                    reset: function () {
                        $(tag).find('input').removeAttr('checked');
                        checkDisabled();
                    },
                    setEditable: function (state) {
                        if (state) { checkDisabled(); }
                        else { $tag.find('input').attr('disabled', 'disabled'); }
                    },
                    edit: function (cb, tmp) {
                        var v = Util.clone(opts);
                        return editOptions(v, isDefaultOpts, setCursorGetter, cb, tmp);
                    },
                    getCursor: function () { return cursorGetter(); },
                    setValue: function (val) {
                        this.reset();
                        if (!Array.isArray(val)) { return; }
                        els.forEach(function (el) {
                            var $el = $(el).find('input');
                            if (val.indexOf($el.data('val')) !== -1) {
                                $el.prop('checked', true);
                            }
                        });
                        checkDisabled();
                    }
                };

            },
            printResults: function (answers, uid, form, content) {
                // results checkbox
                var empty = 0;
                var count = {};
                var showBars = Boolean(content);
                Object.keys(answers).forEach(function (author) {
                    var obj = answers[author];
                    var answer = obj.msg[uid];
                    if (answer && typeof(answer) === "string") { answer = [answer]; }
                    if (!Array.isArray(answer) || !answer.length) { return empty++; }
                    answer.forEach(function (val) {
                        Util.inc(count, val);
                    });
                });

                var rendered = renderTally(count, empty, showBars);
                return h('div.cp-form-results-type-radio', rendered);
            },
            icon: h('i.cptools.cptools-form-list-check')
        },
        multicheck: {
            compatible: ['multiradio', 'multicheck'],
            defaultOpts: {
                max: 3,
                items: [1,2].map(function (i) {
                    return {
                        uid: Util.uid(),
                        v: Messages._getKey('form_defaultItem', [i])
                    };
                }),
                values: [1,2,3].map(function (i) {
                    return Messages._getKey('form_defaultOption', [i]);
                })
            },
            get: function (opts, a, n, evOnChange) {
                var isDefaultOpts = !opts;
                if (!opts) { opts = TYPES.multicheck.defaultOpts; }
                if (!Array.isArray(opts.items) || !Array.isArray(opts.values)) { return; }
                var lines = opts.items.map(function (itemData) {
                    var name = itemData.uid;
                    var item = itemData.v;
                    var els = opts.values.map(function (data, i) {
                        var cbox = UI.createCheckbox('cp-form-'+name+'-'+i,
                                   '', false, {});
                        $(cbox).find('input').data('uid', name);
                        $(cbox).find('input').data('val', data);
                        return cbox;
                    });
                    els.unshift(h('div.cp-form-multiradio-item', item));
                    return h('div.radio-group', {'data-uid':name}, els);
                });

                if (!opts.max) { opts.max = TYPES.multicheck.defaultOpts.max; }

                var checkDisabled = function (l) {
                    var selected = $(l).find('input:checked').length;
                    if (selected >= opts.max) {
                        $(l).find('input:not(:checked)').attr('disabled', 'disabled');
                    } else {
                        $(l).find('input').removeAttr('disabled');
                    }
                };

                lines.forEach(function (l) {
                    $(l).find('input').on('change', function () {
                        checkDisabled(l);
                        evOnChange.fire();
                    });
                });

                var header = opts.values.map(function (v) { return h('span', v); });
                header.unshift(h('span'));
                lines.unshift(h('div.cp-form-multiradio-header', header));

                var tag = h('div.radio-group.cp-form-type-multiradio', lines);
                var cursorGetter;
                var setCursorGetter = function (f) { cursorGetter = f; };
                return {
                    tag: tag,
                    isEmpty: function () {
                        var v = this.getValue();
                        return Object.keys(v).some(function (uid) {
                            return !v[uid].length;
                        });
                    },
                    getValue: function () {
                        var res = {};
                        var l = lines.slice(1);
                        l.forEach(function (el) {
                            var $el = $(el);
                            var uid = $el.attr('data-uid');
                            res[uid] = [];
                            $el.find('input').each(function (i, input) {
                                var $i = $(input);
                                if (Util.isChecked($i)) { res[uid].push($i.data('val')); }
                            });
                        });
                        return res;
                    },
                    reset: function () {
                        $(tag).find('input').removeAttr('checked');
                        lines.forEach(checkDisabled);
                    },
                    setEditable: function (state) {
                        if (state) { lines.forEach(checkDisabled); }
                        else { $(tag).find('input').attr('disabled', 'disabled'); }
                    },
                    edit: function (cb, tmp) {
                        var v = Util.clone(opts);
                        return editOptions(v, isDefaultOpts, setCursorGetter, cb, tmp);
                    },
                    getCursor: function () { return cursorGetter(); },
                    setValue: function (val) {
                        this.reset();
                        Object.keys(val || {}).forEach(function (uid) {
                            if (!Array.isArray(val[uid])) { return; }
                            $(tag).find('[data-uid="'+uid+'"] input').each(function (i, el) {
                                if (val[uid].indexOf($(el).data('val')) === -1) { return; }
                                $(el).prop('checked', true);
                            });
                        });
                        lines.forEach(checkDisabled);
                    }
                };

            },
            printResults: function (answers, uid, form, content ) {
                // results multicheckbox
                var structure = form[uid];
                if (!structure) { return; }
                var opts = structure.opts || TYPES.multicheck.defaultOpts;
                var results = [];
                var empty = 0;
                var count = {};
                var showBars = Boolean(content);
                Object.keys(answers).forEach(function (author) {
                    var obj = answers[author];
                    var answer = obj.msg[uid];
                    if (!answer || !Object.keys(answer).length) { return empty++; }
                    Object.keys(answer).forEach(function (q_uid) {
                        var c = count[q_uid] = count[q_uid] || {};
                        var res = answer[q_uid];
                        if (res && typeof(res) === "string") { res = [res]; }
                        if (!Array.isArray(res) || !res.length) { return; }
                        res.forEach(function (v) {
                            Util.inc(c, v);
                        });
                    });
                });

                var max = 0;
                var count_keys = Object.keys(count);
                count_keys.forEach(function (q_uid) {
                    var counts = Object.values(count[q_uid]);
                    counts.push(max);
                    max = arrayMax(counts);
                });

                count_keys.forEach(function (q_uid) {
                    var q = findItem(opts.items, q_uid);
                    var c = count[q_uid];

                    var values = Object.keys(c).map(function (res) {
                        var val = c[res];
                        return h('div.cp-form-results-type-radio-data', [
                            h('span.cp-value', res),
                            h('span.cp-count', val),
                            showBars? barGraphic(val / max) : undefined,
                        ]);
                    });
                    results.push(h('div.cp-form-results-type-multiradio-data', [
                        h('span.cp-mr-q', q),
                        h('span.cp-mr-value', values),
                    ]));
                });
                results.push(getEmpty(empty));

                return h('div.cp-form-results-type-radio', results);
            },
            exportCSV: function (answer, form) {
                var opts = form.opts || {};
                var q = form.q || Messages.form_default;
                if (answer === false) {
                    return (opts.items || []).map(function (obj) {
                        return q + ' | ' + obj.v;
                    });
                }
                if (!answer) { return ['']; }
                return (opts.items || []).map(function (obj) {
                    var uid = obj.uid;
                    return String(answer[uid] || '');
                });
            },
            icon: h('i.cptools.cptools-form-grid-check')
        },
        sort: {
            compatible: ['radio', 'checkbox', 'sort'],
            defaultOpts: {
                values: [1,2].map(function (i) {
                    return Messages._getKey('form_defaultOption', [i]);
                })
            },
            get: function (opts, a, n, evOnChange) {
                var isDefaultOpts = !opts;
                if (!opts) { opts = TYPES.sort.defaultOpts; }
                if (!Array.isArray(opts.values)) { return; }
                var map = {};
                var invMap = {};
                var sorted = false;
                if (!APP.isEditor) {
/*  There is probably a more reliable check for this, but if we always
    shuffle the values then authors reorder the results in the data structure
    every time they reload. If multiple authors are present then this leads
    to fights over what the content should be, which tends to trick chainpad
    into concatenating strings, which quickly turns the sortable list
    into complete nonsense.
*/
                    Util.shuffleArray(opts.values);
                }
                var els = opts.values.map(function (data) {
                    var uid = Util.uid();
                    map[uid] = data;
                    invMap[data] = uid;
                    var div = h('div.cp-form-type-sort', {'data-id': uid}, [
                        h('span.cp-form-handle', [
                            h('i.fa.fa-ellipsis-v'),
                            h('i.fa.fa-ellipsis-v'),
                        ]),
                        h('span.cp-form-sort-order', '?'),
                        h('span', data)
                    ]);
                    $(div).data('val', data);
                    return div;
                });
                var tag = h('div.cp-form-type-sort-container', [
                    h('div.cp-form-sort-hint', Messages._getKey('form_sort_hint', [els.length])),
                    els
                ]);
                var $tag = $(tag);
                var reorder = function (reset) {
                    $tag.find('.cp-form-type-sort').each(function (i, el) {
                        $(el).find('.cp-form-sort-order').text(reset ? '?' : i+1);
                    });
                    sorted = !reset;
                };
                var cursorGetter;
                var setCursorGetter = function (f) { cursorGetter = f; };

                var sortable = Sortable.create(tag, {
                    direction: "vertical",
                    draggable: ".cp-form-type-sort",
                    forceFallback: true,
                    store: {
                        set: function () {
                            reorder();
                            evOnChange.fire();
                        }
                    }
                });
                return {
                    tag: tag,
                    isEmpty: function () { return !this.getValue(); },
                    getValue: function () {
                        if (!sorted) { return; }
                        return sortable.toArray().map(function (id) {
                            return map[id];
                        });
                    },
                    reset: function () {
                        Util.shuffleArray(opts.values);
                        var toSort = (opts.values).map(function (val) {
                            return invMap[val];
                        });
                        sortable.sort(toSort);
                        reorder(true);
                    },
                    setEditable: function (state) {
                        sortable.options.disabled = !state;
                        $(tag).toggleClass('cp-form-disabled', !state);
                    },
                    edit: function (cb, tmp) {
                        var v = Util.clone(opts);
                        return editOptions(v, isDefaultOpts, setCursorGetter, cb, tmp);
                    },
                    getCursor: function () { return cursorGetter(); },
                    setValue: function (val) {
                        if (!Array.isArray(val)) { val = []; }
                        var toSort = val.map(function (val) {
                            return invMap[val];
                        });
                        sortable.sort(toSort);
                        reorder();
                    }
                };

            },
            printResults: function (answers, uid, form, content) {
                // results sort
                var opts = form[uid].opts || TYPES.sort.defaultOpts;
                var l = (opts.values || []).length;
                //var results = [];
                var empty = 0;
                var count = {};
                var showBars = Boolean(content);
                Object.keys(answers).forEach(function (author) {
                    var obj = answers[author];
                    var answer = obj.msg[uid];
                    if (answer && typeof(answer) === "string") { answer = [answer]; }
                    if (!Array.isArray(answer) || !answer.length) { return empty++; }
                    answer.forEach(function (el, i) {
                        var score = l - i;
                        Util.inc(count, el, score);
                    });
                });

                var rendered = renderTally(count, empty, showBars);
                return h('div.cp-form-results-type-radio', rendered);
            },
            icon: h('i.cptools.cptools-form-list-ordered')
        },
        poll: {
            defaultOpts: {
                type: 'text', // Text or Days or Time
                values: [1, 2, 3].map(function (i) {
                    return Messages._getKey('form_defaultOption', [i]);
                })
            },
            get: function (opts, answers, username, evOnChange) {
                var isDefaultOpts = !opts;
                if (!opts) { opts = TYPES.poll.defaultOpts; }
                if (!Array.isArray(opts.values)) { return; }

                if (APP.isEditor) { answers = {}; }
                var lines = makePollTable(answers, opts, false);

                var disabled = false;
                // Add form
                var addLine = opts.values.map(function (data) {
                    var cell = h('div.cp-poll-cell.cp-form-poll-choice', [
                        h('i.fa.fa-times.cp-no'),
                        h('i.fa.fa-check.cp-yes'),
                        h('i.cptools.cptools-form-poll-maybe.cp-maybe'),
                    ]);
                    var $c = $(cell);
                    $c.data('option', data);
                    var val = 0;
                    $c.attr('data-value', val);
                    $c.click(function () {
                        if (disabled) { return; }
                        val = (val+1)%3;
                        $c.attr('data-value', val);
                        evOnChange.fire();
                    });
                    cell._setValue = function (v) {
                        val = v;
                        $c.attr('data-value', val);
                    };
                    return cell;
                });
                // Name input
                //var nameInput = h('input', { value: username || Messages.anonymous });
                var nameInput = h('span.cp-poll-your-answers', Messages.form_pollYourAnswers);
                addLine.unshift(h('div.cp-poll-cell', nameInput));
                lines.push(h('div', addLine));

                var total = makePollTotal(answers, opts, addLine, evOnChange);
                if (total) { lines.push(h('div', total)); }

                var pollHint = UI.setHTML(h('div.cp-form-poll-hint'), Messages.form_poll_hint);
                var classes = [
                    'fa fa-check cp-yes',
                    'fa fa-times cp-no',
                    'cptools cptools-form-poll-maybe cp-maybe',
                ];
                $(pollHint).find('i').each(function (index) {
                    this.setAttribute('class', classes[index]);
                });

                var tag = h('div.cp-form-type-poll-container', [
                    pollHint,
                    h('div.cp-form-type-poll', lines)
                ]);
                var $tag = $(tag);

                var cursorGetter;
                var setCursorGetter = function (f) { cursorGetter = f; };
                return {
                    tag: tag,
                    getValue: function () {
                        var res = {};
                        $tag.find('.cp-form-poll-choice').each(function (i, el) {
                            var $el = $(el);
                            res[$el.data('option')] = $el.attr('data-value');
                        });
                        return {
                            values: res
                        };
                    },
                    reset: function () {
                        $tag.find('.cp-form-poll-choice').attr('data-value', 0);
                    },
                    setEditable: function (state) {
                        disabled = !state;
                        $tag.toggleClass('cp-form-disabled', disabled);
                    },
                    edit: function (cb, tmp) {
                        var v = Util.clone(opts);
                        return editOptions(v, isDefaultOpts, setCursorGetter, cb, tmp);
                    },
                    getCursor: function () { return cursorGetter(); },
                    setValue: function (res) {
                        this.reset();
                        if (!res || !res.values) { return; }
                        var val = res.values;
                        $tag.find('.cp-form-poll-choice').each(function (i, el) {
                            if (!el._setValue) { return; }
                            var $el = $(el);
                            el._setValue(val[$el.data('option')] || 0);
                        });
                    }
                };

            },
            printResults: function (answers, uid, form, content) {
                var opts = form[uid].opts || TYPES.poll.defaultOpts;
                var _answers = getBlockAnswers(answers, uid);

                // If content is defined, we'll be able to click on a row to display
                // all the answers of this user
                var lines = makePollTable(_answers, opts, content && {
                    content: content,
                    answers: answers
                });

                var total = makePollTotal(_answers, opts);
                if (total) { lines.push(h('div', total)); }

                return h('div.cp-form-type-poll', lines);
            },
            exportCSV: function (answer, form) {
                var opts = form.opts || TYPES.poll.defaultOpts;
                var q = form.q || Messages.form_default;
                if (answer === false) {
                    var cols = opts.values.map(function (key) {
                        return q + ' | ' + key;
                    });
                    cols.unshift(q);
                    return cols;
                }
                if (!answer || !answer.values) {
                    var empty = opts.values.map(function () { return ''; });
                    empty.unshift('');
                    return empty;
                }
                var str = '';
                Object.keys(answer.values).sort().forEach(function (k, i) {
                    if (i !== 0) { str += ';'; }
                    str += k.replace(';', '').replace(':', '') + ':' + answer.values[k];
                });
                var res = opts.values.map(function (key) {
                    return answer.values[key] || '';
                });
                res.unshift(str);
                return res;
            },
            icon: h('i.cptools.cptools-form-poll')
        },
    };

    var getDay = function (d) {
        return new Date(d.getFullYear(), d.getMonth(), d.getDate());
    };

    var ONE_DAY = 1000 *  60 * 60 * 24;

    var getDayArray = function (a, b) {
        // coerce inputs to numbers
        var r_a = +getDay(new Date(a));
        var r_b = +getDay(new Date(b));
        var A = [ r_a ];
        var next = r_a + ONE_DAY;
        while (next <= r_b) {
            A.push(next);
            next += ONE_DAY;
        }
        return A;
    };

    Messages.form_timelineLabel = "{0} ({1})"; // TODO investigate whether this needs translation

    var makeTimeline = APP.makeTimeline = function (answers) {
        // Randomly changing date of answers to get a more realistic example of timeline
        var tally = {};

        //var answersByTime = {};
        Object.keys(answers).forEach(function (curve) {
            var obj = answers[curve];
            var day = getDay(new Date(obj.time));
            Util.inc(tally, +day);
        });

        var times = Object.keys(tally).map(Number).filter(Boolean);

        var max_count = arrayMax(Util.values(tally));

        var min_day = Math.min.apply(null, times);
        var max_day = arrayMax(times);
        var days = getDayArray(new Date(min_day), new Date(max_day));

        if (days.length < 2) { return; }

        return h('div.timeline-container', {
            //style: 'width: 100%; height: 200px;',


        }, h('table.cp-charts.column.cp-chart-timeline.cp-chart-table',
                h('tbody', days.map(function (time) {
                    var count = tally[time] || 0;
                    var percent = count / max_count;
                    var date = new Date(time).toLocaleDateString();

                    var bar = h('td', {
                        style: '--size: ' + Number(percent).toFixed(2),
                        //"data-tippy-placement": "top",
                        title: Messages._getKey('form_timelineLabel', [date, count])
                    });
                    //var dateEl = h('th', { scope: "row" }, date);

                    return h('tr', bar/* dateEl*/ );
                }))
            )
        );
    };

    var renderResults = APP.renderResults = function (content, answers, showUser) {
        var $container = $('div.cp-form-creator-results').empty();

        var answerCount = Object.keys(answers || {}).length;

        if (!answerCount) {
            $container.append(h('div.alert.alert-info', Messages.form_results_empty));
            return;
        }

        var heading = h('h2#cp-title', Messages._getKey('form_totalResponses', [answerCount]));
        $(heading).appendTo($container);
        var timeline = h('div.cp-form-creator-results-timeline');
        var $timeline = $(timeline).appendTo($container);
        $timeline.append(makeTimeline(answers));
        var controls = h('div.cp-form-creator-results-controls');
        var $controls = $(controls).appendTo($container);
        var exportButton = h('button.btn.btn-primary', [
            h('i.fa.fa-download'),
            Messages.form_exportCSV
        ]);
        $(exportButton).appendTo($controls);
        var results = h('div.cp-form-creator-results-content');
        var $results = $(results).appendTo($container);

        $(exportButton).click(function () {
            var csv = Exporter.results(content, answers, TYPES);
            if (!csv) { return void UI.warn(Messages.error); }
            var suggestion = APP.framework._.title.suggestTitle('cryptpad-document');
            var title = Util.fixFileName(suggestion) + '.csv';
            window.saveAs(new Blob([csv], {
                type: 'text/csv'
            }), title);
        });

        var summary = true;
        var form = content.form;

        var switchMode = h('button.btn.btn-secondary', Messages.form_showIndividual);
        $controls.hide().append(switchMode);

        var show = function (answers, header) {
            var elements = content.order.map(function (uid) {
                var block = form[uid];
                var type = block.type;
                var model = TYPES[type];
                if (!model || !model.printResults) { return; }

                // Only use content if we're not viewing individual answers
                var print = model.printResults(answers, uid, form, !header && content);

                var q = h('div.cp-form-block-question', block.q || Messages.form_default);

//Messages.form_type_checkbox.form_type_input.form_type_md.form_type_multicheck.form_type_multiradio.form_type_poll.form_type_radio.form_type_sort.form_type_textarea
                return h('div.cp-form-block', [
                    h('div.cp-form-block-type', [
                        TYPES[type].icon.cloneNode(),
                        h('span', Messages['form_type_'+type])
                    ]),
                    q,
                    h('div.cp-form-block-content', print),
                ]);
            });
            $results.empty().append(elements);
            if (header) { $results.prepend(header); }
        };
        show(answers);

        if (APP.isEditor || APP.isAuditor) { $controls.show(); }

        var $s = $(switchMode).click(function () {
            $results.empty();
            if (!summary) {
                $s.text(Messages.form_showIndividual);
                summary = true;
                show(answers);
                return;
            }
            summary = false;
            $s.text(Messages.form_showSummary);

            var origin, priv;
            if (APP.common) {
                var metadataMgr = APP.common.getMetadataMgr();
                priv = metadataMgr.getPrivateData();
                origin = priv.origin;
            }
            var getHref = function (hash) {
                if (APP.common) {
                    return origin + Hash.hashToHref(hash, 'profile');
                }
                return '#';
            };

            var els = Object.keys(answers).map(function (curve) {
                var obj = answers[curve];
                var answer = obj.msg;
                var date = new Date(obj.time).toLocaleString();
                var text, warning, badge;
                if (!answer._userdata || !answer._userdata.name) {
                    text = Messages._getKey('form_answerAnonymous', [date]);
                } else {
                    var ud = answer._userdata;
                    var user;
                    if (ud.profile) {
                        if (priv && priv.friends[curve]) {
                            badge = h('span.cp-form-friend', [
                                h('i.fa.fa-address-book'),
                                Messages._getKey('isContact', [ud.name || Messages.anonymous])
                            ]);
                        }
                        user = h('a', {
                            href: getHref(ud.profile) // Only used visually
                        }, Util.fixHTML(ud.name || Messages.anonymous));
                        if (curve !== ud.curvePublic) {
                            warning = h('span.cp-form-warning', Messages.form_answerWarning);
                        }
                    } else {
                        user = h('b', Util.fixHTML(ud.name || Messages.anonymous));
                    }
                    text = Messages._getKey('form_answerName', [user.outerHTML, date]);
                }
                var span = UI.setHTML(h('span'), text);
                var viewButton = h('button.btn.btn-secondary.small', Messages.form_viewButton);
                var div = h('div.cp-form-individual', [span, viewButton, warning, badge]);
                $(viewButton).click(function () {
                    var res = {};
                    res[curve] = obj;
                    var back = h('button.btn.btn-secondary.small', Messages.form_backButton);
                    $(back).click(function () {
                        summary = true;
                        $s.click();
                    });
                    var header = h('div.cp-form-individual', [
                        span.cloneNode(true),
                        back
                    ]);
                    show(res, header);
                });
                $(div).find('a').click(function (e) {
                    e.preventDefault();
                    APP.common.openURL(Hash.hashToHref(ud.profile, 'profile'));
                });
                if (showUser === curve) {
                    setTimeout(function () {
                        showUser = undefined;
                        $(viewButton).click();
                    });
                }
                return div;
            });
            $results.append(els);
        });
        if (showUser) {
            $s.click();
        }
    };

    var getAnswersLength = function (answers) {
        return Object.keys(answers || {}).filter(function (key) {
            return key && key.slice(0,1) !== "_";
        }).length;
    };
    Messages.form_results = "Responses ({0})"; // XXX update key
    var addResultsButton = function (framework, content, answers) {
        var $container = $('.cp-forms-results-participant');
        var l = getAnswersLength(answers);
        var $res = $(h('button.btn.btn-default.cp-toolbar-form-button', [
            h('i.fa.fa-bar-chart'),
            h('span.cp-button-name', Messages._getKey('form_results', [l])),
        ]));
        $res.click(function () {
            $res.attr('disabled', 'disabled');
            var sframeChan = framework._.sfCommon.getSframeChannel();
            sframeChan.query("Q_FORM_FETCH_ANSWERS", content.answers, function (err, obj) {
                var answers = obj && obj.results;
                if (answers) { APP.answers = answers; }
                $res.removeAttr('disabled');
                $('body').addClass('cp-app-form-results');
                renderResults(content, answers);
                $res.remove();
                var $editor = $(h('button.btn.btn-default', [
                    h('i.fa.fa-pencil'),
                    h('span.cp-button-name', Messages.form_editor)
                ]));
                $editor.click(function () {
                    $('body').removeClass('cp-app-form-results');
                    $editor.remove();
                    sframeChan.query("Q_FORM_FETCH_ANSWERS", content.answers, function (err, obj) {
                        var answers = obj && obj.results;
                        addResultsButton(framework, content, answers);
                    });
                });
                $container.prepend($editor);
            });

        });
        $container.prepend($res);
    };

    var getLogo = function () {
        var logo = h('div.cp-form-view-logo', [
            h('img', {
                src:'/customize/CryptPad_logo_grey.svg?'+ApiConfig.requireConf.urlArgs,
                alt:'CryptPad_logo'
            }),
            h('span', 'CryptPad')
        ]);
        $(logo).click(function () {
            APP.framework._.sfCommon.gotoURL('/');
        });
        return logo;
    };

    Messages.form_alreadyAnswered = "You've responded to this form on {0}"; // XXX
    Messages.form_editAnswer = "Edit my responses"; // XXX
    Messages.form_viewAnswer = "View my responses"; // XXX
    var showAnsweredPage = function (framework, content, answers) {
        if (APP.submitPage) { return; }
        APP.submitPage = true;
        var $formContainer = $('div.cp-form-creator-content').hide();
        var $container = $('div.cp-form-creator-answered').empty().css('display', '');

        var viewOnly = content.answers.cantEdit || APP.isClosed;
        var action = h('button.btn.btn-primary', [
            viewOnly ? h('i.fa.fa-bar-chart') : h('i.fa.fa-pencil'),
            h('span', viewOnly ? Messages.form_viewAnswer : Messages.form_editAnswer)
        ]);

        $(action).click(function () {
            $formContainer.css('display', '');
            $container.hide();
            if (viewOnly) {
                $formContainer.find('.cp-form-send-container .cp-open').hide();
                if (Array.isArray(APP.formBlocks)) {
                    APP.formBlocks.forEach(function (b) {
                        if (!b.setEditable) { return; }
                        b.setEditable(false);
                    });
                }
            }
        });

        if (answers._time) { APP.lastAnswerTime = answers._time; }

        // If responses are public, show button to view them
        var responses;
        if (content.answers.privateKey) {
            var l = getAnswersLength(answers);
            responses = h('button.btn.btn-default', [
                h('i.fa.fa-bar-chart'),
                h('span.cp-button-name', Messages._getKey('form_results', [l]))
            ]);
            var sframeChan = framework._.sfCommon.getSframeChannel();
            sframeChan.query("Q_FORM_FETCH_ANSWERS", content.answers, function (err, obj) {
                var answers = obj && obj.results;
                var l = getAnswersLength(answers);
                $(responses).find('.cp-button-name').text(Messages._getKey('form_results', [l]));
            });
            $(responses).click(function () {
                sframeChan.query("Q_FORM_FETCH_ANSWERS", content.answers, function (err, obj) {
                    var answers = obj && obj.results;
                    if (answers) { APP.answers = answers; }
                    $('body').addClass('cp-app-form-results');
                    renderResults(content, answers);
                    $container.hide();
                });
            });
        }

        var description = h('div.cp-form-creator-results-description#cp-form-response-msg');
        if (content.answers.msg) {
            var $desc = $(description);
            DiffMd.apply(DiffMd.render(content.answers.msg), $desc, APP.common);
        }

        var actions = h('div.cp-form-submit-actions', [
            action,
            responses || undefined
        ]);

        var title = framework._.title.title || framework._.title.defaultTitle;
        $container.append(h('div.cp-form-submit-success', [
            h('h3.cp-form-view-title', title),
            h('div.alert.alert-info', Messages._getKey('form_alreadyAnswered', [
                    new Date(APP.lastAnswerTime).toLocaleString()])),
            description,
            actions
        ]));
        $container.append(getLogo());
    };

    var getFormResults = function () {
        if (!Array.isArray(APP.formBlocks)) { return; }
        var results = {};
        APP.formBlocks.forEach(function (data) {
            if (!data.getValue) { return; }
            results[data.uid] = data.getValue();
        });
        return results;
    };

    Messages.form_anonAnswer = "All answers to this form are anonymous"; // XXX
    Messages.form_authAnswer = "You can't answer anonymously to this form"; // XXX

    var makeFormControls = function (framework, content, update, evOnChange) {
        var loggedIn = framework._.sfCommon.isLoggedIn();
        var metadataMgr = framework._.cpNfInner.metadataMgr;
        var user = metadataMgr.getUserData();

        if (!loggedIn && !content.answers.anonymous) { return; }

        var cbox;
        var anonName, $anonName;
        cbox = UI.createCheckbox('cp-form-anonymous',
                   Messages.form_anonymousBox, true, {});
        var $cbox = $(cbox);
        var $anonBox = $cbox.find('input');
        if (content.answers.makeAnonymous) {
            // If we make all answers anonymous, hide the checkbox and display a message
            $cbox.hide();
            $anonBox.attr('disabled', 'disabled').prop('checked', true);
            setTimeout(function () {
                // We need to wait for cbox to be added into the DOM before using .after()
                $cbox.after(h('div.alert.alert-info', Messages.form_anonAnswer));
            });
        } else if (content.answers.anonymous) {
            // Answers aren't anonymous and guests are allowed
            // Guests can set a username and logged in users can answer anonymously
            var $anon;
            if (!loggedIn) {
                anonName = h('div.cp-form-anon-answer-input', [
                    Messages.form_answerAs,
                    h('input', {
                        value: user.name || '',
                        placeholder: Messages.form_anonName
                    })
                ]);
                $anonName = $(anonName).hide();
            } else if (APP.cantAnon) {
                // You've already answered with your credentials
                $cbox.hide();
                $anonBox.attr('disabled', 'disabled').prop('checked', false);
            }
            if (!anonName) {
                anonName = h('div.cp-form-anon-answer-input', [
                    Messages.form_answerAs,
                    h('span.cp-form-anon-answer-registered', user.name || Messages.anonymous)
                ]);
            }
            if (!APP.cantAnon) {
                var $anon = $(anonName).hide();
                $anonBox.on('change', function () {
                    if (Util.isChecked($anonBox)) { $anon.hide(); }
                    else { $anon.show(); }
                });
            }
        } else {
            // Answers don't have to be anonymous and only logged in users can answer
            // ==> they have to answer with their keys so we know their name too
            $cbox.hide();
            $anonBox.attr('disabled', 'disabled').prop('checked', false);
            setTimeout(function () {
                // We need to wait for cbox to be added into the DOM before using .after()
                $cbox.after(h('div.alert.alert-info', Messages.form_authAnswer));
            });
        }
        if (update && content.answers.cantEdit || APP.isClosed) {
            $cbox.hide();
            anonName = undefined;
        }

        var send = h('button.cp-open.btn.btn-primary', update ? Messages.form_update : Messages.form_submit);
        var reset = h('button.cp-open.cp-reset-button.btn.btn-danger-alt', Messages.form_reset);
        $(reset).click(function () {
            if (!Array.isArray(APP.formBlocks)) { return; }
            APP.formBlocks.forEach(function (data) {
                if (typeof(data.reset) === "function") { data.reset(); }
            });
            $(reset).attr('disabled', 'disabled');
            evOnChange.fire();
        });
        var $send = $(send).click(function () {
            $send.attr('disabled', 'disabled');
            var results = getFormResults();
            if (!results) { return; }

            var user = metadataMgr.getUserData();
            if (!Util.isChecked($anonBox) && !content.answers.makeAnonymous) {
                results._userdata = loggedIn ? {
                    avatar: user.avatar,
                    name: user.name,
                    notifications: user.notifications,
                    curvePublic: user.curvePublic,
                    profile: user.profile
                } : {
                    name: $anonName ? $anonName.find('input').val() : user.name
                };
            }

            var sframeChan = framework._.sfCommon.getSframeChannel();
            sframeChan.query('Q_FORM_SUBMIT', {
                mailbox: content.answers,
                results: results,
                anonymous: content.answers.makeAnonymous || !loggedIn
                            || (Util.isChecked($anonBox) && !APP.cantAnon) // use ephemeral keys
            }, function (err, data) {
                $send.attr('disabled', 'disabled');
                if (err || (data && data.error)) {
                    if (data.error === "EANSWERED") {
                        return void UI.warn(Messages.form_answered);
                    }
                    console.error(err || data.error);
                    return void UI.warn(Messages.error);
                }
                evOnChange.fire(false, true);
                window.onbeforeunload = undefined;

                $send.removeAttr('disabled');
                //UI.alert(Messages.form_sent); // XXX not needed anymore?
                $send.text(Messages.form_update);
                APP.hasAnswered = true;
                showAnsweredPage(framework, content, { '_time': +new Date() });
                if (content.answers.cantEdit) {
                    $cbox.hide();
                    if ($anonName) { $anonName.hide(); }
                }
            });
        });

        if (APP.isClosed) {
            send = undefined;
            reset = undefined;
        }

        Messages.form_requiredWarning = "These questions need an answer:"; // XXX
        var errors = h('div.cp-form-invalid-warning');
        var $errors = $(errors);
        var invalid = h('div.cp-form-invalid-warning');
        var $invalid = $(invalid);
        if (evOnChange) {
            var origin, priv;
            if (APP.common) {
                priv = metadataMgr.getPrivateData();
                origin = priv.origin;
            }

            var gotoQuestion = function (el) {
                var $el = $(el).closest('.cp-form-block');
                var number = $el.find('.cp-form-block-question-number').text();
                var a = h('a', {
                    href: origin + '#' + Messages._getKey('form_invalidQuestion', [number])
                }, Messages._getKey('form_invalidQuestion', [number]));
                $(a).click(function (e) {
                    e.preventDefault();
                    if (!$el.is(':visible')) {
                        var pages = $el.closest('.cp-form-page').index();
                        if (APP.refreshPage) { APP.refreshPage(pages + 1); }
                    }
                    $el[0].scrollIntoView();
                });
                return h('li', a);
            };

            // Check invalid inputs
            evOnChange.reg(function () {
                var $container = $('div.cp-form-creator-content');
                var $inputs = $container.find('input:invalid');
                if (!$inputs.length) {
                    $send.text(update ? Messages.form_update : Messages.form_submit);
                    return void $invalid.empty();
                }
                $send.text(update ? Messages.form_updateWarning : Messages.form_submitWarning);
                var lis = [];
                $inputs.each(function (i, el) {
                    lis.push(gotoQuestion(el));
                });
                var list = h('ul', lis);
                var content = [
                    h('span', Messages.form_invalidWarning),
                    list
                ];
                $invalid.empty().append(content);
            });
            // Check empty required questions
            evOnChange.reg(function () {
                if (!Array.isArray(APP.formBlocks)) { return; }
                var form = content.form;
                var errorBlocks = APP.formBlocks.filter(function (data) {
                    var uid = data.uid;
                    var block = form[uid];
                    if (!data.isEmpty) { return; }
                    if (!block) { return; }
                    if (!block.opts || !block.opts.required) { return; }
                    var isEmpty = data.isEmpty();
                    var $el = $(data.tag).closest('.cp-form-block');
                    $el.find('.cp-form-required-tag').toggleClass('cp-is-empty', isEmpty);
                    return isEmpty;
                });
                if (!errorBlocks.length) {
                    $send.removeAttr('disabled');
                    return void $errors.empty();
                }
                $send.attr('disabled', 'disabled');
                var lis = [];
                errorBlocks.forEach(function (data) {
                    lis.push(gotoQuestion(data.tag));
                });
                var list = h('ul', lis);
                var divContent = [
                    h('div.alert.alert-danger', [
                        Messages.form_requiredWarning,
                        list
                    ])
                ];
                $errors.empty().append(divContent);
            });
            evOnChange.fire(true);
        }

        return h('div.cp-form-send-container', [
            invalid,
            errors,
            cbox ? h('div.cp-form-anon-answer', [
                        cbox,
                        anonName
                   ]) : undefined,
            reset, send
        ]);
    };
    var updateForm = function (framework, content, editable, answers, temp) {
        var $container = $('div.cp-form-creator-content');
        if (!$container.length) { return; } // Not ready

        var form = content.form;

        APP.formBlocks = [];

<<<<<<< HEAD
        $container.attr('class', 'cp-form-creator-content');
        var color = content.answers.color || 'nocolor';
        $container.addClass('cp-form-palette-'+color);

        if (APP.isClosed && content.answers.privateKey && !APP.isEditor) {
=======
        if (APP.isClosed && content.answers.privateKey && !APP.isEditor && !APP.hasAnswered) {
>>>>>>> bbd44985
            var sframeChan = framework._.sfCommon.getSframeChannel();
            sframeChan.query("Q_FORM_FETCH_ANSWERS", content.answers, function (err, obj) {
                var answers = obj && obj.results;
                if (answers) { APP.answers = answers; }
                $('body').addClass('cp-app-form-results');
                $('.cp-toolbar-form-button').remove();
                renderResults(content, answers);
            });
            return;
        }

        var evOnChange = Util.mkEvent();
        if (!APP.isEditor) {
            var _answers = Util.clone(answers || {});
            delete _answers._proof;
            delete _answers._userdata;
            evOnChange.reg(function (noBeforeUnload, isSave) {
                if (noBeforeUnload) { return; }
                $container.find('.cp-reset-button').removeAttr('disabled');
                var results = getFormResults();
                if (isSave) {
                    answers = Util.clone(results || {});
                    _answers = Util.clone(answers);
                }
                if (!answers || Sortify(_answers) !== Sortify(results)) {
                    window.onbeforeunload = function () {
                        return true;
                    };
                } else {
                    window.onbeforeunload = undefined;
                }
            });
        }


        var getFormCreator = function (uid) {
            if (!APP.isEditor) { return; }
            var full = !uid;
            var idx = content.order.indexOf(uid);
            var addControl = function (type) {
                var btn = h('button.btn.btn-secondary', {
                    title: full ? '' : Messages['form_type_'+type]
                }, [
                    (TYPES[type] || STATIC_TYPES[type]).icon.cloneNode(),
                    full ? h('span', Messages['form_type_'+type]) : undefined
                ]);
                $(btn).click(function () {
                    var uid = Util.uid();
                    content.form[uid] = {
                        //q: Messages.form_default,
                        //opts: opts
                        type: type,
                    };
                    if (full) {
                        content.order.push(uid);
                    } else {
                        content.order.splice(idx, 0, uid);
                    }
                    framework.localChange();
                    updateForm(framework, content, true);
                });
                return btn;
            };

            var controls = Object.keys(TYPES).map(addControl);
            var staticControls = Object.keys(STATIC_TYPES).map(addControl);

            var buttons = h('div.cp-form-creator-control-inline', [
                h('div.cp-form-creator-types', controls),
                h('div.cp-form-creator-types', staticControls)
            ]);
            var add = h('div', [h('i.fa.fa-plus')]);
            if (!full) {
                add = h('button.btn.cp-form-creator-inline-add', {
                    title: Messages.tag_add
                }, [
                    h('i.fa.fa-plus.add-open'),
                    h('i.fa.fa-times.add-close')
                ]);
                var $b = $(buttons).hide();
                $(add).click(function () {
                    $b.toggle();
                    $(add).toggleClass('displayed');
                });
            }
            else {
                $(add).append(h('span', Messages.tag_add));
            }

            var inlineCls = full ? '-full' : '-inline';
            return h('div.cp-form-creator-add'+inlineCls, [
                add,
                buttons
            ]);

        };

        var updateAddInline = function () {
            $container.find('.cp-form-creator-add-inline').remove();
            $container.find('.cp-form-block').each(function (i, el) {
                var $el = $(el);
                var uid = $el.attr('data-id');
                $el.before(getFormCreator(uid));
            });
        };


        var elements = [];
        var n = 1; // Question number
        content.order.forEach(function (uid) {
            var block = form[uid];
            var type = block.type;
            var model = TYPES[type] || STATIC_TYPES[type];
            var isStatic = Boolean(STATIC_TYPES[type]);
            if (!model) { return; }

            var _answers, name;
            if (type === 'poll') {
                var metadataMgr = framework._.cpNfInner.metadataMgr;
                var user = metadataMgr.getUserData();
                // If we are a participant, our results shouldn't be in the table but in the
                // editable part: remove them from _answers
                _answers = getBlockAnswers(APP.answers, uid, !editable && user.curvePublic);
                name = user.name;
            }

            var data = model.get(block.opts, _answers, name, evOnChange);
            if (!data) { return; }
            data.uid = uid;
            if (answers && answers[uid] && data.setValue) { data.setValue(answers[uid]); }

            if (data.pageBreak && !editable) {
                elements.push(data);
                return;
            }


            Messages.form_required = "Required"; // XXX
            var requiredTag;
            if (block.opts && block.opts.required) {
                requiredTag = h('span.cp-form-required-tag', Messages.form_required);
            }

            var dragHandle;
            var q = h('div.cp-form-block-question', [
                h('span.cp-form-block-question-number', (n++)+'.'),
                h('span.cp-form-block-question-text', block.q || Messages.form_default),
                requiredTag
            ]);
            // Static blocks don't have questions ("q" is not used) so we can decrement n
            if (isStatic) { n--; }

            var editButtons, editContainer;

            APP.formBlocks.push(data);

            Messages.form_preview = "Preview:"; // XXX
            var previewDiv = h('div.cp-form-preview', Messages.form_preview);

            Messages.form_required_answer = "Answer: ";
            Messages.form_required_on = "required";
            Messages.form_required_off = "optional";
            // Required radio displayed only for types that have an "isEmpty" function
            var requiredDiv;
            if (APP.isEditor && !isStatic && data.isEmpty) {
                if (!block.opts) { block.opts = TYPES[type].defaultOpts; }
                var isRequired = Boolean(block.opts.required);
                var radioOn = UI.createRadio('cp-form-required-'+uid, 'cp-form-required-on',
                        Messages.form_required_on, isRequired, {
                            input: { value: 1 },
                        });
                var radioOff = UI.createRadio('cp-form-required-'+uid, 'cp-form-required-off',
                        Messages.form_required_off, !isRequired, {
                            input: { value: 0 },
                        });
                var radioContainer = h('div.cp-form-required-radio', [
                    h('span', Messages.form_required_answer),
                    radioOff,
                    radioOn
                ]);
                requiredDiv = h('div.cp-form-required', [
                    radioContainer
                ]);
                $(radioContainer).find('input[type="radio"]').on('change', function() {
                    var val = $('input:radio[name="cp-form-required-'+uid+'"]:checked').val();
                    val = Number(val) || 0;
                    block.opts.required = Boolean(val);
                    framework.localChange();
                    framework._.cpNfInner.chainpad.onSettle(function () {
                        UI.log(Messages.saved);
                    });
                });
            }

            var changeType;
            if (editable) {
                // Drag handle
                dragHandle = h('span.cp-form-block-drag-handle', [
                    h('i.fa.fa-ellipsis-h'),
                    h('i.fa.fa-ellipsis-h'),
                ]);

                // Question
                var inputQ = h('input', {
                    value: block.q || Messages.form_default
                });
                var $inputQ = $(inputQ);

                var saving = false;
                var cancel = false;
                var onSaveQ = function (e) {
                    if (cancel) {
                        cancel = false;
                        return;
                    }
                    var v = $inputQ.val();
                    if (!v || !v.trim()) { return void UI.warn(Messages.error); }
                    // Don't save if no change
                    if (v.trim() === block.q) {
                        $(q).removeClass('editing');
                        if (!e) { $inputQ.blur(); }
                        return;
                    }
                    if (saving && !e) { return; } // Prevent spam Enter
                    block.q = v.trim();
                    framework.localChange();
                    saving = true;
                    framework._.cpNfInner.chainpad.onSettle(function () {
                        saving = false;
                        $(q).removeClass('editing');
                        if (!e) { $inputQ.blur(); }
                        UI.log(Messages.saved);
                    });
                };
                var onCancelQ = function () {
                    $inputQ.val(block.q || Messages.form_default);
                    cancel = true;
                    $inputQ.blur();
                    $(q).removeClass('editing');
                };
                $inputQ.keydown(function (e) {
                    if (e.which === 13) { return void onSaveQ(); }
                    if (e.which === 27) { return void onCancelQ(); }
                });
                $inputQ.focus(function () {
                    $(q).addClass('editing');
                });
                $inputQ.blur(onSaveQ);
                q = h('div.cp-form-input-block', [inputQ]);

                // Delete question
                var fakeEdit = h('span');
                var del = h('button.btn.btn-danger-alt', [
                    h('i.fa.fa-trash-o'),
                    h('span', Messages.form_delete)
                ]);
                UI.confirmButton(del, {
                    classes: 'btn-danger',
                    new: true
                }, function () {
                    delete content.form[uid];
                    var idx = content.order.indexOf(uid);
                    content.order.splice(idx, 1);
                    $('.cp-form-block[data-id="'+uid+'"]').remove();
                    framework.localChange();
                    updateAddInline();
                });

                editButtons = h('div.cp-form-edit-buttons-container', [ fakeEdit, del ]);

                // Values
                if (data.edit) {
                    var edit = h('button.btn.btn-default.cp-form-edit-button', [
                        h('i.fa.fa-pencil'),
                        h('span', Messages.form_editBlock)
                    ]);
                    editButtons = h('div.cp-form-edit-buttons-container', [ edit, del ]);
                    editContainer = h('div');
                    var onSave = function (newOpts, close) {
                        if (close) { // Cancel edit
                            data.editing = false;
                            $(editContainer).empty();
                            var $oldTag = $(data.tag);
                            $(edit).show();
                            $(previewDiv).show();
                            $(requiredDiv).hide();

                            $(editButtons).find('.cp-form-preview-button').remove();

                            _answers = getBlockAnswers(APP.answers, uid);
                            data = model.get(block.opts, _answers, null, evOnChange);
                            if (!data) { data = {}; }
                            $oldTag.before(data.tag).remove();
                            return;
                        }
                        if (!newOpts) {
                            // invalid options, nothing to save
                            return;
                        }
                        block.opts = newOpts;
                        framework.localChange();
                    };
                    var onEdit = function (tmp) {
                        data.editing = true;
                        $(requiredDiv).show();
                        $(previewDiv).hide();
                        $(data.tag).hide();
                        $(editContainer).append(data.edit(onSave, tmp, framework));

                        $(editContainer).find('.cp-form-preview-button').prependTo(editButtons);

                        $(edit).hide();
                    };
                    $(edit).click(function () {
                        onEdit();
                    });
                    $(requiredDiv).hide();

                    // If we were editing this field, recover our unsaved changes
                    if (temp && temp[uid]) {
                        onEdit(temp[uid]);
                    }

                    changeType = h('div.cp-form-block-type', [
                        model.icon.cloneNode(),
                        h('span', Messages['form_type_'+type])
                    ]);

                    Messages.form_changeTypeConfirm = "Select the new type of this question and click OK."; // XXX
                    Messages.form_corruptAnswers = "Changing the type may corrupt existing answers";
                    if (Array.isArray(model.compatible)) {
                        changeType = h('div.cp-form-block-type.editable', [
                            model.icon.cloneNode(),
                            h('span', Messages['form_type_'+type]),
                            h('i.fa.fa-caret-down')
                        ]);
                        $(changeType).click(function () {
                            var name = Util.uid();
                            var els = model.compatible.map(function (data, i) {
                                var text = Messages['form_type_'+data];
                                if (!text) { return; }
                                var radio = UI.createRadio(name, 'cp-form-changetype-'+i,
                                           text, data===type, {});
                                $(radio).find('input').data('val', data);
                                return radio;
                            });
                            var tag = h('div.radio-group', els);
                            var changeTypeContent = [
                                APP.answers && Object.keys(APP.answers).length ?
                                    h('div.alert.alert-warning', Messages.form_corruptAnswers) :
                                    undefined,
                                h('p', Messages.form_changeTypeConfirm),
                                tag
                            ];
                            UI.confirm(changeTypeContent, function (yes) {
                                if (!yes) { return; }
                                var res;
                                els.some(function (el) {
                                    var $i = $(el).find('input');
                                    if (Util.isChecked($i)) {
                                        res = $i.data('val');
                                        return true;
                                    }
                                });
                                if (res === type || !TYPES[res]) { return; }
                                model = TYPES[res];
                                type = res;
                                if (!data) { data = {}; }
                                block.type = res;
                                framework.localChange();
                                var $oldTag = $(data.tag);
                                framework._.cpNfInner.chainpad.onSettle(function () {
                                    $(changeType).find('span').text(Messages['form_type_'+type]);
                                    data = model.get(block.opts, _answers, null, evOnChange);
                                    $oldTag.before(data.tag).remove();
                                });
                            });
                        });
                    }
                }
            }
            var editableCls = editable ? ".editable" : "";
            var colorCls = '.cp-form-palette-'+color;
            elements.push(h('div.cp-form-block'+editableCls, {
                'data-id':uid
            }, [
                APP.isEditor ? dragHandle : undefined,
                changeType,
                isStatic ? undefined : q,
                h('div.cp-form-block-content', [
                    APP.isEditor && !isStatic ? requiredDiv : undefined,
                    APP.isEditor && !isStatic ? previewDiv : undefined,
                    data.tag,
                    editContainer,
                    editButtons
                ]),
            ]));
        });

        if (APP.isEditor) {
            elements.push(getFormCreator());
        }

        var _content = elements;
        if (!editable) {
            _content = [];
            var div = h('div.cp-form-page');
            var pages = 1;
            var wasPage = false;
            elements.forEach(function (obj, i) {
                if (obj && obj.pageBreak) {
                    if (i === 0) { return; } // Can't start with a page break
                    if (i === (elements.length - 1)) { return; } // Can't end with a page break
                    if (wasPage) { return; } // Prevent double page break
                    _content.push(div);
                    pages++;
                    div = h('div.cp-form-page');
                    wasPage = true;
                    return;
                }
                wasPage = false;
                $(div).append(obj);
            });
            _content.push(div);

            if (pages > 1) {
                var pageContainer = h('div.cp-form-page-container');
                var $page = $(pageContainer);
                _content.push(pageContainer);
                var refreshPage = APP.refreshPage = function (current) {
                    $page.empty();
                    if (!current || current < 1) { current = 1; }
                    if (current > pages) { current = pages; }
                    var left = h('button.btn.btn-secondary.cp-prev', [
                        h('i.fa.fa-arrow-left'),
                    ]);
                    var state = h('span', Messages._getKey('form_page', [current, pages]));
                    var right = h('button.btn.btn-secondary.cp-next', [
                        h('i.fa.fa-arrow-right'),
                    ]);
                    if (current === pages) { $(right).css('visibility', 'hidden'); }
                    if (current === 1) { $(left).css('visibility', 'hidden'); }
                    $(left).click(function () { refreshPage(current - 1); });
                    $(right).click(function () { refreshPage(current + 1); });
                    $page.append([left, state, right]);
                    $container.find('.cp-form-page').hide();
                    $($container.find('.cp-form-page').get(current-1)).show();
                    if (current !== pages) {
                        $container.find('.cp-form-send-container').hide();
                    } else {
                        $container.find('.cp-form-send-container').show();
                    }
                };
                setTimeout(refreshPage);
            }
        }

        $container.empty().append(_content);
        updateAddInline();

        if (editable) {
            if (APP.mainSortable) { APP.mainSortable.destroy(); }
            APP.mainSortable = Sortable.create($container[0], {
                direction: "vertical",
                filter: "input, button, .CodeMirror, .cp-form-type-sort, .cp-form-block-type.editable",
                preventOnFilter: false,
                draggable: ".cp-form-block",
                //forceFallback: true,
                fallbackTolerance: 5,
                onStart: function () {
                    $container.find('.cp-form-creator-add-inline').remove();
                },
                store: {
                    set: function (s) {
                        content.order = s.toArray();
                        framework.localChange();
                        updateAddInline();
                    }
                }
            });
            return;
        }

        // If the form is already submitted, show an info message
        if (APP.hasAnswered) {
            showAnsweredPage(framework, content, answers);
            $container.prepend(h('div.alert.alert-info',
                Messages._getKey('form_alreadyAnswered', [
                    new Date(answers._time || APP.lastAnswerTime).toLocaleString()])));
        }

        if (APP.isClosed) {
            APP.formBlocks.forEach(function (b) {
                if (!b.setEditable) { return; }
                b.setEditable(false);
            });
        }

        // In view mode, add "Submit" and "reset" buttons
        $container.append(makeFormControls(framework, content, Boolean(answers), evOnChange));

        // In view mode, tell the user and answers are forced to be anonymous or authenticated
        if (!APP.isEditor) {
            var infoTxt;
            var loggedIn = framework._.sfCommon.isLoggedIn();
            if (content.answers.makeAnonymous) {
                infoTxt = Messages.form_anonAnswer;
            } else if (!content.answers.anonymous && loggedIn) {
                infoTxt = Messages.form_authAnswer;
            }
            if (infoTxt) {
                $container.prepend(h('div.alert.alert-info', infoTxt));
            }

            if (!loggedIn && !content.answers.anonymous) {
                APP.formBlocks.forEach(function (b) {
                    if (!b.setEditable) { return; }
                    b.setEditable(false);
                });
            }
        }

        // Embed mode is enforced so we add the title at the top and a CryptPad logo
        // at the bottom
        var title = framework._.title.title || framework._.title.defaultTitle;
        $container.prepend(h('h1.cp-form-view-title', title));
        $container.append(getLogo());

        if (!answers) {
            $container.find('.cp-reset-button').attr('disabled', 'disabled');
        }
    };

    var getTempFields = function () {
        if (!Array.isArray(APP.formBlocks)) { return; }
        var temp = {};
        APP.formBlocks.forEach(function (data) {
            if (data.editing) {
                var cursor = data.getCursor && data.getCursor();
                temp[data.uid] = cursor;
            }
        });
        return temp;
    };

    var andThen = function (framework) {
        framework.start();
        APP.framework = framework;
        var evOnChange = Util.mkEvent();
        var content = {};

        APP.common = framework._.sfCommon;
        var sframeChan = framework._.sfCommon.getSframeChannel();
        var metadataMgr = framework._.cpNfInner.metadataMgr;
        var user = metadataMgr.getUserData();

        var priv = metadataMgr.getPrivateData();
        APP.isEditor = Boolean(priv.form_public);
        var $body = $('body');

        var $toolbarContainer = $('#cp-toolbar');

        var helpMenu = framework._.sfCommon.createHelpMenu(['text', 'pad']);
        $toolbarContainer.after(helpMenu.menu);
        framework._.toolbar.$drawer.append(helpMenu.button);
        if (!APP.isEditor && !priv.form_auditorKey) {
            $(helpMenu.menu).hide();
        }

        var offlineEl = h('div.alert.alert-danger.cp-burn-after-reading', Messages.disconnected);
        framework.onEditableChange(function (editable) {
            if (editable) {
                if (APP.mainSortable) {
                    APP.mainSortable.options.disabled = false;
                }
                if (!APP.isEditor) { $(offlineEl).remove(); }
                $body.removeClass('cp-form-readonly');
                $('.cp-form-creator-settings').find('input, button').removeAttr('disabled');
            } else {
                if (APP.mainSortable) {
                    APP.mainSortable.options.disabled = true;
                }
                if (!APP.isEditor) { $('.cp-help-container').before(offlineEl); }
                $body.addClass('cp-form-readonly');
                $('.cp-form-creator-settings').find('input, button').attr('disabled', 'disabled');
            }
        });

        if (!APP.isEditor) {
            framework._.toolbar.alone();
            $('.cp-toolbar-icon-history').hide();
            $('.cp-toolbar-icon-snapshots').hide();
        }

        var makeFormSettings = function () {
            Messages.form_preview = "Preview form"; // XXX
            Messages.form_geturl = "Copy link"; // XXX
            var previewBtn = h('button.btn.btn-primary', [
                h('i.fa.fa-eye'),
                Messages.form_preview
            ]);
            var participantBtn = h('button.btn.btn-primary',[
                h('i.fa.fa-link'),
                Messages.form_geturl
            ]);
            var preview = h('div.cp-forms-results-participant', [previewBtn, participantBtn]);
            $(previewBtn).click(function () {
                sframeChan.event('EV_OPEN_VIEW_URL');
            });
            $(participantBtn).click(function () {
                sframeChan.query('Q_COPY_VIEW_URL', null, function (err, success) {
                    if (success) { return void UI.log(Messages.shareSuccess); }
                    UI.warn(Messages.error);
                });
            });

            Messages.form_makePublicWarning = "Are you sure you want to make responses to this form public? Past and future responses will be visible by participants. This cannot be undone."; // XXX existing key
            // Private / public status
            var resultsType = h('div.cp-form-results-type-container');
            var $results = $(resultsType);
            var refreshPublic = function () {
                $results.empty();
                var makePublic = h('button.btn.btn-secondary', Messages.form_makePublic);
                var makePublicDiv = h('div.cp-form-actions', makePublic);
                if (content.answers.privateKey) { makePublicDiv = undefined; }
                var publicText = content.answers.privateKey ? Messages.form_isPublic : Messages.form_isPrivate;
                $results.append(h('span.cp-form-results-type', publicText));
                $results.append(makePublicDiv);
                var $makePublic = $(makePublic).click(function () {
                    UI.confirm(Messages.form_makePublicWarning, function (yes) {
                        if (!yes) { return; }
                        $makePublic.attr('disabled', 'disabled');
                        var priv = metadataMgr.getPrivateData();
                        content.answers.privateKey = priv.form_private;
                        framework.localChange();
                        framework._.cpNfInner.chainpad.onSettle(function () {
                            UI.log(Messages.saved);
                            refreshPublic();
                        });
                    });
                });
            };
            refreshPublic();

            var responseMsg = h('div.cp-form-response-msg-container');
            var $responseMsg = $(responseMsg);
            var refreshResponse = function () {
                $responseMsg.empty();
                Messages.form_updateMsg = "Update submit message"; // XXX 4.11.0
                Messages.form_addMsg = "Add submit message"; // XXX 4.11.0
                Messages.form_responseMsg = "This message will be displayed after participants submit the form."; // XXX 4.11.0
                var text = content.answers.msg ? Messages.form_updateMsg : Messages.form_addMsg;
                var btn = h('button.btn.btn-secondary', text);
                $(btn).click(function () {
                    var editor;
                    if (!APP.responseModal) {
                        var t = h('textarea');
                        var p = h('p', Messages.form_responseMsg);
                        var div = h('div', [
                            p,
                            h('div.cp-form-response-modal', t),
                        ]);
                        var cm = window.my_cm = SFCodeMirror.create("gfm", CMeditor, t);
                        editor = APP.responseEditor = cm.editor;
                        var markdownTb = APP.common.createMarkdownToolbar(editor, {
                            embed: function (mt) {
                                editor.focus();
                                editor.replaceSelection($(mt)[0].outerHTML);
                            }
                        });
                        $(markdownTb.toolbar).insertAfter($(p));
                        $(markdownTb.toolbar).show();

                        cm.configureTheme(APP.common, function () {});
                        editor.setOption('lineNumbers', true);
                        editor.setOption('lineWrapping', true);
                        editor.setOption('styleActiveLine', true);
                        editor.setOption('readOnly', false);
                        setTimeout(function () {
                            editor.setValue(content.answers.msg || '');
                            editor.refresh();
                            editor.save();
                            editor.focus();
                        });

                        var buttons = [{
                            className: 'cancel',
                            name: Messages.cancel,
                            onClick: function () {},
                            keys: [27]
                        },
                        {
                            className: 'primary',
                            name: Messages.settings_save,
                            onClick: function () {
                                var v = editor.getValue();
                                content.answers.msg = v.slice(0, 2000); // XXX 4.11.0 max length?
                                framework.localChange();
                                framework._.cpNfInner.chainpad.onSettle(function () {
                                    UI.log(Messages.saved);
                                    refreshResponse();
                                });
                            },
                            //keys: []
                        }];
                        APP.responseModal = UI.dialog.customModal(div, { buttons: buttons });
                    } else {
                        editor = APP.responseEditor;
                        setTimeout(function () {
                            editor.setValue(content.answers.msg || '');
                            editor.refresh();
                            editor.save();
                            editor.focus();
                        });
                    }
                    UI.openCustomModal(APP.responseModal);
                });
                $responseMsg.append(btn);
            };
            refreshResponse();

            // Make answers anonymous
            Messages.form_makeAnon = "Anonymous responses"; // XXX
            var anonContainer = h('div.cp-form-anon-container');
            var $anon = $(anonContainer);
            var refreshAnon = function () {
                $anon.empty();
                var anonymous = content.answers.makeAnonymous;
                var cbox = UI.createCheckbox('cp-form-make-anon',
                           Messages.form_makeAnon, anonymous, {});
                var radioContainer = h('div.cp-form-anon-radio', [cbox]);
                var $r = $(radioContainer).find('input').on('change', function() {
                    var val = Util.isChecked($r);
                    content.answers.makeAnonymous = val;
                    framework.localChange();
                    framework._.cpNfInner.chainpad.onSettle(function () {
                        UI.log(Messages.saved);
                    });
                });
                $anon.append(h('div.cp-form-actions', radioContainer));
            };
            refreshAnon();

            // XXX UPDATE KEYS "form_anonyous_on", "form_anonymous_off" and "form_anonymous"
            Messages.form_anonymous = "Guest access (not logged in)"; // XXX existing key
            // Allow guest(anonymous) answers
            var privacyContainer = h('div.cp-form-privacy-container');
            var $privacy = $(privacyContainer);
            var refreshPrivacy = function () {
                $privacy.empty();
                var anonymous = content.answers.anonymous;
                var radioOn = UI.createRadio('cp-form-privacy', 'cp-form-privacy-on',
                        Messages.form_anonymous_on, Boolean(anonymous), {
                            input: { value: 1 },
                        });
                var radioOff = UI.createRadio('cp-form-privacy', 'cp-form-privacy-off',
                        Messages.form_anonymous_off, !anonymous, {
                            input: { value: 0 },
                        });
                var radioContainer = h('div.cp-form-privacy-radio', [radioOn, radioOff]);
                $(radioContainer).find('input[type="radio"]').on('change', function() {
                    var val = $('input:radio[name="cp-form-privacy"]:checked').val();
                    val = Number(val) || 0;
                    content.answers.anonymous = Boolean(val);
                    framework.localChange();
                    framework._.cpNfInner.chainpad.onSettle(function () {
                        UI.log(Messages.saved);
                    });
                });
                $privacy.append(h('div.cp-form-status', Messages.form_anonymous));
                $privacy.append(h('div.cp-form-actions', radioContainer));
            };
            refreshPrivacy();

            // Allow responses edition
            Messages.form_editable = "Editing after submit"; // XXX
            var editableContainer = h('div.cp-form-editable-container');
            var $editable = $(editableContainer);
            var refreshEditable = function () {
                $editable.empty();
                var editable = !content.answers.cantEdit;
                var radioOn = UI.createRadio('cp-form-editable', 'cp-form-editable-on',
                        Messages.form_anonymous_on, Boolean(editable), {
                            input: { value: 1 },
                        });
                var radioOff = UI.createRadio('cp-form-editable', 'cp-form-editable-off',
                        Messages.form_anonymous_off, !editable, {
                            input: { value: 0 },
                        });
                var radioContainer = h('div.cp-form-editable-radio', [radioOn, radioOff]);
                $(radioContainer).find('input[type="radio"]').on('change', function() {
                    var val = $('input:radio[name="cp-form-editable"]:checked').val();
                    val = Number(val) || 0;
                    content.answers.cantEdit = !val;
                    framework.localChange();
                    framework._.cpNfInner.chainpad.onSettle(function () {
                        UI.log(Messages.saved);
                    });
                });
                $editable.append(h('div.cp-form-status', Messages.form_editable));
                $editable.append(h('div.cp-form-actions', radioContainer));
            };
            refreshEditable();

            // End date / Closed state
            var endDateContainer = h('div.cp-form-status-container');
            var $endDate = $(endDateContainer);
            var refreshEndDate = function () {
                $endDate.empty();

                var endDate = content.answers.endDate;
                var date = new Date(endDate).toLocaleString();
                var now = +new Date();
                var text = Messages.form_isOpen;
                var buttonTxt = Messages.form_setEnd;
                if (endDate <= now) {
                    text = Messages._getKey('form_isClosed', [date]);
                    buttonTxt = Messages.form_open;
                } else if (endDate > now) {
                    text = Messages._getKey('form_willClose', [date]);
                    buttonTxt = Messages.form_removeEnd;
                }

                var button = h('button.btn.btn-secondary', buttonTxt);

                var $button = $(button).click(function () {
                    $button.attr('disabled', 'disabled');
                    // If there is an end date, remove it
                    if (endDate) {
                        delete content.answers.endDate;
                        framework.localChange();
                        refreshEndDate();
                        return;
                    }
                    // Otherwise add it
                    var datePicker = h('input');
                    var picker = Flatpickr(datePicker, {
                        enableTime: true,
                        time_24hr: is24h,
                        dateFormat: dateFormat,
                        minDate: new Date()
                    });
                    var save = h('button.btn.btn-primary', Messages.settings_save);
                    $(save).click(function () {
                        if (dataPicker.value === '') {
                            return void refreshEndDate();
                        }
                        var d = picker.parseDate(datePicker.value);
                        content.answers.endDate = +d;
                        framework.localChange();
                        framework._.cpNfInner.chainpad.onSettle(function () {
                            refreshEndDate();
                        });
                    });
                    var cancel = h('button.btn.btn-danger', h('i.fa.fa-times'));
                    $(cancel).click(function () {
                        refreshEndDate();
                    });
                    var confirmContent = h('div', [
                        h('div', Messages.form_setEnd),
                        h('div.cp-form-input-block', [datePicker, save, cancel]),
                    ]);
                    $button.after(confirmContent);
                    $button.remove();
                    picker.open();
                });

                $endDate.append(h('div.cp-form-status', text));
                $endDate.append(h('div.cp-form-actions', button));

            };
            refreshEndDate();

            Messages.form_colors = "Color theme"; // XXX
            var colorContainer = h('div.cp-form-color-container');
            var colorTheme = h('div.cp-form-color-theme-container', [
                h('span', Messages.form_colors),
                colorContainer
            ]);
            var $colors = $(colorContainer);
            var refreshColorTheme = function () {
                $colors.empty();
                var palette = ['nocolor'];
                for (var i=1; i<=8; i++) { palette.push('color'+i); }
                var color = content.answers.color || 'nocolor';
                var selectedColor = color;
                palette.forEach(function (_color) {
                    var $color = $(h('span.cp-form-palette.fa'));
                    $color.addClass('cp-form-palette-'+(_color || 'nocolor'));
                    if (selectedColor === _color) { $color.addClass('fa-check'); }
                    $color.click(function () {
                        if (_color === selectedColor) { return; }
                        content.answers.color = _color;
                        framework.localChange();
                        framework._.cpNfInner.chainpad.onSettle(function () {
                            UI.log(Messages.saved);
                            selectedColor = _color;
                            $colors.find('.cp-form-palette').removeClass('fa-check');
                            $color.addClass('fa-check');

                            var $container = $('div.cp-form-creator-content');
                            $container.attr('class', 'cp-form-creator-content');
                            $container.addClass('cp-form-palette-'+_color);
                        });
                    }).appendTo($colors);
                });
            };
            refreshColorTheme();

            evOnChange.reg(refreshPublic);
            evOnChange.reg(refreshPrivacy);
            evOnChange.reg(refreshAnon);
            evOnChange.reg(refreshEditable);
            evOnChange.reg(refreshEndDate);
            evOnChange.reg(refreshColorTheme);
            //evOnChange.reg(refreshResponse);

            return [
                preview,
                endDateContainer,
                anonContainer,
                privacyContainer,
                editableContainer,
                resultsType,
                responseMsg,
                colorTheme
            ];
        };

        var checkIntegrity = function (getter) {
            if (!content.order || !content.form) { return; }
            var changed = false;
            content.order.forEach(function (uid) {
                if (!content.form[uid]) {
                    var idx = content.order.indexOf(uid);
                    content.order.splice(idx, 1);
                    changed = true;
                }
            });
            Object.keys(content.form).forEach(function (uid) {
                var idx = content.order.indexOf(uid);
                if (idx === -1) {
                    changed = true;
                    content.order.push(uid);
                }
            });

            if (!getter && changed) { framework.localChange(); }
        };

        var makeFormCreator = function () {

            var controlContainer;
            var fillerContainer;
            if (APP.isEditor) {
                var settings = makeFormSettings();

                controlContainer = h('div.cp-form-creator-control', [
                    h('div.cp-form-creator-settings', settings),
                ]);
                fillerContainer = h('div.cp-form-filler-container');
            }

            var contentContainer = h('div.cp-form-creator-content');
            var resultsContainer = h('div.cp-form-creator-results');
            var answeredContainer = h('div.cp-form-creator-answered', {
                style: 'display: none;'
            });
            var div = h('div.cp-form-creator-container', [
                controlContainer,
                contentContainer,
                resultsContainer,
                answeredContainer,
                fillerContainer
            ]);
            return div;
        };

        var endDateEl = h('div.alert.alert-warning.cp-burn-after-reading');
        var endDate;
        var endDateTo;

        // numbers greater than this overflow the maximum delay for a setTimeout
        // which results in it being executed immediately (oops)
        // https://developer.mozilla.org/en-US/docs/Web/API/WindowOrWorkerGlobalScope/setTimeout#maximum_delay_value
        var MAX_TIMEOUT_DELAY = 2147483647;
        var refreshEndDateBanner = function (force) {
            if (APP.isEditor) { return; }
            var _endDate = content.answers.endDate;
            if (_endDate === endDate && !force) { return; }
            endDate = _endDate;
            var date = new Date(endDate).toLocaleString();
            var text = Messages._getKey('form_isClosed', [date]);
            if (endDate > +new Date()) {
                text = Messages._getKey('form_willClose', [date]);
            }
            if ($('.cp-help-container').length && endDate) {
                $(endDateEl).text(text);
                $('.cp-help-container').before(endDateEl);
            } else {
                $(endDateEl).remove();
            }

            APP.isClosed = endDate && endDate < (+new Date());
            clearTimeout(endDateTo);
            if (!APP.isClosed && endDate) {
                // calculate how many ms in the future the poll will be closed
                var diff = (endDate - +new Date() + 100);
                // if that value would overflow, then check again in a day
                // (if the tab is still open)
                if (diff > MAX_TIMEOUT_DELAY) {
                    endDateTo = setTimeout(function () {
                        refreshEndDateBanner(true);
                    }, 1000 * 3600 * 24);
                    return;
                }

                endDateTo = setTimeout(function () {
                    refreshEndDateBanner(true);
                    $('.cp-form-send-container').find('.cp-open').hide();
                }, diff);
            }
        };

        var showAnonBlockedAlert = function () {
            var content = UI.setHTML(h('span.cp-anon-blocked-msg'), Messages.form_anonymous_blocked);
            $(content).find('a').click(function (ev) {
                ev.preventDefault();
                var href = ($(this).attr('href') || '').replace(/\//g, '');
                APP.common.setLoginRedirect(href || 'login');
            });
            UI.alert(content);
        };

        framework.onReady(function (isNew) {
            var priv = metadataMgr.getPrivateData();

            if (APP.isEditor) {
                if (!content.form) {
                    content.form = {
                        "1": { type: 'md' },
                        "2": { type: 'radio' }
                    };
                    framework.localChange();
                }
                if (!content.order) {
                    content.order = ["1", "2"];
                    framework.localChange();
                }
                if (!content.answers || !content.answers.channel || !content.answers.publicKey || !content.answers.validateKey) {
                    // Don't override other settings (anonymous, makeAnonymous, etc.) from templates
                    content.answers = content.answers || {};
                    content.answers.channel = Hash.createChannelId();
                    content.answers.publicKey = priv.form_public;
                    content.answers.validateKey = priv.form_answerValidateKey;
                    framework.localChange();
                }
                checkIntegrity();
            }
            if (isNew && content.answers && typeof(content.answers.anonymous) === "undefined") {
                content.answers.anonymous = true;
            }

            sframeChan.event('EV_FORM_PIN', {channel: content.answers.channel});

            var $container = $('#cp-app-form-container');
            $container.append(makeFormCreator());

            if (!content.answers || !content.answers.channel || !content.answers.publicKey || !content.answers.validateKey) {
                return void UI.errorLoadingScreen(Messages.form_invalid);
            }

            var getResults = function (key) {
                sframeChan.query("Q_FORM_FETCH_ANSWERS", {
                    channel: content.answers.channel,
                    validateKey: content.answers.validateKey,
                    publicKey: content.answers.publicKey,
                    privateKey: key,
                    cantEdit: content.answers.cantEdit
                }, function (err, obj) {
                    var answers = obj && obj.results;
                    if (answers) { APP.answers = answers; }
                    $body.addClass('cp-app-form-results');
                    renderResults(content, answers);
                });
            };
            if (priv.form_auditorKey) {
                APP.isAuditor = true;
                getResults(priv.form_auditorKey);
                return;
            }

            if (APP.isEditor) {
                sframeChan.query("Q_FORM_FETCH_ANSWERS", {
                    channel: content.answers.channel,
                    validateKey: content.answers.validateKey,
                    publicKey: content.answers.publicKey,
                    cantEdit: content.answers.cantEdit
                }, function (err, obj) {
                    var answers = obj && obj.results;
                    addResultsButton(framework, content, answers);
                    if (answers) { APP.answers = answers; }
                    checkIntegrity(false);
                    updateForm(framework, content, true);
                });
                return;
            }

            refreshEndDateBanner();

            var loggedIn = framework._.sfCommon.isLoggedIn();
            if (!loggedIn && !content.answers.anonymous) {
                showAnonBlockedAlert();
            }

            // If the results are public and there is at least one doodle, fetch the results now
            if (content.answers.privateKey && Object.keys(content.form).some(function (uid) {
                    return content.form[uid].type === "poll";
                })) {
                sframeChan.query("Q_FORM_FETCH_ANSWERS", {
                    channel: content.answers.channel,
                    validateKey: content.answers.validateKey,
                    publicKey: content.answers.publicKey,
                    privateKey: content.answers.privateKey,
                    cantEdit: content.answers.cantEdit
                }, function (err, obj) {
                    var answers = obj && obj.results;
                    if (answers) { APP.answers = answers; }

                    if (obj && obj.noDriveAnswered) {
                        // No drive mode already answered: can't answer again
                        if (answers) {
                            $body.addClass('cp-app-form-results');
                            renderResults(content, answers);
                        } else {
                            return void UI.errorLoadingScreen(Messages.form_answered);
                        }
                        return;
                    }
                    checkIntegrity(false);
                    var myAnswers;
                    var curve1 = user.curvePublic;
                    var curve2 = obj && obj.myKey; // Anonymous answer key
                    if (answers) {
                        var myAnswersObj = answers[curve1] || answers[curve2] || undefined;
                        if (myAnswersObj) {
                            APP.hasAnswered = true;
                            myAnswers = myAnswersObj.msg;
                            myAnswers._time = myAnswersObj.time;
                        }
                    }
                    // If we have a non-anon answer, we can't answer anonymously later
                    if (answers[curve1]) { APP.cantAnon = true; }

                    updateForm(framework, content, false, myAnswers);
                });
                return;
            }

            sframeChan.query("Q_FETCH_MY_ANSWERS", {
                channel: content.answers.channel,
                validateKey: content.answers.validateKey,
                publicKey: content.answers.publicKey
            }, function (err, obj) {
                if (obj && obj.error) {
                    if (obj.error === "EANSWERED") {
                        // No drive mode already answered: can't answer again
                        if (content.answers.privateKey) {
                            return void getResults(content.answers.privateKey);
                        }
                        // Here, we know results are private so we can use an error screen
                        return void UI.errorLoadingScreen(Messages.form_answered);
                    }
                    UI.warn(Messages.form_cantFindAnswers);
                }
                var answers;
                if (obj && !obj.error) {
                    answers = obj;
                    APP.hasAnswered = true;
                    // If we have a non-anon answer, we can't answer anonymously later
                    if (!obj._isAnon) { APP.cantAnon = true; }
                }
                checkIntegrity(false);
                updateForm(framework, content, false, answers);
            });

        });

        // Only redraw once every 500ms on remote change.
        // If we try to redraw in the first 500ms following a redraw, we'll
        // redraw again when the timer allows it. If we call "redrawRemote"
        // repeatedly, we'll only "redraw" once with the latest content.
        var _redraw = Util.notAgainForAnother(updateForm, 500);
        var redrawTo;
        var redrawRemote = function () {
            var $main = $('.cp-form-creator-container');
            var args = Array.prototype.slice.call(arguments);
            var sTop = $main.scrollTop();
            var until = _redraw.apply(null, args);
            if (until) {
                clearTimeout(redrawTo);
                redrawTo = setTimeout(function (){
                    sTop = $main.scrollTop();
                    _redraw.apply(null, args);
                    $main.scrollTop(sTop);
                }, until+1);
                return;
            }
            // Only restore scroll if we were able to redraw
            $main.scrollTop(sTop);
        };
        framework.onContentUpdate(function (newContent) {
            content = newContent;
            evOnChange.fire();
            refreshEndDateBanner();
            var answers, temp;
            if (!APP.isEditor) { answers = getFormResults(); }
            else { temp = getTempFields(); }

            redrawRemote(framework, content, APP.isEditor, answers, temp);
        });

        framework.setContentGetter(function () {
            checkIntegrity(true);
            return content;
        });

        framework.setFileImporter({ accept: ['.json'] }, function (newContent) {
            var parsed = JSON.parse(newContent || {});
            parsed.answers = content.answers;
            return parsed;
        });

        framework.setFileExporter(['.json'], function(cb, ext) {
            Exporter.main(content, cb, ext);
        }, true);


    };

    Framework.create({
        toolbarContainer: '#cp-toolbar',
        contentContainer: '#cp-app-form-editor',
    }, andThen);
});<|MERGE_RESOLUTION|>--- conflicted
+++ resolved
@@ -2555,15 +2555,11 @@
 
         APP.formBlocks = [];
 
-<<<<<<< HEAD
         $container.attr('class', 'cp-form-creator-content');
         var color = content.answers.color || 'nocolor';
         $container.addClass('cp-form-palette-'+color);
 
-        if (APP.isClosed && content.answers.privateKey && !APP.isEditor) {
-=======
         if (APP.isClosed && content.answers.privateKey && !APP.isEditor && !APP.hasAnswered) {
->>>>>>> bbd44985
             var sframeChan = framework._.sfCommon.getSframeChannel();
             sframeChan.query("Q_FORM_FETCH_ANSWERS", content.answers, function (err, obj) {
                 var answers = obj && obj.results;
