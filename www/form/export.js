--- conflicted
+++ resolved
@@ -13,11 +13,7 @@
         value += '"' + vv + '"';
         return value;
     };
-<<<<<<< HEAD
-    Export.results = function (content, answers, TYPES, isArray) {
-=======
-    Export.results = function (content, answers, TYPES, order) {
->>>>>>> fab629bf
+    Export.results = function (content, answers, TYPES, order, isArray) {
         if (!content || !content.form) { return; }
         var csv = "";
         var array = [];
@@ -48,16 +44,10 @@
             var time = new Date(obj.time).toISOString();
             var msg = obj.msg || {};
             var user = msg._userdata || {};
-<<<<<<< HEAD
             var line = [];
             line.push(time);
             line.push(user.name || Messages.anonymous);
-            content.order.forEach(function (key) {
-=======
-            csv += escapeCSV(time);
-            csv += ',' + escapeCSV(user.name || Messages.anonymous);
             order.forEach(function (key) {
->>>>>>> fab629bf
                 var type = form[key].type;
                 if (!TYPES[type]) { return; } // Ignore static types
                 if (TYPES[type].exportCSV) {
