define([
    'jquery',
    '/api/config',
    '/customize/application_config.js',
    '/bower_components/chainpad-crypto/crypto.js',
    '/common/toolbar.js',
    '/bower_components/nthen/index.js',
    '/common/sframe-common.js',
    '/common/hyperscript.js',
    '/customize/messages.js',
    '/common/common-interface.js',
    '/common/common-ui-elements.js',
    '/common/common-util.js',
    '/common/common-hash.js',
    '/common/common-signing-keys.js',
    '/support/ui.js',

    '/lib/datepicker/flatpickr.js',
    '/bower_components/tweetnacl/nacl-fast.min.js',

    'css!/lib/datepicker/flatpickr.min.css',
    'css!/bower_components/bootstrap/dist/css/bootstrap.min.css',
    'css!/bower_components/components-font-awesome/css/font-awesome.min.css',
    'less!/admin/app-admin.less',
], function (
    $,
    ApiConfig,
    AppConfig,
    Crypto,
    Toolbar,
    nThen,
    SFCommon,
    h,
    Messages,
    UI,
    UIElements,
    Util,
    Hash,
    Keys,
    Support,
    Flatpickr
    )
{
    var APP = {
        'instanceStatus': {}
    };

    var Nacl = window.nacl;
    var common;
    var sFrameChan;

    var categories = {
        'general': [ // Msg.admin_cat_general
            'cp-admin-flush-cache',
            'cp-admin-update-limit',
            'cp-admin-registration',
            'cp-admin-email',

            'cp-admin-name',
            'cp-admin-description',
            'cp-admin-jurisdiction',
        ],
        'quota': [ // Msg.admin_cat_quota
            'cp-admin-defaultlimit',
            'cp-admin-setlimit',
            'cp-admin-archive',
            'cp-admin-unarchive',
            'cp-admin-getquota',
            'cp-admin-getlimits',
        ],
        'stats': [ // Msg.admin_cat_stats
            'cp-admin-refresh-stats',
            'cp-admin-uptime',
            'cp-admin-active-sessions',
            'cp-admin-active-pads',
            'cp-admin-open-files',
            'cp-admin-registered',
            'cp-admin-disk-usage',
        ],
        'support': [ // Msg.admin_cat_support
            'cp-admin-support-list',
            'cp-admin-support-init',
            'cp-admin-support-priv',
        ],
        'broadcast': [ // Msg.admin_cat_broadcast
            'cp-admin-maintenance',
            'cp-admin-survey',
            'cp-admin-broadcast',
        ],
        'performance': [ // Msg.admin_cat_performance
            'cp-admin-refresh-performance',
            'cp-admin-performance-profiling',
            'cp-admin-enable-disk-measurements',
            'cp-admin-bytes-written',
        ],
        'network': [ // Msg.admin_cat_network
            'cp-admin-update-available',
            'cp-admin-checkup',
            'cp-admin-block-daily-check',
            //'cp-admin-provide-aggregate-statistics',
            'cp-admin-list-my-instance',

            'cp-admin-consent-to-contact',
            'cp-admin-remove-donate-button',
            'cp-admin-instance-purpose',
        ],
    };

    var create = {};

    var keyToCamlCase = function (key) {
        return key.replace(/-([a-z])/g, function (g) { return g[1].toUpperCase(); });
    };

    var makeBlock = function (key, addButton) { // Title, Hint, maybeButton
        // Convert to camlCase for translation keys
        var safeKey = keyToCamlCase(key);
        var $div = $('<div>', {'class': 'cp-admin-' + key + ' cp-sidebarlayout-element'});
        $('<label>').text(Messages['admin_'+safeKey+'Title'] || key).appendTo($div);
        $('<span>', {'class': 'cp-sidebarlayout-description'})
            .text(Messages['admin_'+safeKey+'Hint'] || 'Coming soon...').appendTo($div);
        if (addButton) {
            $('<button>', {
                'class': 'btn btn-primary'
            }).text(Messages['admin_'+safeKey+'Button'] || safeKey).appendTo($div);
        }
        return $div;
    };
    create['update-limit'] = function () {
        var key = 'update-limit';
        var $div = makeBlock(key, true); // Msg.admin_updateLimitHint, .admin_updateLimitTitle, .admin_updateLimitButton
        $div.find('button').click(function () {
            sFrameChan.query('Q_UPDATE_LIMIT', null, function (e, res) {
                if (e || (res && res.error)) { return void console.error(e || res.error); }
                UI.alert(Messages.admin_updateLimitDone || 'done');
            });
        });
        return $div;
    };
    create['flush-cache'] = function () {
        var key = 'flush-cache';
        var $div = makeBlock(key, true); // Msg.admin_flushCacheHint, .admin_flushCacheTitle, .admin_flushCacheButton
        var called = false;
        $div.find('button').click(function () {
            if (called) { return; }
            called = true;
            sFrameChan.query('Q_ADMIN_RPC', {
                cmd: 'FLUSH_CACHE',
            }, function (e, data) {
                called = false;
                UI.alert(data ? Messages.admin_flushCacheDone || 'done' : 'error' + e);
            });
        });
        return $div;
    };

    Messages.admin_archiveReason = "// XXX REASON"; // XXX

    var archiveForm = function (archive, $div, $button) {
        var label = h('label', { for: 'cp-admin-archive' }, Messages.admin_archiveInput);
        var input = h('input#cp-admin-archive', {
            type: 'text'
        });

        var label2 = h('label.cp-admin-pw', {
            for: 'cp-admin-archive-pw'
        }, Messages.admin_archiveInput2);
        var input2 = UI.passwordInput({
            id: 'cp-admin-archive-pw',
            placeholder: Messages.login_password
        });
        var input3 = h('input', {
            id: 'cp-admin-archive-reason',
<<<<<<< HEAD
        });
        var label3 = h('label', {
            for: 'cp-admin-archive-reason',
        }, Messages.admin_archiveNote);
=======
            placeholder: Messages.admin_archiveReason,
        });
        var label3 = h('label', {
            for: 'cp-admin-archive-reason',
        }, Messages.admin_archiveReason);
>>>>>>> 5de0e489

        var $pw = $(input2);
        $pw.addClass('cp-admin-pw');
        var $pwInput = $pw.find('input');


        $button.before(h('div.cp-admin-setlimit-form', [
            label,
            input,
            label2,
            input2,
            label3,
            input3,
        ]));

        $div.addClass('cp-admin-nopassword');

        var parsed;
        var $input = $(input).on('keypress change paste', function () {
            setTimeout(function () {
                $input.removeClass('cp-admin-inval');
                var val = $input.val().trim();
                if (!val) {
                    $div.toggleClass('cp-admin-nopassword', true);
                    return;
                }

                parsed = Hash.isValidHref(val);
                $pwInput.val('');

                if (!parsed || !parsed.hashData) {
                    $div.toggleClass('cp-admin-nopassword', true);
                    return void $input.addClass('cp-admin-inval');
                }

                var pw = parsed.hashData.version !== 3 && parsed.hashData.password;
                $div.toggleClass('cp-admin-nopassword', !pw);
            });
        });
        $pw.on('keypress change', function () {
            setTimeout(function () {
                $pw.toggleClass('cp-admin-inval', !$pwInput.val());
            });
        });

        var clicked = false;
        $button.click(function () {
            if (!parsed || !parsed.hashData) {
                UI.warn(Messages.admin_archiveInval);
                return;
            }
            var pw = parsed.hashData.password ? $pwInput.val() : undefined;
            var channel;
            if (parsed.hashData.version === 3) {
                channel = parsed.hashData.channel;
            } else {
                var secret = Hash.getSecrets(parsed.type, parsed.hash, pw);
                channel = secret && secret.channel;
            }

            if (!channel) {
                UI.warn(Messages.admin_archiveInval);
                return;
            }

            if (clicked) { return; }
            clicked = true;

            nThen(function (waitFor) {
                if (!archive) { return; }
                common.getFileSize(channel, waitFor(function (err, size) {
                    if (!err && size === 0) {
                        clicked = false;
                        waitFor.abort();
                        return void UI.warn(Messages.admin_archiveInval);
                    }
                }), true);
            }).nThen(function () {
                var $reason = $(input3);
                sFrameChan.query('Q_ADMIN_RPC', {
                    cmd: archive ? 'ARCHIVE_DOCUMENT' : 'RESTORE_ARCHIVED_DOCUMENT',
                    data: {
                        id: channel,
                        reason: $reason.val(), // XXX
                    },
                }, function (err, obj) {
                    var e = err || (obj && obj.error);
                    clicked = false;
                    if (e) {
                        UI.warn(Messages.error);
                        console.error(e);
                        return;
                    }
                    UI.log(archive ? Messages.archivedFromServer : Messages.restoredFromServer);
                    $input.val('');
                    $pwInput.val('');
                    $reason.val('');
                });
            });
        });
    };

    create['archive'] = function () {
        var key = 'archive';
        var $div = makeBlock(key, true); // Msg.admin_archiveHint, .admin_archiveTitle, .admin_archiveButton
        var $button = $div.find('button');
        archiveForm(true, $div, $button);
        return $div;
    };
    create['unarchive'] = function () {
        var key = 'unarchive';
        var $div = makeBlock(key, true); // Msg.admin_unarchiveHint, .admin_unarchiveTitle, .admin_unarchiveButton
        var $button = $div.find('button');
        archiveForm(false, $div, $button);
        return $div;
    };

    create['registration'] = function () {
        var key = 'registration';
        var $div = makeBlock(key); // Msg.admin_registrationHint, .admin_registrationTitle, .admin_registrationButton

        var state = APP.instanceStatus.restrictRegistration;
        var $cbox = $(UI.createCheckbox('cp-settings-' + key,
            Messages.admin_registrationTitle,
            state, { label: { class: 'noTitle' } }));
        var spinner = UI.makeSpinner($cbox);
        var $checkbox = $cbox.find('input').on('change', function() {
            spinner.spin();
            var val = $checkbox.is(':checked') || false;
            $checkbox.attr('disabled', 'disabled');
            sFrameChan.query('Q_ADMIN_RPC', {
                cmd: 'ADMIN_DECREE',
                data: ['RESTRICT_REGISTRATION', [val]]
            }, function (e, response) {
                if (e || response.error) {
                    UI.warn(Messages.error);
                    console.error(e, response);
                }
                APP.updateStatus(function () {
                    spinner.done();
                    state = APP.instanceStatus.restrictRegistration;
                    $checkbox[0].checked = state;
                    $checkbox.removeAttr('disabled');
                });
            });
        });
        $cbox.appendTo($div);

        return $div;
    };

    var makeAdminCheckbox = function (data) {
        return function () {
            var state = data.getState();
            var key = data.key;
            var $div = makeBlock(key);

            // XXX support disabling this checkboxes in certain conditions, ie. when telemetry is off

            var labelKey = 'admin_' + keyToCamlCase(key) + 'Label';
            var titleKey = 'admin_' + keyToCamlCase(key) + 'Title';
            var $cbox = $(UI.createCheckbox('cp-admin-' + key,
                Messages[labelKey] || Messages[titleKey],
                state, { label: { class: 'noTitle' } }));
            var spinner = UI.makeSpinner($cbox);
            var $checkbox = $cbox.find('input').on('change', function() {
                spinner.spin();
                var val = $checkbox.is(':checked') || false;
                $checkbox.attr('disabled', 'disabled');
                data.query(val, function (state) {
                    spinner.done();
                    $checkbox[0].checked = state;
                    $checkbox.removeAttr('disabled');
                });
            });
            $cbox.appendTo($div);
            return $div;
        };
    };

    // Msg.admin_registrationHint, .admin_registrationTitle, .admin_registrationButton
    create['registration'] = makeAdminCheckbox({
        key: 'registration',
        getState: function () {
            return APP.instanceStatus.restrictRegistration;
        },
        query: function (val, setState) {
            sFrameChan.query('Q_ADMIN_RPC', {
                cmd: 'ADMIN_DECREE',
                data: ['RESTRICT_REGISTRATION', [val]]
            }, function (e, response) {
                if (e || response.error) {
                    UI.warn(Messages.error);
                    console.error(e, response);
                }
                APP.updateStatus(function () {
                    setState(APP.instanceStatus.restrictRegistration);
                });
            });
        },
    });

    create['email'] = function () {
        var key = 'email';
        var $div = makeBlock(key, true); // Msg.admin_emailHint, Msg.admin_emailTitle, Msg.admin_emailButton // XXX drop 'emailButton'
        var $button = $div.find('button').text(Messages.settings_save);

        var input = h('input', {
            type: 'email',
            value: ApiConfig.adminEmail || ''
        });
        var $input = $(input);
        var innerDiv = h('div.cp-admin-setlimit-form', input);
        var spinner = UI.makeSpinner($(innerDiv));

        $button.click(function () {
            if (!$input.val()) { return; }
            spinner.spin();
            $button.attr('disabled', 'disabled');
            sFrameChan.query('Q_ADMIN_RPC', {
                cmd: 'ADMIN_DECREE',
                data: ['SET_ADMIN_EMAIL', [$input.val()]]
            }, function (e, response) {
                $button.removeAttr('disabled');
                if (e || response.error) {
                    UI.warn(Messages.error);
                    $input.val('');
                    console.error(e, response);
                    spinner.hide();
                    return;
                }
                spinner.done();
                UI.log(Messages.saved);
            });
        });

        $button.before(innerDiv);

        return $div;
    };

    create['jurisdiction'] = function () {
        var key = 'jurisdiction';
        var $div = makeBlock(key, true); // Msg.admin_jurisdictionHint, Msg.admin_jurisdictionTitle, Msg.admin_jurisdictionButton
        var $button = $div.find('button').addClass('cp-listing-action').text(Messages.settings_save);

        var input = h('input.cp-listing-info', {
            type: 'text',
            value: APP.instanceStatus.instanceJurisdiction || '',
            placeholder: Messages.admin_jurisdictionPlaceholder,
        });
        var $input = $(input);
        var innerDiv = h('div.cp-admin-setjurisdiction-form', input);
        var spinner = UI.makeSpinner($(innerDiv));

        $button.click(function () {
            if (!$input.val()) { return; } // XXX
            spinner.spin();
            $button.attr('disabled', 'disabled');
            sFrameChan.query('Q_ADMIN_RPC', {
                cmd: 'ADMIN_DECREE',
                data: ['SET_INSTANCE_JURISDICTION', [$input.val()]] // XXX
            }, function (e, response) {
                $button.removeAttr('disabled');
                if (e || response.error) {
                    UI.warn(Messages.error);
                    $input.val('');
                    console.error(e, response);
                    spinner.hide();
                    return;
                }
                spinner.done();
                UI.log(Messages._getKey('ui_saved', [Messages.admin_jurisdictionTitle]));
            });
        });

        $button.before(innerDiv);

        return $div;
    };

    create['name'] = function () {
        var key = 'name';
        var $div = makeBlock(key, true);
        // Msg.admin_nameHint, Msg.admin_nameTitle, Msg.admin_nameButton
        var $button = $div.find('button').addClass('cp-listing-action').text(Messages.settings_save);

        var input = h('input.cp-listing-info', {
            type: 'text',
            value: APP.instanceStatus.instanceName || ApiConfig.httpUnsafeOrigin || '',
            placeholder: ApiConfig.httpUnsafeOrigin, //Messages.admin_namePlaceholder, // XXX
            style: 'margin-bottom: 5px;',
        });
        var $input = $(input);
        var innerDiv = h('div.cp-admin-setname-form', input); // XXX fix styles
        var spinner = UI.makeSpinner($(innerDiv));

        $button.click(function () {
            if (!$input.val()) { return; } // XXX
            spinner.spin();
            $button.attr('disabled', 'disabled');
            sFrameChan.query('Q_ADMIN_RPC', {
                cmd: 'ADMIN_DECREE',
                data: ['SET_INSTANCE_NAME', [$input.val()]] // XXX not implemented
            }, function (e, response) {
                $button.removeAttr('disabled');
                if (e || response.error) {
                    UI.warn(Messages.error);
                    $input.val('');
                    console.error(e, response);
                    spinner.hide();
                    return;
                }
                spinner.done();
                UI.log(Messages._getKey('ui_saved', [Messages.admin_nameTitle]));
            });
        });

        $button.before(innerDiv);

        return $div;
    };

    create['description'] = function () {
        var key = 'description';
        var $div = makeBlock(key, true);

        var textarea = h('textarea.cp-admin-description-text.cp-listing-info', { // XXX use something from UI elements?
            placeholder: Messages.home_host || '', // XXX
        }, APP.instanceStatus.instanceDescription || '');

        var $button = $div.find('button').text(Messages.settings_save);

        $button.addClass('cp-listing-action');

        var innerDiv = h('div.cp-admin-setdescription-form', {
            //style: 'margin-bottom: 5px', // XXX LOL NO
        }, [
            textarea,
        ]);
        $button.before(innerDiv);

        var $input = $(textarea);
        var spinner = UI.makeSpinner($(innerDiv));

        $button.click(function () {
            if (!$input.val()) { return; } // XXX
            spinner.spin();
            $button.attr('disabled', 'disabled');
            sFrameChan.query('Q_ADMIN_RPC', {
                cmd: 'ADMIN_DECREE',
                data: ['SET_INSTANCE_DESCRIPTION', [$input.val()]] // XXX
            }, function (e, response) {
                $button.removeAttr('disabled');
                if (e || response.error) {
                    UI.warn(Messages.error);
                    $input.val('');
                    console.error(e, response);
                    spinner.hide();
                    return;
                }
                spinner.done();
                UI.log(Messages._getKey('ui_saved', [Messages.admin_descriptionTitle]));
            });
        });

        return $div;
    };

    var getPrettySize = UIElements.prettySize;

    create['defaultlimit'] = function () {
        var key = 'defaultlimit';
        var $div = makeBlock(key); // Msg.admin_defaultlimitHint, .admin_defaultlimitTitle
        var _limit = APP.instanceStatus.defaultStorageLimit;
        var _limitMB = Util.bytesToMegabytes(_limit);
        var limit = getPrettySize(_limit);
        var newLimit = h('input', {type: 'number', min: 0, value: _limitMB});
        var set = h('button.btn.btn-primary', Messages.admin_setlimitButton);
        $div.append(h('div', [
            h('span.cp-admin-defaultlimit-value', Messages._getKey('admin_limit', [limit])),
            h('div.cp-admin-setlimit-form', [
                h('label', Messages.admin_defaultLimitMB),
                newLimit,
                h('nav', [set])
            ])
        ]));

        UI.confirmButton(set, {
            classes: 'btn-primary',
            multiple: true,
            validate: function () {
                var l = parseInt($(newLimit).val());
                if (isNaN(l)) { return false; }
                return true;
            }
        }, function () {
            var lMB = parseInt($(newLimit).val()); // Megabytes
            var l = lMB * 1024 * 1024; // Bytes
            var data = [l];
            sFrameChan.query('Q_ADMIN_RPC', {
                cmd: 'ADMIN_DECREE',
                data: ['UPDATE_DEFAULT_STORAGE', data]
            }, function (e, response) {
                if (e || response.error) {
                    UI.warn(Messages.error);
                    return void console.error(e, response);
                }
                var limit = getPrettySize(l);
                $div.find('.cp-admin-defaultlimit-value').text(Messages._getKey('admin_limit', [limit]));
            });
        });
        return $div;
    };
    create['getlimits'] = function () {
        var key = 'getlimits';
        var $div = makeBlock(key); // Msg.admin_getlimitsHint, .admin_getlimitsTitle
        APP.refreshLimits = function () {
            sFrameChan.query('Q_ADMIN_RPC', {
                cmd: 'GET_LIMITS',
            }, function (e, data) {
                if (e) { return; }
                if (!Array.isArray(data) || !data[0]) { return; }

                $div.find('.cp-admin-all-limits').remove();

                var obj = data[0];
                if (obj && (obj.message || obj.location)) {
                    delete obj.message;
                    delete obj.location;
                }
                var list = Object.keys(obj).sort(function (a, b) {
                    return obj[a].limit > obj[b].limit;
                });

                var compact = list.length > 10;

                var content = list.map(function (key) {
                    var user = obj[key];
                    var limit = getPrettySize(user.limit);
                    var title = Messages._getKey('admin_limit', [limit]) + ', ' +
                                Messages._getKey('admin_limitPlan', [user.plan]) + ', ' +
                                Messages._getKey('admin_limitNote', [user.note]);

                    var keyEl = h('code.cp-limit-key', key);
                    $(keyEl).click(function () {
                        $('.cp-admin-setlimit-form').find('.cp-setlimit-key').val(key);
                        $('.cp-admin-setlimit-form').find('.cp-setlimit-quota').val(Math.floor(user.limit / 1024 / 1024));
                        $('.cp-admin-setlimit-form').find('.cp-setlimit-note').val(user.note);
                    });
                    if (compact) {
                        return h('tr.cp-admin-limit', {
                            title: title
                        }, [
                            h('td', keyEl),
                            h('td.limit', Messages._getKey('admin_limit', [limit])),
                            h('td.plan', Messages._getKey('admin_limitPlan', [user.plan])),
                            h('td.note', Messages._getKey('admin_limitNote', [user.note]))
                        ]);
                    }
                    return h('li.cp-admin-limit', [
                        keyEl,
                        h('ul.cp-limit-data', [
                            h('li.limit', Messages._getKey('admin_limit', [limit])),
                            h('li.plan', Messages._getKey('admin_limitPlan', [user.plan])),
                            h('li.note', Messages._getKey('admin_limitNote', [user.note]))
                        ])
                    ]);
                });
                if (compact) { return $div.append(h('table.cp-admin-all-limits', content)); }
                $div.append(h('ul.cp-admin-all-limits', content));
            });
        };
        APP.refreshLimits();
        return $div;
    };

    create['setlimit'] = function () {
        var key = 'setlimit';
        var $div = makeBlock(key); // Msg.admin_setlimitHint, .admin_setlimitTitle

        var user = h('input.cp-setlimit-key');
        var $key = $(user);
        var limit = h('input.cp-setlimit-quota', {type: 'number', min: 0, value: 0});
        var note = h('input.cp-setlimit-note');
        var remove = h('button.btn.btn-danger', Messages.fc_remove);
        var set = h('button.btn.btn-primary', Messages.admin_setlimitButton);
        var form = h('div.cp-admin-setlimit-form', [
            h('label', Messages.admin_limitUser),
            user,
            h('label', Messages.admin_limitMB),
            limit,
            h('label', Messages.admin_limitSetNote),
            note,
            h('nav', [set, remove])
        ]);
        var $note = $(note);

        var getValues = function () {
            var key = $key.val();
            var _limit = parseInt($(limit).val());
            if (key.length !== 44) {
                try {
                    var u = Keys.parseUser(key);
                    if (!u.domain || !u.user || !u.pubkey) {
                        return void UI.warn(Messages.admin_invalKey);
                    }
                } catch (e) {
                    return void UI.warn(Messages.admin_invalKey);
                }
            }
            if (isNaN(_limit) || _limit < 0) {
                return void UI.warn(Messages.admin_invalLimit);
            }
            var _note = ($note.val() || "").trim();
            return {
                key: key,
                data: {
                    limit: _limit * 1024 * 1024,
                    note: _note,
                    plan: 'custom'
                }
            };
        };

        UI.confirmButton(remove, {
            classes: 'btn-danger',
            multiple: true,
            validate: function () {
                var obj = getValues();
                if (!obj || !obj.key) { return false; }
                return true;
            }
        }, function () {
            var obj = getValues();
            var data = [obj.key];
            sFrameChan.query('Q_ADMIN_RPC', {
                cmd: 'ADMIN_DECREE',
                data: ['RM_QUOTA', data]
            }, function (e, response) {
                if (e || response.error) {
                    UI.warn(Messages.error);
                    console.error(e, response);
                    return;
                }
                APP.refreshLimits();
                $key.val('');
            });
        });

        $(set).click(function () {
            var obj = getValues();
            if (!obj || !obj.key) { return; }
            var data = [obj.key, obj.data];
            sFrameChan.query('Q_ADMIN_RPC', {
                cmd: 'ADMIN_DECREE',
                data: ['SET_QUOTA', data]
            }, function (e, response) {
                if (e || response.error) {
                    UI.warn(Messages.error);
                    console.error(e, response);
                    return;
                }
                APP.refreshLimits();
                $key.val('');
                $note.val('');
            });
        });

        $div.append(form);
        return $div;
    };

    create['getquota'] = function () {
        var key = 'getquota';
        var $div = makeBlock(key, true); // Msg.admin_getquotaHint, .admin_getquotaTitle, .admin_getquotaButton

        var input = h('input#cp-admin-getquota', {
            type: 'text'
        });
        var $input = $(input);

        var $button = $div.find('button');
        $button.before(h('div.cp-admin-setlimit-form', [
            input,
        ]));

        $button.click(function () {
            var val = $input.val();
            if (!val || !val.trim()) { return; }
            var key = Keys.canonicalize(val);
            if (!key) { return; }
            $input.val('');
            sFrameChan.query('Q_ADMIN_RPC', {
                cmd: 'GET_USER_TOTAL_SIZE',
                data: key
            }, function (e, obj) {
                if (e || (obj && obj.error)) {
                    console.error(e || obj.error);
                    return void UI.warn(Messages.error);
                }
                var size = Array.isArray(obj) && obj[0];
                if (typeof(size) !== "number") { return; }
                UI.alert(getPrettySize(size));
            });
        });

        return $div;
    };

    var onRefreshStats = Util.mkEvent();

    create['refresh-stats'] = function () {
        var key = 'refresh-stats';
        var $div = $('<div>', {'class': 'cp-admin-' + key + ' cp-sidebarlayout-element'});
        var $btn = $(h('button.btn.btn-primary', Messages.oo_refresh));
        $btn.click(function () {
            onRefreshStats.fire();
        });
        $div.append($btn);
        return $div;
    };

    Messages.admin_uptimeTitle = 'Launch time';
    Messages.admin_uptimeHint = 'Date and time at which the server was launched';

    create['uptime'] = function () {
        var key = 'uptime';
        var $div = makeBlock(key); // Msg.admin_activeSessionsHint, .admin_activeSessionsTitle
        var pre = h('pre');

        var set = function () {
            var uptime = APP.instanceStatus.launchTime;
            if (typeof(uptime) !== 'number') { return; }
            pre.innerText = new Date(uptime);
        };

        set();

        $div.append(pre);
        onRefreshStats.reg(function () {
            set();
        });
        return $div;
    };

    create['active-sessions'] = function () {
        var key = 'active-sessions';
        var $div = makeBlock(key); // Msg.admin_activeSessionsHint, .admin_activeSessionsTitle
        var onRefresh = function () {
            $div.find('pre').remove();
            sFrameChan.query('Q_ADMIN_RPC', {
                cmd: 'ACTIVE_SESSIONS',
            }, function (e, data) {
                var total = data[0];
                var ips = data[1];
                $div.find('pre').remove();
                $div.append(h('pre', total + ' (' + ips + ')'));
            });
        };
        onRefresh();
        onRefreshStats.reg(onRefresh);
        return $div;
    };
    create['active-pads'] = function () {
        var key = 'active-pads';
        var $div = makeBlock(key); // Msg.admin_activePadsHint, .admin_activePadsTitle
        var onRefresh = function () {
            $div.find('pre').remove();
            sFrameChan.query('Q_ADMIN_RPC', {
                cmd: 'ACTIVE_PADS',
            }, function (e, data) {
                console.log(e, data);
                $div.find('pre').remove();
                $div.append(h('pre', String(data)));
            });
        };
        onRefresh();
        onRefreshStats.reg(onRefresh);
        return $div;
    };
    create['open-files'] = function () {
        var key = 'open-files';
        var $div = makeBlock(key); // Msg.admin_openFilesHint, .admin_openFilesTitle
        var onRefresh = function () {
            $div.find('pre').remove();
            sFrameChan.query('Q_ADMIN_RPC', {
                cmd: 'GET_FILE_DESCRIPTOR_COUNT',
            }, function (e, data) {
                if (e || (data && data.error)) {
                    console.error(e, data);
                    $div.append(h('pre', {
                        style: 'text-decoration: underline',
                    }, String(e || data.error)));
                    return;
                }
                console.log(e, data);
                $div.find('pre').remove();
                $div.append(h('pre', String(data)));
            });
        };
        onRefresh();
        onRefreshStats.reg(onRefresh);
        return $div;
    };
    create['registered'] = function () {
        var key = 'registered';
        var $div = makeBlock(key); // Msg.admin_registeredHint, .admin_registeredTitle
        var onRefresh = function () {
            $div.find('pre').remove();
            sFrameChan.query('Q_ADMIN_RPC', {
                cmd: 'REGISTERED_USERS',
            }, function (e, data) {
                console.log(e, data);
                $div.find('pre').remove();
                $div.append(h('pre', String(data)));
            });
        };
        onRefresh();
        onRefreshStats.reg(onRefresh);
        return $div;
    };
    create['disk-usage'] = function () {
        var key = 'disk-usage';
        var $div = makeBlock(key, true); // Msg.admin_diskUsageHint, .admin_diskUsageTitle, .admin_diskUsageButton
        var called = false;
        $div.find('button').click(function () {
            $div.find('button').hide();
            if (called) { return; }
            called = true;
            sFrameChan.query('Q_ADMIN_RPC', {
                cmd: 'DISK_USAGE',
            }, function (e, data) {
                console.log(e, data);
                if (e) { return void console.error(e); }
                var obj = data[0];
                Object.keys(obj).forEach(function (key) {
                    var val = obj[key];
                    var unit = Util.magnitudeOfBytes(val);
                    if (unit === 'GB') {
                        obj[key] = Util.bytesToGigabytes(val) + ' GB';
                    } else if (unit === 'MB') {
                        obj[key] = Util.bytesToMegabytes(val) + ' MB';
                    } else {
                        obj[key] = Util.bytesToKilobytes(val) + ' KB';
                    }
                });
                $div.append(h('ul', Object.keys(obj).map(function (k) {
                    return h('li', [
                        h('strong', k === 'total' ? k : '/' + k),
                        ' : ',
                        obj[k]
                    ]);
                })));
            });
        });
        return $div;
    };

    var supportKey = ApiConfig.supportMailbox;
    var checkAdminKey = function (priv) {
        if (!supportKey) { return; }
        return Hash.checkBoxKeyPair(priv, supportKey);
    };

    create['support-list'] = function () {
        if (!supportKey || !APP.privateKey || !checkAdminKey(APP.privateKey)) { return; }
        var $container = makeBlock('support-list'); // Msg.admin_supportListHint, .admin_supportListTitle
        var $div = $(h('div.cp-support-container')).appendTo($container);

        var catContainer = h('div.cp-dropdown-container');
        var col1 = h('div.cp-support-column', h('h1', [
            h('span', Messages.admin_support_premium),
            h('span.cp-support-count'),
            h('button.btn.cp-support-column-button', Messages.admin_support_collapse)
        ]));
        var col2 = h('div.cp-support-column', h('h1', [
            h('span', Messages.admin_support_normal),
            h('span.cp-support-count'),
            h('button.btn.cp-support-column-button', Messages.admin_support_collapse)
        ]));
        var col3 = h('div.cp-support-column', h('h1', [
            h('span', Messages.admin_support_answered),
            h('span.cp-support-count'),
            h('button.btn.cp-support-column-button', Messages.admin_support_collapse)
        ]));
        var col4 = h('div.cp-support-column', h('h1', [
            h('span', Messages.admin_support_closed),
            h('span.cp-support-count'),
            h('button.btn.cp-support-column-button', Messages.admin_support_collapse)
        ]));
        var $col1 = $(col1), $col2 = $(col2), $col3 = $(col3), $col4 = $(col4);
        $div.append([
            //catContainer
            col1,
            col2,
            col3,
            col4
        ]);
        $div.find('.cp-support-column-button').click(function () {
            var $col = $(this).closest('.cp-support-column');
            $col.toggleClass('cp-support-column-collapsed');
            if ($col.hasClass('cp-support-column-collapsed')) {
                $(this).text(Messages.admin_support_open);
                $(this).toggleClass('btn-primary');
            } else {
                $(this).text(Messages.admin_support_collapse);
                $(this).toggleClass('btn-primary');
            }
        });
        var category = 'all';
        var $drop = APP.support.makeCategoryDropdown(catContainer, function (key) {
            category = key;
            if (key === 'all') {
                $div.find('.cp-support-list-ticket').show();
                return;
            }
            $div.find('.cp-support-list-ticket').hide();
            $div.find('.cp-support-list-ticket[data-cat="'+key+'"]').show();
        }, true);
        $drop.setValue('all');

        var metadataMgr = common.getMetadataMgr();
        var privateData = metadataMgr.getPrivateData();
        var cat = privateData.category || '';
        var linkedId = cat.indexOf('-') !== -1 && cat.slice(8);

        var hashesById = {};

        var getTicketData = function (id) {
            var t = hashesById[id];
            if (!Array.isArray(t) || !t.length) { return; }
            var ed = Util.find(t[0], ['content', 'msg', 'content', 'sender', 'edPublic']);
            // If one of their ticket was sent as a premium user, mark them as premium
            var premium = t.some(function (msg) {
                var _ed = Util.find(msg, ['content', 'msg', 'content', 'sender', 'edPublic']);
                if (ed !== _ed) { return; }
                return Util.find(msg, ['content', 'msg', 'content', 'sender', 'plan']) ||
                       Util.find(msg, ['content', 'msg', 'content', 'sender', 'quota', 'plan']);
            });
            var lastMsg = t[t.length - 1];
            var lastMsgEd = Util.find(lastMsg, ['content', 'msg', 'content', 'sender', 'edPublic']);
            return {
                lastMsg: lastMsg,
                time: Util.find(lastMsg, ['content', 'msg', 'content', 'time']),
                lastMsgEd: lastMsgEd,
                lastAdmin: lastMsgEd !== ed && ApiConfig.adminKeys.indexOf(lastMsgEd) !== -1,
                premium: premium,
                authorEd: ed,
                closed: Util.find(lastMsg, ['content', 'msg', 'type']) === 'CLOSE'
            };
        };

        var addClickHandler = function ($ticket) {
            $ticket.on('click', function () {
                $ticket.toggleClass('cp-support-open', true);
                $ticket.off('click');
            });
        };
        var makeOpenButton = function ($ticket) {
            var button = h('button.btn.btn-primary.cp-support-expand', Messages.admin_support_open);
            var collapse = h('button.btn.cp-support-collapse', Messages.admin_support_collapse);
            $(button).click(function () {
                $ticket.toggleClass('cp-support-open', true);
            });
            addClickHandler($ticket);
            $(collapse).click(function (e) {
                $ticket.toggleClass('cp-support-open', false);
                e.stopPropagation();
                setTimeout(function () {
                    addClickHandler($ticket);
                });
            });
            $ticket.find('.cp-support-title-buttons').prepend([button, collapse]);
            $ticket.append(h('div.cp-support-collapsed'));
        };
        var updateTicketDetails = function ($ticket, isPremium) {
            var $first = $ticket.find('.cp-support-message-from').first();
            var user = $first.find('span').first().html();
            var time = $first.find('.cp-support-message-time').text();
            var last = $ticket.find('.cp-support-message-from').last().find('.cp-support-message-time').text();
            var $c = $ticket.find('.cp-support-collapsed');
            var txtClass = isPremium ? ".cp-support-ispremium" : "";
            $c.html('').append([
                UI.setHTML(h('span'+ txtClass), user),
                h('span', [
                    h('b', Messages.admin_support_first),
                    h('span', time)
                ]),
                h('span', [
                    h('b', Messages.admin_support_last),
                    h('span', last)
                ])
            ]);

        };

        var sort = function (id1, id2) {
            var t1 = getTicketData(id1);
            var t2 = getTicketData(id2);
            if (!t1) { return 1; }
            if (!t2) { return -1; }
            /*
            // If one is answered and not the other, put the unanswered first
            if (t1.lastAdmin && !t2.lastAdmin) { return 1; }
            if (!t1.lastAdmin && t2.lastAdmin) { return -1; }
            */
            // Otherwise, sort them by time
            return t1.time - t2.time;
        };

        var _reorder = function () {
            var orderAnswered = Object.keys(hashesById).filter(function (id) {
                var d = getTicketData(id);
                return d && d.lastAdmin && !d.closed;
            }).sort(sort);
            var orderPremium = Object.keys(hashesById).filter(function (id) {
                var d = getTicketData(id);
                return d && d.premium && !d.lastAdmin && !d.closed;
            }).sort(sort);
            var orderNormal = Object.keys(hashesById).filter(function (id) {
                var d = getTicketData(id);
                return d && !d.premium && !d.lastAdmin && !d.closed;
            }).sort(sort);
            var orderClosed = Object.keys(hashesById).filter(function (id) {
                var d = getTicketData(id);
                return d && d.closed;
            }).sort(sort);
            var cols = [$col1, $col2, $col3, $col4];
            [orderPremium, orderNormal, orderAnswered, orderClosed].forEach(function (list, j) {
                list.forEach(function (id, i) {
                    var $t = $div.find('[data-id="'+id+'"]');
                    var d = getTicketData(id);
                    $t.css('order', i).appendTo(cols[j]);
                    updateTicketDetails($t, d.premium);
                });
                if (!list.length) {
                    cols[j].hide();
                } else {
                    cols[j].show();
                    cols[j].find('.cp-support-count').text(list.length);
                }
            });
        };
        var reorder = Util.throttle(_reorder, 150);

        var to = Util.throttle(function () {
            var $ticket = $div.find('.cp-support-list-ticket[data-id="'+linkedId+'"]');
            $ticket.addClass('cp-support-open');
            $ticket[0].scrollIntoView();
            linkedId = undefined;
        }, 200);

        // Register to the "support" mailbox
        common.mailbox.subscribe(['supportadmin'], {
            onMessage: function (data) {
                /*
                    Get ID of the ticket
                    If we already have a div for this ID
                        Push the message to the end of the ticket
                    If it's a new ticket ID
                        Make a new div for this ID
                */
                var msg = data.content.msg;
                var hash = data.content.hash;
                var content = msg.content;
                var id = content.id;
                var $ticket = $div.find('.cp-support-list-ticket[data-id="'+id+'"]');

                hashesById[id] = hashesById[id] || [];
                if (hashesById[id].indexOf(hash) === -1) {
                    hashesById[id].push(data);
                }

                if (msg.type === 'CLOSE') {
                    // A ticket has been closed by the admins...
                    if (!$ticket.length) { return; }
                    $ticket.addClass('cp-support-list-closed');
                    $ticket.append(APP.support.makeCloseMessage(content, hash));
                    reorder();
                    return;
                }
                if (msg.type !== 'TICKET') { return; }
                $ticket.removeClass('cp-support-list-closed');

                if (!$ticket.length) {
                    $ticket = APP.support.makeTicket($div, content, function (hideButton) {
                        // the ticket will still be displayed until the worker confirms its deletion
                        // so make it unclickable in the meantime
                        hideButton.setAttribute('disabled', true);
                        var error = false;
                        nThen(function (w) {
                            hashesById[id].forEach(function (d) {
                                common.mailbox.dismiss(d, w(function (err) {
                                    if (err) {
                                        error = true;
                                        console.error(err);
                                    }
                                }));
                            });
                        }).nThen(function () {
                            if (!error) {
                                $ticket.remove();
                                delete hashesById[id];
                                reorder();
                                return;
                            }
                            // if deletion failed then reactivate the button and warn
                            hideButton.removeAttribute('disabled');
                            // and show a generic error message
                            UI.alert(Messages.error);
                        });
                    });
                    makeOpenButton($ticket);
                    if (category !== 'all' && $ticket.attr('data-cat') !== category) {
                        $ticket.hide();
                    }
                }
                $ticket.append(APP.support.makeMessage(content, hash));
                reorder();

                if (linkedId) { to(); }
            }
        });
        return $container;
    };

    create['support-priv'] = function () {
        if (!supportKey || !APP.privateKey || !checkAdminKey(APP.privateKey)) { return; }

        var $div = makeBlock('support-priv', true); // Msg.admin_supportPrivHint, .admin_supportPrivTitle, .admin_supportPrivButton
        var $button = $div.find('button').click(function () {
            $button.remove();
            var $selectable = $(UI.dialog.selectable(APP.privateKey)).css({ 'max-width': '28em' });
            $div.append($selectable);
        });
        return $div;
    };
    create['support-init'] = function () {
        var $div = makeBlock('support-init'); // Msg.admin_supportInitHint, .admin_supportInitTitle
        if (!supportKey) {
            (function () {
                $div.append(h('p', Messages.admin_supportInitHelp));
                var button = h('button.btn.btn-primary', Messages.admin_supportInitGenerate);
                var $button = $(button).appendTo($div);
                $div.append($button);
                var spinner = UI.makeSpinner($div);
                $button.click(function () {
                    spinner.spin();
                    $button.attr('disabled', 'disabled');
                    var keyPair = Nacl.box.keyPair();
                    var pub = Nacl.util.encodeBase64(keyPair.publicKey);
                    var priv = Nacl.util.encodeBase64(keyPair.secretKey);
                    // Store the private key first. It won't be used until the decree is accepted.
                    sFrameChan.query("Q_ADMIN_MAILBOX", priv, function (err, obj) {
                        if (err || (obj && obj.error)) {
                            console.error(err || obj.error);
                            UI.warn(Messages.error);
                            spinner.hide();
                            return;
                        }
                        // Then send the decree
                        sFrameChan.query('Q_ADMIN_RPC', {
                            cmd: 'ADMIN_DECREE',
                            data: ['SET_SUPPORT_MAILBOX', [pub]]
                        }, function (e, response) {
                            $button.removeAttr('disabled');
                            if (e || response.error) {
                                UI.warn(Messages.error);
                                console.error(e, response);
                                spinner.hide();
                                return;
                            }
                            spinner.done();
                            UI.log(Messages.saved);
                            supportKey = pub;
                            APP.privateKey = priv;
                            $('.cp-admin-support-init').hide();
                            APP.$rightside.append(create['support-list']());
                            APP.$rightside.append(create['support-priv']());
                        });
                    });
                });
            })();
            return $div;
        }
        if (!APP.privateKey || !checkAdminKey(APP.privateKey)) {
            $div.append(h('p', Messages.admin_supportInitPrivate));

            var error = h('div.cp-admin-support-error');
            var input = h('input.cp-admin-add-private-key');
            var button = h('button.btn.btn-primary', Messages.admin_supportAddKey);

            if (APP.privateKey && !checkAdminKey(APP.privateKey)) {
                $(error).text(Messages.admin_supportAddError);
            }

            $div.append(h('div', [
                error,
                input,
                button
            ]));

            $(button).click(function () {
                var key = $(input).val();
                if (!checkAdminKey(key)) {
                    $(input).val('');
                    return void $(error).text(Messages.admin_supportAddError);
                }
                sFrameChan.query("Q_ADMIN_MAILBOX", key, function () {
                    APP.privateKey = key;
                    $('.cp-admin-support-init').hide();
                    APP.$rightside.append(create['support-list']());
                    APP.$rightside.append(create['support-priv']());
                });
            });
            return $div;
        }
        return;
    };

    var getApi = function (cb) {
        return function () {
            require(['/api/broadcast?'+ (+new Date())], function (Broadcast) {
                cb(Broadcast);
                setTimeout(function () {
                    try {
                        var ctx = require.s.contexts._;
                        var defined = ctx.defined;
                        Object.keys(defined).forEach(function (href) {
                            if (/^\/api\/broadcast\?[0-9]{13}/.test(href)) {
                                delete defined[href];
                                return;
                            }
                        });
                    } catch (e) {}
                });
            });
        };
    };

    // Update the lastBroadcastHash in /api/broadcast if we can do it.
    // To do so, find the last "BROADCAST_CUSTOM" in the current history and use the previous
    // message's hash.
    // If the last BROADCAST_CUSTOM has been deleted by an admin, we can use the most recent
    // message's hash.
    var checkLastBroadcastHash = function () {
        var deleted = [];

        require(['/api/broadcast?'+ (+new Date())], function (BCast) {
            var hash = BCast.lastBroadcastHash || '1'; // Truthy value if no lastKnownHash
            common.mailbox.getNotificationsHistory('broadcast', null, hash, function (e, msgs) {
                if (e) { return void console.error(e); }

                // No history, nothing to change
                if (!Array.isArray(msgs)) { return; }
                if (!msgs.length) { return; }

                var lastHash;
                var next = false;

                // Start from the most recent messages until you find a CUSTOM message and
                // check if it has been deleted
                msgs.reverse().some(function (data) {
                    var c = data.content;

                    // This is the hash we want to keep
                    if (next) {
                        if (!c || !c.hash) { return; }
                        lastHash = c.hash;
                        next = false;
                        return true;
                    }

                    // initialize with the most recent hash
                    if (!lastHash && c && c.hash) { lastHash = c.hash; }

                    var msg = c && c.msg;
                    if (!msg) { return; }

                    // Remember all deleted messages
                    if (msg.type === "BROADCAST_DELETE") {
                        deleted.push(Util.find(msg, ['content', 'uid']));
                    }

                    // Only check custom messages
                    if (msg.type !== "BROADCAST_CUSTOM") { return; }

                    // If the most recent CUSTOM message has been deleted, it means we don't
                    // need to keep any message and we can continue with lastHash as the most
                    // recent broadcast message.
                    if (deleted.indexOf(msg.uid) !== -1) { return true; }

                    // We just found the oldest message we want to keep, move one iteration
                    // further into the loop to get the next message's hash.
                    // If this is the end of the loop, don't bump lastBroadcastHash at all.
                    next = true;
                });

                // If we don't have to bump our lastBroadcastHash, abort
                if (next) { return; }

                // Otherwise, bump to lastHash
                console.warn('Updating last broadcast hash to', lastHash);
                sFrameChan.query('Q_ADMIN_RPC', {
                    cmd: 'ADMIN_DECREE',
                    data: ['SET_LAST_BROADCAST_HASH', [lastHash]]
                }, function (e, response) {
                    if (e || response.error) {
                        UI.warn(Messages.error);
                        console.error(e, response);
                        return;
                    }
                    console.log('lastBroadcastHash updated');
                });
            });
        });

    };

    create['broadcast'] = function () {
        var key = 'broadcast';
        var $div = makeBlock(key); // Msg.admin_broadcastHint, admin_broadcastTitle

        var form = h('div.cp-admin-broadcast-form');
        var $form = $(form).appendTo($div);

        var refresh = getApi(function (Broadcast) {
            var button = h('button.btn.btn-primary', Messages.admin_broadcastButton);
            var $button = $(button);
            var removeButton = h('button.btn.btn-danger', Messages.admin_broadcastCancel);
            var active = h('div.cp-broadcast-active', h('p', Messages.admin_broadcastActive));
            var $active = $(active);
            var activeUid;
            var deleted = [];

            // Render active message (if there is one)
            var hash = Broadcast.lastBroadcastHash || '1'; // Truthy value if no lastKnownHash
            common.mailbox.getNotificationsHistory('broadcast', null, hash, function (e, msgs) {
                if (e) { return void console.error(e); }
                if (!Array.isArray(msgs)) { return; }
                if (!msgs.length) {
                    $active.hide();
                }
                msgs.reverse().some(function (data) {
                    var c = data.content;
                    var msg = c && c.msg;
                    if (!msg) { return; }
                    if (msg.type === "BROADCAST_DELETE") {
                        deleted.push(Util.find(msg, ['content', 'uid']));
                    }
                    if (msg.type !== "BROADCAST_CUSTOM") { return; }
                    if (deleted.indexOf(msg.uid) !== -1) { return true; }

                    // We found an active custom message, show it
                    var el = common.mailbox.createElement(data);
                    var table = h('table.cp-broadcast-delete');
                    var $table = $(table);
                    var uid = Util.find(data, ['content', 'msg', 'uid']);
                    var time = Util.find(data, ['content', 'msg', 'content', 'time']);
                    var tr = h('tr', { 'data-uid': uid }, [
                        h('td', 'ID: '+uid),
                        h('td', new Date(time || 0).toLocaleString()),
                        h('td', el),
                        h('td.delete', removeButton),
                    ]);
                    $table.append(tr);
                    $active.append(table);
                    activeUid = uid;

                    return true;
                });
                if (!activeUid) { $active.hide(); }
            });

            // Custom message
            var container = h('div.cp-broadcast-container');
            var $container = $(container);
            var languages = Messages._languages;
            var keys = Object.keys(languages).sort();

            // Always keep the textarea ordered by language code
            var reorder = function () {
                $container.find('.cp-broadcast-lang').each(function (i, el) {
                    var $el = $(el);
                    var l = $el.attr('data-lang');
                    $el.css('order', keys.indexOf(l));
                });
            };

            // Remove a textarea
            var removeLang = function (l) {
                $container.find('.cp-broadcast-lang[data-lang="'+l+'"]').remove();

                var hasDefault = $container.find('.cp-broadcast-lang .cp-checkmark input:checked').length;
                if (!hasDefault) {
                    $container.find('.cp-broadcast-lang').first().find('.cp-checkmark input').prop('checked', 'checked');
                }
            };

            var getData = function () { return false; };
            var onPreview = function (l) {
                var data = getData();
                if (data === false) { return void UI.warn(Messages.error); }

                var msg = {
                    uid: Util.uid(),
                    type: 'BROADCAST_CUSTOM',
                    content: data
                };
                common.mailbox.onMessage({
                    lang: l,
                    type: 'broadcast',
                    content: {
                        msg: msg,
                        hash: 'LOCAL|' + JSON.stringify(msg).slice(0,58)
                    }
                }, function () {
                    UI.log(Messages.saved);
                });
            };

            // Add a textarea
            var addLang = function (l) {
                if ($container.find('.cp-broadcast-lang[data-lang="'+l+'"]').length) { return; }
                var preview = h('button.btn.btn-secondary', Messages.broadcast_preview);
                $(preview).click(function () {
                    onPreview(l);
                });
                var bcastDefault = Messages.broadcast_defaultLanguage;
                var first = !$container.find('.cp-broadcast-lang').length;
                var radio = UI.createRadio('broadcastDefault', null, bcastDefault, first, {
                    'data-lang': l,
                    label: {class: 'noTitle'}
                });
                $container.append(h('div.cp-broadcast-lang', { 'data-lang': l }, [
                    h('h4', languages[l]),
                    h('label', Messages.kanban_body),
                    h('textarea'),
                    radio,
                    preview
                ]));
                reorder();
            };

            // Checkboxes to select translations
            var boxes = keys.map(function (l) {
                var $cbox = $(UI.createCheckbox('cp-broadcast-custom-lang-'+l,
                    languages[l], false, { label: { class: 'noTitle' } }));
                var $check = $cbox.find('input').on('change', function () {
                    var c = $check.is(':checked');
                    if (c) { return void addLang(l); }
                    removeLang(l);
                });
                if (l === 'en') {
                    setTimeout(function () {
                        $check.click();
                    });
                }
                return $cbox[0];
            });

            // Extract form data
            getData = function () {
                var map = {};
                var defaultLanguage;
                var error = false;
                $container.find('.cp-broadcast-lang').each(function (i, el) {
                    var $el = $(el);
                    var l = $el.attr('data-lang');
                    if (!l) { error = true; return; }
                    var text = $el.find('textarea').val();
                    if (!text.trim()) { error = true; return; }
                    if ($el.find('.cp-checkmark input').is(':checked')) {
                        defaultLanguage = l;
                    }
                    map[l] = text;
                });
                if (!Object.keys(map).length) {
                    console.error('You must select at least one language');
                    return false;
                }
                if (error) {
                    console.error('One of the selected languages has no data');
                    return false;
                }
                return {
                    defaultLanguage: defaultLanguage,
                    content: map
                };
            };

            var send = function (data) {
                $button.prop('disabled', 'disabled');
                //data.time = +new Date(); // FIXME not used anymore?
                common.mailbox.sendTo('BROADCAST_CUSTOM', data, {}, function (err) {
                    if (err) {
                        $button.prop('disabled', '');
                        console.error(err);
                        return UI.warn(Messages.error);
                    }
                    UI.log(Messages.saved);
                    refresh();

                    checkLastBroadcastHash();
                });
            };

            $button.click(function () {
                var data = getData();
                if (data === false) { return void UI.warn(Messages.error); }
                send(data);
            });

            UI.confirmButton(removeButton, {
                classes: 'btn-danger',
            }, function () {
                if (!activeUid) { return; }
                common.mailbox.sendTo('BROADCAST_DELETE', {
                    uid: activeUid
                }, {}, function (err) {
                    if (err) { return UI.warn(Messages.error); }
                    UI.log(Messages.saved);
                    refresh();
                    checkLastBroadcastHash();
                });
            });

            // Make the form
            $form.empty().append([
                active,
                h('label', Messages.broadcast_translations),
                h('div.cp-broadcast-languages', boxes),
                container,
                h('div.cp-broadcast-form-submit', [
                    h('br'),
                    button
                ])
            ]);
        });
        refresh();

        return $div;
    };

    create['maintenance'] = function () {
        var key = 'maintenance';
        var $div = makeBlock(key); // Msg.admin_maintenanceHint, admin_maintenanceTitle

        var form = h('div.cp-admin-broadcast-form');
        var $form = $(form).appendTo($div);

        var refresh = getApi(function (Broadcast) {
            var button = h('button.btn.btn-primary', Messages.admin_maintenanceButton);
            var $button = $(button);
            var removeButton = h('button.btn.btn-danger', Messages.admin_maintenanceCancel);
            var active;

            if (Broadcast && Broadcast.maintenance) {
                var m = Broadcast.maintenance;
                if (m.start && m.end && m.end >= (+new Date())) {
                    active = h('div.cp-broadcast-active', [
                        UI.setHTML(h('p'), Messages._getKey('broadcast_maintenance', [
                            new Date(m.start).toLocaleString(),
                            new Date(m.end).toLocaleString(),
                        ])),
                        removeButton
                    ]);
                }
            }

            // Start and end date pickers
            var start = h('input');
            var end = h('input');
            var $start = $(start);
            var $end = $(end);
            var is24h = UIElements.is24h();
            var dateFormat = "Y-m-d H:i";
            if (!is24h) { dateFormat = "Y-m-d h:i K"; }

            var endPickr = Flatpickr(end, {
                enableTime: true,
                time_24hr: is24h,
                dateFormat: dateFormat,
                minDate: new Date()
            });
            Flatpickr(start, {
                enableTime: true,
                time_24hr: is24h,
                minDate: new Date(),
                dateFormat: dateFormat,
                onChange: function () {
                    endPickr.set('minDate', new Date($start.val()));
                }
            });

            // Extract form data
            var getData = function () {
                var start = +new Date($start.val());
                var end = +new Date($end.val());
                if (isNaN(start) || isNaN(end)) {
                    console.error('Invalid dates');
                    return false;
                }
                return {
                    start: start,
                    end: end
                };
            };

            var send = function (data) {
                $button.prop('disabled', 'disabled');
                sFrameChan.query('Q_ADMIN_RPC', {
                    cmd: 'ADMIN_DECREE',
                    data: ['SET_MAINTENANCE', [data]]
                }, function (e, response) {
                    if (e || response.error) {
                        UI.warn(Messages.error);
                        console.error(e, response);
                        $button.prop('disabled', '');
                        return;
                    }
                    // Maintenance applied, send notification
                    common.mailbox.sendTo('BROADCAST_MAINTENANCE', {}, {}, function () {
                        refresh();
                        checkLastBroadcastHash();
                    });
                });

            };
            $button.click(function () {
                var data = getData();
                if (data === false) { return void UI.warn(Messages.error); }
                send(data);
            });
            UI.confirmButton(removeButton, {
                classes: 'btn-danger',
            }, function () {
                send("");
            });

            $form.empty().append([
                active,
                h('label', Messages.broadcast_start),
                start,
                h('label', Messages.broadcast_end),
                end,
                h('br'),
                h('div.cp-broadcast-form-submit', [
                    button
                ])
            ]);
        });
        refresh();

        common.makeUniversal('broadcast', {
            onEvent: function (obj) {
                var cmd = obj.ev;
                if (cmd !== "MAINTENANCE") { return; }
                refresh();
            }
        });

        return $div;
    };
    create['survey'] = function () {
        var key = 'survey';
        var $div = makeBlock(key); // Msg.admin_surveyHint, admin_surveyTitle

        var form = h('div.cp-admin-broadcast-form');
        var $form = $(form).appendTo($div);

        var refresh = getApi(function (Broadcast) {
            var button = h('button.btn.btn-primary', Messages.admin_surveyButton);
            var $button = $(button);
            var removeButton = h('button.btn.btn-danger', Messages.admin_surveyCancel);
            var active;

            if (Broadcast && Broadcast.surveyURL) {
                var a = h('a', {href: Broadcast.surveyURL}, Messages.admin_surveyActive);
                $(a).click(function (e) {
                    e.preventDefault();
                    common.openUnsafeURL(Broadcast.surveyURL);
                });
                active = h('div.cp-broadcast-active', [
                    h('p', a),
                    removeButton
                ]);
            }

            // Survey form
            var label = h('label', Messages.broadcast_surveyURL);
            var input = h('input');
            var $input = $(input);

            // Extract form data
            var getData = function () {
                var url = $input.val();
                if (!Util.isValidURL(url)) {
                    console.error('Invalid URL', url);
                    return false;
                }
                return url;
            };

            var send = function (data) {
                $button.prop('disabled', 'disabled');
                sFrameChan.query('Q_ADMIN_RPC', {
                    cmd: 'ADMIN_DECREE',
                    data: ['SET_SURVEY_URL', [data]]
                }, function (e, response) {
                    if (e || response.error) {
                        $button.prop('disabled', '');
                        UI.warn(Messages.error);
                        console.error(e, response);
                        return;
                    }
                    // Maintenance applied, send notification
                    common.mailbox.sendTo('BROADCAST_SURVEY', {
                        url: data
                    }, {}, function () {
                        refresh();
                        checkLastBroadcastHash();
                    });
                });

            };
            $button.click(function () {
                var data = getData();
                if (data === false) { return void UI.warn(Messages.error); }
                send(data);
            });
            UI.confirmButton(removeButton, {
                classes: 'btn-danger',
            }, function () {
                send("");
            });

            $form.empty().append([
                active,
                label,
                input,
                h('br'),
                h('div.cp-broadcast-form-submit', [
                    button
                ])
            ]);
        });
        refresh();

        common.makeUniversal('broadcast', {
            onEvent: function (obj) {
                var cmd = obj.ev;
                if (cmd !== "SURVEY") { return; }
                refresh();
            }
        });

        return $div;
    };

    var onRefreshPerformance = Util.mkEvent();

    create['refresh-performance'] = function () {
        var key = 'refresh-performance';
        var btn = h('button.btn.btn-primary', Messages.oo_refresh);
        var div = h('div.cp-admin-' + key + '.cp-sidebarlayout-element', btn);
        $(btn).click(function () {
            onRefreshPerformance.fire();
        });
        return $(div);
    };

    create['performance-profiling'] = function () {
        var $div = makeBlock('performance-profiling'); // Msg.admin_performanceProfilingHint, .admin_performanceProfilingTitle

        var onRefresh = function () {
            var createBody = function () {
                 return h('div#profiling-chart.cp-charts.cp-bar-table', [
                    h('span.cp-charts-row.heading', [
                        h('span', Messages.admin_performanceKeyHeading),
                        h('span', Messages.admin_performanceTimeHeading),
                        h('span', Messages.admin_performancePercentHeading),
                        //h('span', ''), //Messages.admin_performancePercentHeading),
                    ]),
                ]);
            };

            var body = createBody();
            var appendRow = function (key, time, percent, scaled) {
                //console.log("[%s] %ss running time (%s%)", key, time, percent);
                body.appendChild(h('span.cp-charts-row', [
                    h('span', key),
                    h('span', time),
                    //h('span', percent),
                    h('span.cp-bar-container', [
                        h('span.cp-bar.profiling-percentage', {
                            style: 'width: ' + scaled + '%',
                        }, ' ' ),
                        h('span.profiling-label', percent + '%'),
                    ]),
                ]));
            };
            var process = function (_o) {
                $('#profiling-chart').remove();
                body = createBody();
                var o = _o[0];
                var sorted = Object.keys(o).sort(function (a, b) {
                  if (o[b] - o[a] <= 0) { return -1; }
                  return 1;
                });

                var values = sorted.map(function (k) { return o[k]; });
                var total = 0;
                values.forEach(function (value) { total += value; });
                var max = Math.max.apply(null, values);

                sorted.forEach(function (k) {
                    var percent = Math.floor((o[k] / total) * 1000) / 10;
                    appendRow(k, o[k], percent, (o[k] / max) * 100);
                });
                $div.append(h('div.width-constrained', body));
            };

            sFrameChan.query('Q_ADMIN_RPC', {
                cmd: 'GET_WORKER_PROFILES',
            }, function (e, data) {
                if (e || data.error) {
                    UI.warn(Messages.error);
                    return void console.error(e, data);
                }
                process(data);
            });
        };

        onRefresh();
        onRefreshPerformance.reg(onRefresh);

        return $div;
    };

    Messages.admin_enableDiskMeasurementsTitle = "Measure disk performance"; // XXX
    Messages.admin_enableDiskMeasurementsHint = "If enabled, a JSON endpoint will be exposed under /api/profiling which keeps a running measurement of disk I/O within a configurable window. This setting can impact server performance and may reveal data you'd rather keep hidden. It is recommended that you leave it disabled unless you know what you are doing."; // XXX

    create['enable-disk-measurements'] = makeAdminCheckbox({
        key: 'enable-disk-measurements',
        getState: function () {
            return APP.instanceStatus.enableProfiling;
        },
        query: function (val, setState) {
            sFrameChan.query('Q_ADMIN_RPC', {
                cmd: 'ADMIN_DECREE',
                data: ['ENABLE_PROFILING', [val]]
            }, function (e, response) {
                if (e || response.error) {
                    UI.warn(Messages.error);
                    console.error(e, response);
                }
                APP.updateStatus(function () {
                    setState(APP.instanceStatus.enableProfiling);
                });
            });
        },
    });

    Messages.admin_bytesWrittenTitle = "Disk performance measurement window";
    Messages.admin_bytesWrittenHint = "If you have enabled disk performance measurements then the duration of the window can be configured below."; // XXX
    Messages.admin_bytesWrittenDuration = "Duration of the window in milliseconds: {0}"; // XXX
    Messages.admin_defaultDuration = "admin_defaultDuration"; // XXX
    Messages.admin_setDuration = "Set duration"; // XXX

    var isPositiveInteger = function (n) {
        return n && typeof(n) === 'number'  && n % 1 === 0 && n > 0;
    };

    create['bytes-written'] = function () {
        var key = 'bytes-written';
        var $div = makeBlock(key);

        var duration = APP.instanceStatus.profilingWindow;
        if (!isPositiveInteger(duration)) { duration = 10000; }
        var newDuration = h('input', {type: 'number', min: 0, value: duration});
        var set = h('button.btn.btn-primary', Messages.admin_setDuration);
        $div.append(h('div', [
            h('span.cp-admin-bytes-written-duration', Messages._getKey('admin_bytesWrittenDuration', [duration])),
            h('div.cp-admin-setlimit-form', [
                newDuration,
                h('nav', [set])
            ])
        ]));

        UI.confirmButton(set, {
            classes: 'btn-primary',
            multiple: true,
            validate: function () {
                var l = parseInt($(newDuration).val());
                if (isNaN(l)) { return false; }
                return true;
            }
        }, function () {
            var d = parseInt($(newDuration).val());
            if (!isPositiveInteger(d)) { return void UI.warn(Messages.error); }

            var data = [d];
            sFrameChan.query('Q_ADMIN_RPC', {
                cmd: 'ADMIN_DECREE',
                data: ['SET_PROFILING_WINDOW', data]
            }, function (e, response) {
                if (e || response.error) {
                    UI.warn(Messages.error);
                    return void console.error(e, response);
                }
                $div.find('.cp-admin-bytes-written-duration').text(Messages._getKey('admin_limit', [d]));
            });
        });

        return $div;
    };

    create['update-available'] = function () { // Messages.admin_updateAvailableTitle.admin_updateAvailableHint.admin_updateAvailableLabel.admin_updateAvailableButton
        if (!APP.instanceStatus.updateAvailable) { return; }
        var $div = makeBlock('update-available', true);

        var updateURL = 'https://github.com/xwiki-labs/cryptpad/releases/latest';
        if (typeof(APP.instanceStatus.updateAvailable) === 'string') {
            updateURL = APP.instanceStatus.updateAvailable;
        }

        $div.find('button').click(function () {
            common.openURL(updateURL);
        });

        return $div;
    };

    create['checkup'] = function () {
        var $div = makeBlock('checkup', true); // Messages.admin_checkupButton.admin_checkupHint.admin_checkupTitle
        $div.find('button').click(function () {
            common.openURL('/checkup/');
        });
        return $div;
    };

    create['consent-to-contact'] = makeAdminCheckbox({ // Messages.admin_consentToContactTitle.admin_consentToContactHint.admin_consentToContactLabel
        key: 'consent-to-contact',
        getState: function () {
            return APP.instanceStatus.consentToContact;
        },
        query: function (val, setState) {
            sFrameChan.query('Q_ADMIN_RPC', {
                cmd: 'ADMIN_DECREE',
                data: ['CONSENT_TO_CONTACT', [val]]
            }, function (e, response) {
                if (e || response.error) {
                    UI.warn(Messages.error);
                    console.error(e, response);
                }
                APP.updateStatus(function () {
                    setState(APP.instanceStatus.consentToContact);
                });
            });
        },
    });

    // XXX disable this checkbox if server telemetry is disabled?
    create['list-my-instance'] = makeAdminCheckbox({ // Messages.admin_listMyInstanceTitle.admin_listMyInstanceHint.admin_listMyInstanceLabel
        key: 'list-my-instance',
        getState: function () {
            return APP.instanceStatus.listMyInstance;
        },
        query: function (val, setState) {
            sFrameChan.query('Q_ADMIN_RPC', {
                cmd: 'ADMIN_DECREE',
                data: ['LIST_MY_INSTANCE', [val]]
            }, function (e, response) {
                if (e || response.error) {
                    UI.warn(Messages.error);
                    console.error(e, response);
                }
                APP.updateStatus(function () {
                    setState(APP.instanceStatus.listMyInstance);
                });
            });
        },
    });

    create['provide-aggregate-statistics'] = makeAdminCheckbox({ // Messages.admin_provideAggregateStatisticsTitle.admin_provideAggregateStatisticsHint.admin_provideAggregateStatisticsLabel
        key: 'provide-aggregate-statistics',
        getState: function () {
            return APP.instanceStatus.provideAggregateStatistics;
        },
        query: function (val, setState) {
            sFrameChan.query('Q_ADMIN_RPC', {
                cmd: 'ADMIN_DECREE',
                data: ['PROVIDE_AGGREGATE_STATISTICS', [val]]
            }, function (e, response) {
                if (e || response.error) {
                    UI.warn(Messages.error);
                    console.error(e, response);
                }
                APP.updateStatus(function () {
                    setState(APP.instanceStatus.provideAggregateStatistics);
                });
            });
        },
    });

    create['remove-donate-button'] = makeAdminCheckbox({ // Messages.admin_removeDonateButtonTitle.admin_removeDonateButtonHint.admin_removeDonateButtonLabel
        key: 'remove-donate-button',
        getState: function () {
            return APP.instanceStatus.removeDonateButton;
        },
        query: function (val, setState) {
            sFrameChan.query('Q_ADMIN_RPC', {
                cmd: 'ADMIN_DECREE',
                data: ['REMOVE_DONATE_BUTTON', [val]]
            }, function (e, response) {
                if (e || response.error) {
                    UI.warn(Messages.error);
                    console.error(e, response);
                }
                APP.updateStatus(function () {
                    setState(APP.instanceStatus.removeDonateButton);
                });
            });
        },
    });

    create['block-daily-check'] = makeAdminCheckbox({ // Messages.admin_blockDailyCheckTitle.admin_blockDailyCheckHint.admin_blockDailyCheckLabel
        key: 'block-daily-check',
        getState: function () {
            return APP.instanceStatus.blockDailyCheck;
        },
        query: function (val, setState) {
            sFrameChan.query('Q_ADMIN_RPC', {
                cmd: 'ADMIN_DECREE',
                data: ['BLOCK_DAILY_CHECK', [val]]
            }, function (e, response) {
                if (e || response.error) {
                    UI.warn(Messages.error);
                    console.error(e, response);
                }
                APP.updateStatus(function () {
                    setState(APP.instanceStatus.blockDailyCheck);
                });
            });
        },
    });

    var sendDecree = function (data, cb) {
        sFrameChan.query('Q_ADMIN_RPC', {
            cmd: 'ADMIN_DECREE',
            data: data,
        }, cb);
    };

    create['instance-purpose'] = function () {
        var key = 'instance-purpose';
        var $div = makeBlock(key); // Messages.admin_instancePurposeTitle.admin_instancePurposeHint

        var values = [
            'noanswer', // Messages.admin_purpose_noanswer
            'experiment', // Messages.admin_purpose_experiment
            'personal', // Messages.admin_purpose_personal
            'education', // Messages.admin_purpose_education
            'org', // Messages.admin_purpose_org
            'business', // Messages.admin_purpose_business
            'public', // Messages.admin_purpose_public
        ];

        var defaultPurpose = 'noanswer';
        var purpose = APP.instanceStatus.instancePurpose || defaultPurpose;

        var opts = h('div.cp-admin-radio-container', [
            values.map(function (key) {
                var full_key = 'admin_purpose_' + key;
                return UI.createRadio('cp-instance-purpose-radio', 'cp-instance-purpose-radio-'+key,
                    Messages[full_key] || Messages._getKey(full_key, [defaultPurpose]),
                    key === purpose, {
                        input: { value: key },
                        label: { class: 'noTitle' }
                    });
            })
        ]);

        var $opts = $(opts);
        //var $br = $(h('br',));
        //$div.append($br);

        $div.append(opts);

        var setPurpose = function (value, cb) {
            sendDecree([
                'SET_INSTANCE_PURPOSE',
                [ value]
            ], cb);
        };

        $opts.on('change', function () {
            var val = $opts.find('input:radio:checked').val();
            console.log(val);
            //spinner.spin();
            setPurpose(val, function (e, response) {
                if (e || response.error) {
                    UI.warn(Messages.error);
                    //spinner.hide();
                    return;
                }
                //spinner.done();
                UI.log(Messages.saved);
            });
        });

        return $div;
    };

    var hideCategories = function () {
        APP.$rightside.find('> div').hide();
    };
    var showCategories = function (cat) {
        hideCategories();
        cat.forEach(function (c) {
            APP.$rightside.find('.'+c).show();
        });
    };

    var SIDEBAR_ICONS = {
        general: 'fa fa-user-o',
        stats: 'fa fa-line-chart',
        quota: 'fa fa-hdd-o',
        support: 'fa fa-life-ring',
        broadcast: 'fa fa-bullhorn',
        performance: 'fa fa-heartbeat',
        network: 'fa fa-sitemap', // or fa-university ?
    };

    var createLeftside = function () {
        var $categories = $('<div>', {'class': 'cp-sidebarlayout-categories'})
                            .appendTo(APP.$leftside);
        var metadataMgr = common.getMetadataMgr();
        var privateData = metadataMgr.getPrivateData();
        var active = privateData.category || 'general';
        if (active.indexOf('-') !== -1) {
            active = active.split('-')[0];
        }
        if (!categories[active]) { active = 'general'; }
        common.setHash(active);
        Object.keys(categories).forEach(function (key) {
            var iconClass = SIDEBAR_ICONS[key];
            var icon;
            if (iconClass) {
                icon = h('span', { class: iconClass });
            }
            var $category = $(h('div', {
                'class': 'cp-sidebarlayout-category'
            }, [
                icon,
                Messages['admin_cat_'+key] || key,
            ])).appendTo($categories);
            if (key === active) {
                $category.addClass('cp-leftside-active');
            }

            $category.click(function () {
                if (!Array.isArray(categories[key]) && categories[key].onClick) {
                    categories[key].onClick();
                    return;
                }
                active = key;
                common.setHash(key);
                $categories.find('.cp-leftside-active').removeClass('cp-leftside-active');
                $category.addClass('cp-leftside-active');
                showCategories(categories[key]);
            });

        });
        showCategories(categories[active]);
    };

    var createToolbar = function () {
        var displayed = ['useradmin', 'newpad', 'limit', 'pageTitle', 'notifications'];
        var configTb = {
            displayed: displayed,
            sfCommon: common,
            $container: APP.$toolbar,
            pageTitle: Messages.adminPage || 'Admin',
            metadataMgr: common.getMetadataMgr(),
        };
        APP.toolbar = Toolbar.create(configTb);
        APP.toolbar.$rightside.hide();
    };

    var updateStatus = APP.updateStatus = function (cb) {
        sFrameChan.query('Q_ADMIN_RPC', {
            cmd: 'INSTANCE_STATUS',
        }, function (e, data) {
            if (e) { console.error(e); return void cb(e); }
            if (!Array.isArray(data)) { return void cb('EINVAL'); }
            APP.instanceStatus = data[0];
            console.log("Status", APP.instanceStatus);

            var isListed = Boolean(APP.instanceStatus.listMyInstance);
            var $actions = $('.cp-listing-action');
            var $fields = $('.cp-listing-info');

            if (isListed) {
                $actions.removeAttr('disabled');
                $fields.removeAttr('disabled');
            } else {
                $actions.attr('disabled', 'disabled');
                $fields.attr('disabled', 'disabled');
            }

            cb();
        });
    };

    nThen(function (waitFor) {
        $(waitFor(UI.addLoadingScreen));
        SFCommon.create(waitFor(function (c) { APP.common = common = c; }));
    }).nThen(function (waitFor) {
        APP.$container = $('#cp-sidebarlayout-container');
        APP.$toolbar = $('#cp-toolbar');
        APP.$leftside = $('<div>', {id: 'cp-sidebarlayout-leftside'}).appendTo(APP.$container);
        APP.$rightside = $('<div>', {id: 'cp-sidebarlayout-rightside'}).appendTo(APP.$container);
        sFrameChan = common.getSframeChannel();
        sFrameChan.onReady(waitFor());
    }).nThen(function (waitFor) {
        updateStatus(waitFor());
    }).nThen(function (/*waitFor*/) {
        createToolbar();
        var metadataMgr = common.getMetadataMgr();
        var privateData = metadataMgr.getPrivateData();
        common.setTabTitle(Messages.adminPage || 'Administration');

        if (!common.isAdmin()) {
            return void UI.errorLoadingScreen(Messages.admin_authError || '403 Forbidden');
        }

        APP.privateKey = privateData.supportPrivateKey;
        APP.origin = privateData.origin;
        APP.readOnly = privateData.readOnly;
        APP.support = Support.create(common, true);


        // Content
        var $rightside = APP.$rightside;
        var addItem = function (cssClass) {
            var item = cssClass.slice(9); // remove 'cp-settings-'
            if (typeof (create[item]) === "function") {
                $rightside.append(create[item]());
            }
        };
        for (var cat in categories) {
            if (!Array.isArray(categories[cat])) { continue; }
            categories[cat].forEach(addItem);
        }

        createLeftside();

        UI.removeLoadingScreen();

    });
});<|MERGE_RESOLUTION|>--- conflicted
+++ resolved
@@ -154,8 +154,6 @@
         return $div;
     };
 
-    Messages.admin_archiveReason = "// XXX REASON"; // XXX
-
     var archiveForm = function (archive, $div, $button) {
         var label = h('label', { for: 'cp-admin-archive' }, Messages.admin_archiveInput);
         var input = h('input#cp-admin-archive', {
@@ -171,18 +169,10 @@
         });
         var input3 = h('input', {
             id: 'cp-admin-archive-reason',
-<<<<<<< HEAD
         });
         var label3 = h('label', {
             for: 'cp-admin-archive-reason',
         }, Messages.admin_archiveNote);
-=======
-            placeholder: Messages.admin_archiveReason,
-        });
-        var label3 = h('label', {
-            for: 'cp-admin-archive-reason',
-        }, Messages.admin_archiveReason);
->>>>>>> 5de0e489
 
         var $pw = $(input2);
         $pw.addClass('cp-admin-pw');
