// SPDX-FileCopyrightText: 2023 XWiki CryptPad Team <contact@cryptpad.org> and contributors
//
// SPDX-License-Identifier: AGPL-3.0-or-later

define([
    'jquery',
    '/common/toolbar.js',
    '/components/nthen/index.js',
    '/common/sframe-common.js',
    '/common/common-interface.js',
    '/common/common-ui-elements.js',
    '/common/common-util.js',
    '/common/common-hash.js',
    '/common/inner/sidebar-layout.js',
    '/customize/messages.js',
    '/common/common-signing-keys.js',
    '/common/hyperscript.js',
    '/common/clipboard.js',
    'json.sortify',
    '/customize/application_config.js',
    '/api/config',
    '/lib/datepicker/flatpickr.js',
    '/common/hyperscript.js',
    'css!/lib/datepicker/flatpickr.min.css',
    'css!/components/bootstrap/dist/css/bootstrap.min.css',
    'css!/components/components-font-awesome/css/font-awesome.min.css',
    'less!/admin/app-admin.less',
], function(
    $,
    Toolbar,
    nThen,
    SFCommon,
    UI,
    UIElements,
    Util,
    Hash,
    Sidebar,
    Messages,
    Keys,
    h,
    Clipboard,
    Sortify,
    AppConfig,
    ApiConfig,
    Flatpickr
) {
    var APP = window.APP = {};

    var Nacl = window.nacl;
    var common;
    var sFrameChan;

<<<<<<< HEAD
    var categories = {
        'general': [ // Msg.admin_cat_general
            'cp-admin-flush-cache',
            'cp-admin-update-limit',
            'cp-admin-enableembeds',
            'cp-admin-forcemfa',
            'cp-admin-email',

            'cp-admin-instance-info-notice',

            'cp-admin-name',
            'cp-admin-description',
            'cp-admin-jurisdiction',
            'cp-admin-notice',
        ],
        'customize': [
            'cp-admin-logo'
        ],
        'users': [ // Msg.admin_cat_quota
            'cp-admin-registration',
            'cp-admin-invitation',
            'cp-admin-users',
        ],
        'quota': [ // Msg.admin_cat_quota
            'cp-admin-defaultlimit',
            'cp-admin-setlimit',
            'cp-admin-getlimits',
        ],
        'database': [ // Msg.admin_cat_database
            'cp-admin-account-metadata',
            'cp-admin-document-metadata',
            'cp-admin-block-metadata',
            'cp-admin-totp-recovery',
        ],
        'stats': [ // Msg.admin_cat_stats
            'cp-admin-refresh-stats',
            'cp-admin-uptime',
            'cp-admin-active-sessions',
            'cp-admin-active-pads',
            'cp-admin-open-files',
            'cp-admin-registered',
            'cp-admin-disk-usage',
        ],
        'support': [ // Msg.admin_cat_support
            'cp-admin-support-new',
        ],
        'broadcast': [ // Msg.admin_cat_broadcast
            'cp-admin-maintenance',
            'cp-admin-survey',
            'cp-admin-broadcast',
        ],
        'performance': [ // Msg.admin_cat_performance
            'cp-admin-refresh-performance',
            'cp-admin-performance-profiling',
            'cp-admin-enable-disk-measurements',
            'cp-admin-bytes-written',
        ],
        'network': [ // Msg.admin_cat_network
            'cp-admin-update-available',
            'cp-admin-checkup',
            'cp-admin-block-daily-check',
            'cp-admin-provide-aggregate-statistics',
            'cp-admin-list-my-instance',

            'cp-admin-consent-to-contact',
            'cp-admin-remove-donate-button',
            'cp-admin-instance-purpose',
        ],
    };

    var create = {};
=======
    var andThen = function (common, $container) {
        const sidebar = Sidebar.create(common, 'admin', $container);
        var categories = {
            'general': {
                icon: 'fa fa-user-o',
                content: [
                    'flush-cache',
                    'update-limit',
                    'enableembeds',
                    'forcemfa',
                    'email',

                    'instance-info-notice',

                    'name',
                    'description',
                    'jurisdiction',
                    'notice',
                ]
            },
            'users' : {
                icon : 'fa fa-address-card-o',
                content : [
                'registration',
                'invitation',
                'users'
                ]
            },
            'quota': {
                icon: 'fa fa-hdd-o',
                content: [
                    'defaultlimit',
                    'setlimit',
                    'getlimits',
                ]
            },
            'database' : {
                icon : 'fa fa-database',
                content : [
                    'account-metadata',
                    'document-metadata',
                    'block-metadata',
                    'totp-recovery',

                ]
            },
            'stats' : {
                icon : 'fa fa-line-chart',
                content : [
                    'refresh-stats',
                    'uptime',
                    'active-sessions',
                    'active-pads',
                    'open-files',
                    'registered',
                    'disk-usage',
                ]
            },
            'support' : {
                icon : 'fa fa-life-ring',
                content : [
                    'support-list',
                    'support-init',
                    'support-priv',
                ]
            },
            'broadcast' : {
                icon: 'fa fa-bullhorn',
                content : [
                    'maintenance',
                    'survey',
                    'broadcast',
                ]
            },
            'performance' : {
                icon : 'fa fa-heartbeat',
                content : [
                    'refresh-performance',
                    'performance-profiling',
                    'enable-disk-measurements',
                    'bytes-written',
                ]
            },
            'network' : {
                icon : 'fa fa-sitemap',
                content : [
                    'update-available',
                    'checkup',
                    'block-daily-check',
                    'provide-aggregate-statistics',
                    'list-my-instance',

                    'consent-to-contact',
                    'remove-donate-button',
                    'instance-purpose',
                ]
            }
        };
>>>>>>> 25522dec

        const blocks = sidebar.blocks;

        var flushCacheNotice = function () {
            var notice = UIElements.setHTML(h('p'), Messages.admin_reviewCheckupNotice);
            $(notice).find('a').attr({
                href: new URL('/checkup/', ApiConfig.httpUnsafeOrigin).href,
            }).click(function (ev) {
                ev.preventDefault();
                ev.stopPropagation();
                common.openURL('/checkup/');
            });
            var content = h('span', [
                UIElements.setHTML(h('p'), Messages.admin_cacheEvictionRequired),
                notice,
            ]);
            UI.alert(content);
        };

        //general blocks
        sidebar.addItem('flush-cache', function (cb) {
            var button = blocks.activeButton('primary', '',
                    Messages.admin_flushCacheButton, done => {
                sFrameChan.query('Q_ADMIN_RPC', {
                    cmd: 'FLUSH_CACHE',
                }, function (e, data) {
                    done(!!data);
                    UI.alert(data ? Messages.admin_flushCacheDone || 'done' : 'error' + e);
                });
            });
            cb(button);
        });

        var isHex = s => !/[^0-9a-f]/.test(s);

        var sframeCommand = function (command, data, cb) {
            sFrameChan.query('Q_ADMIN_RPC', {
                cmd: command,
                data: data,
            }, function (err, response) {
                if (err) { return void cb(err); }
                if (response && response.error) { return void cb(response.error); }
                try {
                    cb(void 0, response);
                } catch (err2) {
                    console.error(err2);
                }
            });
        };

        // XXX make this use blocks
        var makeMetadataTable = function (cls) {
            var table = h(`table.${cls || 'cp-account-stats'}`);
            var row = (label, value) => {
                table.appendChild(h('tr', [
                    h('td', h('strong', label)),
                    h('td', value)
                ]));
            };

            return {
                row: row,
                table: table,
            };
        };

        var getPrettySize = UIElements.prettySize;

        var localizeState = state => {
            var o = {
                'true': Messages.ui_true,
                'false': Messages.ui_false,
                'undefined': Messages.ui_undefined,
            };
            return o[state] || Messages.error;
        };

        var disable = $el => $el.attr('disabled', 'disabled');
        var enable = $el => $el.removeAttr('disabled');

        var maybeDate = function (d) {
            return d? new Date(d): Messages.ui_undefined;
        };

        var justifyDialog = (message, suggestion, implicit, explicit) => {
            UI.prompt(message, suggestion, result => {
                if (result === null) { return; }
                if (typeof(result) !== 'string') { result = ''; }
                else { result = result.trim(); }
                implicit(result); // remember the justification for next time
                explicit(result); // follow up with the action
            }, {
                ok: Messages.ui_confirm,
                inputOpts: {
                    placeholder: Messages.admin_archiveNote || '',
                },
            });
        };

        var archiveReason = "";
        var justifyArchivalDialog = (customMessage, action) => {
            var message = customMessage || Messages.admin_archiveReason;
            justifyDialog(message, archiveReason, reason => { archiveReason = reason; }, action);
        };

        var restoreReason = "";
        var justifyRestorationDialog = (customMessage, action) => {
            var message = customMessage || Messages.admin_restoreReason;
            justifyDialog(message, restoreReason, reason => { restoreReason = reason; }, action);
        };

        var copyToClipboard = (content) => {
            var button = blocks.activeButton('primary','', Messages.copyToClipboard, () => {
                var toCopy = JSON.stringify(content, null, 2);
                Clipboard.copy(toCopy, (err) => {
                    if (err) { return UI.warn(Messages.error); }
                    UI.log(Messages.genericCopySuccess);
                });
            }, true);
            return button;
        };

        var reportContentLabel = () => {
            return h('span', [
                Messages.admin_reportContent,
                ' (JSON) ',
                h('br'),
                h('small', Messages.ui_experimental),
            ]);
        };

        var DOCUMENT_TYPES = {
            32: 'channel',
            48: 'file',
            33: 'ephemeral',
            34: 'broadcast',
        };

        var inferDocumentType = id => {
            return DOCUMENT_TYPES[typeof(id) === 'string' && id.length] || 'unknown';
        };

        var renderAccountData = function (data) {
            var tableObj = makeMetadataTable('cp-account-stats');
            var row = tableObj.row;

            // info
            row(Messages.admin_generatedAt, new Date(data.generated));

            // signing key
            if (data.key === data.safeKey) {
                row(Messages.settings_publicSigningKey, h('code', data.key));
            } else {
                row(Messages.settings_publicSigningKey, h('span', [
                    h('code', data.key),
                    ', ',
                    h('br'),
                    h('code', data.safeKey),
                ]));
            }

            if (data.first || data.latest) {
                // First pin activity time
                row(Messages.admin_firstPinTime, maybeDate(data.first));

                // last pin activity time
                row(Messages.admin_lastPinTime, maybeDate(data.latest));
            }

            // currently online
            row(Messages.admin_currentlyOnline, localizeState(data.currentlyOnline));

            // plan name
            row(Messages.admin_planName, data.plan || Messages.ui_none);

            // plan note
            row(Messages.admin_note, data.note || Messages.ui_none);

            // storage limit
            if (data.limit) { row(Messages.admin_planlimit, getPrettySize(data.limit)); }

            // data stored
            if (data.usage) { row(Messages.admin_storageUsage, getPrettySize(data.usage)); }

            // number of channels
            if (typeof(data.channel) === "number") {
                row(Messages.admin_channelCount, data.channels);
            }

            // number of files pinned
            if (typeof(data.channel) === "number") {
                row(Messages.admin_fileCount, data.files);
            }

            row(Messages.admin_pinLogAvailable, localizeState(data.live));

            // pin log archived
            row(Messages.admin_pinLogArchived, localizeState(data.archived));

            if (data.archiveReport) {
                row(Messages.admin_accountSuspended, localizeState(Boolean(data.archiveReport)));
            }
            if (data.archiveReport_formatted) {
                let button, pre;
                row(Messages.admin_accountReport, h('div', [
                    pre = h('pre', data.archiveReport_formatted),
                    button = blocks.activeButton('primary', '',
                            Messages.admin_accountReportFull, () => {
                        $(button).remove();
                        $(pre).html(JSON.stringify(data.archiveReport, 0, 2));
                    }, true)
                ]));
            }


            // actions
            if (data.archived && data.live === false && data.archiveReport) {
                let button = blocks.activeButton('primary', '',
                        Messages.ui_restore, () => {
                    justifyRestorationDialog('', reason => {
                        sframeCommand('RESTORE_ACCOUNT', {
                            key: data.key,
                            reason: reason,
                        }, function (err) {
                            if (err) {
                                console.error(err);
                                return void UI.warn(Messages.error);
                            }
                            UI.log(Messages.ui_success);
                        });
                    });
                }, true);
                row(Messages.admin_restoreAccount, button);
            }

            if (data.live === true) {
                var getPins = (done) => {
                    sframeCommand('GET_PIN_LIST', data.key, (err, pins) => {
                        done(!err && Array.isArray(pins));
                        if (err || !Array.isArray(pins)) {
                            console.error(err);
                            return void UI.warn(Messages.error);
                        }

                        var table = makeMetadataTable('cp-pin-list').table;
                        var row = id => {
                            var type = inferDocumentType(id);
                            table.appendChild(h('tr', [
                                h('td', h('code', id)),
                                h('td', type),
                            ]));
                        };

                        var P = pins.slice().sort((a, b) => a.length - b.length);
                        P.map(row);

                        UI.confirm(table, yes => {
                            if (!yes) { return; }
                            var content = P.join('\n');
                            Clipboard.copy(content, (err) => {
                                if (err) { return UI.warn(Messages.error); }
                                UI.log(Messages.genericCopySuccess);
                            });
                        }, {
                            wide: true,
                            ok: Messages.copyToClipboard,
                        });
                    });
                };

                // get full pin list
                row(Messages.admin_getPinList, blocks.activeButton('primary', '', Messages.ui_fetch, getPins));

                // get full pin history
                var getHistoryHandler = (done) => {
                    sframeCommand('GET_PIN_HISTORY', data.key, (err, history) => {
                        done(!err);
                        if (err) {
                            console.error('Error retrieving pin history:', err);
                            return void UI.warn(Messages.error);
                        }
                        UI.alert(history); // TODO NOT_IMPLEMENTED
                    });
                };
                var pinHistoryButton = blocks.activeButton('primary', '', Messages.ui_fetch, getHistoryHandler);
                disable($(pinHistoryButton));

                // TODO pin history is not implemented
                //row(Messages.admin_getFullPinHistory, pinHistoryButton);

                // archive pin log
                var archiveHandler = () => {
                    justifyArchivalDialog(Messages.admin_archiveAccountConfirm, reason => {
                        sframeCommand('ARCHIVE_ACCOUNT', {
                            key: data.key,
                            block: data.blockId,
                            reason: reason,
                        }, (err /*, response */) => {
                            //console.error(err);
                            if (err) {
                                console.error(err);
                                return void UI.warn(Messages.error);
                            }
                            UI.log(Messages.ui_success);
                        });
                    });
                };

                var archiveAccountLabel = h('span', [
                    Messages.admin_archiveAccount,
                    h('br'),
                    h('small', Messages.admin_archiveAccountInfo)
                ]);
                let archiveAccountButton = blocks.activeButton('danger', '',
                                Messages.admin_archiveButton, archiveHandler, true);
                row(archiveAccountLabel, archiveAccountButton);

                // archive owned documents
                /* // TODO not implemented
                var archiveDocuments = () => {
                    justifyRestorationDialog(Messages.admin_archiveDocumentsConfirm, reason => {
                        sframeCommand('ARCHIVE_OWNED_DOCUMENTS', {
                            key: data.key,
                            reason: reason,
                        }, (err, response) => {
                            if (err) { return void UI.warn(err); }
                            UI.log(response);
                        });
                    });
                };

                var archiveDocumentsButton = danger(Messages.admin_archiveButton, archiveDocuments);
                disable($(archiveDocumentsButton));
                row(Messages.admin_archiveOwnedAccountDocuments, archiveDocumentsButton);
             */
            }

            row(reportContentLabel, copyToClipboard(data));

            return tableObj.table;
        };

        sidebar.addItem('update-limit', function (cb) {
            var button = blocks.activeButton('primary', '',
                    Messages.admin_updateLimitButton, done => {
                sFrameChan.query('Q_ADMIN_RPC', {
                    cmd: 'Q_UPDATE_LIMIT',
                }, function (e, data) {
                    done(!!data);
                    UI.alert(data ? Messages.admin_updateLimitDone  || 'done' : 'error' + e);
                });
            });
            cb(button);
        });

        sidebar.addCheckboxItem({
            key: 'enableembeds',
            getState: function () {
                return APP.instanceStatus.enableEmbedding;
            },
            query: function (val, setState) {
                sFrameChan.query('Q_ADMIN_RPC', {
                    cmd: 'ADMIN_DECREE',
                    data: ['ENABLE_EMBEDDING', [val]]
                }, function (e, response) {
                    if (e || response.error) {
                        UI.warn(Messages.error);
                        console.error(e, response);
                    }
                    APP.updateStatus(function () {
                        setState(APP.instanceStatus.enableEmbedding);
                        flushCacheNotice();
                    });
                });
            },
        });

        sidebar.addCheckboxItem({
            key: 'forcemfa',
            getState: function () {
                return APP.instanceStatus.enforceMFA;
            },
            query: function (val, setState) {
                sFrameChan.query('Q_ADMIN_RPC', {
                    cmd: 'ADMIN_DECREE',
                    data: ['ENFORCE_MFA', [val]]
                }, function (e, response) {
                    if (e || response.error) {
                        UI.warn(Messages.error);
                        console.error(e, response);
                    }
                    APP.updateStatus(function () {
                        setState(APP.instanceStatus.enforceMFA);
                        flushCacheNotice();
                    });
                });
            },
        });


        var getInstanceString = function (attr) {
            var val = APP.instanceStatus[attr];
            var type = typeof(val);
            switch (type) {
                case 'string':
                    return val || '';
                case 'object':
                    return val.default || '';
                default:
                    return '';
            }
        };

        sidebar.addItem('email', function (cb){
            var input = blocks.input({
                type: 'email',
                value: ApiConfig.adminEmail || '',
                'aria-labelledby': 'cp-admin-email'
            });
            var $input = $(input);

            var button = blocks.activeButton('primary', '', Messages.settings_save, function (done) {
                sFrameChan.query('Q_ADMIN_RPC', {
                    cmd: 'ADMIN_DECREE',
                    data: ['SET_ADMIN_EMAIL', [$input.val().trim()]]
                }, function (e, response) {
                    if (e || response.error) {
                        UI.warn(Messages.error);
                        $input.val('');
                        console.error(e, response);
                        done(false);
                        return;
                    }
                    done(true);
                    UI.log(Messages._getKey('ui_saved', [Messages.admin_emailTitle]));
                });
            });

            var nav = blocks.nav([button]);

            var form = blocks.form([
                input,
            ], nav);

            $(nav).append(button.spinner);

            cb(form);
        });

        sidebar.addItem('instance-info-notice', function(cb){
            var key = 'instance-info-notice';
            var notice = blocks.alert('info', key, [Messages.admin_infoNotice1, ' ', Messages.admin_infoNotice2]);
            cb(notice);
        },  {
            noTitle: true,
            noHint: true
        });

        sidebar.addItem('name', function (cb){
            var input = blocks.input({
                type: 'text',
                value: getInstanceString('instanceName')|| ApiConfig.httpUnsafeOrigin || '',
                placeholder: ApiConfig.httpUnsafeOrigin,
                'aria-labelledby': 'cp-admin-name'
            });
            var $input = $(input);

            var button = blocks.activeButton('primary', '', Messages.settings_save, function (done) {
                sFrameChan.query('Q_ADMIN_RPC', {
                    cmd: 'ADMIN_DECREE',
                    data: ['SET_INSTANCE_NAME', [$input.val().trim()]]
                }, function (e, response) {
                    if (e || response.error) {
                        UI.warn(Messages.error);
                        $input.val('');
                        console.error(e, response);
                        done(false);
                        return;
                    }
                    done(true);
                    UI.log(Messages._getKey('ui_saved', [Messages.admin_nameTitle]));
                });
            });

            var nav = blocks.nav([button]);
            var form = blocks.form([
                input,
            ], nav);

            $(nav).append(button.spinner);

            cb(form);
        });

        sidebar.addItem('description', function (cb){
            var textarea = blocks.textarea({
                placeholder: Messages.home_host || '',
                'aria-labelledby': 'cp-admin-description'
            }, getInstanceString('instanceDescription'));
            var $input = $(textarea);
            var button = blocks.activeButton('primary', '', Messages.settings_save, function (done) {
                sFrameChan.query('Q_ADMIN_RPC', {
                    cmd: 'ADMIN_DECREE',
                    data: ['SET_INSTANCE_DESCRIPTION', [$input.val().trim()]]
                }, function (e, response) {
                    if (e || response.error) {
                        UI.warn(Messages.error);
                        $input.val('');
                        console.error(e, response);
                        done(false);
                        return;
                    }
                    done(true);
                    UI.log(Messages._getKey('ui_saved', [Messages.admin_descriptionTitle]));
                });
            });

            var nav = blocks.nav([button]);
            $(nav).append(button.spinner);

            var form = blocks.form([
                textarea,
            ], nav);

            cb(form);
        });

        sidebar.addItem('jurisdiction', function (cb){
            var input = blocks.input({
                type: 'text',
                value: getInstanceString('instanceJurisdiction'),
                placeholder: Messages.owner_unknownUser || '',
                'aria-labelledby': 'cp-admin-jurisdiction'
            });
            var $input = $(input);

            var button = blocks.activeButton('primary', '', Messages.settings_save, function (done) {
                sFrameChan.query('Q_ADMIN_RPC', {
                    cmd: 'ADMIN_DECREE',
                    data: ['SET_INSTANCE_JURISDICTION', [$input.val().trim()]]
                }, function (e, response) {
                    if (e || response.error) {
                        UI.warn(Messages.error);
                        $input.val('');
                        console.error(e, response);
                        done(false);
                        return;
                    }
                    done(true);
                    UI.log(Messages._getKey('ui_saved', [Messages.admin_jurisdictionTitle]));
                });
            });

            var nav = blocks.nav([button]);
            $(nav).append(button.spinner);

            var form = blocks.form([
                input,
            ], nav);

            cb(form);
        });

        sidebar.addItem('notice', function (cb){
            var input = blocks.input({
                type: 'text',
                value: getInstanceString('instanceNotice'),
                placeholder: '',
                'aria-labelledby': 'cp-admin-notice'
            });
            var $input = $(input);

            var button = blocks.activeButton('primary', '', Messages.settings_save, function (done) {
                sFrameChan.query('Q_ADMIN_RPC', {
                    cmd: 'ADMIN_DECREE',
                    data: ['SET_INSTANCE_NOTICE', [$input.val().trim()]]
                }, function (e, response) {
                    if (e || response.error) {
                        UI.warn(Messages.error);
                        $input.val('');
                        console.error(e, response);
                        done(false);
                        return;
                    }
                    done(true);
                    UI.log(Messages._getKey('ui_saved', [Messages.admin_noticeTitle]));
                });
            });

            var nav = blocks.nav([button]);
            $(nav).append(button.spinner);

            var form = blocks.form([
                input,
            ], nav);

            cb(form);
        });

        sidebar.addItem('registration', function(cb){
            var refresh = function () {};

            var restrict = blocks.activeCheckbox({
                key: 'registration',
                getState: function () {
                    return APP.instanceStatus.restrictRegistration;
                },
                query: function (val, setState) {
                    sFrameChan.query('Q_ADMIN_RPC', {
                        cmd: 'ADMIN_DECREE',
                        data: ['RESTRICT_REGISTRATION', [val]]
                    }, function (e, response) {
                        if (e || response.error) {
                            UI.warn(Messages.error);
                            console.error(e, response);
                        }
                        APP.updateStatus(function () {
                            setState(APP.instanceStatus.restrictRegistration);
                            refresh();
                            flushCacheNotice();
                        });
                    });
                },
            });

            var restrictSSO = blocks.activeCheckbox({
                key: 'registration-sso',
                getState: function () {
                    return APP.instanceStatus.restrictSsoRegistration;
                },
                query: function (val, setState) {
                    sFrameChan.query('Q_ADMIN_RPC', {
                        cmd: 'ADMIN_DECREE',
                        data: ['RESTRICT_SSO_REGISTRATION', [val]]
                    }, function (e, response) {
                        if (e || response.error) {
                            UI.warn(Messages.error);
                            console.error(e, response);
                        }
                        APP.updateStatus(function () {
                            setState(APP.instanceStatus.restrictSsoRegistration);
                            flushCacheNotice();
                        });
                    });
                }
            });
            var ssoEnabled = ApiConfig.sso && ApiConfig.sso.list && ApiConfig.sso.list.length;
            if (!ssoEnabled) { restrictSSO = undefined; }

            var $sso = $(restrictSSO);
            refresh = () => {
                var closed = APP.instanceStatus.restrictRegistration;
                if (closed) {
                    $sso.show();
                } else {
                    $sso.hide();
                }
            };
            refresh();

            cb(blocks.form([restrict, restrictSSO], []));
        });

        sidebar.addItem('invitation', function(cb){
            var button = blocks.button('primary', '', Messages.admin_invitationCreate);
            var $b = $(button);

            var inputAlias = blocks.input({
                type: 'text'
            });
            var blockAlias = blocks.labelledInput(Messages.admin_invitationAlias, inputAlias);

            var inputEmail = blocks.input({
                type: 'email'
            });
            var blockEmail = blocks.labelledInput(Messages.admin_invitationEmail, inputEmail);

            var refreshInvite = function () {};
            var refreshButton = blocks.button('secondary', '', Messages.oo_refresh);
            Util.onClickEnter($(refreshButton), function () {
                refreshInvite();
            });

            var header = [
                Messages.admin_invitationLink,
                Messages.admin_invitationAlias,
                Messages.admin_invitationEmail,
                Messages.admin_documentCreationTime,
                ""
            ];
            var list = blocks.table(header, []);

            var nav = blocks.nav([button, refreshButton]);
            var form = blocks.form([
                blockAlias,
                blockEmail
            ], nav);

            var metadataMgr = common.getMetadataMgr();
            var privateData = metadataMgr.getPrivateData();

            var deleteInvite = function (id) {
                sFrameChan.query('Q_ADMIN_RPC', {
                    cmd: 'DELETE_INVITATION',
                    data: id
                }, function (e, response) {
                    $b.prop('disabled', false);
                    if (e || response.error) {
                        UI.warn(Messages.error);
                        return void console.error(e, response);
                    }
                    refreshInvite();
                });
            };

            refreshInvite = function () {
                sFrameChan.query('Q_ADMIN_RPC', {
                    cmd: 'GET_ALL_INVITATIONS',
                }, function (e, response) {
                    if (e || response.error) {
                        if (!response || response.error !== "ENOENT") { UI.warn(Messages.error); }
                        console.error(e, response);
                        return;
                    }
                    if (!Array.isArray(response)) { return; }
                    var all = response[0];
                    var newEntries = [];

                    Object.keys(all).forEach(function (key) {
                        var data = all[key];
                        var url = privateData.origin + Hash.hashToHref(key, 'register');

                        var del = blocks.button('danger', 'fa fa-trash', Messages.kanban_delete );
                        var $del = $(del);
                        Util.onClickEnter($del, function () {
                            $del.attr('disabled', 'disabled');
                            UI.confirm(Messages.admin_invitationDeleteConfirm, function (yes) {
                                $del.attr('disabled', '');
                                if (!yes) { return; }
                                deleteInvite(key);
                            });
                        });
                        var copy = blocks.button('secondary', 'fa fa-clipboard', Messages.admin_invitationCopy);
                        Util.onClickEnter($(copy), function () {
                            Clipboard.copy(url, () => {
                                UI.log(Messages.genericCopySuccess);
                            });
                        });

                        newEntries.push([
                            UI.dialog.selectable(url),
                            data.alias,
                            data.email,
                            new Date(data.time).toLocaleString(),
                            [copy, del]
                        ]);
                    });
                    list.updateContent(newEntries);

                });

            };
            refreshInvite();

            Util.onClickEnter($b, function () {
                var alias = $(inputAlias).val().trim();
                if (!alias) { return void UI.warn(Messages.error); } // FIXME better error message
                $b.prop('disabled', true);
                sFrameChan.query('Q_ADMIN_RPC', {
                    cmd: 'CREATE_INVITATION',
                    data: {
                        alias,
                        email: $(inputEmail).val()
                    }
                }, function (e, response) {
                    $b.prop('disabled', false);
                    if (e || response.error) {
                        UI.warn(Messages.error);
                        return void console.error(e, response);
                    }
                    $(inputAlias).val('').focus();
                    $(inputEmail).val('');
                    refreshInvite();
                });
            });

            cb([form, list]);
        });

        var getBlockId = (val) => {
            var url;
            try {
                url = new URL(val, ApiConfig.httpUnsafeOrigin);
            } catch (err) { }
            var getKey = function () {
                var parts = val.split('/');
                return parts[parts.length - 1];
            };
            var isValidBlockURL = function (url) {
                if (!url) { return; }
                return /* url.origin === ApiConfig.httpUnsafeOrigin && */ /^\/block\/.*/.test(url.pathname) && getKey().length === 44;
            };
            if (isValidBlockURL(url)) {
                return getKey();
            }
            return;
        };

        var getAccountData = function (key, _cb) {
            var cb = Util.once(Util.mkAsync(_cb));
            var data = {
                generated: +new Date(),
                key: key,
                safeKey: Util.escapeKeyCharacters(key),
            };

            return void nThen(function (w) {
                sframeCommand('GET_PIN_ACTIVITY', key, w((err, response) => {
                    if (err === 'ENOENT') { return; }
                    if (err || !response || !response[0]) {
                        console.error(err);
                        console.error(response);
                        UI.warn(Messages.error);
                    } else {
                        data.first = response[0].first;
                        data.latest = response[0].latest;
                        console.info(err, response);
                    }
                }));
            }).nThen(function (w) {
                sframeCommand('IS_USER_ONLINE', key, w((err, response) => {
                    console.log('online', err, response);
                    if (!Array.isArray(response) || typeof(response[0]) !== 'boolean') { return; }
                    data.currentlyOnline = response[0];
                }));
            }).nThen(function (w) {
                if (!data.first) { return; }
                sframeCommand('GET_USER_QUOTA', key, w((err, response) => {
                    if (err || !response) {
                        return void console.error('quota', err, response);
                    } else {
                        data.plan = response[1];
                        data.note = response[2];
                        data.limit = response[0];
                    }
                }));
            }).nThen(function (w) {
                if (!data.first) { return; }
                // storage used
                sframeCommand('GET_USER_TOTAL_SIZE', key, w((err, response) => {
                    if (err || !Array.isArray(response)) {
                        //console.error('size', err, response);
                    } else {
                        //console.info('size', response);
                        data.usage = response[0];
                    }
                }));
            }).nThen(function (w) {
                if (!data.first) { return; }
                // channels pinned
                // files pinned
                sframeCommand('GET_USER_STORAGE_STATS', key, w((err, response) => {
                    if (err || !Array.isArray(response) || !response[0]) {
                        UI.warn(Messages.error);
                        return void console.error('storage stats', err, response);
                    } else {
                        data.channels = response[0].channels;
                        data.files = response[0].files;
                    }
                }));
            }).nThen(function (w) { // pin log status (live, archived, unknown)
                sframeCommand('GET_PIN_LOG_STATUS', key, w((err, response) => {
                    if (err || !Array.isArray(response) || !response[0]) {
                        console.error('pin log status', err, response);
                        return void UI.warn(Messages.error);
                    } else {
                        console.info('pin log status', response);
                        data.live = response[0].live;
                        data.archived = response[0].archived;
                    }
                }));
            }).nThen(function (w) {
                if (data.first) { return; }
                // Account is probably deleted
                sframeCommand('GET_ACCOUNT_ARCHIVE_STATUS', {key}, w((err, response) => {
                    if (err || !Array.isArray(response) || !response[0]) {
                        console.error('account status', err, response);
                    } else {
                        console.info('account status', response);
                        data.archiveReport = response[0];
                    }
                }));
            }).nThen(function () {
                //console.log(data);
                try {
                    ['generated', 'first', 'latest'].forEach(k => {
                        var val = data[k];
                        if (typeof(val) !== 'number') { return; }
                        data[`${k}_formatted`] = new Date(val);
                    });
                    ['limit', 'usage'].forEach(k => {
                        var val = data[k];
                        if (typeof(val) !== 'number') { return; }
                        data[`${k}_formatted`] = getPrettySize(val);
                    });
                    if (data.archiveReport) {
                        let formatted = Util.clone(data.archiveReport);
                        formatted.channels = data.archiveReport.channels.length;
                        formatted.blobs = data.archiveReport.blobs.length;
                        data['archiveReport_formatted'] = JSON.stringify(formatted, 0, 2);
                    }
                } catch (err) {
                    console.error(err);
                }

                cb(void 0, data);
            });
        };

        sidebar.addItem('users', function(cb){

            var invited = blocks.activeCheckbox({
                key: 'store-invited',
                getState: function () {
                    return !APP.instanceStatus.dontStoreInvitedUsers;
                },
                query: function (val, setState) {
                    sFrameChan.query('Q_ADMIN_RPC', {
                        cmd: 'ADMIN_DECREE',
                        data: ['DISABLE_STORE_INVITED_USERS', [!val]]
                    }, function (e, response) {
                        if (e || response.error) {
                            UI.warn(Messages.error);
                            console.error(e, response);
                        }
                        APP.updateStatus(function () {
                            setState(!APP.instanceStatus.dontStoreInvitedUsers);
                            flushCacheNotice();
                        });
                    });
                }
            });

            var sso = blocks.activeCheckbox({
                key: 'store-sso',
                getState: function () {
                    return !APP.instanceStatus.dontStoreSSOUsers;
                },
                query: function (val, setState) {
                    sFrameChan.query('Q_ADMIN_RPC', {
                        cmd: 'ADMIN_DECREE',
                        data: ['DISABLE_STORE_SSO_USERS', [!val]]
                    }, function (e, response) {
                        if (e || response.error) {
                            UI.warn(Messages.error);
                            console.error(e, response);
                        }
                        APP.updateStatus(function () {
                            setState(!APP.instanceStatus.dontStoreSSOUsers);
                            flushCacheNotice();
                        });
                    });
                }
            });
            var ssoEnabled = ApiConfig.sso && ApiConfig.sso.list && ApiConfig.sso.list.length;

            var button = blocks.button('primary', '', Messages.admin_usersAdd);
            var $b = $(button);

            var userAlias = blocks.input({ type: 'text' });
            var blockAlias = blocks.labelledInput(Messages.admin_invitationAlias, userAlias);

            var userEmail = blocks.input({ type: 'email' });
            var blockEmail = blocks.labelledInput(Messages.admin_invitationEmail, userEmail);

            var userEdPublic = blocks.input({ type: 'key' });
            var blockEdPublic = blocks.labelledInput(Messages.admin_limitUser, userEdPublic);

            var userBlock = blocks.input({ type: 'text' });
            var blockUser = blocks.labelledInput(Messages.admin_usersBlock, userBlock);

            var refreshUsers = function () {};
            var refreshButton = blocks.button('secondary', '', Messages.oo_refresh);
            Util.onClickEnter($(refreshButton), function () {
                refreshUsers();
            });

            var header = [
                Messages.admin_invitationAlias,
                Messages.admin_invitationEmail,
                Messages.admin_limitUser,
                Messages.admin_documentCreationTime,
                ""
            ];
            var list = blocks.table(header, []);

            var nav = blocks.nav([button, refreshButton]);

            if (!ssoEnabled) { sso = undefined; }
            var form = blocks.form([
                invited,
                sso,
                blockAlias,
                blockEmail,
                blockEdPublic,
                blockUser
            ], nav);

            var deleteUser = function (id) {
                sFrameChan.query('Q_ADMIN_RPC', {
                    cmd: 'DELETE_KNOWN_USER',
                    data: id
                }, function (e, response) {
                    if (e || response.error) {
                        UI.warn(Messages.error);
                        return void console.error(e, response);
                    }
                    refreshUsers();
                });
            };

            var updateUser = function (key, changes) {
                sFrameChan.query('Q_ADMIN_RPC', {
                    cmd: 'UPDATE_KNOWN_USER',
                    data: {
                        edPublic: key,
                        changes: changes
                    }
                }, function (e, response) {
                    if (e || response.error) {
                        UI.warn(Messages.error);
                        return void console.error(e, response);
                    }
                    refreshUsers();
                });
            };
            refreshUsers = function () {
                sFrameChan.query('Q_ADMIN_RPC', {
                    cmd: 'GET_ALL_USERS',
                }, function (e, response) {
                    if (e || response.error) {
                        if (!response || response.error !== "ENOENT") { UI.warn(Messages.error); }
                        console.error(e, response);
                        return;
                    }
                    if (!Array.isArray(response)) { return; }
                    var all = response[0];
                    var newEntries = [];
                    Object.keys(all).forEach(function (key) {
                        var data = all[key];
                        var editUser = () => {};
                        var del = blocks.button('danger', 'fa fa-trash', Messages.admin_usersRemove);
                        var $del = $(del);
                        Util.onClickEnter($del, function () {
                            $del.attr('disabled', 'disabled');
                            UI.confirm(Messages.admin_usersRemoveConfirm, function (yes) {
                                $del.attr('disabled', '');
                                if (!yes) { return; }
                                deleteUser(key);
                            });
                        });
                        var edit = blocks.activeButton('secondary', 'fa fa-pencil',
                                    Messages.tag_edit, () => { editUser(); }, true);

                        let aliasCell = blocks.inline(data.alias);
                        let emailCell = blocks.inline(data.email);
                        var actions = blocks.nav([edit, del]);

                        let $alias = $(aliasCell);
                        let $email = $(emailCell);
                        var $actions = $(actions);

                        editUser = () => {
                            var aliasInput = h('input');
                            var emailInput = h('input');
                            $(aliasInput).val(data.alias);
                            $(emailInput).val(data.email);
                            var save = blocks.button('primary', '', Messages.settings_save);
                            var cancel = blocks.button('secondary', '', Messages.cancel);
                            Util.onClickEnter($(save), function () {
                                var aliasVal = $(aliasInput).val().trim();
                                if (!aliasVal) { return void UI.warn(Messages.error); }
                                var changes = {
                                    alias: aliasVal,
                                    email: $(emailInput).val().trim()
                                };
                                updateUser(key, changes);
                            });
                            Util.onClickEnter($(cancel), function () {
                                refreshUsers();
                            });
                            $alias.html('').append(aliasInput);
                            $email.html('').append(emailInput);
                            $actions.html('').append([save, cancel]);
                        };

                        let infoBtn = blocks.activeButton('primary', 'fa fa-database',
                                Messages.admin_diskUsageButton, function (done) {
                            getAccountData(key, (err, data) => {
                                done(!err);
                                if (err) { return void console.error(err); }
                                var table = renderAccountData(data);
                                UI.alert(table, () => {}, {
                                    wide: true,
                                });
                            });
                        });
                        newEntries.push([
                            aliasCell,
                            emailCell,
                            [blocks.code(key), infoBtn],
                            new Date(data.time).toLocaleString(),
                            actions
                        ]);
                    });
                    list.updateContent(newEntries);
                });
            };
            refreshUsers();
            Util.onClickEnter($b, function () {
                var alias = $(userAlias).val().trim();
                if (!alias) { return void UI.warn(Messages.error); }
                $b.prop('disabled', true);

                var done = () => { $b.prop('disabled', false); };
                // TODO Get "block" from pin log?

                var keyStr = $(userEdPublic).val().trim();
                var edPublic = keyStr && Keys.canonicalize(keyStr);
                if (!edPublic) {
                    done();
                    return void UI.warn(Messages.admin_invalKey);
                }
                var block = getBlockId($(userBlock).val());

                var obj = {
                    alias,
                    email: $(userEmail).val(),
                    block: block,
                    edPublic: edPublic,
                };
                sFrameChan.query('Q_ADMIN_RPC', {
                    cmd: 'ADD_KNOWN_USER',
                    data: obj
                }, function (e, response) {
                    done();
                    if (e || response.error) {
                        UI.warn(Messages.error);
                        return void console.error(e, response);
                    }
                    $(userAlias).val('').focus();
                    $(userEmail).val('');
                    $(userBlock).val('');
                    $(userEdPublic).val('');
                    refreshUsers();
                });
            });

            cb([form, list]);
        });

        sidebar.addItem('defaultlimit', function (cb) {
            var _limit = APP.instanceStatus.defaultStorageLimit;
            var _limitMB = Util.bytesToMegabytes(_limit);
            var limit = getPrettySize(_limit);

            var newLimit = blocks.input({
                type: 'number',
                min: 0,
                value: _limitMB,
                'aria-labelledby': 'cp-admin-defaultlimit'
            });
            var button = blocks.button('primary', '', Messages.admin_setlimitButton);
            var nav = blocks.nav([button]);
            var text = blocks.inline(Messages._getKey('admin_limit', [limit]));

            var form = blocks.form([
                text,
                newLimit
            ], nav);

            UI.confirmButton(button, {
                classes: 'btn-primary',
                multiple: true,
                validate: function () {
                    var l = parseInt($(newLimit).val());
                    if (isNaN(l)) { return false; }
                    return true;
                }
            }, function () {
                var lMB = parseInt($(newLimit).val()); // Megabytes
                var l = lMB * 1024 * 1024; // Bytes
                var data = [l];
                sFrameChan.query('Q_ADMIN_RPC', {
                    cmd: 'ADMIN_DECREE',
                    data: ['UPDATE_DEFAULT_STORAGE', data]
                }, function (e, response) {
                    if (e || response.error) {
                        UI.warn(Messages.error);
                        return void console.error(e, response);
                    }
                    var limit = getPrettySize(l);
                    $(text).text(Messages._getKey('admin_limit', [limit]));
                });
            });

            cb(form);
        });

        sidebar.addItem('setlimit', function(cb){
            var user = blocks.input({ type:'text', class: 'cp-setlimit-user'});
            var userBlock = blocks.labelledInput(Messages.admin_limitUser, user);
            var $key = $(user);
            var limit = blocks.input({
                type: 'number',
                min: 0,
                value: 0,
                class: 'cp-setlimit-limit'
            });
            var limitBlock = blocks.labelledInput(Messages.admin_limitMB, limit);
            var note = blocks.input({ type: 'text', class: 'cp-setlimit-note' });
            var noteBlock = blocks.labelledInput(Messages.admin_limitSetNote, note);
            var $note = $(note);

            var remove = blocks.button('danger', '', Messages.fc_remove );
            var set = blocks.button('primary', '', Messages.admin_setlimitButton);

            var nav = blocks.nav([set, remove]);
            var form = blocks.form([
                userBlock,
                limitBlock,
                noteBlock
            ], nav);

            var getValues = function () {
                var key = $key.val();
                var _limit = parseInt($(limit).val());
                if (key.length !== 44) {
                    try {
                        var u = Keys.parseUser(key);
                        if (!u.domain || !u.user || !u.pubkey) {
                            return void UI.warn(Messages.admin_invalKey);
                        }
                    } catch (e) {
                        return void UI.warn(Messages.admin_invalKey);
                    }
                }
                if (isNaN(_limit) || _limit < 0) {
                    return void UI.warn(Messages.admin_invalLimit);
                }
                var _note = ($note.val() || "").trim();
                return {
                    key: key,
                    data: {
                        limit: _limit * 1024 * 1024,
                        note: _note,
                        plan: 'custom'
                    }
                };
            };
            UI.confirmButton(remove, {
                classes: 'btn-danger',
                multiple: true,
                validate: function () {
                    var obj = getValues();
                    if (!obj || !obj.key) { return false; }
                    return true;
                }
            }, function () {
                var obj = getValues();
                var data = [obj.key];
                sFrameChan.query('Q_ADMIN_RPC', {
                    cmd: 'ADMIN_DECREE',
                    data: ['RM_QUOTA', data]
                }, function (e, response) {
                    if (e || response.error) {
                        UI.warn(Messages.error);
                        console.error(e, response);
                        return;
                    }
                    APP.refreshLimits();
                    $key.val('');
                });
            });

            Util.onClickEnter($(set), function () {
                var obj = getValues();
                if (!obj || !obj.key) { return; }
                var data = [obj.key, obj.data];
                sFrameChan.query('Q_ADMIN_RPC', {
                    cmd: 'ADMIN_DECREE',
                    data: ['SET_QUOTA', data]
                }, function (e, response) {
                    if (e || response.error) {
                        UI.warn(Messages.error);
                        console.error(e, response);
                        return;
                    }
                    APP.refreshLimits();
                    $key.val('');
                    $note.val('');
                });
            });

            cb(form);
        });

        sidebar.addItem('getlimits', function(cb){
            var header = [
                Messages.settings_publicSigningKey,
                Messages.admin_planlimit,
                Messages.admin_planName,
                Messages.admin_note
            ];
            var table = blocks.table(header, []);
            let $table = $(table).hide();

            APP.refreshLimits = function () {
                sFrameChan.query('Q_ADMIN_RPC', {
                    cmd: 'GET_LIMITS',
                }, function (e, data) {
                    $table.hide();
                    if (e) { return; }
                    if (!Array.isArray(data) || !data[0]) { return; }
                    $table.show();

                    var obj = data[0];
                    if (obj && (obj.message || obj.location)) {
                        delete obj.message;
                        delete obj.location;
                    }
                    var list = Object.keys(obj).sort(function (a, b) {
                        return obj[a].limit > obj[b].limit;
                    });

                    var content = list.map(function (key) {
                        var user = obj[key];
                        var limit = getPrettySize(user.limit);
                        var infoButton = blocks.button('primary','',  Messages.admin_diskUsageButton);
                        Util.onClickEnter($(infoButton), function () {
                             getAccountData(key, (err, data) => {
                                 if (err) { return void console.error(err); }
                                 var table = renderAccountData(data);
                                 UI.alert(table, () => {

                                 }, {
                                    wide: true,
                                 });
                             });
                        });

                        var keyEl = h('code.cp-limit-key', key);
                        $(keyEl).click(function () {
                            $('[data-item="setlimit"]').find('.cp-setlimit-user').val(key);
                            $('[data-item="setlimit"]').find('.cp-setlimit-limit').val(Math.floor(user.limit / 1024 / 1024));
                            $('[data-item="setlimit"]').find('.cp-setlimit-note').val(user.note);
                        });
                        var title = Messages._getKey('admin_limit', [limit]) + ', ' +
                            Messages._getKey('admin_limitPlan', [user.plan]) + ', ' +
                            Messages._getKey('admin_limitNote', [user.note]);
                        var attr = { title: title };
                        return [
                            [keyEl, infoButton],
                            {attr, content: limit},
                            {attr, content: user.plan},
                            {attr, content: user.note}
                        ];
                    });
                    table.updateContent(content);
                });
            };
            APP.refreshLimits();
            cb(table);
        });

        sidebar.addItem('account-metadata', function(cb) {
            var input = blocks.input({
                type: 'text',
                placeholder: Messages.admin_accountMetadataPlaceholder,
                value: '',
            });
            var $input = $(input);

            var btn = blocks.button('primary', '', Messages.ui_generateReport);
            var $btn = $(btn);

            var nav = blocks.nav([btn]);
            var results = blocks.inline([]);

            var form = blocks.form([
                input
            ], nav);

            form.append(results);

            var pending = false;
            var getInputState = function () {
                var val = $input.val().trim();
                var key = Keys.canonicalize(val);
                var state = {
                    value: val,
                    key: key,
                    valid: Boolean(key),
                    pending: pending,
                };

                return state;
            };

            disable($btn);

            var setInterfaceState = function (state) {
                state = state || getInputState();
                var both = [$input, $btn];
                if (state.pending) {
                    both.forEach(disable);
                } else if (state.valid) {
                    both.forEach(enable);
                } else {
                    enable($input);
                    disable($btn);
                }
            };

            $input.on('keypress keyup change paste', function () {
                setTimeout(setInterfaceState);
            });

            Util.onClickEnter($btn, function () {
                if (pending) { return; }
                var state = getInputState();
                if (!state.valid) {
                    results.innerHTML = '';
                    return void UI.warn(Messages.error);
                }
                var key = state.key;
                pending = true;
                setInterfaceState();

                getAccountData(key, (err, data) => {
                    pending = false;
                    setInterfaceState();
                    if (!data) {
                        results.innerHTML = '';
                        return UI.warn(Messages.error);
                    }
                    var table = renderAccountData(data);
                    results.innerHTML = '';
                    results.appendChild(table);
                });
            });

            cb(form);

        });

        var getDocumentData = function (id, cb) {
            var data = {
                generated: +new Date(),
                id: id,
            };
            data.type = inferDocumentType(id);

            nThen(function (w) {
                if (data.type !== 'channel') { return; }
                sframeCommand('GET_STORED_METADATA', id, w(function (err, res) {
                    if (err) { return void console.error(err); }
                    if (!(Array.isArray(res) && res[0])) { return void console.error("NO_METADATA"); }
                    var metadata = res[0];
                    data.metadata = metadata;
                    data.created = Util.find(data, ['metadata', 'created']);
                }));
            }).nThen(function (w) {
                sframeCommand("GET_DOCUMENT_SIZE", id, w(function (err, res) {
                    if (err) { return void console.error(err); }
                    if (!(Array.isArray(res) && typeof(res[0]) === 'number')) {
                        return void console.error("NO_SIZE");
                    }
                    data.size = res[0];
                }));
            }).nThen(function (w) {
                if (data.type !== 'channel') { return; }
                sframeCommand('GET_LAST_CHANNEL_TIME', id, w(function (err, res) {
                    if (err) { return void console.error(err); }
                    if (!Array.isArray(res) || typeof(res[0]) !== 'number') { return void console.error(res); }
                    data.lastModified = res[0];
                }));
            }).nThen(function (w) {
                // whether currently open
                if (data.type !== 'channel') { return; }
                sframeCommand('GET_CACHED_CHANNEL_METADATA', id, w(function (err, res) {
                    //console.info("cached channel metadata", err, res);
                    if (err === 'ENOENT') {
                        data.currentlyOpen = false;
                        return;
                    }

                    if (err) { return void console.error(err); }
                    if (!Array.isArray(res) || !res[0]) { return void console.error(res); }
                    data.currentlyOpen = true;
                }));
            }).nThen(function (w) {
                // status (live, archived, unknown)
                if (!['channel', 'file'].includes(data.type)) { return; }
                sframeCommand('GET_DOCUMENT_STATUS', id, w(function (err, res) {
                    if (err) { return void console.error(err); }
                    if (!Array.isArray(res) || !res[0]) {
                        UI.warn(Messages.error);
                        return void console.error(err, res);
                    }
                    data.live = res[0].live;
                    data.archived = res[0].archived;
                    data.placeholder = res[0].placeholder;
                    //console.error("get channel status", err, res);
                }));
            }).nThen(function () {
                // for easy readability when copying to clipboard
                try {
                    ['generated', 'created', 'lastModified'].forEach(k => {
                        data[`${k}_formatted`] = new Date(data[k]);
                    });
                } catch (err) {
                    console.error(err);
                }

                cb(void 0, data);
            });
        };

        /* FIXME
            Messages.admin_getFullPinHistory = 'Pin history';
            Messages.admin_archiveOwnedAccountDocuments = "Archive this account's owned documents (not implemented)";
            Messages.admin_archiveOwnedDocumentsConfirm = "All content owned exclusively by this user will be archived. This means their documents, drive, and accounts will be made inaccessible.  This action cannot be undone. Please save the full pin list before proceeding to ensure individual documents can be restored.";
        */

        var localizeType = function (type) {
            var o = {
                channel: Messages.type.doc,
                file: Messages.type.file,
            };
            return o[type] || Messages.ui_undefined;
        };

        var renderDocumentData = function (data) {
            var tableObj = makeMetadataTable('cp-document-stats');
            var row = tableObj.row;

            row(Messages.admin_generatedAt, maybeDate(data.generated));
            row(Messages.documentID, h('code', data.id));
            row(Messages.admin_documentType, localizeType(data.type));
            row(Messages.admin_documentSize, data.size? getPrettySize(data.size): Messages.ui_undefined);

            if (data.type === 'channel') {
                try {
                    row(Messages.admin_documentMetadata, h('pre', JSON.stringify(data.metadata || {}, null, 2)));
                } catch (err2) {
                    UI.warn(Messages.error);
                    console.error(err2);
                }

                // actions
                // get raw metadata history
                var metadataHistoryButton = blocks.activeButton('primary', '', Messages.ui_fetch, done => {
                    sframeCommand('GET_METADATA_HISTORY', data.id, (err, result) => {
                        done(!err);
                        if (err) {
                            UI.warn(Messages.error);
                            return void console.error(err);
                        }
                        if (!Array.isArray(result)) {
                            UI.warn(Messages.error);
                            return void console.error("Expected an array");
                        }
                        var tableObj = makeMetadataTable('cp-metadata-history');
                        var row = items => {
                            tableObj.table.appendChild(h('tr', items.map(item => {
                                return h('td', item);
                            })));
                        };
                        var scroll = el => h('div.scroll', el);
                        result.forEach(item => {
                            var raw = JSON.stringify(item);
                            var time;
                            var last;
                            if (Array.isArray(item)) {
                                last = item[item.length - 1];
                                if (typeof(last) === 'number') { time = last; }
                            } else if (item && typeof(item) === 'object') {
                                time = item.created;
                            }
                            row([
                                h('small', maybeDate(time)), // time
                                scroll(h('code', raw)), // Raw
                            ]);
                        });

                        UI.confirm(tableObj.table, (yes) => {
                            if (!yes) { return; }
                            var content = result.map(line => JSON.stringify(line)).join('\n');
                            Clipboard.copy(content, (err) => {
                                if (err) { return UI.warn(Messages.error); }
                                UI.log(Messages.genericCopySuccess);
                            });
                        }, {
                            wide: true,
                            ok: Messages.copyToClipboard,
                        });
                    });
                });
                row(Messages.admin_getRawMetadata, metadataHistoryButton);

                row(Messages.admin_documentCreationTime, maybeDate(data.created));
                row(Messages.admin_documentModifiedTime, maybeDate(data.lastModified));
                row(Messages.admin_currentlyOpen, localizeState(data.currentlyOpen));
            }
            if (['file', 'channel'].includes(data.type)) {
                row(Messages.admin_channelAvailable, localizeState(data.live));
                row(Messages.admin_channelArchived, localizeState(data.archived));
            }

            if (data.type === 'file') {
                // TODO what to do for files?

            }

            if (data.placeholder) {
                console.warn('Placeholder code', data.placeholder);
                row(Messages.admin_channelPlaceholder, UI.getDestroyedPlaceholderMessage(data.placeholder));
            }

            if (data.live && data.archived) {
                let disableButtons;
                let restoreButton = blocks.activeButton('danger', '', Messages.admin_unarchiveButton, function () {
                    justifyRestorationDialog('', reason => {
                        nThen(function (w) {
                            sframeCommand('REMOVE_DOCUMENT', {
                                id: data.id,
                                reason: reason,
                            }, w(err => {
                                if (err) {
                                    w.abort();
                                    return void UI.warn(Messages.error);
                                }
                            }));
                        }).nThen(function () {
                            sframeCommand("RESTORE_ARCHIVED_DOCUMENT", {
                                id: data.id,
                                reason: reason,
                            }, (err /*, response */) => {
                                if (err) {
                                    console.error(err);
                                    return void UI.warn(Messages.error);
                                }
                                UI.log(Messages.restoredFromServer);
                                disableButtons();
                            });
                        });
                    });
                }, true);

                let archiveButton = blocks.activeButton('danger', '',Messages.admin_archiveButton, function () {
                    justifyArchivalDialog('', result => {
                        sframeCommand('ARCHIVE_DOCUMENT', {
                            id: data.id,
                            reason: result,
                        }, (err /*, response */) => {
                            if (err) {
                                console.error(err);
                                return void UI.warn(Messages.error);
                            }
                            UI.log(Messages.archivedFromServer);
                            disableButtons();
                        });
                    });
                }, true);

                disableButtons = function () {
                    [archiveButton, restoreButton].forEach(el => {
                        disable($(el));
                    });
                };

                row(h('span', [
                    Messages.admin_documentConflict,
                    h('br'),
                    h('small', Messages.ui_experimental),
                ]), h('span', [
                    h('div.alert.alert-danger.cp-admin-bigger-alert', [
                        Messages.admin_conflictExplanation,
                    ]),
                    h('p', [
                        restoreButton,
                        archiveButton,
                    ]),
                ]));
            } else if (data.live) {
            // archive
                var archiveDocumentButton = blocks.activeButton('danger', '' ,Messages.admin_archiveButton, function () {
                    justifyArchivalDialog('', result => {
                        sframeCommand('ARCHIVE_DOCUMENT', {
                            id: data.id,
                            reason: result,
                        }, (err /*, response */) => {
                            if (err) {
                                console.error(err);
                                return void UI.warn(Messages.error);
                            }
                            UI.log(Messages.archivedFromServer);
                            disable($(archiveDocumentButton));
                        });
                    });
                }, true);
                row(Messages.admin_archiveDocument, h('span', [
                    archiveDocumentButton,
                    h('small', Messages.admin_archiveHint),
                ]));
            } else if (data.archived) {
                var restoreDocumentButton = blocks.activeButton('primary', '',Messages.admin_unarchiveButton, function () {
                    justifyRestorationDialog('', reason => {
                        sframeCommand("RESTORE_ARCHIVED_DOCUMENT", {
                            id: data.id,
                            reason: reason,
                        }, (err /*, response */) => {
                            if (err) {
                                console.error(err);
                                return void UI.warn(Messages.error);
                            }
                            UI.log(Messages.restoredFromServer);
                            disable($(restoreDocumentButton));
                        });
                    });
                }, true);
                row(Messages.admin_restoreDocument, h('span', [
                    restoreDocumentButton,
                    h('small', Messages.admin_unarchiveHint),
                ]));
            }

            row(reportContentLabel, copyToClipboard(data));

            return tableObj.table;
        };


        sidebar.addItem('document-metadata', function(cb){
            var input = blocks.input({
                type: 'text',
                placeholder: Messages.admin_documentMetadataPlaceholder,
                value: ''
            });
            var $input = $(input);
            var passwordContainer = UI.passwordInput({
                id: 'cp-database-document-pw',
                placeholder: Messages.admin_archiveInput2,
            });
            var $passwordContainer = $(passwordContainer);
            var $password = $(passwordContainer).find('input');

            var getBlobId = pathname => {
                var parts;
                try {
                    if (typeof(pathname) !== 'string') { return; }
                    parts = pathname.split('/').filter(Boolean);
                    if (parts.length !== 3) { return; }
                    if (parts[0] !== 'blob') { return; }
                    if (parts[1].length !== 2) { return; }
                    if (parts[2].length !== 48) { return; }
                    if (!parts[2].startsWith(parts[1])) { return; }
                } catch (err) { return false; }
                return parts[2];
            };

            var pending = false;
            var getInputState = function () {
                var val = $input.val().trim();
                var state = {
                    valid: false,
                    passwordRequired: false,
                    id: undefined,
                    input: val,
                    password: $password.val().trim(),
                    pending: false,
                };

                if (!val) { return state; }
                if (isHex(val) && [32, 48].includes(val.length)) {
                    state.valid = true;
                    state.id = val;
                    return state;
                }

                var url;
                try {
                    url = new URL(val, ApiConfig.httpUnsafeOrigin);
                } catch (err) {}

                if (!url) { return state; } // invalid

                // recognize URLs of the form: /blob/f1/f1338921fe8a73ed5401780d2147f725deeb9e3329f0f01e
                var blobId = getBlobId(url.pathname);
                if (blobId) {
                    state.valid = true;
                    state.id = blobId;
                    return state;
                }

                var parsed = Hash.isValidHref(val);
                if (!parsed || !parsed.hashData) { return state; }
                if (parsed.hashData.version === 3) {
                    state.id = parsed.hashData.channel;
                    state.valid = true;
                    return state;
                }

                var secret;
                if (parsed.hashData.password) {
                    state.passwordRequired = true;
                    secret = Hash.getSecrets(parsed.type, parsed.hash, state.password);
                } else {
                    secret = Hash.getSecrets(parsed.type, parsed.hash);
                }
                if (secret && secret.channel) {
                    state.id = secret.channel;
                    state.valid = true;
                    return state;
                }
                return state;
            };

            var results = blocks.inline([]);

            var btn = blocks.button('primary', '', Messages.ui_generateReport);
            var $btn = $(btn);

            var nav = blocks.nav([btn]);
            var form = blocks.form([
                input,
                passwordContainer
            ], nav);
            form.append(results);
            $passwordContainer.hide();
            disable($btn);

            var setInterfaceState = function () {
                var state = getInputState();
                var all = [ $btn, $password, $input ];
                var text = [$password, $input];

                if (state.pending) {
                    all.forEach(disable);
                } else if (state.valid) {
                    all.forEach(enable);
                } else {
                    text.forEach(enable);
                    disable($btn);
                }
                if (state.passwordRequired) {
                    $passwordContainer.show();
                } else {
                    $passwordContainer.hide();
                }
            };

            $input.on('keypress keyup change paste', function () {
                setTimeout(setInterfaceState);
            });

            Util.onClickEnter($btn, function () {
                if (pending) { return; }
                pending = true;
                var state = getInputState();
                setInterfaceState(state);
                getDocumentData(state.id, function (err, data) {
                    pending = false;
                    setInterfaceState();
                    if (err) {
                        results.innerHTML = '';
                        return void UI.warn(err);
                    }
                    var table = renderDocumentData(data);
                    results.innerHTML = '';
                    results.appendChild(table);
                });
            });

            cb(form);
        });

        var getBlockData = function (key, _cb) {
            var cb = Util.once(Util.mkAsync(_cb));
            var data = {
                generated: +new Date(),
                key: key,
            };

            nThen(function (w) {
                sframeCommand('GET_DOCUMENT_STATUS', key, w((err, res) => {
                    if (err) {
                        console.error(err);
                        return void UI.warn(Messages.error);
                    }
                    if (!Array.isArray(res) || !res[0]) {
                        UI.warn(Messages.error);
                        return void console.error(err, res);
                    }
                    data.live = res[0].live;
                    data.archived = res[0].archived;
                    data.totp = res[0].totp;
                    data.placeholder = res[0].placeholder;
                }));
            }).nThen(function () {
                try {
                    ['generated'].forEach(k => {
                        data[`${k}_formatted`] = new Date(data[k]);
                    });
                } catch (err) {
                    console.error(err);
                }

                cb(void 0, data);
            });
        };

        var renderBlockData  = function (data) {
            var tableObj = makeMetadataTable('cp-block-stats');
            var row = tableObj.row;

            row(Messages.admin_generatedAt, maybeDate(data.generated));
            row(Messages.admin_blockKey, h('code', data.key));
            row(Messages.admin_blockAvailable, localizeState(data.live));
            row(Messages.admin_blockArchived, localizeState(data.archived));

            row(Messages.admin_totpEnabled, localizeState(Boolean(data.totp.enabled)));
            row(Messages.admin_totpRecoveryMethod, data.totp.recovery);

            if (data.live) {
                var archiveButton = blocks.activeButton('danger', '', Messages.ui_archive, function () {
                    justifyArchivalDialog('', reason => {
                        sframeCommand('ARCHIVE_BLOCK', {
                            key: data.key,
                            reason: reason,
                        }, (err, res) => {
                            if (err) {
                                console.error(err);
                                return void UI.warn(Messages.error);
                            }
                            disable($(archiveButton));
                            UI.log(Messages.ui_success);
                            console.log('archive block', err, res);
                        });
                    });
                }, true);
                row(Messages.admin_archiveBlock, archiveButton);
            }
            if (data.placeholder) {
                console.warn('Placeholder code', data.placeholder);
                row(Messages.admin_channelPlaceholder, UI.getDestroyedPlaceholderMessage(data.placeholder, true));
            }
            if (data.archived && !data.live) {
                var restoreButton = blocks.activeButton('danger', '', Messages.ui_restore, function () {
                    justifyRestorationDialog('', reason => {
                        sframeCommand('RESTORE_ARCHIVED_BLOCK', {
                            key: data.key,
                            reason: reason,
                        }, (err, res) => {
                            if (err) {
                                console.error(err);
                                return void UI.warn(Messages.error);
                            }
                            disable($(restoreButton));
                            console.log('restore archived block', err, res);
                            UI.log(Messages.ui_success);
                        });
                    });
                }, true);
                row(Messages.admin_restoreBlock, restoreButton);
            }

            row(reportContentLabel, copyToClipboard(data));

            return tableObj.table;
        };

        sidebar.addItem('block-metadata', function(cb){
            var input = blocks.input({
                type: 'text',
                placeholder: Messages.admin_blockMetadataPlaceholder,
                value: ''
            });
            var $input = $(input);
            var btn = blocks.button('primary', '', Messages.ui_generateReport);
            var $btn = $(btn);
            disable($btn);

            var results = blocks.inline([]);
            var nav = blocks.nav([btn]);
            var form = blocks.form([
                input
            ], nav);
            form.append(results);

            var pending = false;
            var getInputState = function () {
                var val = $input.val().trim();
                var state = {
                    pending: pending,
                    valid: false,
                    value: val,
                    key: '',
                };

                var key = getBlockId(val);
                if (key) {
                    state.valid = true;
                    state.key = key;
                }
                return state;
            };
            var setInterfaceState = function () {
                var state = getInputState();
                var all = [$btn, $input];

                if (state.pending) {
                    all.forEach(disable);
                } else if (state.valid) {
                    all.forEach(enable);
                } else {
                    enable($input);
                    disable($btn);
                }
            };

            $input.on('keypress keyup change paste', function () {
                setTimeout(setInterfaceState);
            });

            Util.onClickEnter($btn, function () {
                if (pending) { return; }
                var state = getInputState();
                pending = true;
                setInterfaceState();
                getBlockData(state.key, (err, data) => {
                    pending = false;
                    setInterfaceState();
                    if (err || !data) {
                        results.innerHTML = '';
                        console.log(err, data);
                        return UI.warn(Messages.error);
                    }
                    var table = renderBlockData(data);
                    results.innerHTML = '';
                    results.appendChild(table);
                });
            });

<<<<<<< HEAD
        return $div;
    };

    // XXX
    Messages.admin_supportSetupHint = "Create or update the current support keys.";
    Messages.admin_supportSetupTitle = "Initialize support";
    Messages.admin_supportEnabled = "Modern support system is enabled.";
    Messages.admin_supportDisabled = "Modern support system is disabled.";
    Messages.admin_supportInit = "Initialize support page on this instance";
    Messages.admin_supportDelete = "Disable support";
    Messages.admin_supportConfirm = "Are you sure? This will remove access to all current moderators and delete all existing tickets.";
    Messages.admin_supportMembers = "Current support team";
    Messages.admin_supportAdd = "Add a contact to the support team";
    Messages.admin_supportRotateNotify = "Warning: new keys have been generated but an unenexpected error prevented the system to send them to the moderators. You may have to remove and re-add all the other moderators";
    create['support-setup'] = function () {
        const $block = makeBlock('support-setup'); // Msg.admin_supportNewHint, .admin_supportNewTitle
        const $div = $(h('div')).appendTo($block);
        let supportKey = ApiConfig.supportMailboxKey;
        let edPublic = common.getMetadataMgr().getPrivateData().edPublic; // My edPublic
        let refresh = function () {};
        const redraw = function (moderatorsData) {
            $div.empty();

            const state = h('div');
            const $state = $(state).appendTo($div);
            const button = h('button.btn.btn-primary', Messages.admin_supportInit);
            const $button = $(button).appendTo($div);
            const delButton = h('button.btn.btn-danger', Messages.admin_supportDelete);
            const $delButton = $(delButton).appendTo($div).hide();
            const spinner = UI.makeSpinner($div);

            const setState = function () {
                $state.html('');
                if (supportKey) {
                    $button.hide();
                    $delButton.show();
                    return $state.append([
                        h('i.fa.fa-check'),
                        h('span', Messages.admin_supportEnabled)
                    ]);
                }
                $button.show();
                $state.append([
                    h('i.fa.fa-times'),
                    h('span', Messages.admin_supportDisabled)
                ]);
            };
            setState();

            Util.onClickEnter($delButton, function () {
                UI.confirm(Messages.admin_supportConfirm, function (yes) {
                    if (!yes) { return; }
                    // Send the decree, don't delete data locally, we just want to remove
                    // the support UI for the clients
                    spinner.spin();
                    $delButton.attr('disabled', 'disabled');
                    APP.supportModule.execCommand('DISABLE_SUPPORT', {}, (obj) => {
                        $delButton.removeAttr('disabled');
                        if (obj && obj.error) {
                            UI.warn(Messages.error);
                            console.error(obj.error);
                            return void spinner.hide();
                        }
                        spinner.done();
                        UI.log(Messages.saved);
                        supportKey = undefined;
                        refresh();
                    });
                });
            });

            const getMyData = () => {
                let metadataMgr = common.getMetadataMgr();
                let priv = metadataMgr.getPrivateData();
                let user = metadataMgr.getUserData();
                return {
                    name: user.name,
                    edPublic: priv.edPublic,
                    curvePublic: user.curvePublic,
                    mailbox: user.notifications,
                    profile: user.profile
                    // XXX add avatar?
                };
            };
            const getContactData = (curve) => {
                if (!curve) { return getMyData(); }
                let friends = common.getFriends(true);
                let f = friends[curve];
                return {
                    name: f.displayName,
                    edPublic: f.edPublic,
                    curvePublic: f.curvePublic,
                    mailbox: f.notifications,
                    profile: f.profile
                    // XXX add avatar?
                };
            };
            const generateKey = function () {
                if (supportKey && !moderatorsData[edPublic]) {
                    UI.alert("A support key already exists. You must be a moderator to generate a new one or delete the existing support data.");
                    return;
                }
                spinner.spin();
                $button.attr('disabled', 'disabled');
                const onError = (waitFor, err, res) => {
                    if (waitFor) { waitFor.abort(); }
                    console.error(err, res);
                    spinner.hide();
                    UI.warn(Messages.error);
                };

                nThen((waitFor) => {
                    // Add myself to moderator role if not already there
                    let me = getContactData();
                    if (moderatorsData[me.edPublic]) { return; }
                    sFrameChan.query('Q_ADMIN_RPC', {
                        cmd: 'ADD_MODERATOR',
                        data: me
                    }, waitFor((e, response) => {
                        console.error(e, response);
                    }));
                }).nThen((waitFor) => {
                    // Copy chainpad doc and pin
                    APP.supportModule.execCommand('ROTATE_KEYS', {}, waitFor((obj) => {
                        $button.removeAttr('disabled');
                        if (obj && obj.error) { return void onError(waitFor, obj.error); }
                        if (obj && obj.success && obj.noNotify) {
                            UI.alert(Messages.admin_supportRotateNotify);
                            onError(waitFor, 'NOTIFY_ERROR', obj);
                            return;
                        }
                        spinner.done();
                        UI.log(Messages.saved);
                    }));
                }).nThen(() => {
                    refresh();
                });
            };

            const addModerator = (curve, _cb) => {
                let cb = Util.mkAsync(_cb);
                let userData = getContactData(curve);
                if (!userData) { return void cb('INVALID_USER'); }
                sFrameChan.query('Q_ADMIN_RPC', {
                    cmd: 'ADD_MODERATOR',
                    data: userData
                }, (e, response) => {
                    if (e || (response && response.error)) {
                        return void cb(e || response.error);
                    }

                    // User added to support team in database, send them the keys
                    APP.supportModule.execCommand('ADD_MODERATOR', userData, cb);
                });
            };
            const removeModerator = (ed) => {
                sFrameChan.query('Q_ADMIN_RPC', {
                    cmd: 'REMOVE_MODERATOR',
                    data: ed
                }, (e, response) => {
                    if (e || (response && response.error)) {
                        console.error(e || response.error);
                        return void UI.warn(Messages.error);
                    }
                    generateKey();
                });
            };

            Util.onClickEnter($button, function () {
                generateKey();
            });

            const drawModerators = () => {
                if (!supportKey) { return; }
                const members = {};
                const friends = Util.clone(common.getFriends(false));
                Object.keys(moderatorsData).forEach((ed) => {
                    let m = moderatorsData[ed];
                    members[m.curvePublic] = {
                        displayName: m.name,
                        edPublic: m.edPublic,
                        profile: m.profile,
                        curvePublic: m.curvePublic,
                        notificatons: m.mailbox
                    };
                });
                Object.keys(friends).forEach((curve) => {
                    if (members[curve]) { delete friends[curve]; }
                });
                let currentList = UIElements.getUserGrid(Messages.admin_supportMembers, {
                    common: common,
                    list: true,
                    large: true,
                    noSelect: true,
                    data: members,
                    remove: (el) => {
                        let ed = $(el).attr('data-ed');
                        removeModerator(ed);
                    }
                });
                let contactsGrid = UIElements.getUserGrid(Messages.admin_supportAdd, {
                    common: common,
                    list: true,
                    large: true,
                    data: friends
                }, function () {});

                let addBtn = h('button.btn.btn-primary', 'ADD');
                Util.onClickEnter($(addBtn), () => {
                    var $sel = $(contactsGrid.div).find('.cp-usergrid-user.cp-selected');
                    nThen((waitFor) => {
                        $sel.each((i, el) => {
                            let curve = $(el).attr('data-curve');
                            if (!curve) {
                                console.error('Missing data on selected user', el);
                                return void UI.warn(Messages.error);
                            }
                            addModerator(curve, waitFor());
                        });
                    }).nThen(() => {
                        refresh();
                    });
                });
                // Only moderators can add new moderators
                if (!moderatorsData[edPublic]) {
                    contactsGrid.div = undefined;
                    addBtn = undefined;
                }

                const list = h('div', [
                    currentList.div,
                    contactsGrid.div,
                    h('nev', addBtn)
                ]);
                $div.append(list);
            };
            drawModerators();
        };
        refresh = () => {
            let moderators;
            nThen((waitFor) => {
                APP.supportModule.execCommand('GET_PRIVATE_KEY', {}, waitFor((obj) => {
                    supportKey = obj && obj.curvePublic;
                }));
            }).nThen((waitFor) => {
                sFrameChan.query('Q_ADMIN_RPC', {
                    cmd: 'GET_MODERATORS',
                    data: {}
                }, waitFor((e, response) => {
                    if (e || response.error) {
                        console.error(e || response.error);
                        UI.warn(Messages.error);
                        return;
                    }
                    moderators = response[0];
                }));
            }).nThen(() => {
                redraw(moderators);
            });
        };
        refresh();
        return $block;
    };
=======
            cb(form);

        });

        var renderTOTPData  = function (data) {
            var tableObj = makeMetadataTable('cp-block-stats');
            var row = tableObj.row;

            row(Messages.admin_generatedAt, maybeDate(data.generated));
            row(Messages.admin_blockKey, h('code', data.key));
            row(Messages.admin_blockAvailable, localizeState(data.live));

            if (!data.live || !data.totp) { return tableObj.table; }

            row(Messages.admin_totpCheck, localizeState(data.totpCheck));

            if (!data.totpCheck) { return tableObj.table; }

            row(Messages.admin_totpEnabled, localizeState(Boolean(data.totp.enabled)));
            if (data.totp && data.totp.enabled) {
                row(Messages.admin_totpRecoveryMethod, data.totp.recovery);
            }

            if (!data.totpCheck || !data.totp.enabled) { return tableObj.table; }

            // TOTP is enabled and the signature is correct: display "disable TOTP" button
            var disableButton = blocks.button('danger', '', Messages.admin_totpDisableButton);
            UI.confirmButton(disableButton, { classes: 'btn-danger' }, () => {
                sframeCommand('DISABLE_MFA', data.key, (err, res) => {
                    if (err) {
                        console.error(err);
                        return void UI.warn(Messages.error);
                    }
                    if (!Array.isArray(res) || !res[0] || !res[0].success) {
                        return UI.warn(Messages.error);
                    }
                    UI.log(Messages.ui_success);
                });

            });
            row(Messages.admin_totpDisable, disableButton);

            return tableObj.table;
        };

        var checkTOTPRequest = function (json) {
            var clone = Util.clone(json);
            delete clone.proof;

            var msg = Nacl.util.decodeUTF8(Sortify(clone));
            var sig = Nacl.util.decodeBase64(json.proof);
            var pub = Nacl.util.decodeBase64(json.blockId);
            return Nacl.sign.detached.verify(msg, sig, pub);
        };

        sidebar.addItem('totp-recovery', function(cb){
            var textarea = blocks.textarea({
                id: 'textarea-input',
                'aria-labelledby': 'cp-admin-totp-recovery'
            });
            var $input = $(textarea);
            var btn = blocks.button('primary','', Messages.admin_totpDisable);
            var $btn = $(btn);
            var results = blocks.inline([]);

            var nav = blocks.nav([btn]);
            var form = blocks.form([
                textarea
            ], nav);
            form.append(results);
            disable($btn);

            var pending = false;
            var getInputState = function () {
                var val = $input.val().trim();
                var state = {
                    pending: pending,
                    value: undefined,
                    key: '',
                };

                var json;
                try { json = JSON.parse(val); } catch (err) { }
                if (!json || json.intent !== "Disable TOTP" || !json.blockId || json.blockId.length !== 44 ||
                !json.date || !json.proof) { return state; }

                state.value = json;
                state.key = json.blockId.replace(/\//g, '-');
                return state;
            };
            var setInterfaceState = function () {
                var state = getInputState();
                var all = [$btn, $input];

                if (state.pending) {
                    all.forEach(disable);
                } else {
                    all.forEach(enable);
                }
            };
>>>>>>> 25522dec

            setInterfaceState();
            Util.onClickEnter($btn, function () {
                if (pending) { return; }
                var state = getInputState();
                if (!state.value) { return; }
                pending = true;
                setInterfaceState();
                getBlockData(state.key, (err, data) => {
                    pending = false;
                    setInterfaceState();
                    if (err || !data) {
                        results.innerHTML = '';
                        console.log(err, data);
                        return UI.warn(Messages.error);
                    }
                    var check = checkTOTPRequest(state.value);
                    if (!check) { UI.warn(Messages.admin_totpFailed); }
                    data.totpCheck = check;
                    var table = renderTOTPData(data);
                    results.innerHTML = '';
                    results.appendChild(table);
                });
            });

            cb(form);
        });

        var onRefreshStats = Util.mkEvent();

        sidebar.addItem('refresh-stats', function(cb){
            var btn = blocks.button('primary', '',  Messages.oo_refresh);
            var $btn = $(btn);
            Util.onClickEnter($btn, function () {
                onRefreshStats.fire();
            });
            cb(btn);
        }, {
            noTitle: true,
            noHint: true
        });

        sidebar.addItem('uptime', function(cb){
            var pre = blocks.pre(Messages.admin_uptimeTitle);
            var set = function () {
                var uptime = APP.instanceStatus.launchTime;
                if (typeof(uptime) !== 'number') { return; }
                pre.innerText = '';
                pre.innerText = new Date(uptime);
            };

            set();
            onRefreshStats.reg(function () {
                APP.updateStatus(set);
            });

            cb(pre);
        });

        sidebar.addItem('active-sessions', function(cb){
            var pre = blocks.pre('');
            var onRefresh = function () {
                sFrameChan.query('Q_ADMIN_RPC', {
                    cmd: 'ACTIVE_SESSIONS',
                }, function (e, data) {
                    pre.innerText = '';
                    var total = data[0];
                    var ips = data[1];
                    pre.append(total + ' (' + ips + ')');
                });
            };
            onRefresh();
            onRefreshStats.reg(onRefresh);

            cb(pre);
        });

        sidebar.addItem('active-pads', function(cb){
            var pre = blocks.pre('');
            var onRefresh = function () {
                sFrameChan.query('Q_ADMIN_RPC', {
                    cmd: 'ACTIVE_PADS',
                }, function (e, data) {
                    pre.innerText = '';
                    pre.append(String(data));
                });
            };
            onRefresh();
            onRefreshStats.reg(onRefresh);

            cb(pre);
        });

        sidebar.addItem('open-files', function(cb){
            var pre = blocks.pre('');
            var onRefresh = function () {
                sFrameChan.query('Q_ADMIN_RPC', {
                    cmd: 'GET_FILE_DESCRIPTOR_COUNT',
                }, function (e, data) {
                    if (e || (data && data.error)) {
                        console.error(e, data);
                        pre.innerText = '';
                        pre.append(String(e || data.error));
                        return;
                    }
                    pre.innerText='';
                    pre.append(String(data));
                });
            };
            onRefresh();
            onRefreshStats.reg(onRefresh);

            cb(pre);
        });

        sidebar.addItem('registered', function(cb){
            var pre = blocks.pre('');
            var onRefresh = function () {
                sFrameChan.query('Q_ADMIN_RPC', {
                    cmd: 'REGISTERED_USERS',
                }, function (e, data) {
                    pre.innerText = '';
                    pre.append(String(data));
                });
            };
            onRefresh();
            onRefreshStats.reg(onRefresh);

            cb(pre);
        });

        sidebar.addItem('disk-usage', function(cb){
            var button = blocks.button('primary', '', Messages.admin_diskUsageButton);
            var $button = $(button);
            var called = false;
            var nav = blocks.nav([button]);
            var content = blocks.table([], []);
            var form = blocks.form([
                content
            ], nav);

            Util.onClickEnter($button, function() {
                UI.confirm(Messages.admin_diskUsageWarning, function (yes) {
                    if (!yes) { return; }
                    $button.hide();
                    if (called) { return; }
                    called = true;
                    sFrameChan.query('Q_ADMIN_RPC', {
                        cmd: 'DISK_USAGE',
                    }, function (e, data) {
                        if (e) { return void console.error(e); }
                        var obj = data[0];
                        Object.keys(obj).forEach(function (key) {
                            var val = obj[key];
                            var unit = Util.magnitudeOfBytes(val);
                            if (unit === 'GB') {
                                obj[key] = Util.bytesToGigabytes(val) + ' GB';
                            } else if (unit === 'MB') {
                                obj[key] = Util.bytesToMegabytes(val) + ' MB';
                            } else {
                                obj[key] = Util.bytesToKilobytes(val) + ' KB';
                            }
                        });
                        let attr = {'class': 'cp-strong'};
                        let entries = Object.keys(obj).map(function (k) {
                            return [
                                {attr, content: (k === 'total' ? k : '/' + k)},
                                obj[k]
                            ];
                        });
                        content.updateContent(entries);
                    });
                });
            });
            cb(form);
        });

        var getApi = function (cb) {
            return function () {
                require(['/api/broadcast?'+ (+new Date())], function (Broadcast) {
                    cb(Broadcast);
                    setTimeout(function () {
                        try {
                            var ctx = require.s.contexts._;
                            var defined = ctx.defined;
                            Object.keys(defined).forEach(function (href) {
                                if (/^\/api\/broadcast\?[0-9]{13}/.test(href)) {
                                    delete defined[href];
                                    return;
                                }
                            });
                        } catch (e) {}
                    });
                });
            };
        };
        var checkLastBroadcastHash = function (cb) {
            var deleted = [];

            require(['/api/broadcast?'+ (+new Date())], function (BCast) {
                var hash = BCast.lastBroadcastHash || '1'; // Truthy value if no lastKnownHash
                common.mailbox.getNotificationsHistory('broadcast', null, hash, function (e, msgs) {
                    if (e) { console.error(e); return void cb(e); }

                    // No history, nothing to change
                    if (!Array.isArray(msgs)) { return void cb(); }
                    if (!msgs.length) { return void cb(); }

                    var lastHash;
                    var next = false;

                    // Start from the most recent messages until you find a CUSTOM message and
                    // check if it has been deleted
                    msgs.reverse().some(function (data) {
                        var c = data.content;

                        // This is the hash we want to keep
                        if (next) {
                            if (!c || !c.hash) { return; }
                            lastHash = c.hash;
                            next = false;
                            return true;
                        }

                        // initialize with the most recent hash
                        if (!lastHash && c && c.hash) { lastHash = c.hash; }

                        var msg = c && c.msg;
                        if (!msg) { return; }

                        // Remember all deleted messages
                        if (msg.type === "BROADCAST_DELETE") {
                            deleted.push(Util.find(msg, ['content', 'uid']));
                        }

                        // Only check custom messages
                        if (msg.type !== "BROADCAST_CUSTOM") { return; }

                        // If the most recent CUSTOM message has been deleted, it means we don't
                        // need to keep any message and we can continue with lastHash as the most
                        // recent broadcast message.
                        if (deleted.indexOf(msg.uid) !== -1) { return true; }

                        // We just found the oldest message we want to keep, move one iteration
                        // further into the loop to get the next message's hash.
                        // If this is the end of the loop, don't bump lastBroadcastHash at all.
                        next = true;
                    });

                    // If we don't have to bump our lastBroadcastHash, abort
                    if (next) { return void cb(); }

                    // Otherwise, bump to lastHash
                    console.warn('Updating last broadcast hash to', lastHash);
                    sFrameChan.query('Q_ADMIN_RPC', {
                        cmd: 'ADMIN_DECREE',
                        data: ['SET_LAST_BROADCAST_HASH', [lastHash]]
                    }, function (e, response) {
                        if (e || response.error) {
                            UI.warn(Messages.error);
                            console.error(e, response);
                            return;
                        }
                        console.log('lastBroadcastHash updated');
                        if (typeof(cb) === "function") { cb(); }
                    });
                });
            });

        };

        sidebar.addItem('maintenance', function(cb){
            var form = blocks.form([]);
            var refresh = getApi(function (Broadcast) {
                var button = blocks.button('primary', '', Messages.admin_maintenanceButton);
                var $button = $(button);
                var removeButton = blocks.button('danger', '', Messages.admin_maintenanceCancel );
                var active;

                if (Broadcast && Broadcast.maintenance) {
                    var m = Broadcast.maintenance;
                    if (m.start && m.end && m.end >= (+new Date())) {
                        active = h('div.cp-broadcast-active', [
                            UI.setHTML(h('p'), Messages._getKey('broadcast_maintenance', [
                                new Date(m.start).toLocaleString(),
                                new Date(m.end).toLocaleString(),
                            ])),
                            removeButton
                        ]);
                    }
                }
                var start = blocks.input({
                    type: 'date',
                    id: 'cp-admin-start-input',
                    class: 'flatpickr-input' 
                });
                var end = blocks.input({
                    type: 'date',
                    id: 'cp-admin-end-input',
                    class: 'flatpickr-input'
                });
                var $start = $(start);
                var $end = $(end);
                var is24h = UIElements.is24h();
                var dateFormat = "Y-m-d H:i";
                if (!is24h) { dateFormat = "Y-m-d h:i K"; }

                var endPickr = Flatpickr(end, {
                    enableTime: true,
                    time_24hr: is24h,
                    dateFormat: dateFormat,
                    minDate: new Date()
                });
                Flatpickr(start, {
                    enableTime: true,
                    time_24hr: is24h,
                    minDate: new Date(),
                    dateFormat: dateFormat,
                    onChange: function () {
                        endPickr.set('minDate', new Date($start.val()));
                    }
                });

                // Extract form data
                var getData = function () {
                    var start = +new Date($start.val());
                    var end = +new Date($end.val());
                    if (isNaN(start) || isNaN(end)) {
                        console.error('Invalid dates');
                        return false;
                    }
                    return {
                        start: start,
                        end: end
                    };
                };

                var send = function (data) {
                    $button.prop('disabled', 'disabled');
                    sFrameChan.query('Q_ADMIN_RPC', {
                        cmd: 'ADMIN_DECREE',
                        data: ['SET_MAINTENANCE', [data]]
                    }, function (e, response) {
                        if (e || response.error) {
                            UI.warn(Messages.error);
                            console.error(e, response);
                            $button.prop('disabled', '');
                            return;
                        }
                        // Maintenance applied, send notification
                        common.mailbox.sendTo('BROADCAST_MAINTENANCE', {}, {}, function () {
                            checkLastBroadcastHash(function () {
                                setTimeout(refresh, 300);
                            });
                        });
                    });

                };
                Util.onClickEnter($(button), function () {
                    var data = getData();
                    if (data === false) { return void UI.warn(Messages.error); }
                    send(data);
                });
                UI.confirmButton(removeButton, {
                    classes: 'btn-danger',
                }, function () {
                    send("");
                });
               $(form).empty().append([
                    active,
                    h('label', Messages.broadcast_start),
                    start,
                    h('label', Messages.broadcast_end),
                    end,
                    h('br'),
                    h('div.cp-broadcast-form-submit', [
                        button
                    ])
                ]);


            });
            refresh();

            common.makeUniversal('broadcast', {
                onEvent: function (obj) {
                    var cmd = obj.ev;
                    if (cmd !== "MAINTENANCE") { return; }
                    refresh();
                }
            });

            cb(form);

        });

        sidebar.addItem('survey', function(cb){
            var button = blocks.button('primary', '', Messages.admin_surveyButton);
            var $button = $(button);
            let nav = blocks.nav([button]);
            let active = blocks.block([], '');
            let $active = $(active);

            var input = blocks.input({
                type: 'text',
                id: 'cp-admin-survey-url-input'
            });
            var labelledInput = blocks.labelledInput(Messages.broadcast_surveyURL, input);
            var $input = $(input);

            let send = function () {};
            var refresh = getApi(function (Broadcast) {
                var removeButton = blocks.button('danger', '', Messages.admin_surveyCancel);
                UI.confirmButton(removeButton, {
                    classes: 'btn-danger',
                }, function () {
                    send("");
                });

                $active.empty();
                if (Broadcast && Broadcast.surveyURL) {
                    var a = blocks.link(Messages.admin_surveyActive, Broadcast.surveyURL);
                    $(a).click(function (e) {
                        e.preventDefault();
                        common.openUnsafeURL(Broadcast.surveyURL);
                    });
                    $active.append(blocks.block([a, removeButton]));
                }
            });
            refresh();

            send = function (data) {
                $button.prop('disabled', 'disabled');
                sFrameChan.query('Q_ADMIN_RPC', {
                    cmd: 'ADMIN_DECREE',
                    data: ['SET_SURVEY_URL', [data]]
                }, function (e, response) {
                    $button.prop('disabled', '');
                    if (e || response.error) {
                        UI.warn(Messages.error);
                        console.error(e, response);
                        return;
                    }
                    // Maintenance applied, send notification
                    common.mailbox.sendTo('BROADCAST_SURVEY', {
                        url: data
                    }, {}, function () {
                        checkLastBroadcastHash(function () {
                            setTimeout(refresh, 300);
                        });
                    });
                });
            };
            // Extract form data
            var getData = function () {
                var url = $input.val();
                if (!Util.isValidURL(url)) {
                    console.error('Invalid URL', url);
                    return false;
                }
                return url;
            };
            Util.onClickEnter($(button), function () {
                var data = getData();
                if (data === false) { return void UI.warn(Messages.error); }
                send(data);
            });

            common.makeUniversal('broadcast', {
                onEvent: function (obj) {
                    var cmd = obj.ev;
                    if (cmd !== "SURVEY") { return; }
                    refresh();
                }
            });

            var form = blocks.form([active, labelledInput], nav);
            cb(form);
        });

        sidebar.addItem('broadcast', function(cb) {
            var form = blocks.block([], 'cp-admin-broadcast-form');
            var $form = $(form);
            var refresh = getApi(function(Broadcast) {
                var button = blocks.button('primary', '', Messages.admin_broadcastButton);
                var $button = $(button);
                var removeButton = blocks.button('danger', '', Messages.admin_broadcastCancel);
                var activeContent = Messages.admin_broadcastActive;
                var active = blocks.block(blocks.inline(activeContent), 'cp-broadcast-active');
                var $active = $(active);
                var activeUid;
                var deleted = [];

                // Render active message (if there is one)
                var hash = Broadcast.lastBroadcastHash || '1'; // Truthy value if no lastKnownHash
                common.mailbox.getNotificationsHistory('broadcast', null, hash, function (e, msgs) {
                    if (e) { return void console.error(e); }
                    if (!Array.isArray(msgs)) { return; }
                    if (!msgs.length) {
                        $active.hide();
                    }
                    msgs.reverse().some(function (data) {
                        var c = data.content;
                        var msg = c && c.msg;
                        if (!msg) { return; }
                        if (msg.type === "BROADCAST_DELETE") {
                            deleted.push(Util.find(msg, ['content', 'uid']));
                        }
                        if (msg.type !== "BROADCAST_CUSTOM") { return; }
                        if (deleted.indexOf(msg.uid) !== -1) { return true; }

                        // We found an active custom message, show it
                        var el = common.mailbox.createElement(data);

                        var uid = Util.find(data, ['content', 'msg', 'uid']);
                        var time = Util.find(data, ['content', 'msg', 'content', 'time']);

                        var formattedTime = new Date(time || 0).toLocaleString();
                        var rowContent = [
                            'ID: ' + uid,
                            formattedTime,
                            el,
                            removeButton
                        ];
                        var table = blocks.table([], [rowContent]);
                        $active.append(table);
                        activeUid = uid;
                        return true;
                    });
                    if (!activeUid) { $active.hide(); }
                });

                // Custom message
                var container = blocks.block([], 'cp-broadcast-container');
                var $container = $(container);
                var languages = Messages._languages;
                var keys = Object.keys(languages).sort();

                // Always keep the textarea ordered by language code
                var reorder = function () {
                    $container.find('.cp-broadcast-lang').each(function (i, el) {
                        var $el = $(el);
                        var l = $el.attr('data-lang');
                        var index = keys.indexOf(l);
                        if (index !== -1) {
                            $el.css('order', index * 2);
                        } else {
                            console.error('Language key not found:', l);
                        }
                    });
                };
                // Remove a textarea
                var removeLang = function (l) {
                    $container.find('.cp-broadcast-lang[data-lang="'+l+'"]').remove();

                    var hasDefault = $container.find('.cp-broadcast-lang .cp-checkmark input:checked').length;
                    if (!hasDefault) {
                        $container.find('.cp-broadcast-lang').first().find('.cp-checkmark input').prop('checked', 'checked');
                    }
                };

                var getData = function () { return false; };
                var onPreview = function (l) {
                    var data = getData();
                    if (data === false) { return void UI.warn(Messages.error); }

                    var msg = {
                        uid: Util.uid(),
                        type: 'BROADCAST_CUSTOM',
                        content: data
                    };
                    common.mailbox.onMessage({
                        lang: l,
                        type: 'broadcast',
                        content: {
                            msg: msg,
                            hash: 'LOCAL|' + JSON.stringify(msg).slice(0,58)
                        }
                    }, function () {
                        UI.log(Messages.saved);
                    });
                };

                // Add a textarea
                var addLang = function (l) {
                    if ($container.find('.cp-broadcast-lang[data-lang="'+l+'"]').length) { return; }
                    var preview = blocks.button('secondary', '', Messages.broadcast_preview);
                    $(preview).click(function () {
                        onPreview(l);
                    });
                    var bcastDefault = Messages.broadcast_defaultLanguage;
                    var first = !$container.find('.cp-broadcast-lang').length;
                    var radio = UI.createRadio('broadcastDefault', null, bcastDefault, first, {
                        'data-lang': l,
                        label: {class: 'noTitle'}
                    });

                    var textarea = blocks.textarea();
                    var label = blocks.labelledInput(Messages.kanban_body, textarea);

                    $container.append(h('div.cp-broadcast-lang', { 'data-lang': l }, [
                        h('h4', languages[l]),
                        label,
                        radio,
                        preview
                    ]));

                    reorder();
                };
                 // Checkboxes to select translations
                var boxes = keys.map(function (l) {
                    var $cbox = $(UI.createCheckbox('cp-broadcast-custom-lang-'+l,
                        languages[l], false, { label: { class: 'noTitle' } }));
                    var $check = $cbox.find('input').on('change', function () {
                        var c = $check.is(':checked');
                        if (c) { return void addLang(l); }
                        removeLang(l);
                    });
                    if (l === 'en') {
                        setTimeout(function () {
                            $check.click();
                        });
                    }
                    return $cbox[0];
                });

                 // Extract form data
                getData = function () {
                    var map = {};
                    var defaultLanguage;
                    var error = false;
                    $container.find('.cp-broadcast-lang').each(function (i, el) {
                        var $el = $(el);
                        var l = $el.attr('data-lang');
                        if (!l) { error = true; return; }
                        var text = $el.find('textarea').val();
                        if (!text.trim()) { error = true; return; }
                        if ($el.find('.cp-checkmark input').is(':checked')) {
                            defaultLanguage = l;
                        }
                        map[l] = text;
                    });
                    if (!Object.keys(map).length) {
                        console.error('You must select at least one language');
                        return false;
                    }
                    if (error) {
                        console.error('One of the selected languages has no data');
                        return false;
                    }
                    return {
                        defaultLanguage: defaultLanguage,
                        content: map
                    };
                };

                var send = function (data) {
                    $button.prop('disabled', 'disabled');
                    //data.time = +new Date(); // FIXME not used anymore?
                    common.mailbox.sendTo('BROADCAST_CUSTOM', data, {}, function (err) {
                        if (err) {
                            $button.prop('disabled', '');
                            console.error(err);
                            return UI.warn(Messages.error);
                        }
                        UI.log(Messages.saved);
                        checkLastBroadcastHash(function () {
                            setTimeout(refresh, 300);
                        });
                    });
                };

                $button.click(function () {
                    var data = getData();
                    if (data === false) { return void UI.warn(Messages.error); }
                    send(data);
                });

                UI.confirmButton(removeButton, {
                    classes: 'btn-danger',
                }, function () {
                    if (!activeUid) { return; }
                    common.mailbox.sendTo('BROADCAST_DELETE', {
                        uid: activeUid
                    }, {}, function (err) {
                        if (err) { return UI.warn(Messages.error); }
                        UI.log(Messages.saved);
                        checkLastBroadcastHash(function () {
                            setTimeout(refresh, 300);
                        });
                    });
                });

                // Make the form
                $form.empty().append([
                    active,
                    h('label', Messages.broadcast_translations),
                    h('div.cp-broadcast-languages', boxes),
                    container,
                    h('div.cp-broadcast-form-submit', [
                        h('br'),
                        button
                    ])
                ]);

            });
           refresh();
           cb(form);

        });

        var onRefreshPerformance = Util.mkEvent();

        sidebar.addItem('refresh-performance', function(cb){
            var btn = blocks.button('primary', '', Messages.oo_refresh);
            Util.onClickEnter($(btn), function () {
                onRefreshPerformance.fire();
            });
            cb(btn);
        }, {
            noTitle: true,
            noHint: true
        });

        sidebar.addItem('performance-profiling', function(cb){
            var header = [
                Messages.admin_performanceKeyHeading,
                Messages.admin_performanceTimeHeading,
                Messages.admin_performancePercentHeading
            ];

            var table = blocks.table(header, []);

            const onRefresh = function () {
                sFrameChan.query('Q_ADMIN_RPC', {
                    cmd: 'GET_WORKER_PROFILES',
                }, function (e, data) {
                    if (e || data.error) {
                        UI.warn(Messages.error);
                        console.error(e, data);
                        return;
                    }

                    var o = data[0];
                    var sorted = Object.keys(o).sort(function (a, b) {
                        if (o[b] - o[a] <= 0) { return -1; }
                        return 1;
                    });

                    var total = 0;
                    sorted.forEach(function (key) { total += o[key]; });

                    const newRows = sorted.map(function (key) {
                        var percent = Math.floor((o[key] / total) * 1000) / 10;
                        return [key, o[key], percent + '%'];
                    });

                    table.updateContent(newRows);
                });
            };

            onRefresh();
            onRefreshPerformance.reg(onRefresh);

            cb(table);
        });


        sidebar.addCheckboxItem({
            getState: function () {
                return APP.instanceStatus.enableProfiling;
            },
            key: 'enable-disk-measurements',
            options: { htmlHint: true },
            query: function (val, setState) {
                sFrameChan.query('Q_ADMIN_RPC', {
                    cmd: 'ADMIN_DECREE',
                    data: ['ENABLE_PROFILING', [val]]
                }, function (e, response) {
                    if (e || response.error) {
                        UI.warn(Messages.error);
                        console.error(e, response);
                    }
                    APP.updateStatus(function () {
                        setState(APP.instanceStatus.enableProfiling);
                    });
                });
            }
        });

        var isPositiveInteger = function (n) {
            return n && typeof(n) === 'number'  && n % 1 === 0 && n > 0;
        };

        sidebar.addItem('bytes-written', function(cb){
            var duration = APP.instanceStatus.profilingWindow;
            if (!isPositiveInteger(duration)) { duration = 10000; }
            var newDuration = blocks.input({
                type:'number',
                min: 0,
                value: duration
            });
            var set = blocks.button('primary', '', Messages.admin_setDuration);
            var label = blocks.labelledInput( Messages.ui_ms, newDuration);
            var nav = blocks.nav([set]);
            var form = blocks.form([
                label
            ], nav);
            UI.confirmButton(set, {
                classes: 'btn-primary',
                multiple: true,
                validate: function () {
                    var l = parseInt($(newDuration).val());
                    if (isNaN(l)) { return false; }
                    return true;
                }
            }, function () {
                var d = parseInt($(newDuration).val());
                if (!isPositiveInteger(d)) { return void UI.warn(Messages.error); }

                var data = [d];
                sFrameChan.query('Q_ADMIN_RPC', {
                    cmd: 'ADMIN_DECREE',
                    data: ['SET_PROFILING_WINDOW', data]
                }, function (e, response) {
                    if (e || response.error) {
                        UI.warn(Messages.error);
                        return void console.error(e, response);
                    }
                    $(form).find('.cp-admin-bytes-written-duration').text(Messages._getKey('admin_bytesWrittenDuration', [d]));
                });
            });
            cb(form);
        });

        sidebar.addItem('update-available', function(cb){
            if (!APP.instanceStatus.updateAvailable) { return; }

            var updateURL = 'https://github.com/cryptpad/cryptpad/releases/latest';
            if (typeof(APP.instanceStatus.updateAvailable) === 'string') {
                updateURL = APP.instanceStatus.updateAvailable;
            }
            var button = blocks.button('primary', '', Messages.admin_updateAvailableButton);
            Util.onClickEnter($(button), function () {
                common.openURL(updateURL);
            });

            cb(button);
        });

        sidebar.addItem('checkup', function(cb){
            var button = blocks.button('primary', '', Messages.admin_checkupButton);
            Util.onClickEnter($(button), function () {
                common.openURL('/checkup/');
            });

            cb(button);
        });


        sidebar.addCheckboxItem({
            key: 'block-daily-check',
            getState: function () {
                return  APP.instanceStatus.blockDailyCheck;
            },
            query: function (val, setState) {
                sFrameChan.query('Q_ADMIN_RPC', {
                    cmd: 'ADMIN_DECREE',
                    data: ['BLOCK_DAILY_CHECK', [val]]
                }, function (e, response) {
                    if (e || response.error) {
                        UI.warn(Messages.error);
                        console.error(e, response);
                    }
                    APP.updateStatus(function () {
                        setState(APP.instanceStatus.blockDailyCheck);
                    });
                });
            }
        });

        sidebar.addCheckboxItem({
            key: 'provide-aggregate-statistics',
            getState: function () {
                return APP.instanceStatus.provideAggregateStatistics;
            },
            query: function (val, setState) {
                sFrameChan.query('Q_ADMIN_RPC', {
                    cmd: 'ADMIN_DECREE',
                    data: ['PROVIDE_AGGREGATE_STATISTICS', [val]]
                }, function (e, response) {
                    if (e || response.error) {
                        UI.warn(Messages.error);
                        console.error(e, response);
                    }
                    APP.updateStatus(function () {
                        setState(APP.instanceStatus.provideAggregateStatistics);
                    });
                });
            }
        });


        sidebar.addCheckboxItem({
            key: 'list-my-instance',
            getState: function () {
                return APP.instanceStatus.listMyInstance;
            },
            query: function (val, setState) {
                sFrameChan.query('Q_ADMIN_RPC', {
                    cmd: 'ADMIN_DECREE',
                    data: ['LIST_MY_INSTANCE', [val]]
                }, function (e, response) {
                    if (e || response.error) {
                        UI.warn(Messages.error);
                        console.error(e, response);
                    }
                    APP.updateStatus(function () {
                        setState(APP.instanceStatus.listMyInstance);
                    });
                });
            }
        });

        sidebar.addCheckboxItem({
            key: 'consent-to-contact',
            getState: function () {
                return APP.instanceStatus.consentToContact;
            },
            query: function (val, setState) {
                sFrameChan.query('Q_ADMIN_RPC', {
                    cmd: 'ADMIN_DECREE',
                    data: ['CONSENT_TO_CONTACT', [val]]
                }, function (e, response) {
                    if (e || response.error) {
                        UI.warn(Messages.error);
                        console.error(e, response);
                    }
                    APP.updateStatus(function () {
                        setState(APP.instanceStatus.consentToContact);
                    });
                });
            }
        });

        sidebar.addCheckboxItem({
            key: 'remove-donate-button',
            getState: function () {
                return APP.instanceStatus.removeDonateButton;
            },
            query: function (val, setState) {
                sFrameChan.query('Q_ADMIN_RPC', {
                    cmd: 'ADMIN_DECREE',
                    data: ['REMOVE_DONATE_BUTTON', [val]]
                }, function (e, response) {
                    if (e || response.error) {
                        UI.warn(Messages.error);
                        console.error(e, response);
                    }
                    APP.updateStatus(function () {
                        setState(APP.instanceStatus.removeDonateButton);
                    });
                });
            }
        });


        var sendDecree = function (data, cb) {
            sFrameChan.query('Q_ADMIN_RPC', {
                cmd: 'ADMIN_DECREE',
                data: data,
            }, cb);
        };

        sidebar.addItem('instance-purpose', function(cb){
            var values = [
                'noanswer', // Messages.admin_purpose_noanswer
                'experiment', // Messages.admin_purpose_experiment
                'personal', // Messages.admin_purpose_personal
                'education', // Messages.admin_purpose_education
                'org', // Messages.admin_purpose_org
                'business', // Messages.admin_purpose_business
                'public', // Messages.admin_purpose_public
            ];
            var defaultPurpose = 'noanswer';
            var purpose = APP.instanceStatus.instancePurpose || defaultPurpose;

            var opts = values.map(function (key) {
                var full_key = 'admin_purpose_' + key;
                return UI.createRadio('cp-instance-purpose-radio', 'cp-instance-purpose-radio-'+key,
                    Messages[full_key] || Messages._getKey(full_key, [defaultPurpose]),
                    key === purpose, {
                        input: { value: key },
                        //label: { class: 'noTitle' }
                    });
            });

            var $opts = $(opts);

            var setPurpose = function (value, cb) {
                sendDecree([
                    'SET_INSTANCE_PURPOSE',
                    [ value]
                ], cb);
            };

            $opts.on('change', function () {
                var val = $opts.find('input:radio:checked').val();
                console.log(val);
                //spinner.spin();
                setPurpose(val, function (e, response) {
                    if (e || response.error) {
                        UI.warn(Messages.error);
                        //spinner.hide();
                        return;
                    }
                    //spinner.done();
                    UI.log(Messages.saved);
                });
            });

<<<<<<< HEAD
    // XXX
    Messages.admin_logoTitle = "Upload Logo";
    Messages.admin_logoHint = "Max 200KB, svg, png or jpg";
    Messages.admin_logoButton = "Upload new";
    Messages.admin_logoRemoveButton = "Restore default";
    create['logo'] = function () {
        var key = 'logo';
        var $div = makeBlock(key, false); // Msg.admin_emailHint, Msg.admin_emailTitle

        var input = h('input', {
            type: 'file',
            accept: 'image/*',
            'aria-labelledby': 'cp-admin-logo'
        });

        var currentContainer = h('div');
        let redraw = () => {
            var current = h('img', {src: '/api/logo?'+(+new Date())});
            $(currentContainer).empty().append(current);
        };
        redraw();

        var upload = h('button.btn.btn-primary', Messages.admin_logoButton);
        var remove = h('button.btn.btn-danger', Messages.admin_logoRemoveButton);

        $div.append([
            currentContainer,
            h('div', input),
            h('nav', [upload, remove])
        ]);

        let $button = $(upload);
        let $remove = $(remove);
        var spinner = UI.makeSpinner($div);

        Util.onClickEnter($button, function () {
            let files = input.files;
            if (files.length !== 1) {
                UI.warn(Messages.error);
                return;
            }
            spinner.spin();
            $button.attr('disabled', 'disabled');
            let reader = new FileReader();
            reader.onloadend = function () {
                let dataURL = this.result;
                sframeCommand('UPLOAD_LOGO', {dataURL}, (err, response) => {
                    $button.removeAttr('disabled');
                    if (err) {
                        UI.warn(Messages.error);
                        $(input).val('');
                        console.error(err, response);
                        spinner.hide();
                        return;
                    }
                    redraw();
                    spinner.done();
                    UI.log(Messages.saved);
                });
            };
            reader.readAsDataURL(files[0]);
        });
        UI.confirmButton($remove, {
            classes: 'btn-danger',
            multiple: true
        }, function () {
            spinner.spin();
            $remove.attr('disabled', 'disabled');
            sframeCommand('REMOVE_LOGO', {}, (err, response) => {
                $remove.removeAttr('disabled');
                if (err) {
                    UI.warn(Messages.error);
                    console.error(err, response);
                    spinner.hide();
                    return;
                }
                redraw();
                spinner.done();
                UI.log(Messages.saved);
            });
        });

        return $div;
    };

    var hideCategories = function () {
        APP.$rightside.find('> div').hide();
    };
    var showCategories = function (cat) {
        hideCategories();
        cat.forEach(function (c) {
            APP.$rightside.find('.'+c).show();
=======
            cb(opts);
>>>>>>> 25522dec
        });

        sidebar.makeLeftside(categories);
    };


    var updateStatus = APP.updateStatus = function (cb) {
        sFrameChan.query('Q_ADMIN_RPC', {
            cmd: 'INSTANCE_STATUS',
        }, function (e, data) {
            if (e) { console.error(e); return void cb(e); }
            if (!Array.isArray(data)) { return void cb('EINVAL'); }
            APP.instanceStatus = data[0];
            console.log("Status", APP.instanceStatus);
            cb();
        });
    };

    var createToolbar = function () {
        var displayed = ['useradmin', 'newpad', 'limit', 'pageTitle', 'notifications'];
        var configTb = {
            displayed: displayed,
            sfCommon: common,
            $container: APP.$toolbar,
            pageTitle: Messages.adminPage || 'Admin',
            metadataMgr: common.getMetadataMgr(),
        };
        APP.toolbar = Toolbar.create(configTb);
        APP.toolbar.$rightside.hide();
    };

    nThen(function(waitFor) {
        $(waitFor(UI.addLoadingScreen));
        SFCommon.create(waitFor(function(c) { APP.common = common = c; }));
    }).nThen(function(waitFor) {
        APP.$container = $('#cp-sidebarlayout-container');
        APP.$toolbar = $('#cp-toolbar');
        sFrameChan = common.getSframeChannel();
        sFrameChan.onReady(waitFor());
    }).nThen(function (waitFor) {
        if (!common.isAdmin()) { return; }
        updateStatus(waitFor());
    }).nThen(function( /*waitFor*/ ) {
        common.setTabTitle(Messages.adminPage || 'Administration');

        if (!common.isAdmin()) {
            return void UI.errorLoadingScreen(Messages.admin_authError || '403 Forbidden');
        }

<<<<<<< HEAD
        APP.privateKey = privateData.supportPrivateKey;
        APP.origin = privateData.origin;
        APP.readOnly = privateData.readOnly;
        APP.support = Support.create(common, true);
        APP.supportModule = common.makeUniversal('support');

=======
        // Add toolbar
        createToolbar();
>>>>>>> 25522dec

        // Content
        andThen(common, APP.$container);

        common.setTabTitle(Messages.settings_title);
        UI.removeLoadingScreen();
    });
});<|MERGE_RESOLUTION|>--- conflicted
+++ resolved
@@ -19,6 +19,7 @@
     'json.sortify',
     '/customize/application_config.js',
     '/api/config',
+    '/api/instance',
     '/lib/datepicker/flatpickr.js',
     '/common/hyperscript.js',
     'css!/lib/datepicker/flatpickr.min.css',
@@ -42,6 +43,7 @@
     Sortify,
     AppConfig,
     ApiConfig,
+    Instance,
     Flatpickr
 ) {
     var APP = window.APP = {};
@@ -50,79 +52,6 @@
     var common;
     var sFrameChan;
 
-<<<<<<< HEAD
-    var categories = {
-        'general': [ // Msg.admin_cat_general
-            'cp-admin-flush-cache',
-            'cp-admin-update-limit',
-            'cp-admin-enableembeds',
-            'cp-admin-forcemfa',
-            'cp-admin-email',
-
-            'cp-admin-instance-info-notice',
-
-            'cp-admin-name',
-            'cp-admin-description',
-            'cp-admin-jurisdiction',
-            'cp-admin-notice',
-        ],
-        'customize': [
-            'cp-admin-logo'
-        ],
-        'users': [ // Msg.admin_cat_quota
-            'cp-admin-registration',
-            'cp-admin-invitation',
-            'cp-admin-users',
-        ],
-        'quota': [ // Msg.admin_cat_quota
-            'cp-admin-defaultlimit',
-            'cp-admin-setlimit',
-            'cp-admin-getlimits',
-        ],
-        'database': [ // Msg.admin_cat_database
-            'cp-admin-account-metadata',
-            'cp-admin-document-metadata',
-            'cp-admin-block-metadata',
-            'cp-admin-totp-recovery',
-        ],
-        'stats': [ // Msg.admin_cat_stats
-            'cp-admin-refresh-stats',
-            'cp-admin-uptime',
-            'cp-admin-active-sessions',
-            'cp-admin-active-pads',
-            'cp-admin-open-files',
-            'cp-admin-registered',
-            'cp-admin-disk-usage',
-        ],
-        'support': [ // Msg.admin_cat_support
-            'cp-admin-support-new',
-        ],
-        'broadcast': [ // Msg.admin_cat_broadcast
-            'cp-admin-maintenance',
-            'cp-admin-survey',
-            'cp-admin-broadcast',
-        ],
-        'performance': [ // Msg.admin_cat_performance
-            'cp-admin-refresh-performance',
-            'cp-admin-performance-profiling',
-            'cp-admin-enable-disk-measurements',
-            'cp-admin-bytes-written',
-        ],
-        'network': [ // Msg.admin_cat_network
-            'cp-admin-update-available',
-            'cp-admin-checkup',
-            'cp-admin-block-daily-check',
-            'cp-admin-provide-aggregate-statistics',
-            'cp-admin-list-my-instance',
-
-            'cp-admin-consent-to-contact',
-            'cp-admin-remove-donate-button',
-            'cp-admin-instance-purpose',
-        ],
-    };
-
-    var create = {};
-=======
     var andThen = function (common, $container) {
         const sidebar = Sidebar.create(common, 'admin', $container);
         var categories = {
@@ -141,6 +70,13 @@
                     'description',
                     'jurisdiction',
                     'notice',
+                ]
+            },
+            'customize': {
+                icon: 'fa fa-paint-brush',
+                content: [
+                    'logo',
+                    'color'
                 ]
             },
             'users' : {
@@ -184,9 +120,7 @@
             'support' : {
                 icon : 'fa fa-life-ring',
                 content : [
-                    'support-list',
-                    'support-init',
-                    'support-priv',
+                    'support-setup',
                 ]
             },
             'broadcast' : {
@@ -221,7 +155,6 @@
                 ]
             }
         };
->>>>>>> 25522dec
 
         const blocks = sidebar.blocks;
 
@@ -819,6 +752,177 @@
             ], nav);
 
             cb(form);
+        });
+
+        // XXX
+        Messages.admin_cat_customize = "Customize";
+        Messages.admin_logoTitle = "Upload Logo";
+        Messages.admin_logoHint = "Max 200KB, svg, png or jpg";
+        Messages.admin_logoButton = "Upload new";
+        Messages.admin_logoRemoveButton = "Restore default";
+        Messages.admin_colorTitle = "Main color";
+        Messages.admin_colorHint = "Change the main color of your CryptPad instance. Please pick a color with good contrast with the rest of CryptPad.";
+        Messages.admin_colorCurrent = "Current main color";
+        Messages.admin_colorChange = "Change color";
+        Messages.admin_colorPick = "Pick a color";
+        Messages.admin_colorPreview = "Preview color";
+
+        sidebar.addItem('logo', (cb) => {
+            // Msg.admin_logoHint, Msg.admin_logoTitle
+
+            let input = blocks.input({
+                type: 'file',
+                accept: 'image/*',
+                'aria-labelledby': 'cp-admin-logo'
+            });
+
+            var currentContainer = blocks.block();
+            let redraw = () => {
+                var current = h('img', {src: '/api/logo?'+(+new Date())});
+                $(currentContainer).empty().append(current);
+            };
+            redraw();
+
+            var upload = blocks.button('primary', '', Messages.admin_logoButton);
+            var remove = blocks.button('danger', '', Messages.admin_logoRemoveButton);
+
+            let spinnerBlock = blocks.inline();
+            let spinner = UI.makeSpinner($(spinnerBlock));
+            let form = blocks.form([
+                currentContainer,
+                blocks.block(input),
+                blocks.nav([upload, remove, spinnerBlock])
+            ]);
+
+            let $button = $(upload);
+            let $remove = $(remove);
+
+            Util.onClickEnter($button, function () {
+                let files = input.files;
+                if (files.length !== 1) {
+                    UI.warn(Messages.error);
+                    return;
+                }
+                spinner.spin();
+                $button.attr('disabled', 'disabled');
+                let reader = new FileReader();
+                reader.onloadend = function () {
+                    let dataURL = this.result;
+                    sframeCommand('UPLOAD_LOGO', {dataURL}, (err, response) => {
+                        $button.removeAttr('disabled');
+                        if (err) {
+                            UI.warn(Messages.error);
+                            $(input).val('');
+                            console.error(err, response);
+                            spinner.hide();
+                            return;
+                        }
+                        redraw();
+                        spinner.done();
+                        UI.log(Messages.saved);
+                    });
+                };
+                reader.readAsDataURL(files[0]);
+            });
+            UI.confirmButton($remove, {
+                classes: 'btn-danger',
+                multiple: true
+            }, function () {
+                spinner.spin();
+                $remove.attr('disabled', 'disabled');
+                sframeCommand('REMOVE_LOGO', {}, (err, response) => {
+                    $remove.removeAttr('disabled');
+                    if (err) {
+                        UI.warn(Messages.error);
+                        console.error(err, response);
+                        spinner.hide();
+                        return;
+                    }
+                    redraw();
+                    spinner.done();
+                    UI.log(Messages.saved);
+                });
+            });
+
+            cb(form);
+        });
+
+        sidebar.addItem('color', cb => {
+            let input = blocks.input({
+                type: 'color',
+                value: (Instance && Instance.color) || '#0087FF'
+            });
+            let label = blocks.labelledInput(Messages.admin_colorPick, input);
+            let current = blocks.block([], 'cp-admin-color-current');
+            let labelCurrent = blocks.labelledInput(Messages.admin_colorCurrent, current);
+            let preview = blocks.block([
+                blocks.block([
+                    blocks.link('CryptPad', '/admin/#customize')
+                ]),
+                blocks.nav([
+                    blocks.button('primary', 'fa-floppy-o', Messages.settings_save),
+                    blocks.button('secondary', 'fa-floppy-o', Messages.settings_save),
+                ])
+            ], 'cp-admin-color-preview');
+            let labelPreview = blocks.labelledInput(Messages.admin_colorPreview, preview);
+            let $preview = $(preview);
+
+            let remove = blocks.button('danger', '', Messages.admin_logoRemoveButton);
+            let $remove = $(remove);
+
+            let setColor = (color, done) => {
+                sframeCommand('CHANGE_COLOR', {color}, (err, response) => {
+                    if (err) {
+                        UI.warn(Messages.error);
+                        console.error(err, response);
+                        done(false);
+                        return;
+                    }
+                    done(true);
+                    flushCacheNotice();
+                    UI.log(Messages.saved);
+                });
+            };
+
+            let btn = blocks.activeButton('primary', '',
+              Messages.admin_colorChange, (done) => {
+                let color = $input.val();
+                setColor(color, done);
+            });
+
+            let $input = $(input).on('change', () => {
+                require(['/lib/less.min.js'], (Less) => {
+                    let color = $input.val();
+                    let lColor = Less.color(color.slice(1));
+                    let lighten = Less.functions.functionRegistry._data.lighten;
+                    let lightColor = lighten(lColor, {value:30}).toRGB();
+                    $preview.find('.btn-primary').css({
+                        'background-color': color
+                    });
+                    $preview.find('.btn-secondary').css({
+                        'border-color': lightColor,
+                        'color': lightColor,
+                    });
+                    $preview.find('a').css({
+                        'color': lightColor,
+                    });
+                });
+            });
+
+            UI.confirmButton($remove, {
+                classes: 'btn-danger',
+                multiple: true
+            }, function () {
+                $remove.attr('disabled', 'disabled');
+                setColor('', () => {});
+            });
+
+            let form = blocks.form([
+                labelCurrent,
+                label
+            ], blocks.nav([btn, remove, btn.spinner]));
+
+            cb([form, labelPreview]);
         });
 
         sidebar.addItem('registration', function(cb){
@@ -2277,271 +2381,6 @@
                 });
             });
 
-<<<<<<< HEAD
-        return $div;
-    };
-
-    // XXX
-    Messages.admin_supportSetupHint = "Create or update the current support keys.";
-    Messages.admin_supportSetupTitle = "Initialize support";
-    Messages.admin_supportEnabled = "Modern support system is enabled.";
-    Messages.admin_supportDisabled = "Modern support system is disabled.";
-    Messages.admin_supportInit = "Initialize support page on this instance";
-    Messages.admin_supportDelete = "Disable support";
-    Messages.admin_supportConfirm = "Are you sure? This will remove access to all current moderators and delete all existing tickets.";
-    Messages.admin_supportMembers = "Current support team";
-    Messages.admin_supportAdd = "Add a contact to the support team";
-    Messages.admin_supportRotateNotify = "Warning: new keys have been generated but an unenexpected error prevented the system to send them to the moderators. You may have to remove and re-add all the other moderators";
-    create['support-setup'] = function () {
-        const $block = makeBlock('support-setup'); // Msg.admin_supportNewHint, .admin_supportNewTitle
-        const $div = $(h('div')).appendTo($block);
-        let supportKey = ApiConfig.supportMailboxKey;
-        let edPublic = common.getMetadataMgr().getPrivateData().edPublic; // My edPublic
-        let refresh = function () {};
-        const redraw = function (moderatorsData) {
-            $div.empty();
-
-            const state = h('div');
-            const $state = $(state).appendTo($div);
-            const button = h('button.btn.btn-primary', Messages.admin_supportInit);
-            const $button = $(button).appendTo($div);
-            const delButton = h('button.btn.btn-danger', Messages.admin_supportDelete);
-            const $delButton = $(delButton).appendTo($div).hide();
-            const spinner = UI.makeSpinner($div);
-
-            const setState = function () {
-                $state.html('');
-                if (supportKey) {
-                    $button.hide();
-                    $delButton.show();
-                    return $state.append([
-                        h('i.fa.fa-check'),
-                        h('span', Messages.admin_supportEnabled)
-                    ]);
-                }
-                $button.show();
-                $state.append([
-                    h('i.fa.fa-times'),
-                    h('span', Messages.admin_supportDisabled)
-                ]);
-            };
-            setState();
-
-            Util.onClickEnter($delButton, function () {
-                UI.confirm(Messages.admin_supportConfirm, function (yes) {
-                    if (!yes) { return; }
-                    // Send the decree, don't delete data locally, we just want to remove
-                    // the support UI for the clients
-                    spinner.spin();
-                    $delButton.attr('disabled', 'disabled');
-                    APP.supportModule.execCommand('DISABLE_SUPPORT', {}, (obj) => {
-                        $delButton.removeAttr('disabled');
-                        if (obj && obj.error) {
-                            UI.warn(Messages.error);
-                            console.error(obj.error);
-                            return void spinner.hide();
-                        }
-                        spinner.done();
-                        UI.log(Messages.saved);
-                        supportKey = undefined;
-                        refresh();
-                    });
-                });
-            });
-
-            const getMyData = () => {
-                let metadataMgr = common.getMetadataMgr();
-                let priv = metadataMgr.getPrivateData();
-                let user = metadataMgr.getUserData();
-                return {
-                    name: user.name,
-                    edPublic: priv.edPublic,
-                    curvePublic: user.curvePublic,
-                    mailbox: user.notifications,
-                    profile: user.profile
-                    // XXX add avatar?
-                };
-            };
-            const getContactData = (curve) => {
-                if (!curve) { return getMyData(); }
-                let friends = common.getFriends(true);
-                let f = friends[curve];
-                return {
-                    name: f.displayName,
-                    edPublic: f.edPublic,
-                    curvePublic: f.curvePublic,
-                    mailbox: f.notifications,
-                    profile: f.profile
-                    // XXX add avatar?
-                };
-            };
-            const generateKey = function () {
-                if (supportKey && !moderatorsData[edPublic]) {
-                    UI.alert("A support key already exists. You must be a moderator to generate a new one or delete the existing support data.");
-                    return;
-                }
-                spinner.spin();
-                $button.attr('disabled', 'disabled');
-                const onError = (waitFor, err, res) => {
-                    if (waitFor) { waitFor.abort(); }
-                    console.error(err, res);
-                    spinner.hide();
-                    UI.warn(Messages.error);
-                };
-
-                nThen((waitFor) => {
-                    // Add myself to moderator role if not already there
-                    let me = getContactData();
-                    if (moderatorsData[me.edPublic]) { return; }
-                    sFrameChan.query('Q_ADMIN_RPC', {
-                        cmd: 'ADD_MODERATOR',
-                        data: me
-                    }, waitFor((e, response) => {
-                        console.error(e, response);
-                    }));
-                }).nThen((waitFor) => {
-                    // Copy chainpad doc and pin
-                    APP.supportModule.execCommand('ROTATE_KEYS', {}, waitFor((obj) => {
-                        $button.removeAttr('disabled');
-                        if (obj && obj.error) { return void onError(waitFor, obj.error); }
-                        if (obj && obj.success && obj.noNotify) {
-                            UI.alert(Messages.admin_supportRotateNotify);
-                            onError(waitFor, 'NOTIFY_ERROR', obj);
-                            return;
-                        }
-                        spinner.done();
-                        UI.log(Messages.saved);
-                    }));
-                }).nThen(() => {
-                    refresh();
-                });
-            };
-
-            const addModerator = (curve, _cb) => {
-                let cb = Util.mkAsync(_cb);
-                let userData = getContactData(curve);
-                if (!userData) { return void cb('INVALID_USER'); }
-                sFrameChan.query('Q_ADMIN_RPC', {
-                    cmd: 'ADD_MODERATOR',
-                    data: userData
-                }, (e, response) => {
-                    if (e || (response && response.error)) {
-                        return void cb(e || response.error);
-                    }
-
-                    // User added to support team in database, send them the keys
-                    APP.supportModule.execCommand('ADD_MODERATOR', userData, cb);
-                });
-            };
-            const removeModerator = (ed) => {
-                sFrameChan.query('Q_ADMIN_RPC', {
-                    cmd: 'REMOVE_MODERATOR',
-                    data: ed
-                }, (e, response) => {
-                    if (e || (response && response.error)) {
-                        console.error(e || response.error);
-                        return void UI.warn(Messages.error);
-                    }
-                    generateKey();
-                });
-            };
-
-            Util.onClickEnter($button, function () {
-                generateKey();
-            });
-
-            const drawModerators = () => {
-                if (!supportKey) { return; }
-                const members = {};
-                const friends = Util.clone(common.getFriends(false));
-                Object.keys(moderatorsData).forEach((ed) => {
-                    let m = moderatorsData[ed];
-                    members[m.curvePublic] = {
-                        displayName: m.name,
-                        edPublic: m.edPublic,
-                        profile: m.profile,
-                        curvePublic: m.curvePublic,
-                        notificatons: m.mailbox
-                    };
-                });
-                Object.keys(friends).forEach((curve) => {
-                    if (members[curve]) { delete friends[curve]; }
-                });
-                let currentList = UIElements.getUserGrid(Messages.admin_supportMembers, {
-                    common: common,
-                    list: true,
-                    large: true,
-                    noSelect: true,
-                    data: members,
-                    remove: (el) => {
-                        let ed = $(el).attr('data-ed');
-                        removeModerator(ed);
-                    }
-                });
-                let contactsGrid = UIElements.getUserGrid(Messages.admin_supportAdd, {
-                    common: common,
-                    list: true,
-                    large: true,
-                    data: friends
-                }, function () {});
-
-                let addBtn = h('button.btn.btn-primary', 'ADD');
-                Util.onClickEnter($(addBtn), () => {
-                    var $sel = $(contactsGrid.div).find('.cp-usergrid-user.cp-selected');
-                    nThen((waitFor) => {
-                        $sel.each((i, el) => {
-                            let curve = $(el).attr('data-curve');
-                            if (!curve) {
-                                console.error('Missing data on selected user', el);
-                                return void UI.warn(Messages.error);
-                            }
-                            addModerator(curve, waitFor());
-                        });
-                    }).nThen(() => {
-                        refresh();
-                    });
-                });
-                // Only moderators can add new moderators
-                if (!moderatorsData[edPublic]) {
-                    contactsGrid.div = undefined;
-                    addBtn = undefined;
-                }
-
-                const list = h('div', [
-                    currentList.div,
-                    contactsGrid.div,
-                    h('nev', addBtn)
-                ]);
-                $div.append(list);
-            };
-            drawModerators();
-        };
-        refresh = () => {
-            let moderators;
-            nThen((waitFor) => {
-                APP.supportModule.execCommand('GET_PRIVATE_KEY', {}, waitFor((obj) => {
-                    supportKey = obj && obj.curvePublic;
-                }));
-            }).nThen((waitFor) => {
-                sFrameChan.query('Q_ADMIN_RPC', {
-                    cmd: 'GET_MODERATORS',
-                    data: {}
-                }, waitFor((e, response) => {
-                    if (e || response.error) {
-                        console.error(e || response.error);
-                        UI.warn(Messages.error);
-                        return;
-                    }
-                    moderators = response[0];
-                }));
-            }).nThen(() => {
-                redraw(moderators);
-            });
-        };
-        refresh();
-        return $block;
-    };
-=======
             cb(form);
 
         });
@@ -2642,7 +2481,6 @@
                     all.forEach(enable);
                 }
             };
->>>>>>> 25522dec
 
             setInterfaceState();
             Util.onClickEnter($btn, function () {
@@ -2914,6 +2752,266 @@
 
         };
 
+    // XXX DUPLICATE FROM ADMIN/INNER.JS
+    Messages.admin_supportSetupHint = "Create or update the current support keys.";
+    Messages.admin_supportSetupTitle = "Initialize support";
+    Messages.admin_supportEnabled = "Modern support system is enabled.";
+    Messages.admin_supportDisabled = "Modern support system is disabled.";
+    Messages.admin_supportInit = "Initialize support page on this instance";
+    Messages.admin_supportDelete = "Disable support";
+    Messages.admin_supportConfirm = "Are you sure? This will remove access to all current moderators and delete all existing tickets.";
+    Messages.admin_supportMembers = "Current support team";
+    Messages.admin_supportAdd = "Add a contact to the support team";
+    Messages.admin_supportRotateNotify = "Warning: new keys have been generated but an unenexpected error prevented the system to send them to the moderators. You may have to remove and re-add all the other moderators";
+        sidebar.addItem('support-setup', function (cb) {
+            let supportKey = ApiConfig.supportMailboxKey;
+            let edPublic = common.getMetadataMgr().getPrivateData().edPublic; // My edPublic
+            let refresh = function () {};
+            let content = blocks.block();
+            const $div = $(content);
+            const redraw = function (moderatorsData) {
+                $div.empty();
+
+                const state = blocks.block();
+                const $state = $(state).appendTo($div);
+                const button = blocks.button('primary', '', Messages.admin_supportInit);
+                const $button = $(button).appendTo($div);
+                const delButton = blocks.button('danger', '', Messages.admin_supportDelete);
+                const $delButton = $(delButton).appendTo($div).hide();
+                const spinner = UI.makeSpinner($div);
+
+                const setState = function () {
+                    $state.html('');
+                    if (supportKey) {
+                        $button.hide();
+                        $delButton.show();
+                        return $state.append([
+                            blocks.icon('fa-check'),
+                            blocks.inline(Messages.admin_supportEnabled)
+                        ]);
+                    }
+                    $button.show();
+                    $state.append([
+                        blocks.icon('fa-times'),
+                        blocks.inline(Messages.admin_supportDisabled)
+                    ]);
+                };
+                setState();
+
+                Util.onClickEnter($delButton, function () {
+                    UI.confirm(Messages.admin_supportConfirm, function (yes) {
+                        if (!yes) { return; }
+                        // Send the decree, don't delete data locally, we just want to remove
+                        // the support UI for the clients
+                        spinner.spin();
+                        $delButton.attr('disabled', 'disabled');
+                        APP.supportModule.execCommand('DISABLE_SUPPORT', {}, (obj) => {
+                            $delButton.removeAttr('disabled');
+                            if (obj && obj.error) {
+                                UI.warn(Messages.error);
+                                console.error(obj.error);
+                                return void spinner.hide();
+                            }
+                            spinner.done();
+                            UI.log(Messages.saved);
+                            supportKey = undefined;
+                            refresh();
+                        });
+                    });
+                });
+
+                const getMyData = () => {
+                    let metadataMgr = common.getMetadataMgr();
+                    let priv = metadataMgr.getPrivateData();
+                    let user = metadataMgr.getUserData();
+                    return {
+                        name: user.name,
+                        edPublic: priv.edPublic,
+                        curvePublic: user.curvePublic,
+                        mailbox: user.notifications,
+                        profile: user.profile
+                    };
+                };
+                const getContactData = (curve) => {
+                    if (!curve) { return getMyData(); }
+                    let friends = common.getFriends(true);
+                    let f = friends[curve];
+                    return {
+                        name: f.displayName,
+                        edPublic: f.edPublic,
+                        curvePublic: f.curvePublic,
+                        mailbox: f.notifications,
+                        profile: f.profile
+                    };
+                };
+                const generateKey = function () {
+                    if (supportKey && !moderatorsData[edPublic]) {
+                        UI.alert("A support key already exists. You must be a moderator to generate a new one or delete the existing support data.");
+                        return;
+                    }
+                    spinner.spin();
+                    $button.attr('disabled', 'disabled');
+                    const onError = (waitFor, err, res) => {
+                        if (waitFor) { waitFor.abort(); }
+                        console.error(err, res);
+                        spinner.hide();
+                        UI.warn(Messages.error);
+                    };
+
+                    nThen((waitFor) => {
+                        // Add myself to moderator role if not already there
+                        let me = getContactData();
+                        if (moderatorsData[me.edPublic]) { return; }
+                        sFrameChan.query('Q_ADMIN_RPC', {
+                            cmd: 'ADD_MODERATOR',
+                            data: me
+                        }, waitFor((e, response) => {
+                            console.error(e, response);
+                        }));
+                    }).nThen((waitFor) => {
+                        // Copy chainpad doc and pin
+                        APP.supportModule.execCommand('ROTATE_KEYS', {}, waitFor((obj) => {
+                            $button.removeAttr('disabled');
+                            if (obj && obj.error) { return void onError(waitFor, obj.error); }
+                            if (obj && obj.success && obj.noNotify) {
+                                UI.alert(Messages.admin_supportRotateNotify);
+                                onError(waitFor, 'NOTIFY_ERROR', obj);
+                                return;
+                            }
+                            spinner.done();
+                            UI.log(Messages.saved);
+                        }));
+                    }).nThen(() => {
+                        refresh();
+                    });
+                };
+
+                const addModerator = (curve, _cb) => {
+                    let cb = Util.mkAsync(_cb);
+                    let userData = getContactData(curve);
+                    if (!userData) { return void cb('INVALID_USER'); }
+                    sFrameChan.query('Q_ADMIN_RPC', {
+                        cmd: 'ADD_MODERATOR',
+                        data: userData
+                    }, (e, response) => {
+                        if (e || (response && response.error)) {
+                            return void cb(e || response.error);
+                        }
+
+                        // User added to support team in database, send them the keys
+                        APP.supportModule.execCommand('ADD_MODERATOR', userData, cb);
+                    });
+                };
+                const removeModerator = (ed) => {
+                    sFrameChan.query('Q_ADMIN_RPC', {
+                        cmd: 'REMOVE_MODERATOR',
+                        data: ed
+                    }, (e, response) => {
+                        if (e || (response && response.error)) {
+                            console.error(e || response.error);
+                            return void UI.warn(Messages.error);
+                        }
+                        generateKey();
+                    });
+                };
+
+                Util.onClickEnter($button, function () {
+                    generateKey();
+                });
+
+                const drawModerators = () => {
+                    if (!supportKey) { return; }
+                    const members = {};
+                    const friends = Util.clone(common.getFriends(false));
+                    Object.keys(moderatorsData).forEach((ed) => {
+                        let m = moderatorsData[ed];
+                        members[m.curvePublic] = {
+                            displayName: m.name,
+                            edPublic: m.edPublic,
+                            profile: m.profile,
+                            curvePublic: m.curvePublic,
+                            notificatons: m.mailbox
+                        };
+                    });
+                    Object.keys(friends).forEach((curve) => {
+                        if (members[curve]) { delete friends[curve]; }
+                    });
+                    let currentList = UIElements.getUserGrid(Messages.admin_supportMembers, {
+                        common: common,
+                        list: true,
+                        large: true,
+                        noSelect: true,
+                        data: members,
+                        remove: (el) => {
+                            let ed = $(el).attr('data-ed');
+                            removeModerator(ed);
+                        }
+                    });
+                    let contactsGrid = UIElements.getUserGrid(Messages.admin_supportAdd, {
+                        common: common,
+                        list: true,
+                        large: true,
+                        data: friends
+                    }, function () {});
+
+                    let addBtn = blocks.button('primary', '', Messages.tag_add);
+                    Util.onClickEnter($(addBtn), () => {
+                        var $sel = $(contactsGrid.div).find('.cp-usergrid-user.cp-selected');
+                        nThen((waitFor) => {
+                            $sel.each((i, el) => {
+                                let curve = $(el).attr('data-curve');
+                                if (!curve) {
+                                    console.error('Missing data on selected user', el);
+                                    return void UI.warn(Messages.error);
+                                }
+                                addModerator(curve, waitFor());
+                            });
+                        }).nThen(() => {
+                            refresh();
+                        });
+                    });
+                    // Only moderators can add new moderators
+                    if (!moderatorsData[edPublic]) {
+                        contactsGrid.div = undefined;
+                        addBtn = undefined;
+                    }
+
+                    const list = blocks.block([
+                        currentList.div,
+                        contactsGrid.div,
+                        blocks.nav([addBtn])
+                    ]);
+                    $div.append(list);
+                };
+                drawModerators();
+            };
+            refresh = () => {
+                let moderators;
+                nThen((waitFor) => {
+                    APP.supportModule.execCommand('GET_PRIVATE_KEY', {}, waitFor((obj) => {
+                        supportKey = obj && obj.curvePublic;
+                    }));
+                }).nThen((waitFor) => {
+                    sFrameChan.query('Q_ADMIN_RPC', {
+                        cmd: 'GET_MODERATORS',
+                        data: {}
+                    }, waitFor((e, response) => {
+                        if (e || response.error) {
+                            console.error(e || response.error);
+                            UI.warn(Messages.error);
+                            return;
+                        }
+                        moderators = response[0];
+                    }));
+                }).nThen(() => {
+                    redraw(moderators);
+                });
+            };
+            refresh();
+
+            cb(content);
+        });
+
         sidebar.addItem('maintenance', function(cb){
             var form = blocks.form([]);
             var refresh = getApi(function (Broadcast) {
@@ -3664,102 +3762,7 @@
                 });
             });
 
-<<<<<<< HEAD
-    // XXX
-    Messages.admin_logoTitle = "Upload Logo";
-    Messages.admin_logoHint = "Max 200KB, svg, png or jpg";
-    Messages.admin_logoButton = "Upload new";
-    Messages.admin_logoRemoveButton = "Restore default";
-    create['logo'] = function () {
-        var key = 'logo';
-        var $div = makeBlock(key, false); // Msg.admin_emailHint, Msg.admin_emailTitle
-
-        var input = h('input', {
-            type: 'file',
-            accept: 'image/*',
-            'aria-labelledby': 'cp-admin-logo'
-        });
-
-        var currentContainer = h('div');
-        let redraw = () => {
-            var current = h('img', {src: '/api/logo?'+(+new Date())});
-            $(currentContainer).empty().append(current);
-        };
-        redraw();
-
-        var upload = h('button.btn.btn-primary', Messages.admin_logoButton);
-        var remove = h('button.btn.btn-danger', Messages.admin_logoRemoveButton);
-
-        $div.append([
-            currentContainer,
-            h('div', input),
-            h('nav', [upload, remove])
-        ]);
-
-        let $button = $(upload);
-        let $remove = $(remove);
-        var spinner = UI.makeSpinner($div);
-
-        Util.onClickEnter($button, function () {
-            let files = input.files;
-            if (files.length !== 1) {
-                UI.warn(Messages.error);
-                return;
-            }
-            spinner.spin();
-            $button.attr('disabled', 'disabled');
-            let reader = new FileReader();
-            reader.onloadend = function () {
-                let dataURL = this.result;
-                sframeCommand('UPLOAD_LOGO', {dataURL}, (err, response) => {
-                    $button.removeAttr('disabled');
-                    if (err) {
-                        UI.warn(Messages.error);
-                        $(input).val('');
-                        console.error(err, response);
-                        spinner.hide();
-                        return;
-                    }
-                    redraw();
-                    spinner.done();
-                    UI.log(Messages.saved);
-                });
-            };
-            reader.readAsDataURL(files[0]);
-        });
-        UI.confirmButton($remove, {
-            classes: 'btn-danger',
-            multiple: true
-        }, function () {
-            spinner.spin();
-            $remove.attr('disabled', 'disabled');
-            sframeCommand('REMOVE_LOGO', {}, (err, response) => {
-                $remove.removeAttr('disabled');
-                if (err) {
-                    UI.warn(Messages.error);
-                    console.error(err, response);
-                    spinner.hide();
-                    return;
-                }
-                redraw();
-                spinner.done();
-                UI.log(Messages.saved);
-            });
-        });
-
-        return $div;
-    };
-
-    var hideCategories = function () {
-        APP.$rightside.find('> div').hide();
-    };
-    var showCategories = function (cat) {
-        hideCategories();
-        cat.forEach(function (c) {
-            APP.$rightside.find('.'+c).show();
-=======
             cb(opts);
->>>>>>> 25522dec
         });
 
         sidebar.makeLeftside(categories);
@@ -3809,22 +3812,14 @@
             return void UI.errorLoadingScreen(Messages.admin_authError || '403 Forbidden');
         }
 
-<<<<<<< HEAD
-        APP.privateKey = privateData.supportPrivateKey;
-        APP.origin = privateData.origin;
-        APP.readOnly = privateData.readOnly;
-        APP.support = Support.create(common, true);
-        APP.supportModule = common.makeUniversal('support');
-
-=======
         // Add toolbar
         createToolbar();
->>>>>>> 25522dec
+
+        APP.supportModule = common.makeUniversal('support');
 
         // Content
         andThen(common, APP.$container);
 
-        common.setTabTitle(Messages.settings_title);
         UI.removeLoadingScreen();
     });
 });