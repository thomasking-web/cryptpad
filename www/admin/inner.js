define([
    'jquery',
    '/api/config',
    '/customize/application_config.js',
    '/bower_components/chainpad-crypto/crypto.js',
    '/common/toolbar.js',
    '/bower_components/nthen/index.js',
    '/common/sframe-common.js',
    '/common/hyperscript.js',
    '/customize/messages.js',
    '/common/common-interface.js',
    '/common/common-ui-elements.js',
    '/common/common-util.js',
    '/common/common-hash.js',
    '/common/common-signing-keys.js',
    '/support/ui.js',

    '/lib/datepicker/flatpickr.js',

    'css!/lib/datepicker/flatpickr.min.css',
    'css!/bower_components/bootstrap/dist/css/bootstrap.min.css',
    'css!/bower_components/components-font-awesome/css/font-awesome.min.css',
    'less!/admin/app-admin.less',
], function (
    $,
    ApiConfig,
    AppConfig,
    Crypto,
    Toolbar,
    nThen,
    SFCommon,
    h,
    Messages,
    UI,
    UIElements,
    Util,
    Hash,
    Keys,
    Support,
    Flatpickr
    )
{
    var APP = {
        'instanceStatus': {}
    };

    var common;
    var sFrameChan;

    var categories = {
        'general': [ // Msg.admin_cat_general
            'cp-admin-flush-cache',
            'cp-admin-update-limit',
            'cp-admin-archive',
            'cp-admin-unarchive',
            'cp-admin-registration',
        ],
        'quota': [ // Msg.admin_cat_quota
            'cp-admin-defaultlimit',
            'cp-admin-setlimit',
            'cp-admin-getquota',
            'cp-admin-getlimits',
        ],
        'stats': [ // Msg.admin_cat_stats
            'cp-admin-refresh-stats',
            'cp-admin-active-sessions',
            'cp-admin-active-pads',
            'cp-admin-open-files',
            'cp-admin-registered',
            'cp-admin-disk-usage',
        ],
        'support': [ // Msg.admin_cat_support
            'cp-admin-support-list',
            'cp-admin-support-init'
        ],
        'broadcast': [ // Msg.admin_cat_broadcast
            'cp-admin-maintenance',
            'cp-admin-survey',
            'cp-admin-broadcast',
        ],
        'performance': [ // Msg.admin_cat_performance
            'cp-admin-refresh-performance',
            'cp-admin-performance-profiling',
        ]
    };

    var create = {};

    var makeBlock = function (key, addButton) { // Title, Hint, maybeButton
        // Convert to camlCase for translation keys
        var safeKey = key.replace(/-([a-z])/g, function (g) { return g[1].toUpperCase(); });

        var $div = $('<div>', {'class': 'cp-admin-' + key + ' cp-sidebarlayout-element'});
        $('<label>').text(Messages['admin_'+safeKey+'Title'] || key).appendTo($div);
        $('<span>', {'class': 'cp-sidebarlayout-description'})
            .text(Messages['admin_'+safeKey+'Hint'] || 'Coming soon...').appendTo($div);
        if (addButton) {
            $('<button>', {
                'class': 'btn btn-primary'
            }).text(Messages['admin_'+safeKey+'Button'] || safeKey).appendTo($div);
        }
        return $div;
    };
    create['update-limit'] = function () {
        var key = 'update-limit';
        var $div = makeBlock(key, true); // Msg.admin_updateLimitHint, .admin_updateLimitTitle, .admin_updateLimitButton
        $div.find('button').click(function () {
            sFrameChan.query('Q_UPDATE_LIMIT', null, function (e, res) {
                if (e || (res && res.error)) { return void console.error(e || res.error); }
                UI.alert(Messages.admin_updateLimitDone || 'done');
            });
        });
        return $div;
    };
    create['flush-cache'] = function () {
        var key = 'flush-cache';
        var $div = makeBlock(key, true); // Msg.admin_flushCacheHint, .admin_flushCacheTitle, .admin_flushCacheButton
        var called = false;
        $div.find('button').click(function () {
            if (called) { return; }
            called = true;
            sFrameChan.query('Q_ADMIN_RPC', {
                cmd: 'FLUSH_CACHE',
            }, function (e, data) {
                called = false;
                UI.alert(data ? Messages.admin_flushCacheDone || 'done' : 'error' + e);
            });
        });
        return $div;
    };

    var archiveForm = function (archive, $div, $button) {
        var label = h('label', { for: 'cp-admin-archive' }, Messages.admin_archiveInput);
        var input = h('input#cp-admin-archive', {
            type: 'text'
        });

        var label2 = h('label.cp-admin-pw', {
            for: 'cp-admin-archive-pw'
        }, Messages.admin_archiveInput2);
        var input2 = UI.passwordInput({
            id: 'cp-admin-archive-pw',
            placeholder: Messages.login_password
        });
        var $pw = $(input2);
        $pw.addClass('cp-admin-pw');
        var $pwInput = $pw.find('input');


        $button.before(h('div.cp-admin-setlimit-form', [
            label,
            input,
            label2,
            input2
        ]));

        $div.addClass('cp-admin-nopassword');

        var parsed;
        var $input = $(input).on('keypress change paste', function () {
            setTimeout(function () {
                $input.removeClass('cp-admin-inval');
                var val = $input.val().trim();
                if (!val) {
                    $div.toggleClass('cp-admin-nopassword', true);
                    return;
                }

                parsed = Hash.isValidHref(val);
                $pwInput.val('');

                if (!parsed || !parsed.hashData) {
                    $div.toggleClass('cp-admin-nopassword', true);
                    return void $input.addClass('cp-admin-inval');
                }

                var pw = parsed.hashData.version !== 3 && parsed.hashData.password;
                $div.toggleClass('cp-admin-nopassword', !pw);
            });
        });
        $pw.on('keypress change', function () {
            setTimeout(function () {
                $pw.toggleClass('cp-admin-inval', !$pwInput.val());
            });
        });

        var clicked = false;
        $button.click(function () {
            if (!parsed || !parsed.hashData) {
                UI.warn(Messages.admin_archiveInval);
                return;
            }
            var pw = parsed.hashData.password ? $pwInput.val() : undefined;
            var channel;
            if (parsed.hashData.version === 3) {
                channel = parsed.hashData.channel;
            } else {
                var secret = Hash.getSecrets(parsed.type, parsed.hash, pw);
                channel = secret && secret.channel;
            }

            if (!channel) {
                UI.warn(Messages.admin_archiveInval);
                return;
            }

            if (clicked) { return; }
            clicked = true;

            nThen(function (waitFor) {
                if (!archive) { return; }
                common.getFileSize(channel, waitFor(function (err, size) {
                    if (!err && size === 0) {
                        clicked = false;
                        waitFor.abort();
                        return void UI.warn(Messages.admin_archiveInval);
                    }
                }), true);
            }).nThen(function () {
                sFrameChan.query('Q_ADMIN_RPC', {
                    cmd: archive ? 'ARCHIVE_DOCUMENT' : 'RESTORE_ARCHIVED_DOCUMENT',
                    data: channel
                }, function (err, obj) {
                    var e = err || (obj && obj.error);
                    clicked = false;
                    if (e) {
                        UI.warn(Messages.error);
                        console.error(e);
                        return;
                    }
                    UI.log(archive ? Messages.archivedFromServer : Messages.restoredFromServer);
                    $input.val('');
                    $pwInput.val('');
                });
            });
        });
    };

    create['archive'] = function () {
        var key = 'archive';
        var $div = makeBlock(key, true); // Msg.admin_archiveHint, .admin_archiveTitle, .admin_archiveButton
        var $button = $div.find('button');
        archiveForm(true, $div, $button);
        return $div;
    };
    create['unarchive'] = function () {
        var key = 'unarchive';
        var $div = makeBlock(key, true); // Msg.admin_unarchiveHint, .admin_unarchiveTitle, .admin_unarchiveButton
        var $button = $div.find('button');
        archiveForm(false, $div, $button);
        return $div;
    };

    create['registration'] = function () {
        var key = 'registration';
<<<<<<< HEAD
        var $div = makeBlock(key, true); // Msg.admin_registrationHint, .admin_registrationTitle, .admin_registrationButton
        var $button = $div.find('button'); // XXX restricted-registration: a checkbox might be better. it's easy to misinterpret the verb "OPEN" as an adjective
=======
        var $div = makeBlock(key); // Msg.admin_registrationHint, .admin_registrationTitle, .admin_registrationButton

>>>>>>> 3c49b011
        var state = APP.instanceStatus.restrictRegistration;
        var $cbox = $(UI.createCheckbox('cp-settings-userfeedback',
            Messages.admin_registrationTitle,
            state, { label: { class: 'noTitle' } }));
        var spinner = UI.makeSpinner($cbox);
        var $checkbox = $cbox.find('input').on('change', function() {
            spinner.spin();
            var val = $checkbox.is(':checked') || false;
            $checkbox.attr('disabled', 'disabled');
            sFrameChan.query('Q_ADMIN_RPC', {
                cmd: 'ADMIN_DECREE',
                data: ['RESTRICT_REGISTRATION', [val]]
            }, function (e) {
                if (e) { UI.warn(Messages.error); console.error(e); }
                APP.updateStatus(function () {
                    spinner.done();
                    state = APP.instanceStatus.restrictRegistration;
                    $checkbox[0].checked = state;
                    $checkbox.removeAttr('disabled');
                });
            });
        });
        $cbox.appendTo($div);

        return $div;
    };

    var getPrettySize = UIElements.prettySize;

    create['defaultlimit'] = function () {
        var key = 'defaultlimit';
        var $div = makeBlock(key); // Msg.admin_defaultlimitHint, .admin_defaultlimitTitle
        var _limit = APP.instanceStatus.defaultStorageLimit;
        var _limitMB = Util.bytesToMegabytes(_limit);
        var limit = getPrettySize(_limit);
        var newLimit = h('input', {type: 'number', min: 0, value: _limitMB});
        var set = h('button.btn.btn-primary', Messages.admin_setlimitButton);
        $div.append(h('div', [
            h('span.cp-admin-defaultlimit-value', Messages._getKey('admin_limit', [limit])),
            h('div.cp-admin-setlimit-form', [
                h('label', Messages.admin_defaultLimitMB),
                newLimit,
                h('nav', [set])
            ])
        ]));

        UI.confirmButton(set, {
            classes: 'btn-primary',
            multiple: true,
            validate: function () {
                var l = parseInt($(newLimit).val());
                if (isNaN(l)) { return false; }
                return true;
            }
        }, function () {
            var lMB = parseInt($(newLimit).val()); // Megabytes
            var l = lMB * 1024 * 1024; // Bytes
            var data = [l];
            sFrameChan.query('Q_ADMIN_RPC', {
                cmd: 'ADMIN_DECREE',
                data: ['UPDATE_DEFAULT_STORAGE', data]
            }, function (e) {
                if (e) { UI.warn(Messages.error); return void console.error(e); }
                var limit = getPrettySize(l);
                $div.find('.cp-admin-defaultlimit-value').text(Messages._getKey('admin_limit', [limit]));
            });
        });
        return $div;
    };
    create['getlimits'] = function () {
        var key = 'getlimits';
        var $div = makeBlock(key); // Msg.admin_getlimitsHint, .admin_getlimitsTitle
        APP.refreshLimits = function () {
            sFrameChan.query('Q_ADMIN_RPC', {
                cmd: 'GET_LIMITS',
            }, function (e, data) {
                if (e) { return; }
                if (!Array.isArray(data) || !data[0]) { return; }

                $div.find('.cp-admin-all-limits').remove();

                var obj = data[0];
                if (obj && (obj.message || obj.location)) {
                    delete obj.message;
                    delete obj.location;
                }
                var list = Object.keys(obj).sort(function (a, b) {
                    return obj[a].limit > obj[b].limit;
                });

                var compact = list.length > 10;

                var content = list.map(function (key) {
                    var user = obj[key];
                    var limit = getPrettySize(user.limit);
                    var title = Messages._getKey('admin_limit', [limit]) + ', ' +
                                Messages._getKey('admin_limitPlan', [user.plan]) + ', ' +
                                Messages._getKey('admin_limitNote', [user.note]);

                    var keyEl = h('code.cp-limit-key', key);
                    $(keyEl).click(function () {
                        $('.cp-admin-setlimit-form').find('.cp-setlimit-key').val(key);
                        $('.cp-admin-setlimit-form').find('.cp-setlimit-quota').val(Math.floor(user.limit / 1024 / 1024));
                        $('.cp-admin-setlimit-form').find('.cp-setlimit-note').val(user.note);
                    });
                    if (compact) {
                        return h('tr.cp-admin-limit', {
                            title: title
                        }, [
                            h('td', keyEl),
                            h('td.limit', Messages._getKey('admin_limit', [limit])),
                            h('td.plan', Messages._getKey('admin_limitPlan', [user.plan])),
                            h('td.note', Messages._getKey('admin_limitNote', [user.note]))
                        ]);
                    }
                    return h('li.cp-admin-limit', [
                        keyEl,
                        h('ul.cp-limit-data', [
                            h('li.limit', Messages._getKey('admin_limit', [limit])),
                            h('li.plan', Messages._getKey('admin_limitPlan', [user.plan])),
                            h('li.note', Messages._getKey('admin_limitNote', [user.note]))
                        ])
                    ]);
                });
                if (compact) { return $div.append(h('table.cp-admin-all-limits', content)); }
                $div.append(h('ul.cp-admin-all-limits', content));
            });
        };
        APP.refreshLimits();
        return $div;
    };

    create['setlimit'] = function () {
        var key = 'setlimit';
        var $div = makeBlock(key); // Msg.admin_setlimitHint, .admin_setlimitTitle

        var user = h('input.cp-setlimit-key');
        var $key = $(user);
        var limit = h('input.cp-setlimit-quota', {type: 'number', min: 0, value: 0});
        var note = h('input.cp-setlimit-note');
        var remove = h('button.btn.btn-danger', Messages.fc_remove);
        var set = h('button.btn.btn-primary', Messages.admin_setlimitButton);
        var form = h('div.cp-admin-setlimit-form', [
            h('label', Messages.admin_limitUser),
            user,
            h('label', Messages.admin_limitMB),
            limit,
            h('label', Messages.admin_limitSetNote),
            note,
            h('nav', [set, remove])
        ]);

        var getValues = function () {
            var key = $key.val();
            var _limit = parseInt($(limit).val());
            var _note = $(note).val();
            if (key.length !== 44) {
                try {
                    var u = Keys.parseUser(key);
                    if (!u.domain || !u.user || !u.pubkey) {
                        return void UI.warn(Messages.admin_invalKey);
                    }
                } catch (e) {
                    return void UI.warn(Messages.admin_invalKey);
                }
            }
            if (isNaN(_limit) || _limit < 0) {
                return void UI.warn(Messages.admin_invalLimit);
            }
            return {
                key: key,
                data: {
                    limit: _limit * 1024 * 1024,
                    note: _note,
                    plan: 'custom'
                }
            };
        };

        UI.confirmButton(remove, {
            classes: 'btn-danger',
            multiple: true,
            validate: function () {
                var obj = getValues();
                if (!obj || !obj.key) { return false; }
                return true;
            }
        }, function () {
            var obj = getValues();
            var data = [obj.key];
            sFrameChan.query('Q_ADMIN_RPC', {
                cmd: 'ADMIN_DECREE',
                data: ['RM_QUOTA', data]
            }, function (e) {
                if (e) { UI.warn(Messages.error); console.error(e); }
                APP.refreshLimits();
                $key.val('');
            });
        });

        $(set).click(function () {
            var obj = getValues();
            if (!obj || !obj.key) { return; }
            var data = [obj.key, obj.data];
            sFrameChan.query('Q_ADMIN_RPC', {
                cmd: 'ADMIN_DECREE',
                data: ['SET_QUOTA', data]
            }, function (e) {
                if (e) { UI.warn(Messages.error); console.error(e); }
                APP.refreshLimits();
                $key.val('');
            });
        });

        $div.append(form);
        return $div;
    };

    create['getquota'] = function () {
        var key = 'getquota';
        var $div = makeBlock(key, true); // Msg.admin_getquotaHint, .admin_getquotaTitle, .admin_getquotaButton

        var input = h('input#cp-admin-getquota', {
            type: 'text'
        });
        var $input = $(input);

        var $button = $div.find('button');
        $button.before(h('div.cp-admin-setlimit-form', [
            input,
        ]));

        $button.click(function () {
            var val = $input.val();
            if (!val || !val.trim()) { return; }
            var key = Keys.canonicalize(val);
            if (!key) { return; }
            $input.val('');
            sFrameChan.query('Q_ADMIN_RPC', {
                cmd: 'GET_USER_TOTAL_SIZE',
                data: key
            }, function (e, obj) {
                if (e || (obj && obj.error)) {
                    console.error(e || obj.error);
                    return void UI.warn(Messages.error);
                }
                var size = Array.isArray(obj) && obj[0];
                if (typeof(size) !== "number") { return; }
                UI.alert(getPrettySize(size));
            });
        });

        return $div;
    };

    var onRefreshStats = Util.mkEvent();

    create['refresh-stats'] = function () {
        var key = 'refresh-stats';
        var $div = $('<div>', {'class': 'cp-admin-' + key + ' cp-sidebarlayout-element'});
        var $btn = $(h('button.btn.btn-primary', Messages.oo_refresh));
        $btn.click(function () {
            onRefreshStats.fire();
        });
        $div.append($btn);
        return $div;
    };

    create['active-sessions'] = function () {
        var key = 'active-sessions';
        var $div = makeBlock(key); // Msg.admin_activeSessionsHint, .admin_activeSessionsTitle
        var onRefresh = function () {
            $div.find('pre').remove();
            sFrameChan.query('Q_ADMIN_RPC', {
                cmd: 'ACTIVE_SESSIONS',
            }, function (e, data) {
                var total = data[0];
                var ips = data[1];
                $div.find('pre').remove();
                $div.append(h('pre', total + ' (' + ips + ')'));
            });
        };
        onRefresh();
        onRefreshStats.reg(onRefresh);
        return $div;
    };
    create['active-pads'] = function () {
        var key = 'active-pads';
        var $div = makeBlock(key); // Msg.admin_activePadsHint, .admin_activePadsTitle
        var onRefresh = function () {
            $div.find('pre').remove();
            sFrameChan.query('Q_ADMIN_RPC', {
                cmd: 'ACTIVE_PADS',
            }, function (e, data) {
                console.log(e, data);
                $div.find('pre').remove();
                $div.append(h('pre', String(data)));
            });
        };
        onRefresh();
        onRefreshStats.reg(onRefresh);
        return $div;
    };
    create['open-files'] = function () {
        var key = 'open-files';
        var $div = makeBlock(key); // Msg.admin_openFilesHint, .admin_openFilesTitle
        var onRefresh = function () {
            $div.find('pre').remove();
            sFrameChan.query('Q_ADMIN_RPC', {
                cmd: 'GET_FILE_DESCRIPTOR_COUNT',
            }, function (e, data) {
                console.log(e, data);
                $div.find('pre').remove();
                $div.append(h('pre', String(data)));
            });
        };
        onRefresh();
        onRefreshStats.reg(onRefresh);
        return $div;
    };
    create['registered'] = function () {
        var key = 'registered';
        var $div = makeBlock(key); // Msg.admin_registeredHint, .admin_registeredTitle
        var onRefresh = function () {
            $div.find('pre').remove();
            sFrameChan.query('Q_ADMIN_RPC', {
                cmd: 'REGISTERED_USERS',
            }, function (e, data) {
                console.log(e, data);
                $div.find('pre').remove();
                $div.append(h('pre', String(data)));
            });
        };
        onRefresh();
        onRefreshStats.reg(onRefresh);
        return $div;
    };
    create['disk-usage'] = function () {
        var key = 'disk-usage';
        var $div = makeBlock(key, true); // Msg.admin_diskUsageHint, .admin_diskUsageTitle, .admin_diskUsageButton
        var called = false;
        $div.find('button').click(function () {
            $div.find('button').hide();
            if (called) { return; }
            called = true;
            sFrameChan.query('Q_ADMIN_RPC', {
                cmd: 'DISK_USAGE',
            }, function (e, data) {
                console.log(e, data);
                if (e) { return void console.error(e); }
                var obj = data[0];
                Object.keys(obj).forEach(function (key) {
                    var val = obj[key];
                    var unit = Util.magnitudeOfBytes(val);
                    if (unit === 'GB') {
                        obj[key] = Util.bytesToGigabytes(val) + ' GB';
                    } else if (unit === 'MB') {
                        obj[key] = Util.bytesToMegabytes(val) + ' MB';
                    } else {
                        obj[key] = Util.bytesToKilobytes(val) + ' KB';
                    }
                });
                $div.append(h('ul', Object.keys(obj).map(function (k) {
                    return h('li', [
                        h('strong', k === 'total' ? k : '/' + k),
                        ' : ',
                        obj[k]
                    ]);
                })));
            });
        });
        return $div;
    };

    var supportKey = ApiConfig.supportMailbox;
    create['support-list'] = function () {
        if (!supportKey || !APP.privateKey) { return; }
        var $container = makeBlock('support-list'); // Msg.admin_supportListHint, .admin_supportListTitle
        var $div = $(h('div.cp-support-container')).appendTo($container);

        var catContainer = h('div.cp-dropdown-container');
        var col1 = h('div.cp-support-column', h('h1', [
            h('span', Messages.admin_support_premium),
            h('span.cp-support-count'),
            h('button.btn.cp-support-column-button', Messages.admin_support_collapse)
        ]));
        var col2 = h('div.cp-support-column', h('h1', [
            h('span', Messages.admin_support_normal),
            h('span.cp-support-count'),
            h('button.btn.cp-support-column-button', Messages.admin_support_collapse)
        ]));
        var col3 = h('div.cp-support-column', h('h1', [
            h('span', Messages.admin_support_answered),
            h('span.cp-support-count'),
            h('button.btn.cp-support-column-button', Messages.admin_support_collapse)
        ]));
        var col4 = h('div.cp-support-column', h('h1', [
            h('span', Messages.admin_support_closed),
            h('span.cp-support-count'),
            h('button.btn.cp-support-column-button', Messages.admin_support_collapse)
        ]));
        var $col1 = $(col1), $col2 = $(col2), $col3 = $(col3), $col4 = $(col4);
        $div.append([
            //catContainer
            col1,
            col2,
            col3,
            col4
        ]);
        $div.find('.cp-support-column-button').click(function () {
            var $col = $(this).closest('.cp-support-column');
            $col.toggleClass('cp-support-column-collapsed');
            if ($col.hasClass('cp-support-column-collapsed')) {
                $(this).text(Messages.admin_support_open);
                $(this).toggleClass('btn-primary');
            } else {
                $(this).text(Messages.admin_support_collapse);
                $(this).toggleClass('btn-primary');
            }
        });
        var category = 'all';
        var $drop = APP.support.makeCategoryDropdown(catContainer, function (key) {
            category = key;
            if (key === 'all') {
                $div.find('.cp-support-list-ticket').show();
                return;
            }
            $div.find('.cp-support-list-ticket').hide();
            $div.find('.cp-support-list-ticket[data-cat="'+key+'"]').show();
        }, true);
        $drop.setValue('all');

        var metadataMgr = common.getMetadataMgr();
        var privateData = metadataMgr.getPrivateData();
        var cat = privateData.category || '';
        var linkedId = cat.indexOf('-') !== -1 && cat.slice(8);

        var hashesById = {};

        var getTicketData = function (id) {
            var t = hashesById[id];
            if (!Array.isArray(t) || !t.length) { return; }
            var ed = Util.find(t[0], ['content', 'msg', 'content', 'sender', 'edPublic']);
            // If one of their ticket was sent as a premium user, mark them as premium
            var premium = t.some(function (msg) {
                var _ed = Util.find(msg, ['content', 'msg', 'content', 'sender', 'edPublic']);
                if (ed !== _ed) { return; }
                return Util.find(msg, ['content', 'msg', 'content', 'sender', 'plan']);
            });
            var lastMsg = t[t.length - 1];
            var lastMsgEd = Util.find(lastMsg, ['content', 'msg', 'content', 'sender', 'edPublic']);
            return {
                lastMsg: lastMsg,
                time: Util.find(lastMsg, ['content', 'msg', 'content', 'time']),
                lastMsgEd: lastMsgEd,
                lastAdmin: lastMsgEd !== ed && ApiConfig.adminKeys.indexOf(lastMsgEd) !== -1,
                premium: premium,
                authorEd: ed,
                closed: Util.find(lastMsg, ['content', 'msg', 'type']) === 'CLOSE'
            };
        };

        var addClickHandler = function ($ticket) {
            $ticket.on('click', function () {
                $ticket.toggleClass('cp-support-open', true);
                $ticket.off('click');
            });
        };
        var makeOpenButton = function ($ticket) {
            var button = h('button.btn.btn-primary.cp-support-expand', Messages.admin_support_open);
            var collapse = h('button.btn.cp-support-collapse', Messages.admin_support_collapse);
            $(button).click(function () {
                $ticket.toggleClass('cp-support-open', true);
            });
            addClickHandler($ticket);
            $(collapse).click(function (e) {
                $ticket.toggleClass('cp-support-open', false);
                e.stopPropagation();
                setTimeout(function () {
                    addClickHandler($ticket);
                });
            });
            $ticket.find('.cp-support-title-buttons').prepend([button, collapse]);
            $ticket.append(h('div.cp-support-collapsed'));
        };
        var updateTicketDetails = function ($ticket, isPremium) {
            var $first = $ticket.find('.cp-support-message-from').first();
            var user = $first.find('span').first().html();
            var time = $first.find('.cp-support-message-time').text();
            var last = $ticket.find('.cp-support-message-from').last().find('.cp-support-message-time').text();
            var $c = $ticket.find('.cp-support-collapsed');
            var txtClass = isPremium ? ".cp-support-ispremium" : "";
            $c.html('').append([
                UI.setHTML(h('span'+ txtClass), user),
                h('span', [
                    h('b', Messages.admin_support_first),
                    h('span', time)
                ]),
                h('span', [
                    h('b', Messages.admin_support_last),
                    h('span', last)
                ])
            ]);

        };

        var sort = function (id1, id2) {
            var t1 = getTicketData(id1);
            var t2 = getTicketData(id2);
            if (!t1) { return 1; }
            if (!t2) { return -1; }
            /*
            // If one is answered and not the other, put the unanswered first
            if (t1.lastAdmin && !t2.lastAdmin) { return 1; }
            if (!t1.lastAdmin && t2.lastAdmin) { return -1; }
            */
            // Otherwise, sort them by time
            return t1.time - t2.time;
        };

        var _reorder = function () {
            var orderAnswered = Object.keys(hashesById).filter(function (id) {
                var d = getTicketData(id);
                return d && d.lastAdmin && !d.closed;
            }).sort(sort);
            var orderPremium = Object.keys(hashesById).filter(function (id) {
                var d = getTicketData(id);
                return d && d.premium && !d.lastAdmin && !d.closed;
            }).sort(sort);
            var orderNormal = Object.keys(hashesById).filter(function (id) {
                var d = getTicketData(id);
                return d && !d.premium && !d.lastAdmin && !d.closed;
            }).sort(sort);
            var orderClosed = Object.keys(hashesById).filter(function (id) {
                var d = getTicketData(id);
                return d && d.closed;
            }).sort(sort);
            var cols = [$col1, $col2, $col3, $col4];
            [orderPremium, orderNormal, orderAnswered, orderClosed].forEach(function (list, j) {
                list.forEach(function (id, i) {
                    var $t = $div.find('[data-id="'+id+'"]');
                    var d = getTicketData(id);
                    $t.css('order', i).appendTo(cols[j]);
                    updateTicketDetails($t, d.premium);
                });
                if (!list.length) {
                    cols[j].hide();
                } else {
                    cols[j].show();
                    cols[j].find('.cp-support-count').text(list.length);
                }
            });
        };
        var reorder = Util.throttle(_reorder, 150);

        var to = Util.throttle(function () {
            var $ticket = $div.find('.cp-support-list-ticket[data-id="'+linkedId+'"]');
            $ticket.addClass('cp-support-open');
            $ticket[0].scrollIntoView();
            linkedId = undefined;
        }, 200);

        // Register to the "support" mailbox
        common.mailbox.subscribe(['supportadmin'], {
            onMessage: function (data) {
                /*
                    Get ID of the ticket
                    If we already have a div for this ID
                        Push the message to the end of the ticket
                    If it's a new ticket ID
                        Make a new div for this ID
                */
                var msg = data.content.msg;
                var hash = data.content.hash;
                var content = msg.content;
                var id = content.id;
                var $ticket = $div.find('.cp-support-list-ticket[data-id="'+id+'"]');

                hashesById[id] = hashesById[id] || [];
                if (hashesById[id].indexOf(hash) === -1) {
                    hashesById[id].push(data);
                }

                if (msg.type === 'CLOSE') {
                    // A ticket has been closed by the admins...
                    if (!$ticket.length) { return; }
                    $ticket.addClass('cp-support-list-closed');
                    $ticket.append(APP.support.makeCloseMessage(content, hash));
                    reorder();
                    return;
                }
                if (msg.type !== 'TICKET') { return; }
                $ticket.removeClass('cp-support-list-closed');

                if (!$ticket.length) {
                    $ticket = APP.support.makeTicket($div, content, function (hideButton) {
                        // the ticket will still be displayed until the worker confirms its deletion
                        // so make it unclickable in the meantime
                        hideButton.setAttribute('disabled', true);
                        var error = false;
                        nThen(function (w) {
                            hashesById[id].forEach(function (d) {
                                common.mailbox.dismiss(d, w(function (err) {
                                    if (err) {
                                        error = true;
                                        console.error(err);
                                    }
                                }));
                            });
                        }).nThen(function () {
                            if (!error) {
                                $ticket.remove();
                                delete hashesById[id];
                                reorder();
                                return;
                            }
                            // if deletion failed then reactivate the button and warn
                            hideButton.removeAttribute('disabled');
                            // and show a generic error message
                            UI.alert(Messages.error);
                        });
                    });
                    makeOpenButton($ticket);
                    if (category !== 'all' && $ticket.attr('data-cat') !== category) {
                        $ticket.hide();
                    }
                }
                $ticket.append(APP.support.makeMessage(content, hash));
                reorder();

                if (linkedId) { to(); }
            }
        });
        return $container;
    };


    var checkAdminKey = function (priv) {
        if (!supportKey) { return; }
        return Hash.checkBoxKeyPair(priv, supportKey);
    };

    create['support-init'] = function () {
        var $div = makeBlock('support-init'); // Msg.admin_supportInitHint, .admin_supportInitTitle
        if (!supportKey) {
            $div.append(h('p', Messages.admin_supportInitHelp));
            return $div;
        }
        if (!APP.privateKey || !checkAdminKey(APP.privateKey)) {
            $div.append(h('p', Messages.admin_supportInitPrivate));

            var error = h('div.cp-admin-support-error');
            var input = h('input.cp-admin-add-private-key');
            var button = h('button.btn.btn-primary', Messages.admin_supportAddKey);

            if (APP.privateKey && !checkAdminKey(APP.privateKey)) {
                $(error).text(Messages.admin_supportAddError);
            }

            $div.append(h('div', [
                error,
                input,
                button
            ]));

            $(button).click(function () {
                var key = $(input).val();
                if (!checkAdminKey(key)) {
                    $(input).val('');
                    return void $(error).text(Messages.admin_supportAddError);
                }
                sFrameChan.query("Q_ADMIN_MAILBOX", key, function () {
                    APP.privateKey = key;
                    $('.cp-admin-support-init').hide();
                    APP.$rightside.append(create['support-list']());
                });
            });
            return $div;
        }
        return;
    };

    var getApi = function (cb) {
        return function () {
            require(['/api/broadcast?'+ (+new Date())], function (Broadcast) {
                cb(Broadcast);
                setTimeout(function () {
                    try {
                        var ctx = require.s.contexts._;
                        var defined = ctx.defined;
                        Object.keys(defined).forEach(function (href) {
                            if (/^\/api\/broadcast\?[0-9]{13}/.test(href)) {
                                delete defined[href];
                                return;
                            }
                        });
                    } catch (e) {}
                });
            });
        };
    };

    // Update the lastBroadcastHash in /api/broadcast if we can do it.
    // To do so, find the last "BROADCAST_CUSTOM" in the current history and use the previous
    // message's hash.
    // If the last BROADCAST_CUSTOM has been deleted by an admin, we can use the most recent
    // message's hash.
    var checkLastBroadcastHash = function () {
        var deleted = [];

        require(['/api/broadcast?'+ (+new Date())], function (BCast) {
            var hash = BCast.lastBroadcastHash || '1'; // Truthy value if no lastKnownHash
            common.mailbox.getNotificationsHistory('broadcast', null, hash, function (e, msgs) {
                if (e) { return void console.error(e); }

                // No history, nothing to change
                if (!Array.isArray(msgs)) { return; }
                if (!msgs.length) { return; }

                var lastHash;
                var next = false;

                // Start from the most recent messages until you find a CUSTOM message and
                // check if it has been deleted
                msgs.reverse().some(function (data) {
                    var c = data.content;

                    // This is the hash we want to keep
                    if (next) {
                        if (!c || !c.hash) { return; }
                        lastHash = c.hash;
                        next = false;
                        return true;
                    }

                    // initialize with the most recent hash
                    if (!lastHash && c && c.hash) { lastHash = c.hash; }

                    var msg = c && c.msg;
                    if (!msg) { return; }

                    // Remember all deleted messages
                    if (msg.type === "BROADCAST_DELETE") {
                        deleted.push(Util.find(msg, ['content', 'uid']));
                    }

                    // Only check custom messages
                    if (msg.type !== "BROADCAST_CUSTOM") { return; }

                    // If the most recent CUSTOM message has been deleted, it means we don't
                    // need to keep any message and we can continue with lastHash as the most
                    // recent broadcast message.
                    if (deleted.indexOf(msg.uid) !== -1) { return true; }

                    // We just found the oldest message we want to keep, move one iteration
                    // further into the loop to get the next message's hash.
                    // If this is the end of the loop, don't bump lastBroadcastHash at all.
                    next = true;
                });

                // If we don't have to bump our lastBroadcastHash, abort
                if (next) { return; }

                // Otherwise, bump to lastHash
                console.warn('Updating last broadcast hash to', lastHash);
                sFrameChan.query('Q_ADMIN_RPC', {
                    cmd: 'ADMIN_DECREE',
                    data: ['SET_LAST_BROADCAST_HASH', [lastHash]]
                }, function (e) {
                    if (e) {
                        console.error(e);
                        return;
                    }
                    console.log('lastBroadcastHash updated');
                });
            });
        });

    };

    create['broadcast'] = function () {
        var key = 'broadcast';
        var $div = makeBlock(key); // Msg.admin_broadcastHint, admin_broadcastTitle

        var form = h('div.cp-admin-broadcast-form');
        var $form = $(form).appendTo($div);

        var refresh = getApi(function (Broadcast) {
            var button = h('button.btn.btn-primary', Messages.admin_broadcastButton);
            var $button = $(button);
            var removeButton = h('button.btn.btn-danger', Messages.admin_broadcastCancel);
            var active = h('div.cp-broadcast-active', h('p', Messages.admin_broadcastActive));
            var $active = $(active);
            var activeUid;
            var deleted = [];

            // Render active message (if there is one)
            var hash = Broadcast.lastBroadcastHash || '1'; // Truthy value if no lastKnownHash
            common.mailbox.getNotificationsHistory('broadcast', null, hash, function (e, msgs) {
                if (e) { return void console.error(e); }
                if (!Array.isArray(msgs)) { return; }
                if (!msgs.length) {
                    $active.hide();
                }
                msgs.reverse().some(function (data) {
                    var c = data.content;
                    var msg = c && c.msg;
                    if (!msg) { return; }
                    if (msg.type === "BROADCAST_DELETE") {
                        deleted.push(Util.find(msg, ['content', 'uid']));
                    }
                    if (msg.type !== "BROADCAST_CUSTOM") { return; }
                    if (deleted.indexOf(msg.uid) !== -1) { return true; }

                    // We found an active custom message, show it
                    var el = common.mailbox.createElement(data);
                    var table = h('table.cp-broadcast-delete');
                    var $table = $(table);
                    var uid = Util.find(data, ['content', 'msg', 'uid']);
                    var time = Util.find(data, ['content', 'msg', 'content', 'time']);
                    var tr = h('tr', { 'data-uid': uid }, [
                        h('td', 'ID: '+uid),
                        h('td', new Date(time || 0).toLocaleString()),
                        h('td', el),
                        h('td.delete', removeButton),
                    ]);
                    $table.append(tr);
                    $active.append(table);
                    activeUid = uid;

                    return true;
                });
                if (!activeUid) { $active.hide(); }
            });

            // Custom message
            var container = h('div.cp-broadcast-container');
            var $container = $(container);
            var languages = Messages._languages;
            var keys = Object.keys(languages).sort();

            // Always keep the textarea ordered by language code
            var reorder = function () {
                $container.find('.cp-broadcast-lang').each(function (i, el) {
                    var $el = $(el);
                    var l = $el.attr('data-lang');
                    $el.css('order', keys.indexOf(l));
                });
            };

            // Remove a textarea
            var removeLang = function (l) {
                $container.find('.cp-broadcast-lang[data-lang="'+l+'"]').remove();

                var hasDefault = $container.find('.cp-broadcast-lang .cp-checkmark input:checked').length;
                if (!hasDefault) {
                    $container.find('.cp-broadcast-lang').first().find('.cp-checkmark input').prop('checked', 'checked');
                }
            };

            var getData = function () { return false; };
            var onPreview = function (l) {
                var data = getData();
                if (data === false) { return void UI.warn(Messages.error); }

                var msg = {
                    uid: Util.uid(),
                    type: 'BROADCAST_CUSTOM',
                    content: data
                };
                common.mailbox.onMessage({
                    lang: l,
                    type: 'broadcast',
                    content: {
                        msg: msg,
                        hash: 'LOCAL|' + JSON.stringify(msg).slice(0,58)
                    }
                }, function () {
                    UI.log(Messages.saved);
                });
            };

            // Add a textarea
            var addLang = function (l) {
                if ($container.find('.cp-broadcast-lang[data-lang="'+l+'"]').length) { return; }
                var preview = h('button.btn.btn-secondary', Messages.broadcast_preview);
                $(preview).click(function () {
                    onPreview(l);
                });
                var bcastDefault = Messages.broadcast_defaultLanguage;
                var first = !$container.find('.cp-broadcast-lang').length;
                var radio = UI.createRadio('broadcastDefault', null, bcastDefault, first, {
                    'data-lang': l,
                    label: {class: 'noTitle'}
                });
                $container.append(h('div.cp-broadcast-lang', { 'data-lang': l }, [
                    h('h4', languages[l]),
                    h('label', Messages.kanban_body),
                    h('textarea'),
                    radio,
                    preview
                ]));
                reorder();
            };

            // Checkboxes to select translations
            var boxes = keys.map(function (l) {
                var $cbox = $(UI.createCheckbox('cp-broadcast-custom-lang-'+l,
                    languages[l], false, { label: { class: 'noTitle' } }));
                var $check = $cbox.find('input').on('change', function () {
                    var c = $check.is(':checked');
                    if (c) { return void addLang(l); }
                    removeLang(l);
                });
                if (l === 'en') {
                    setTimeout(function () {
                        $check.click();
                    });
                }
                return $cbox[0];
            });

            // Extract form data
            getData = function () {
                var map = {};
                var defaultLanguage;
                var error = false;
                $container.find('.cp-broadcast-lang').each(function (i, el) {
                    var $el = $(el);
                    var l = $el.attr('data-lang');
                    if (!l) { error = true; return; }
                    var text = $el.find('textarea').val();
                    if (!text.trim()) { error = true; return; }
                    if ($el.find('.cp-checkmark input').is(':checked')) {
                        defaultLanguage = l;
                    }
                    map[l] = text;
                });
                if (!Object.keys(map).length) {
                    console.error('You must select at least one language');
                    return false;
                }
                if (error) {
                    console.error('One of the selected languages has no data');
                    return false;
                }
                return {
                    defaultLanguage: defaultLanguage,
                    content: map
                };
            };

            var send = function (data) {
                $button.prop('disabled', 'disabled');
                //data.time = +new Date(); // FIXME not used anymore?
                common.mailbox.sendTo('BROADCAST_CUSTOM', data, {}, function (err) {
                    if (err) {
                        $button.prop('disabled', '');
                        console.error(err);
                        return UI.warn(Messages.error);
                    }
                    UI.log(Messages.saved);
                    refresh();

                    checkLastBroadcastHash();
                });
            };

            $button.click(function () {
                var data = getData();
                if (data === false) { return void UI.warn(Messages.error); }
                send(data);
            });

            UI.confirmButton(removeButton, {
                classes: 'btn-danger',
            }, function () {
                if (!activeUid) { return; }
                common.mailbox.sendTo('BROADCAST_DELETE', {
                    uid: activeUid
                }, {}, function (err) {
                    if (err) { return UI.warn(Messages.error); }
                    UI.log(Messages.saved);
                    refresh();
                    checkLastBroadcastHash();
                });
            });

            // Make the form
            $form.empty().append([
                active,
                h('label', Messages.broadcast_translations),
                h('div.cp-broadcast-languages', boxes),
                container,
                h('div.cp-broadcast-form-submit', [
                    h('br'),
                    button
                ])
            ]);
        });
        refresh();

        return $div;
    };

    create['maintenance'] = function () {
        var key = 'maintenance';
        var $div = makeBlock(key); // Msg.admin_maintenanceHint, admin_maintenanceTitle

        var form = h('div.cp-admin-broadcast-form');
        var $form = $(form).appendTo($div);

        var refresh = getApi(function (Broadcast) {
            var button = h('button.btn.btn-primary', Messages.admin_maintenanceButton);
            var $button = $(button);
            var removeButton = h('button.btn.btn-danger', Messages.admin_maintenanceCancel);
            var active;

            if (Broadcast && Broadcast.maintenance) {
                var m = Broadcast.maintenance;
                if (m.start && m.end && m.end >= (+new Date())) {
                    active = h('div.cp-broadcast-active', [
                        UI.setHTML(h('p'), Messages._getKey('broadcast_maintenance', [
                            new Date(m.start).toLocaleString(),
                            new Date(m.end).toLocaleString(),
                        ])),
                        removeButton
                    ]);
                }
            }

            // Start and end date pickers
            var start = h('input');
            var end = h('input');
            var $start = $(start);
            var $end = $(end);
            var is24h = false;
            try {
                is24h = !new Intl.DateTimeFormat(navigator.language, { hour: 'numeric' }).format(0).match(/AM/);
            } catch (e) {}

            var endPickr = Flatpickr(end, {
                enableTime: true,
                time_24hr: is24h,
                minDate: new Date()
            });
            Flatpickr(start, {
                enableTime: true,
                time_24hr: is24h,
                minDate: new Date(),
                onChange: function () {
                    endPickr.set('minDate', new Date($start.val()));
                }
            });

            // Extract form data
            var getData = function () {
                var start = +new Date($start.val());
                var end = +new Date($end.val());
                if (isNaN(start) || isNaN(end)) {
                    console.error('Invalid dates');
                    return false;
                }
                return {
                    start: start,
                    end: end
                };
            };

            var send = function (data) {
                $button.prop('disabled', 'disabled');
                sFrameChan.query('Q_ADMIN_RPC', {
                    cmd: 'ADMIN_DECREE',
                    data: ['SET_MAINTENANCE', [data]]
                }, function (e) {
                    if (e) {
                        UI.warn(Messages.error); console.error(e);
                        $button.prop('disabled', '');
                        return;
                    }
                    // Maintenance applied, send notification
                    common.mailbox.sendTo('BROADCAST_MAINTENANCE', {}, {}, function () {
                        refresh();
                        checkLastBroadcastHash();
                    });
                });

            };
            $button.click(function () {
                var data = getData();
                if (data === false) { return void UI.warn(Messages.error); }
                send(data);
            });
            UI.confirmButton(removeButton, {
                classes: 'btn-danger',
            }, function () {
                send("");
            });

            $form.empty().append([
                active,
                h('label', Messages.broadcast_start),
                start,
                h('label', Messages.broadcast_end),
                end,
                h('br'),
                h('div.cp-broadcast-form-submit', [
                    button
                ])
            ]);
        });
        refresh();

        common.makeUniversal('broadcast', {
            onEvent: function (obj) {
                var cmd = obj.ev;
                if (cmd !== "MAINTENANCE") { return; }
                refresh();
            }
        });

        return $div;
    };
    create['survey'] = function () {
        var key = 'survey';
        var $div = makeBlock(key); // Msg.admin_surveyHint, admin_surveyTitle

        var form = h('div.cp-admin-broadcast-form');
        var $form = $(form).appendTo($div);

        var refresh = getApi(function (Broadcast) {
            var button = h('button.btn.btn-primary', Messages.admin_surveyButton);
            var $button = $(button);
            var removeButton = h('button.btn.btn-danger', Messages.admin_surveyCancel);
            var active;

            if (Broadcast && Broadcast.surveyURL) {
                var a = h('a', {href: Broadcast.surveyURL}, Messages.admin_surveyActive);
                $(a).click(function (e) {
                    e.preventDefault();
                    common.openUnsafeURL(Broadcast.surveyURL);
                });
                active = h('div.cp-broadcast-active', [
                    h('p', a),
                    removeButton
                ]);
            }

            // Survey form
            var label = h('label', Messages.broadcast_surveyURL);
            var input = h('input');
            var $input = $(input);

            // Extract form data
            var getData = function () {
                var url = $input.val();
                if (!Util.isValidURL(url)) {
                    console.error('Invalid URL');
                    return false;
                }
                return url;
            };

            var send = function (data) {
                $button.prop('disabled', 'disabled');
                sFrameChan.query('Q_ADMIN_RPC', {
                    cmd: 'ADMIN_DECREE',
                    data: ['SET_SURVEY_URL', [data]]
                }, function (e) {
                    if (e) {
                        $button.prop('disabled', '');
                        UI.warn(Messages.error); console.error(e);
                        return;
                    }
                    // Maintenance applied, send notification
                    common.mailbox.sendTo('BROADCAST_SURVEY', {
                        url: data
                    }, {}, function () {
                        refresh();
                        checkLastBroadcastHash();
                    });
                });

            };
            $button.click(function () {
                var data = getData();
                if (data === false) { return void UI.warn(Messages.error); }
                send(data);
            });
            UI.confirmButton(removeButton, {
                classes: 'btn-danger',
            }, function () {
                send("");
            });

            $form.empty().append([
                active,
                label,
                input,
                h('br'),
                h('div.cp-broadcast-form-submit', [
                    button
                ])
            ]);
        });
        refresh();

        common.makeUniversal('broadcast', {
            onEvent: function (obj) {
                var cmd = obj.ev;
                if (cmd !== "SURVEY") { return; }
                refresh();
            }
        });

        return $div;
    };

    var onRefreshPerformance = Util.mkEvent();

    create['refresh-performance'] = function () {
        var key = 'refresh-performance';
        var btn = h('button.btn.btn-primary', Messages.oo_refresh);
        var div = h('div.cp-admin-' + key + '.cp-sidebarlayout-element', btn);
        $(btn).click(function () {
            onRefreshPerformance.fire();
        });
        return $(div);
    };

    create['performance-profiling'] = function () {
        var $div = makeBlock('performance-profiling'); // Msg.admin_performanceProfilingHint, .admin_performanceProfilingTitle

        var onRefresh = function () {
            var body = h('tbody');

            var table = h('table#cp-performance-table', [
                h('thead', [
                    h('th', Messages.admin_performanceKeyHeading),
                    h('th', Messages.admin_performanceTimeHeading),
                    h('th', Messages.admin_performancePercentHeading),
                ]),
                body,
            ]);
            var appendRow = function (key, time, percent) {
                console.log("[%s] %ss running time (%s%)", key, time, percent);
                body.appendChild(h('tr', [ key, time, percent ].map(function (x) {
                    return h('td', x);
                })));
            };
            var process = function (_o) {
                var o = _o[0];
                var sorted = Object.keys(o).sort(function (a, b) {
                  if (o[b] - o[a] <= 0) { return -1; }
                  return 1;
                });
                var total = 0;
                sorted.forEach(function (k) { total += o[k]; });
                sorted.forEach(function (k) {
                    var percent = Math.floor((o[k] / total) * 1000) / 10;
                    appendRow(k, o[k], percent);
                });
            };

            sFrameChan.query('Q_ADMIN_RPC', {
                cmd: 'GET_WORKER_PROFILES',
            }, function (e, data) {
                if (e) { return void console.error(e); }
                //console.info(data);
                $div.find("table").remove();


                process(data);
                $div.append(table);
            });
        };

        onRefresh();
        onRefreshPerformance.reg(onRefresh);

        return $div;
    };

    var hideCategories = function () {
        APP.$rightside.find('> div').hide();
    };
    var showCategories = function (cat) {
        hideCategories();
        cat.forEach(function (c) {
            APP.$rightside.find('.'+c).show();
        });
    };

    var SIDEBAR_ICONS = {
        general: 'fa fa-user-o',
        stats: 'fa fa-line-chart',
        quota: 'fa fa-hdd-o',
        support: 'fa fa-life-ring',
        broadcast: 'fa fa-bullhorn',
        performance: 'fa fa-heartbeat',
    };

    var createLeftside = function () {
        var $categories = $('<div>', {'class': 'cp-sidebarlayout-categories'})
                            .appendTo(APP.$leftside);
        var metadataMgr = common.getMetadataMgr();
        var privateData = metadataMgr.getPrivateData();
        var active = privateData.category || 'general';
        if (active.indexOf('-') !== -1) {
            active = active.split('-')[0];
        }
        common.setHash(active);
        Object.keys(categories).forEach(function (key) {
            var $category = $('<div>', {'class': 'cp-sidebarlayout-category'}).appendTo($categories);
            var iconClass = SIDEBAR_ICONS[key];
            if (iconClass) {
                $category.append($('<span>', {'class': iconClass}));
            }

            if (key === active) {
                $category.addClass('cp-leftside-active');
            }

            $category.click(function () {
                if (!Array.isArray(categories[key]) && categories[key].onClick) {
                    categories[key].onClick();
                    return;
                }
                active = key;
                common.setHash(key);
                $categories.find('.cp-leftside-active').removeClass('cp-leftside-active');
                $category.addClass('cp-leftside-active');
                showCategories(categories[key]);
            });

            $category.append(Messages['admin_cat_'+key] || key);
        });
        showCategories(categories[active]);
    };

    var createToolbar = function () {
        var displayed = ['useradmin', 'newpad', 'limit', 'pageTitle', 'notifications'];
        var configTb = {
            displayed: displayed,
            sfCommon: common,
            $container: APP.$toolbar,
            pageTitle: Messages.adminPage || 'Admin',
            metadataMgr: common.getMetadataMgr(),
        };
        APP.toolbar = Toolbar.create(configTb);
        APP.toolbar.$rightside.hide();
    };

    var updateStatus = APP.updateStatus = function (cb) {
        sFrameChan.query('Q_ADMIN_RPC', {
            cmd: 'INSTANCE_STATUS',
        }, function (e, data) {
            if (e) { console.error(e); return void cb(e); }
            if (!Array.isArray(data)) { return void cb('EINVAL'); }
            APP.instanceStatus = data[0];
            console.log("Status", APP.instanceStatus);
            cb();
        });
    };

    nThen(function (waitFor) {
        $(waitFor(UI.addLoadingScreen));
        SFCommon.create(waitFor(function (c) { APP.common = common = c; }));
    }).nThen(function (waitFor) {
        APP.$container = $('#cp-sidebarlayout-container');
        APP.$toolbar = $('#cp-toolbar');
        APP.$leftside = $('<div>', {id: 'cp-sidebarlayout-leftside'}).appendTo(APP.$container);
        APP.$rightside = $('<div>', {id: 'cp-sidebarlayout-rightside'}).appendTo(APP.$container);
        sFrameChan = common.getSframeChannel();
        sFrameChan.onReady(waitFor());
    }).nThen(function (waitFor) {
        updateStatus(waitFor());
    }).nThen(function (/*waitFor*/) {
        createToolbar();
        var metadataMgr = common.getMetadataMgr();
        var privateData = metadataMgr.getPrivateData();
        common.setTabTitle(Messages.adminPage || 'Administration');

        if (!common.isAdmin()) {
            return void UI.errorLoadingScreen(Messages.admin_authError || '403 Forbidden');
        }

        APP.privateKey = privateData.supportPrivateKey;
        APP.origin = privateData.origin;
        APP.readOnly = privateData.readOnly;
        APP.support = Support.create(common, true);


        // Content
        var $rightside = APP.$rightside;
        var addItem = function (cssClass) {
            var item = cssClass.slice(9); // remove 'cp-settings-'
            if (typeof (create[item]) === "function") {
                $rightside.append(create[item]());
            }
        };
        for (var cat in categories) {
            if (!Array.isArray(categories[cat])) { continue; }
            categories[cat].forEach(addItem);
        }

        createLeftside();

        UI.removeLoadingScreen();

    });
});<|MERGE_RESOLUTION|>--- conflicted
+++ resolved
@@ -253,13 +253,8 @@
 
     create['registration'] = function () {
         var key = 'registration';
-<<<<<<< HEAD
-        var $div = makeBlock(key, true); // Msg.admin_registrationHint, .admin_registrationTitle, .admin_registrationButton
-        var $button = $div.find('button'); // XXX restricted-registration: a checkbox might be better. it's easy to misinterpret the verb "OPEN" as an adjective
-=======
         var $div = makeBlock(key); // Msg.admin_registrationHint, .admin_registrationTitle, .admin_registrationButton
 
->>>>>>> 3c49b011
         var state = APP.instanceStatus.restrictRegistration;
         var $cbox = $(UI.createCheckbox('cp-settings-userfeedback',
             Messages.admin_registrationTitle,
