--- conflicted
+++ resolved
@@ -1295,17 +1295,12 @@
             var end = h('input');
             var $start = $(start);
             var $end = $(end);
-<<<<<<< HEAD
-            var endPickr = Flatpickr(end, {
-=======
-            // XXX new Date().toLocaleString('fr-fr', {month: 'long'}).replace(/./, c => c.toUpperCase())
             var is24h = false;
             try {
                 is24h = !new Intl.DateTimeFormat(navigator.language, { hour: 'numeric' }).format(0).match(/AM/);
             } catch (e) {}
 
-            var endPickr = Flatpickr(end, { // XXX translations?
->>>>>>> 3d6bf334
+            var endPickr = Flatpickr(end, {
                 enableTime: true,
                 time_24hr: is24h,
                 minDate: new Date()
