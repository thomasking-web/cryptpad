// SPDX-FileCopyrightText: 2023 XWiki CryptPad Team <contact@cryptpad.org> and contributors
//
// SPDX-License-Identifier: AGPL-3.0-or-later

define([
    'jquery',
    '/common/toolbar.js',
    '/common/pad-types.js',
    '/components/nthen/index.js',
    '/common/sframe-common.js',
    '/common/common-interface.js',
    '/common/common-ui-elements.js',
    '/common/common-util.js',
    '/common/common-hash.js',
    '/common/inner/sidebar-layout.js',
    '/customize/messages.js',
    '/common/common-signing-keys.js',
    '/common/hyperscript.js',
    '/common/clipboard.js',
    'json.sortify',
    '/api/config',
    '/api/instance',
    '/lib/datepicker/flatpickr.js',
    '/install/onboardscreen.js',

    'css!/lib/datepicker/flatpickr.min.css',
    'css!/components/bootstrap/dist/css/bootstrap.min.css',
    'css!/components/components-font-awesome/css/font-awesome.min.css',
    'less!/admin/app-admin.less',
], function(
    $,
    Toolbar,
    PadTypes,
    nThen,
    SFCommon,
    UI,
    UIElements,
    Util,
    Hash,
    Sidebar,
    Messages,
    Keys,
    h,
    Clipboard,
    Sortify,
    ApiConfig,
    Instance,
    Flatpickr,
    Onboarding,
) {

    var APP = window.APP = {};

    var Nacl = window.nacl;
    var common;
    var sFrameChan;

    var andThen = function (common, $container) {
        const sidebar = Sidebar.create(common, 'admin', $container);
        // UNUSED-TRANSLATIONS:START
        var categories = {
            'general': { // Msg.admin_cat_general
                icon: 'fa fa-user-o',
                content: [
                    'instance-info-notice',
                    'name',
                    'description',
                    'email',
                    'jurisdiction',
                    'flush-cache'
                ]
            },
            'customize': { // Msg.admin_cat_customize
                icon: 'fa fa-paint-brush',
                content: [
                    'logo',
                    'color',
                ]
            },
            'broadcast' : { // Msg.admin_cat_broadcast
                icon: 'fa fa-bullhorn',
                content : [
                    'notice',
                    'maintenance',
                    'survey',
                    'broadcast'
                ]
            },
            'security': { // Msg.admin_cat_security
                icon: 'fa fa-lock',
                content: [
                    'enableembeds',
                    'forcemfa',
                ]
            },
            'apps': { // Msg.admin_cat_apps
                icon: 'fa  fa-wrench',
                content: [
                    'apps',
                ]
            },
            'users' : { // Msg.admin_cat_users
                icon : 'fa fa-address-card-o',
                content : [
                'registration',
                'invitation',
                'users'
                ]
            },
            'quota': { // Msg.admin_cat_quota
                icon: 'fa fa-hdd-o',
                content: [
                    'defaultlimit',
                    'setlimit',
                    'getlimits',
                ]
            },
            'database' : { // Msg.admin_cat_database
                icon : 'fa fa-database',
                content : [
                    'account-metadata',
                    'document-metadata',
                    'block-metadata',
                    'totp-recovery',

                ]
            },
            'support' : { // Msg.admin_cat_support
                icon : 'fa fa-ambulance',
                content : [
                    'support-setup',
                    'support-team',
                ]
            },
            'stats' : { // Msg.admin_cat_stats
                icon : 'fa fa-line-chart',
                content : [
                    'refresh-stats',
                    'uptime',
                    'active-sessions',
                    'active-pads',
                    'open-files',
                    'registered',
                    'disk-usage',
                ]
            },
            'performance' : { // Msg.admin_cat_performance
                icon : 'fa fa-heartbeat',
                content : [
                    'refresh-performance',
                    'performance-profiling',
                    'enable-disk-measurements',
                    'bytes-written',
                ]
            },
            'network' : { // Msg.admin_cat_network
                icon : 'fa fa-sitemap',
                content : [
                    'update-available',
                    'checkup',
                    'block-daily-check',
                    'provide-aggregate-statistics',
                    'list-my-instance',

                    'consent-to-contact',
                    'remove-donate-button',
                    'instance-purpose',
                ]
            }
        };

        const blocks = sidebar.blocks;
<<<<<<< HEAD

        // EXTENSION_POINT:ADMIN_CATEGORY
        common.getExtensions('ADMIN_CATEGORY').forEach(ext => {
            if (!ext || !ext.id || !ext.name || !ext.content) {
                return console.error('Invalid extension point', 'ADMIN_CATEGORY', ext);
            }
            if (categories[ext.id]) {
                return console.error('Extension point ID already used', ext);
            }
            console.error(ext);
            categories[ext.id] = {
                icon: ext.icon,
                name: ext.name,
                content: ext.content
            };
        });
=======
>>>>>>> 62bcab59

        const flushCache = (cb) => {
            cb = cb || function () {};
            sFrameChan.query('Q_ADMIN_RPC', {
                cmd: 'FLUSH_CACHE',
            }, cb);
        };
        /*
        var flushCacheNotice = function () {
            var notice = UIElements.setHTML(h('p'), Messages.admin_reviewCheckupNotice);
            $(notice).find('a').attr({
                href: new URL('/checkup/', ApiConfig.httpUnsafeOrigin).href,
            }).click(function (ev) {
                ev.preventDefault();
                ev.stopPropagation();
                common.openURL('/checkup/');
            });
            var content = h('span', [
                UIElements.setHTML(h('p'), Messages.admin_cacheEvictionRequired),
                notice,
            ]);
            UI.alert(content);
        };
        */

        //general blocks

        // Msg.admin_flushCacheHint, .admin_flushCacheTitle, .admin_flushCacheButton
        sidebar.addItem('flush-cache', function (cb) {
            var button = blocks.activeButton('primary', '',
                    Messages.admin_flushCacheButton, done => {
                flushCache(function (e, data) {
                    done(!!data);
                    UI.alert(data ? Messages.admin_flushCacheDone || 'done' : 'error' + e);
                });
            });
            cb(button);
        });

        var isHex = s => !/[^0-9a-f]/.test(s);

        var sframeCommand = function (command, data, cb) {
            sFrameChan.query('Q_ADMIN_RPC', {
                cmd: command,
                data: data,
            }, function (err, response) {
                if (err) { return void cb(err); }
                if (response && response.error) { return void cb(response.error); }
                try {
                    cb(void 0, response);
                } catch (err2) {
                    console.error(err2);
                }
            });
        };

        // XXX make this use blocks
        var makeMetadataTable = function (cls) {
            var table = h(`table.${cls || 'cp-account-stats'}`);
            var row = (label, value) => {
                table.appendChild(h('tr', [
                    h('td', h('strong', label)),
                    h('td', value)
                ]));
            };

            return {
                row: row,
                table: table,
            };
        };

        var getPrettySize = UIElements.prettySize;

        var localizeState = state => {
            var o = {
                'true': Messages.ui_true,
                'false': Messages.ui_false,
                'undefined': Messages.ui_undefined,
            };
            return o[state] || Messages.error;
        };

        var disable = $el => $el.attr('disabled', 'disabled');
        var enable = $el => $el.removeAttr('disabled');

        var maybeDate = function (d) {
            return d? new Date(d): Messages.ui_undefined;
        };

        var justifyDialog = (message, suggestion, implicit, explicit) => {
            UI.prompt(message, suggestion, result => {
                if (result === null) { return; }
                if (typeof(result) !== 'string') { result = ''; }
                else { result = result.trim(); }
                implicit(result); // remember the justification for next time
                explicit(result); // follow up with the action
            }, {
                ok: Messages.ui_confirm,
                inputOpts: {
                    placeholder: Messages.admin_archiveNote || '',
                },
            });
        };

        var archiveReason = "";
        var justifyArchivalDialog = (customMessage, action) => {
            var message = customMessage || Messages.admin_archiveReason;
            justifyDialog(message, archiveReason, reason => { archiveReason = reason; }, action);
        };

        var restoreReason = "";
        var justifyRestorationDialog = (customMessage, action) => {
            var message = customMessage || Messages.admin_restoreReason;
            justifyDialog(message, restoreReason, reason => { restoreReason = reason; }, action);
        };

        var copyToClipboard = (content) => {
            var button = blocks.activeButton('primary','', Messages.copyToClipboard, () => {
                var toCopy = JSON.stringify(content, null, 2);
                Clipboard.copy(toCopy, (err) => {
                    if (err) { return UI.warn(Messages.error); }
                    UI.log(Messages.genericCopySuccess);
                });
            }, true);
            return button;
        };

        var reportContentLabel = () => {
            return h('span', [
                Messages.admin_reportContent,
                ' (JSON) ',
                h('br'),
                h('small', Messages.ui_experimental),
            ]);
        };

        var DOCUMENT_TYPES = {
            32: 'channel',
            48: 'file',
            33: 'ephemeral',
            34: 'broadcast',
        };

        var inferDocumentType = id => {
            return DOCUMENT_TYPES[typeof(id) === 'string' && id.length] || 'unknown';
        };

        var renderAccountData = function (data) {
            var tableObj = makeMetadataTable('cp-account-stats');
            var row = tableObj.row;

            // info
            row(Messages.admin_generatedAt, new Date(data.generated));

            // signing key
            if (data.key === data.safeKey) {
                row(Messages.settings_publicSigningKey, h('code', data.key));
            } else {
                row(Messages.settings_publicSigningKey, h('span', [
                    h('code', data.key),
                    ', ',
                    h('br'),
                    h('code', data.safeKey),
                ]));
            }

            if (data.first || data.latest) {
                // First pin activity time
                row(Messages.admin_firstPinTime, maybeDate(data.first));

                // last pin activity time
                row(Messages.admin_lastPinTime, maybeDate(data.latest));
            }

            // currently online
            row(Messages.admin_currentlyOnline, localizeState(data.currentlyOnline));

            // plan name
            row(Messages.admin_planName, data.plan || Messages.ui_none);

            // plan note
            row(Messages.admin_note, data.note || Messages.ui_none);

            // storage limit
            if (data.limit) { row(Messages.admin_planlimit, getPrettySize(data.limit)); }

            // data stored
            if (data.usage) { row(Messages.admin_storageUsage, getPrettySize(data.usage)); }

            // number of channels
            if (typeof(data.channel) === "number") {
                row(Messages.admin_channelCount, data.channels);
            }

            // number of files pinned
            if (typeof(data.channel) === "number") {
                row(Messages.admin_fileCount, data.files);
            }

            row(Messages.admin_pinLogAvailable, localizeState(data.live));

            // pin log archived
            row(Messages.admin_pinLogArchived, localizeState(data.archived));

            if (data.archiveReport) {
                row(Messages.admin_accountSuspended, localizeState(Boolean(data.archiveReport)));
            }
            if (data.archiveReport_formatted) {
                let button, pre;
                row(Messages.admin_accountReport, h('div', [
                    pre = h('pre', data.archiveReport_formatted),
                    button = blocks.activeButton('primary', '',
                            Messages.admin_accountReportFull, () => {
                        $(button).remove();
                        $(pre).html(JSON.stringify(data.archiveReport, 0, 2));
                    }, true)
                ]));
            }


            // actions
            if (data.archived && data.live === false && data.archiveReport) {
                let button = blocks.activeButton('primary', '',
                        Messages.ui_restore, () => {
                    justifyRestorationDialog('', reason => {
                        sframeCommand('RESTORE_ACCOUNT', {
                            key: data.key,
                            reason: reason,
                        }, function (err) {
                            if (err) {
                                console.error(err);
                                return void UI.warn(Messages.error);
                            }
                            UI.log(Messages.ui_success);
                        });
                    });
                }, true);
                row(Messages.admin_restoreAccount, button);
            }

            if (data.live === true) {
                var getPins = (done) => {
                    sframeCommand('GET_PIN_LIST', data.key, (err, pins) => {
                        done(!err && Array.isArray(pins));
                        if (err || !Array.isArray(pins)) {
                            console.error(err);
                            return void UI.warn(Messages.error);
                        }

                        var table = makeMetadataTable('cp-pin-list').table;
                        var row = id => {
                            var type = inferDocumentType(id);
                            table.appendChild(h('tr', [
                                h('td', h('code', id)),
                                h('td', type),
                            ]));
                        };

                        var P = pins.slice().sort((a, b) => a.length - b.length);
                        P.map(row);

                        UI.confirm(table, yes => {
                            if (!yes) { return; }
                            var content = P.join('\n');
                            Clipboard.copy(content, (err) => {
                                if (err) { return UI.warn(Messages.error); }
                                UI.log(Messages.genericCopySuccess);
                            });
                        }, {
                            wide: true,
                            ok: Messages.copyToClipboard,
                        });
                    });
                };

                // get full pin list
                row(Messages.admin_getPinList, blocks.activeButton('primary', '', Messages.ui_fetch, getPins));

                // get full pin history
                var getHistoryHandler = (done) => {
                    sframeCommand('GET_PIN_HISTORY', data.key, (err, history) => {
                        done(!err);
                        if (err) {
                            console.error('Error retrieving pin history:', err);
                            return void UI.warn(Messages.error);
                        }
                        UI.alert(history); // TODO NOT_IMPLEMENTED
                    });
                };
                var pinHistoryButton = blocks.activeButton('primary', '', Messages.ui_fetch, getHistoryHandler);
                disable($(pinHistoryButton));

                // TODO pin history is not implemented
                //row(Messages.admin_getFullPinHistory, pinHistoryButton);

                // archive pin log
                var archiveHandler = () => {
                    justifyArchivalDialog(Messages.admin_archiveAccountConfirm, reason => {
                        sframeCommand('ARCHIVE_ACCOUNT', {
                            key: data.key,
                            block: data.blockId,
                            reason: reason,
                        }, (err /*, response */) => {
                            //console.error(err);
                            if (err) {
                                console.error(err);
                                return void UI.warn(Messages.error);
                            }
                            UI.log(Messages.ui_success);
                        });
                    });
                };

                var archiveAccountLabel = h('span', [
                    Messages.admin_archiveAccount,
                    h('br'),
                    h('small', Messages.admin_archiveAccountInfo)
                ]);
                let archiveAccountButton = blocks.activeButton('danger', '',
                                Messages.admin_archiveButton, archiveHandler, true);
                row(archiveAccountLabel, archiveAccountButton);

                // archive owned documents
                /* // TODO not implemented
                var archiveDocuments = () => {
                    justifyRestorationDialog(Messages.admin_archiveDocumentsConfirm, reason => {
                        sframeCommand('ARCHIVE_OWNED_DOCUMENTS', {
                            key: data.key,
                            reason: reason,
                        }, (err, response) => {
                            if (err) { return void UI.warn(err); }
                            UI.log(response);
                        });
                    });
                };

                var archiveDocumentsButton = danger(Messages.admin_archiveButton, archiveDocuments);
                disable($(archiveDocumentsButton));
                row(Messages.admin_archiveOwnedAccountDocuments, archiveDocumentsButton);
             */
            }

            row(reportContentLabel, copyToClipboard(data));

            return tableObj.table;
        };

        // Msg.admin_updateLimitHint, .admin_updateLimitTitle, .admin_updateLimitButton
        sidebar.addItem('update-limit', function (cb) {
            var button = blocks.activeButton('primary', '',
                    Messages.admin_updateLimitButton, done => {
                sFrameChan.query('Q_ADMIN_RPC', {
                    cmd: 'Q_UPDATE_LIMIT',
                }, function (e, data) {
                    done(!!data);
                    UI.alert(data ? Messages.admin_updateLimitDone  || 'done' : 'error' + e);
                });
            });
            cb(button);
        });

        // Msg.admin_enableembedsHint, .admin_enableembedsTitle
        sidebar.addCheckboxItem({
            key: 'enableembeds',
            getState: function () {
                return APP.instanceStatus.enableEmbedding;
            },
            query: function (val, setState) {
                sFrameChan.query('Q_ADMIN_RPC', {
                    cmd: 'ADMIN_DECREE',
                    data: ['ENABLE_EMBEDDING', [val]]
                }, function (e, response) {
                    if (e || response.error) {
                        UI.warn(Messages.error);
                        console.error(e, response);
                    }
                    APP.updateStatus(function () {
                        setState(APP.instanceStatus.enableEmbedding);
                        flushCache();
                    });
                });
            },
        });

        // Msg.admin_forcemfaHint, .admin_forcemfaTitle
        sidebar.addCheckboxItem({
            key: 'forcemfa',
            getState: function () {
                return APP.instanceStatus.enforceMFA;
            },
            query: function (val, setState) {
                sFrameChan.query('Q_ADMIN_RPC', {
                    cmd: 'ADMIN_DECREE',
                    data: ['ENFORCE_MFA', [val]]
                }, function (e, response) {
                    if (e || response.error) {
                        UI.warn(Messages.error);
                        console.error(e, response);
                    }
                    APP.updateStatus(function () {
                        setState(APP.instanceStatus.enforceMFA);
                        flushCache();
                    });
                });
            },
        });


        var getInstanceString = function (attr) {
            var val = APP.instanceStatus[attr];
            var type = typeof(val);
            switch (type) {
                case 'string':
                    return val || '';
                case 'object':
                    return val.default || '';
                default:
                    return '';
            }
        };

        // Msg.admin_emailHint, Msg.admin_emailTitle
        sidebar.addItem('email', function (cb){
            var input = blocks.input({
                type: 'email',
                value: ApiConfig.adminEmail || '',
                'aria-labelledby': 'cp-admin-email'
            });
            var $input = $(input);

            var button = blocks.activeButton('primary', '', Messages.settings_save, function (done) {
                sFrameChan.query('Q_ADMIN_RPC', {
                    cmd: 'ADMIN_DECREE',
                    data: ['SET_ADMIN_EMAIL', [$input.val().trim()]]
                }, function (e, response) {
                    if (e || response.error) {
                        UI.warn(Messages.error);
                        $input.val('');
                        console.error(e, response);
                        done(false);
                        return;
                    }
                    flushCache();
                    done(true);
                    UI.log(Messages._getKey('ui_saved', [Messages.admin_emailTitle]));
                });
            });
            var nav = blocks.nav([button]);

            var form = blocks.form([
                input,
            ], nav);

            $(nav).append(button.spinner);

            cb(form);
        });

        sidebar.addItem('apps', function (cb) {
            const appsToDisable = ApiConfig.appsToDisable || [];
            const grid = Onboarding.createAppsGrid(appsToDisable);

            var save = blocks.activeButton('primary', '', Messages.settings_save, function (done) {
                sFrameChan.query('Q_ADMIN_RPC', {
                    cmd: 'ADMIN_DECREE',
                    data: ['DISABLE_APPS', appsToDisable]
                }, function (e, response) {
                    if (e || response.error) {
                        UI.warn(Messages.error);
                        console.error(e, response);
                        done(false);
                        return;
                    }
                    flushCache();
                    done(true);
                    UI.log(Messages._getKey('ui_saved', [Messages.admin_appSelection]));
                });
            });

            let form = blocks.form([
                grid
            ], blocks.nav([save]));

            cb(form);
        });


        sidebar.addItem('instance-info-notice', function(cb){
            var key = 'instance-info-notice';
            var notice = blocks.alert('info', key, [Messages.admin_infoNotice1, ' ', Messages.admin_infoNotice2]);
            cb(notice);
        },  {
            noTitle: true,
            noHint: true
        });

        // Msg.admin_nameHint, Msg.admin_nameTitle, Msg.admin_nameButton
        sidebar.addItem('name', function (cb){
            var input = blocks.input({
                type: 'text',
                value: getInstanceString('instanceName')|| ApiConfig.httpUnsafeOrigin || '',
                placeholder: ApiConfig.httpUnsafeOrigin,
                'aria-labelledby': 'cp-admin-name'
            });
            var $input = $(input);

            var button = blocks.activeButton('primary', '', Messages.settings_save, function (done) {
                sFrameChan.query('Q_ADMIN_RPC', {
                    cmd: 'ADMIN_DECREE',
                    data: ['SET_INSTANCE_NAME', [$input.val().trim()]]
                }, function (e, response) {
                    if (e || response.error) {
                        UI.warn(Messages.error);
                        $input.val('');
                        console.error(e, response);
                        done(false);
                        return;
                    }
                    flushCache();
                    done(true);
                    UI.log(Messages._getKey('ui_saved', [Messages.admin_nameTitle]));
                });
            });

            var nav = blocks.nav([button]);
            var form = blocks.form([
                input,
            ], nav);

            $(nav).append(button.spinner);

            cb(form);
        });

        // Msg.admin_descriptionHint, Msg.admin_descriptionTitle
        sidebar.addItem('description', function (cb){
            var textarea = blocks.textarea({
                placeholder: Messages.home_host || '',
                'aria-labelledby': 'cp-admin-description'
            }, getInstanceString('instanceDescription'));
            var $input = $(textarea);
            var button = blocks.activeButton('primary', '', Messages.settings_save, function (done) {
                sFrameChan.query('Q_ADMIN_RPC', {
                    cmd: 'ADMIN_DECREE',
                    data: ['SET_INSTANCE_DESCRIPTION', [$input.val().trim()]]
                }, function (e, response) {
                    if (e || response.error) {
                        UI.warn(Messages.error);
                        $input.val('');
                        console.error(e, response);
                        done(false);
                        return;
                    }
                    flushCache();
                    done(true);
                    UI.log(Messages._getKey('ui_saved', [Messages.admin_descriptionTitle]));
                });
            });

            var nav = blocks.nav([button]);
            $(nav).append(button.spinner);

            var form = blocks.form([
                textarea,
            ], nav);

            cb(form);
        });

        // Msg.admin_jurisdictionHint, Msg.admin_jurisdictionTitle
        sidebar.addItem('jurisdiction', function (cb){
            var input = blocks.input({
                type: 'text',
                value: getInstanceString('instanceJurisdiction'),
                placeholder: Messages.owner_unknownUser || '',
                'aria-labelledby': 'cp-admin-jurisdiction'
            });
            var $input = $(input);

            var button = blocks.activeButton('primary', '', Messages.settings_save, function (done) {
                sFrameChan.query('Q_ADMIN_RPC', {
                    cmd: 'ADMIN_DECREE',
                    data: ['SET_INSTANCE_JURISDICTION', [$input.val().trim()]]
                }, function (e, response) {
                    if (e || response.error) {
                        UI.warn(Messages.error);
                        $input.val('');
                        console.error(e, response);
                        done(false);
                        return;
                    }
                    flushCache();
                    done(true);
                    UI.log(Messages._getKey('ui_saved', [Messages.admin_jurisdictionTitle]));
                });
            });

            var nav = blocks.nav([button]);
            $(nav).append(button.spinner);

            var form = blocks.form([
                input,
            ], nav);

            cb(form);
        });

        // Messages.admin_noticeHint, Messages.admin_noticeTitle
        sidebar.addItem('notice', function (cb){
            var input = blocks.input({
                type: 'text',
                value: getInstanceString('instanceNotice'),
                placeholder: '',
                'aria-labelledby': 'cp-admin-notice'
            });
            var $input = $(input);

            var button = blocks.activeButton('primary', '', Messages.settings_save, function (done) {
                sFrameChan.query('Q_ADMIN_RPC', {
                    cmd: 'ADMIN_DECREE',
                    data: ['SET_INSTANCE_NOTICE', [$input.val().trim()]]
                }, function (e, response) {
                    if (e || response.error) {
                        UI.warn(Messages.error);
                        $input.val('');
                        console.error(e, response);
                        done(false);
                        return;
                    }
                    flushCache();
                    done(true);
                    UI.log(Messages._getKey('ui_saved', [Messages.admin_noticeTitle]));
                });
            });

            var nav = blocks.nav([button]);
            $(nav).append(button.spinner);

            var form = blocks.form([
                input,
            ], nav);

            cb(form);
        });

        // Msg.admin_logoHint, Msg.admin_logoTitle
        sidebar.addItem('logo', (cb) => {

            let input = blocks.input({
                type: 'file',
                accept: 'image/*',
                'aria-labelledby': 'cp-admin-logo'
            });

            var currentContainer = blocks.block([], 'cp-admin-customize-logo');
            let redraw = () => {
                var current = h('img', {src: '/api/logo?'+(+new Date()),alt:'Custom logo'}); // XXX
                $(currentContainer).empty().append(current);
            };
            redraw();

            var upload = blocks.button('primary', '', Messages.admin_logoButton);
            var remove = blocks.button('danger', '', Messages.admin_logoRemoveButton);

            let spinnerBlock = blocks.inline();
            let spinner = UI.makeSpinner($(spinnerBlock));
            let form = blocks.form([
                currentContainer,
                blocks.block(input),
                blocks.nav([upload, remove, spinnerBlock])
            ]);

            let $button = $(upload);
            let $remove = $(remove);

            Util.onClickEnter($button, function () {
                let files = input.files;
                if (files.length !== 1) {
                    UI.warn(Messages.error);
                    return;
                }
                spinner.spin();
                $button.attr('disabled', 'disabled');
                let reader = new FileReader();
                reader.onloadend = function () {
                    let dataURL = this.result;
                    sframeCommand('UPLOAD_LOGO', {dataURL}, (err, response) => {
                        $button.removeAttr('disabled');
                        if (err) {
                            UI.warn(Messages.error);
                            $(input).val('');
                            console.error(err, response);
                            spinner.hide();
                            return;
                        }
                        redraw();
                        spinner.done();
                        UI.log(Messages.saved);
                    });
                };
                reader.readAsDataURL(files[0]);
            });
            UI.confirmButton($remove, {
                classes: 'btn-danger',
                multiple: true
            }, function () {
                spinner.spin();
                $remove.attr('disabled', 'disabled');
                sframeCommand('REMOVE_LOGO', {}, (err, response) => {
                    $remove.removeAttr('disabled');
                    if (err) {
                        UI.warn(Messages.error);
                        console.error(err, response);
                        spinner.hide();
                        return;
                    }
                    redraw();
                    spinner.done();
                    UI.log(Messages.saved);
                });
            });

            cb(form);
        });

        // Msg.admin_colorHint, Msg.admin_colorTitle
        sidebar.addItem('color', cb => {
            let input = blocks.input({
                type: 'color',
                value: (Instance && Instance.color) || '#0087FF'
            });
            let label = blocks.labelledInput(Messages.admin_colorPick, input);
            let current = blocks.block([], 'cp-admin-color-current');
            let labelCurrent = blocks.labelledInput(Messages.admin_colorCurrent, current);
            let preview = blocks.block([
                blocks.block([
                    blocks.link('CryptPad', '/admin/#customize'),
                    blocks.button('primary', 'fa-floppy-o', Messages.settings_save),
                    blocks.button('secondary', 'fa-floppy-o', Messages.settings_save)
                ], 'cp-admin-color-preview-dark cp-sidebar-flex-block'),
                blocks.block([
                    blocks.link('CryptPad', '/admin/#customize'),
                    blocks.button('primary', 'fa-floppy-o', Messages.settings_save),
                    blocks.button('secondary', 'fa-floppy-o', Messages.settings_save)
                ], 'cp-admin-color-preview-light cp-sidebar-flex-block')
            ], 'cp-admin-color-preview');
            let labelPreview = blocks.labelledInput(Messages.admin_colorPreview, preview);
            let $preview = $(preview);

            let remove = blocks.button('danger', '', Messages.admin_logoRemoveButton);
            let $remove = $(remove);

            let setColor = (color, done) => {
                sframeCommand('CHANGE_COLOR', {color}, (err, response) => {
                    if (err) {
                        UI.warn(Messages.error);
                        console.error(err, response);
                        done(false);
                        return;
                    }
                    done(true);
                    UI.log(Messages.saved);
                });
            };

            let btn = blocks.activeButton('primary', '',
              Messages.admin_colorChange, (done) => {
                let color = $input.val();
                setColor(color, done);
            });

            let onColorPicked = () => {
                require(['/lib/less.min.js'], (Less) => {
                    let color = $input.val();
                    let lColor = Less.color(color.slice(1));
                    let lighten = Less.functions.functionRegistry._data.lighten;
                    let lightColor = lighten(lColor, {value:30}).toRGB();
                    $preview.find('.btn-primary').css({
                        'background-color': color
                    });
                    $preview.find('.cp-admin-color-preview-dark .btn-secondary').css({
                        'border-color': lightColor,
                        'color': lightColor,
                    });
                    $preview.find('.cp-admin-color-preview-light .btn-secondary').css({
                        'border-color': color,
                        'color': color,
                    });
                    $preview.find('.cp-admin-color-preview-dark a').attr('style', `color: ${lightColor} !important`);
                    $preview.find('.cp-admin-color-preview-light a').attr('style', `color: ${color} !important`);
                });
            };
            let $input = $(input).on('change', onColorPicked).addClass('cp-admin-color-picker');

            UI.confirmButton($remove, {
                classes: 'btn-danger',
                multiple: true
            }, function () {
                $remove.attr('disabled', 'disabled');
                setColor('', () => {});
            });

            var colors = UIElements.makePalette(4, (color, $color) => {
                // onselect
                let rgb = $color.css('background-color');
                let hex = Util.rgbToHex(rgb);
                $input.val(hex);
                onColorPicked();
            });

            $(label).append(colors);
            let form = blocks.form([
                labelCurrent,
                label,
            ], blocks.nav([btn, remove, btn.spinner]));

            cb([form, labelPreview]);
        });

        // Msg.admin_registrationHint, .admin_registrationTitle
        // Msg.admin_registrationSsoTitle
        sidebar.addItem('registration', function(cb){
            var refresh = function () {};

            var restrict = blocks.activeCheckbox({
                key: 'registration',
                getState: function () {
                    return APP.instanceStatus.restrictRegistration;
                },
                query: function (val, setState) {
                    sFrameChan.query('Q_ADMIN_RPC', {
                        cmd: 'ADMIN_DECREE',
                        data: ['RESTRICT_REGISTRATION', [val]]
                    }, function (e, response) {
                        if (e || response.error) {
                            UI.warn(Messages.error);
                            console.error(e, response);
                        }
                        APP.updateStatus(function () {
                            setState(APP.instanceStatus.restrictRegistration);
                            refresh();
                            flushCache();
                        });
                    });
                },
            });

            var restrictSSO = blocks.activeCheckbox({
                key: 'registration-sso',
                getState: function () {
                    return APP.instanceStatus.restrictSsoRegistration;
                },
                query: function (val, setState) {
                    sFrameChan.query('Q_ADMIN_RPC', {
                        cmd: 'ADMIN_DECREE',
                        data: ['RESTRICT_SSO_REGISTRATION', [val]]
                    }, function (e, response) {
                        if (e || response.error) {
                            UI.warn(Messages.error);
                            console.error(e, response);
                        }
                        APP.updateStatus(function () {
                            setState(APP.instanceStatus.restrictSsoRegistration);
                            flushCache();
                        });
                    });
                }
            });
            var ssoEnabled = ApiConfig.sso && ApiConfig.sso.list && ApiConfig.sso.list.length;
            if (!ssoEnabled) { restrictSSO = undefined; }

            var $sso = $(restrictSSO);
            refresh = () => {
                var closed = APP.instanceStatus.restrictRegistration;
                if (closed) {
                    $sso.show();
                } else {
                    $sso.hide();
                }
            };
            refresh();

            cb(blocks.form([restrict, restrictSSO], []));
        });

        // Msg.admin_invitationHint, admin_invitationTitle
        sidebar.addItem('invitation', function(cb){
            var button = blocks.button('primary', '', Messages.admin_invitationCreate);
            var $b = $(button);

            var inputAlias = blocks.input({
                type: 'text'
            });
            var blockAlias = blocks.labelledInput(Messages.admin_invitationAlias, inputAlias);

            var inputEmail = blocks.input({
                type: 'email'
            });
            var blockEmail = blocks.labelledInput(Messages.admin_invitationEmail, inputEmail);

            var refreshInvite = function () {};
            var refreshButton = blocks.button('secondary', '', Messages.oo_refresh);
            Util.onClickEnter($(refreshButton), function () {
                refreshInvite();
            });

            var header = [
                Messages.admin_invitationLink,
                Messages.admin_invitationAlias,
                Messages.admin_invitationEmail,
                Messages.admin_documentCreationTime,
                ""
            ];
            var list = blocks.table(header, []);

            var nav = blocks.nav([button, refreshButton]);
            var form = blocks.form([
                blockAlias,
                blockEmail
            ], nav);

            var metadataMgr = common.getMetadataMgr();
            var privateData = metadataMgr.getPrivateData();

            var deleteInvite = function (id) {
                sFrameChan.query('Q_ADMIN_RPC', {
                    cmd: 'DELETE_INVITATION',
                    data: id
                }, function (e, response) {
                    $b.prop('disabled', false);
                    if (e || response.error) {
                        UI.warn(Messages.error);
                        return void console.error(e, response);
                    }
                    refreshInvite();
                });
            };

            let sort = all => {
                return (k1, k2) => {
                    return all[k1].time - all[k2].time;
                };
            };
            refreshInvite = function () {
                sFrameChan.query('Q_ADMIN_RPC', {
                    cmd: 'GET_ALL_INVITATIONS',
                }, function (e, response) {
                    if (e || response.error) {
                        if (!response || response.error !== "ENOENT") { UI.warn(Messages.error); }
                        console.error(e, response);
                        return;
                    }
                    if (!Array.isArray(response)) { return; }
                    var all = response[0];
                    var newEntries = [];

                    Object.keys(all).sort(sort(all)).forEach(function (key) {
                        var data = all[key];
                        var url = privateData.origin + Hash.hashToHref(key, 'register');

                        var del = blocks.button('danger', 'fa-trash', Messages.kanban_delete );
                        var $del = $(del);
                        Util.onClickEnter($del, function () {
                            $del.attr('disabled', 'disabled');
                            UI.confirm(Messages.admin_invitationDeleteConfirm, function (yes) {
                                $del.attr('disabled', '');
                                if (!yes) { return; }
                                deleteInvite(key);
                            });
                        });
                        var copy = blocks.button('secondary', 'fa-clipboard', Messages.admin_invitationCopy);
                        Util.onClickEnter($(copy), function () {
                            Clipboard.copy(url, () => {
                                UI.log(Messages.genericCopySuccess);
                            });
                        });

                        newEntries.push([
                            UI.dialog.selectable(url),
                            data.alias,
                            data.email,
                            new Date(data.time).toLocaleString(),
                            [copy, del]
                        ]);
                    });
                    list.updateContent(newEntries);

                });

            };
            refreshInvite();

            Util.onClickEnter($b, function () {
                var alias = $(inputAlias).val().trim();
                if (!alias) { return void UI.warn(Messages.error); } // FIXME better error message
                $b.prop('disabled', true);
                sFrameChan.query('Q_ADMIN_RPC', {
                    cmd: 'CREATE_INVITATION',
                    data: {
                        alias,
                        email: $(inputEmail).val()
                    }
                }, function (e, response) {
                    $b.prop('disabled', false);
                    if (e || response.error) {
                        UI.warn(Messages.error);
                        return void console.error(e, response);
                    }
                    $(inputAlias).val('').focus();
                    $(inputEmail).val('');
                    refreshInvite();
                });
            });

            cb([form, list]);
        });

        var getBlockId = (val) => {
            var url;
            try {
                url = new URL(val, ApiConfig.httpUnsafeOrigin);
            } catch (err) { }
            var getKey = function () {
                var parts = val.split('/');
                return parts[parts.length - 1];
            };
            var isValidBlockURL = function (url) {
                if (!url) { return; }
                return /* url.origin === ApiConfig.httpUnsafeOrigin && */ /^\/block\/.*/.test(url.pathname) && getKey().length === 44;
            };
            if (isValidBlockURL(url)) {
                return getKey();
            }
            return;
        };

        var getAccountData = function (key, _cb) {
            var cb = Util.once(Util.mkAsync(_cb));
            var data = {
                generated: +new Date(),
                key: key,
                safeKey: Util.escapeKeyCharacters(key),
            };

            return void nThen(function (w) {
                sframeCommand('GET_PIN_ACTIVITY', key, w((err, response) => {
                    if (err === 'ENOENT') { return; }
                    if (err || !response || !response[0]) {
                        console.error(err);
                        console.error(response);
                        UI.warn(Messages.error);
                    } else {
                        data.first = response[0].first;
                        data.latest = response[0].latest;
                        console.info(err, response);
                    }
                }));
            }).nThen(function (w) {
                sframeCommand('IS_USER_ONLINE', key, w((err, response) => {
                    console.log('online', err, response);
                    if (!Array.isArray(response) || typeof(response[0]) !== 'boolean') { return; }
                    data.currentlyOnline = response[0];
                }));
            }).nThen(function (w) {
                if (!data.first) { return; }
                sframeCommand('GET_USER_QUOTA', key, w((err, response) => {
                    if (err || !response) {
                        return void console.error('quota', err, response);
                    } else {
                        data.plan = response[1];
                        data.note = response[2];
                        data.limit = response[0];
                    }
                }));
            }).nThen(function (w) {
                if (!data.first) { return; }
                // storage used
                sframeCommand('GET_USER_TOTAL_SIZE', key, w((err, response) => {
                    if (err || !Array.isArray(response)) {
                        //console.error('size', err, response);
                    } else {
                        //console.info('size', response);
                        data.usage = response[0];
                    }
                }));
            }).nThen(function (w) {
                if (!data.first) { return; }
                // channels pinned
                // files pinned
                sframeCommand('GET_USER_STORAGE_STATS', key, w((err, response) => {
                    if (err || !Array.isArray(response) || !response[0]) {
                        UI.warn(Messages.error);
                        return void console.error('storage stats', err, response);
                    } else {
                        data.channels = response[0].channels;
                        data.files = response[0].files;
                    }
                }));
            }).nThen(function (w) { // pin log status (live, archived, unknown)
                sframeCommand('GET_PIN_LOG_STATUS', key, w((err, response) => {
                    if (err || !Array.isArray(response) || !response[0]) {
                        console.error('pin log status', err, response);
                        return void UI.warn(Messages.error);
                    } else {
                        console.info('pin log status', response);
                        data.live = response[0].live;
                        data.archived = response[0].archived;
                    }
                }));
            }).nThen(function (w) {
                if (data.first) { return; }
                // Account is probably deleted
                sframeCommand('GET_ACCOUNT_ARCHIVE_STATUS', {key}, w((err, response) => {
                    if (err || !Array.isArray(response) || !response[0]) {
                        console.error('account status', err, response);
                    } else {
                        console.info('account status', response);
                        data.archiveReport = response[0];
                    }
                }));
            }).nThen(function () {
                //console.log(data);
                try {
                    ['generated', 'first', 'latest'].forEach(k => {
                        var val = data[k];
                        if (typeof(val) !== 'number') { return; }
                        data[`${k}_formatted`] = new Date(val);
                    });
                    ['limit', 'usage'].forEach(k => {
                        var val = data[k];
                        if (typeof(val) !== 'number') { return; }
                        data[`${k}_formatted`] = getPrettySize(val);
                    });
                    if (data.archiveReport) {
                        let formatted = Util.clone(data.archiveReport);
                        formatted.channels = data.archiveReport.channels.length;
                        formatted.blobs = data.archiveReport.blobs.length;
                        data['archiveReport_formatted'] = JSON.stringify(formatted, 0, 2);
                    }
                } catch (err) {
                    console.error(err);
                }

                cb(void 0, data);
            });
        };

        // Msg.admin_usersHint, admin_usersTitle
        // Msg.admin_storeInvitedLabel
        // Msg.admin_storeSsoLabel
        sidebar.addItem('users', function(cb){

            var invited = blocks.activeCheckbox({
                key: 'store-invited',
                getState: function () {
                    return !APP.instanceStatus.dontStoreInvitedUsers;
                },
                query: function (val, setState) {
                    sFrameChan.query('Q_ADMIN_RPC', {
                        cmd: 'ADMIN_DECREE',
                        data: ['DISABLE_STORE_INVITED_USERS', [!val]]
                    }, function (e, response) {
                        if (e || response.error) {
                            UI.warn(Messages.error);
                            console.error(e, response);
                        }
                        APP.updateStatus(function () {
                            setState(!APP.instanceStatus.dontStoreInvitedUsers);
                            flushCache();
                        });
                    });
                }
            });

            var sso = blocks.activeCheckbox({
                key: 'store-sso',
                getState: function () {
                    return !APP.instanceStatus.dontStoreSSOUsers;
                },
                query: function (val, setState) {
                    sFrameChan.query('Q_ADMIN_RPC', {
                        cmd: 'ADMIN_DECREE',
                        data: ['DISABLE_STORE_SSO_USERS', [!val]]
                    }, function (e, response) {
                        if (e || response.error) {
                            UI.warn(Messages.error);
                            console.error(e, response);
                        }
                        APP.updateStatus(function () {
                            setState(!APP.instanceStatus.dontStoreSSOUsers);
                            flushCache();
                        });
                    });
                }
            });
            var ssoEnabled = ApiConfig.sso && ApiConfig.sso.list && ApiConfig.sso.list.length;

            var button = blocks.button('primary', '', Messages.admin_usersAdd);
            var $b = $(button);

            var userAlias = blocks.input({ type: 'text' });
            var blockAlias = blocks.labelledInput(Messages.admin_invitationAlias, userAlias);

            var userEmail = blocks.input({ type: 'email' });
            var blockEmail = blocks.labelledInput(Messages.admin_invitationEmail, userEmail);

            var userEdPublic = blocks.input({ type: 'key' });
            var blockEdPublic = blocks.labelledInput(Messages.admin_limitUser, userEdPublic);

            var userBlock = blocks.input({ type: 'text' });
            var blockUser = blocks.labelledInput(Messages.admin_usersBlock, userBlock);

            var refreshUsers = function () {};
            var refreshButton = blocks.button('secondary', '', Messages.oo_refresh);
            Util.onClickEnter($(refreshButton), function () {
                refreshUsers();
            });

            var header = [
                Messages.admin_invitationAlias,
                Messages.admin_invitationEmail,
                Messages.admin_limitUser,
                Messages.admin_documentCreationTime,
                ""
            ];
            var list = blocks.table(header, []);

            var nav = blocks.nav([button, refreshButton]);

            if (!ssoEnabled) { sso = undefined; }
            var form = blocks.form([
                invited,
                sso,
                blockAlias,
                blockEmail,
                blockEdPublic,
                blockUser
            ], nav);

            var deleteUser = function (id) {
                sFrameChan.query('Q_ADMIN_RPC', {
                    cmd: 'DELETE_KNOWN_USER',
                    data: id
                }, function (e, response) {
                    if (e || response.error) {
                        UI.warn(Messages.error);
                        return void console.error(e, response);
                    }
                    refreshUsers();
                });
            };

            var updateUser = function (key, changes) {
                sFrameChan.query('Q_ADMIN_RPC', {
                    cmd: 'UPDATE_KNOWN_USER',
                    data: {
                        edPublic: key,
                        changes: changes
                    }
                }, function (e, response) {
                    if (e || response.error) {
                        UI.warn(Messages.error);
                        return void console.error(e, response);
                    }
                    refreshUsers();
                });
            };
            let sort = all => {
                return (k1, k2) => {
                    return all[k2].time - all[k1].time;
                };
            };
            refreshUsers = function () {
                sFrameChan.query('Q_ADMIN_RPC', {
                    cmd: 'GET_ALL_USERS',
                }, function (e, response) {
                    if (e || response.error) {
                        if (!response || response.error !== "ENOENT") { UI.warn(Messages.error); }
                        console.error(e, response);
                        return;
                    }
                    if (!Array.isArray(response)) { return; }
                    var all = response[0];
                    var newEntries = [];
                    Object.keys(all).sort(sort(all)).forEach(function (key) {
                        var data = all[key];
                        var editUser = () => {};
                        var del = blocks.button('danger', 'fa fa-trash', Messages.admin_usersRemove);
                        var $del = $(del);
                        Util.onClickEnter($del, function () {
                            $del.attr('disabled', 'disabled');
                            UI.confirm(Messages.admin_usersRemoveConfirm, function (yes) {
                                $del.attr('disabled', '');
                                if (!yes) { return; }
                                deleteUser(key);
                            });
                        });
                        var edit = blocks.activeButton('secondary', 'fa fa-pencil',
                                    Messages.tag_edit, () => { editUser(); }, true);

                        let aliasCell = blocks.inline(data.alias);
                        let emailCell = blocks.inline(data.email);
                        var actions = blocks.nav([edit, del]);

                        let $alias = $(aliasCell);
                        let $email = $(emailCell);
                        var $actions = $(actions);

                        editUser = () => {
                            var aliasInput = h('input');
                            var emailInput = h('input');
                            $(aliasInput).val(data.alias);
                            $(emailInput).val(data.email);
                            var save = blocks.button('primary', '', Messages.settings_save);
                            var cancel = blocks.button('secondary', '', Messages.cancel);
                            Util.onClickEnter($(save), function () {
                                var aliasVal = $(aliasInput).val().trim();
                                if (!aliasVal) { return void UI.warn(Messages.error); }
                                var changes = {
                                    alias: aliasVal,
                                    email: $(emailInput).val().trim()
                                };
                                updateUser(key, changes);
                            });
                            Util.onClickEnter($(cancel), function () {
                                refreshUsers();
                            });
                            $alias.html('').append(aliasInput);
                            $email.html('').append(emailInput);
                            $actions.html('').append([save, cancel]);
                        };

                        let infoBtn = blocks.activeButton('primary', 'fa fa-database',
                                Messages.admin_diskUsageButton, function (done) {
                            getAccountData(key, (err, data) => {
                                done(!err);
                                if (err) { return void console.error(err); }
                                var table = renderAccountData(data);
                                UI.alert(table, () => {}, {
                                    wide: true,
                                });
                            });
                        });
                        newEntries.push([
                            aliasCell,
                            emailCell,
                            [blocks.code(key), infoBtn],
                            new Date(data.time).toLocaleString(),
                            actions
                        ]);
                    });
                    list.updateContent(newEntries);
                });
            };
            refreshUsers();
            Util.onClickEnter($b, function () {
                var alias = $(userAlias).val().trim();
                if (!alias) { return void UI.warn(Messages.error); }
                $b.prop('disabled', true);

                var done = () => { $b.prop('disabled', false); };
                // TODO Get "block" from pin log?

                var keyStr = $(userEdPublic).val().trim();
                var edPublic = keyStr && Keys.canonicalize(keyStr);
                if (!edPublic) {
                    done();
                    return void UI.warn(Messages.admin_invalKey);
                }
                var block = getBlockId($(userBlock).val());

                var obj = {
                    alias,
                    email: $(userEmail).val(),
                    block: block,
                    edPublic: edPublic,
                };
                sFrameChan.query('Q_ADMIN_RPC', {
                    cmd: 'ADD_KNOWN_USER',
                    data: obj
                }, function (e, response) {
                    done();
                    if (e || response.error) {
                        UI.warn(Messages.error);
                        return void console.error(e, response);
                    }
                    $(userAlias).val('').focus();
                    $(userEmail).val('');
                    $(userBlock).val('');
                    $(userEdPublic).val('');
                    refreshUsers();
                });
            });

            cb([form, list]);
        });

        // Msg.admin_defaultlimitHint, .admin_defaultlimitTitle
        sidebar.addItem('defaultlimit', function (cb) {
            var _limit = APP.instanceStatus.defaultStorageLimit;
            var _limitMB = Util.bytesToMegabytes(_limit);
            var limit = getPrettySize(_limit);

            var newLimit = blocks.input({
                type: 'number',
                min: 0,
                value: _limitMB,
                'aria-labelledby': 'cp-admin-defaultlimit'
            });
            var button = blocks.button('primary', '', Messages.admin_setlimitButton);
            var nav = blocks.nav([button]);
            var text = blocks.inline(Messages._getKey('admin_limit', [limit]));

            var form = blocks.form([
                text,
                newLimit
            ], nav);

            UI.confirmButton(button, {
                classes: 'btn-primary',
                multiple: true,
                validate: function () {
                    var l = parseInt($(newLimit).val());
                    if (isNaN(l)) { return false; }
                    return true;
                }
            }, function () {
                var lMB = parseInt($(newLimit).val()); // Megabytes
                var l = lMB * 1024 * 1024; // Bytes
                var data = [l];
                sFrameChan.query('Q_ADMIN_RPC', {
                    cmd: 'ADMIN_DECREE',
                    data: ['UPDATE_DEFAULT_STORAGE', data]
                }, function (e, response) {
                    if (e || response.error) {
                        UI.warn(Messages.error);
                        return void console.error(e, response);
                    }
                    var limit = getPrettySize(l);
                    $(text).text(Messages._getKey('admin_limit', [limit]));
                });
            });

            cb(form);
        });

        // Msg.admin_setlimitHint, .admin_setlimitTitle
        sidebar.addItem('setlimit', function(cb){
            var user = blocks.input({ type:'text', class: 'cp-setlimit-user'});
            var userBlock = blocks.labelledInput(Messages.admin_limitUser, user);
            var $key = $(user);
            var limit = blocks.input({
                type: 'number',
                min: 0,
                value: 0,
                class: 'cp-setlimit-limit'
            });
            var limitBlock = blocks.labelledInput(Messages.admin_limitMB, limit);
            var note = blocks.input({ type: 'text', class: 'cp-setlimit-note' });
            var noteBlock = blocks.labelledInput(Messages.admin_limitSetNote, note);
            var $note = $(note);

            var remove = blocks.button('danger', '', Messages.fc_remove );
            var set = blocks.button('primary', '', Messages.admin_setlimitButton);

            var nav = blocks.nav([set, remove]);
            var form = blocks.form([
                userBlock,
                limitBlock,
                noteBlock
            ], nav);

            var getValues = function () {
                var key = $key.val();
                var _limit = parseInt($(limit).val());
                if (key.length !== 44) {
                    try {
                        var u = Keys.parseUser(key);
                        if (!u.domain || !u.user || !u.pubkey) {
                            return void UI.warn(Messages.admin_invalKey);
                        }
                    } catch (e) {
                        return void UI.warn(Messages.admin_invalKey);
                    }
                }
                if (isNaN(_limit) || _limit < 0) {
                    return void UI.warn(Messages.admin_invalLimit);
                }
                var _note = ($note.val() || "").trim();
                return {
                    key: key,
                    data: {
                        limit: _limit * 1024 * 1024,
                        note: _note,
                        plan: 'custom'
                    }
                };
            };
            UI.confirmButton(remove, {
                classes: 'btn-danger',
                multiple: true,
                validate: function () {
                    var obj = getValues();
                    if (!obj || !obj.key) { return false; }
                    return true;
                }
            }, function () {
                var obj = getValues();
                var data = [obj.key];
                sFrameChan.query('Q_ADMIN_RPC', {
                    cmd: 'ADMIN_DECREE',
                    data: ['RM_QUOTA', data]
                }, function (e, response) {
                    if (e || response.error) {
                        UI.warn(Messages.error);
                        console.error(e, response);
                        return;
                    }
                    APP.refreshLimits();
                    $key.val('');
                });
            });

            Util.onClickEnter($(set), function () {
                var obj = getValues();
                if (!obj || !obj.key) { return; }
                var data = [obj.key, obj.data];
                sFrameChan.query('Q_ADMIN_RPC', {
                    cmd: 'ADMIN_DECREE',
                    data: ['SET_QUOTA', data]
                }, function (e, response) {
                    if (e || response.error) {
                        UI.warn(Messages.error);
                        console.error(e, response);
                        return;
                    }
                    APP.refreshLimits();
                    $key.val('');
                    $note.val('');
                });
            });

            cb(form);
        });

        // Msg.admin_getlimitsHint, .admin_getlimitsTitle
        sidebar.addItem('getlimits', function(cb){
            var header = [
                Messages.settings_publicSigningKey,
                Messages.admin_planlimit,
                Messages.admin_planName,
                Messages.admin_note
            ];
            var table = blocks.table(header, []);
            let $table = $(table).hide();

            APP.refreshLimits = function () {
                sFrameChan.query('Q_ADMIN_RPC', {
                    cmd: 'GET_LIMITS',
                }, function (e, data) {
                    $table.hide();
                    if (e) { return; }
                    if (!Array.isArray(data) || !data[0]) { return; }
                    $table.show();

                    var obj = data[0];
                    if (obj && (obj.message || obj.location)) {
                        delete obj.message;
                        delete obj.location;
                    }
                    var list = Object.keys(obj).sort(function (a, b) {
                        return obj[a].limit > obj[b].limit;
                    });

                    var content = list.map(function (key) {
                        var user = obj[key];
                        var limit = getPrettySize(user.limit);
                        var infoButton = blocks.button('primary','',  Messages.admin_diskUsageButton);
                        Util.onClickEnter($(infoButton), function () {
                             getAccountData(key, (err, data) => {
                                 if (err) { return void console.error(err); }
                                 var table = renderAccountData(data);
                                 UI.alert(table, () => {

                                 }, {
                                    wide: true,
                                 });
                             });
                        });

                        var keyEl = h('code.cp-limit-key', key);
                        $(keyEl).click(function () {
                            $('[data-item="setlimit"]').find('.cp-setlimit-user').val(key);
                            $('[data-item="setlimit"]').find('.cp-setlimit-limit').val(Math.floor(user.limit / 1024 / 1024));
                            $('[data-item="setlimit"]').find('.cp-setlimit-note').val(user.note);
                        });
                        var title = Messages._getKey('admin_limit', [limit]) + ', ' +
                            Messages._getKey('admin_limitPlan', [user.plan]) + ', ' +
                            Messages._getKey('admin_limitNote', [user.note]);
                        var attr = { title: title };
                        return [
                            [keyEl, infoButton],
                            {attr, content: limit},
                            {attr, content: user.plan},
                            {attr, content: user.note}
                        ];
                    });
                    table.updateContent(content);
                });
            };
            APP.refreshLimits();
            cb(table);
        });

        // Msg.admin_accountMetadataHint.admin_accountMetadataTitle
        sidebar.addItem('account-metadata', function(cb) {
            var input = blocks.input({
                type: 'text',
                placeholder: Messages.admin_accountMetadataPlaceholder,
                value: '',
            });
            var $input = $(input);

            var btn = blocks.button('primary', '', Messages.ui_generateReport);
            var $btn = $(btn);

            var nav = blocks.nav([btn]);
            var results = blocks.inline([]);

            var form = blocks.form([
                input
            ], nav);

            form.append(results);

            var pending = false;
            var getInputState = function () {
                var val = $input.val().trim();
                var key = Keys.canonicalize(val);
                var state = {
                    value: val,
                    key: key,
                    valid: Boolean(key),
                    pending: pending,
                };

                return state;
            };

            disable($btn);

            var setInterfaceState = function (state) {
                state = state || getInputState();
                var both = [$input, $btn];
                if (state.pending) {
                    both.forEach(disable);
                } else if (state.valid) {
                    both.forEach(enable);
                } else {
                    enable($input);
                    disable($btn);
                }
            };

            $input.on('keypress keyup change paste', function () {
                setTimeout(setInterfaceState);
            });

            Util.onClickEnter($btn, function () {
                if (pending) { return; }
                var state = getInputState();
                if (!state.valid) {
                    results.innerHTML = '';
                    return void UI.warn(Messages.error);
                }
                var key = state.key;
                pending = true;
                setInterfaceState();

                getAccountData(key, (err, data) => {
                    pending = false;
                    setInterfaceState();
                    if (!data) {
                        results.innerHTML = '';
                        return UI.warn(Messages.error);
                    }
                    var table = renderAccountData(data);
                    results.innerHTML = '';
                    results.appendChild(table);
                });
            });

            cb(form);

        });

        var getDocumentData = function (id, cb) {
            var data = {
                generated: +new Date(),
                id: id,
            };
            data.type = inferDocumentType(id);

            nThen(function (w) {
                if (data.type !== 'channel') { return; }
                sframeCommand('GET_STORED_METADATA', id, w(function (err, res) {
                    if (err) { return void console.error(err); }
                    if (!(Array.isArray(res) && res[0])) { return void console.error("NO_METADATA"); }
                    var metadata = res[0];
                    data.metadata = metadata;
                    data.created = Util.find(data, ['metadata', 'created']);
                }));
            }).nThen(function (w) {
                sframeCommand("GET_DOCUMENT_SIZE", id, w(function (err, res) {
                    if (err) { return void console.error(err); }
                    if (!(Array.isArray(res) && typeof(res[0]) === 'number')) {
                        return void console.error("NO_SIZE");
                    }
                    data.size = res[0];
                }));
            }).nThen(function (w) {
                if (data.type !== 'channel') { return; }
                sframeCommand('GET_LAST_CHANNEL_TIME', id, w(function (err, res) {
                    if (err) { return void console.error(err); }
                    if (!Array.isArray(res) || typeof(res[0]) !== 'number') { return void console.error(res); }
                    data.lastModified = res[0];
                }));
            }).nThen(function (w) {
                // whether currently open
                if (data.type !== 'channel') { return; }
                sframeCommand('GET_CACHED_CHANNEL_METADATA', id, w(function (err, res) {
                    //console.info("cached channel metadata", err, res);
                    if (err === 'ENOENT') {
                        data.currentlyOpen = false;
                        return;
                    }

                    if (err) { return void console.error(err); }
                    if (!Array.isArray(res) || !res[0]) { return void console.error(res); }
                    data.currentlyOpen = true;
                }));
            }).nThen(function (w) {
                // status (live, archived, unknown)
                if (!['channel', 'file'].includes(data.type)) { return; }
                sframeCommand('GET_DOCUMENT_STATUS', id, w(function (err, res) {
                    if (err) { return void console.error(err); }
                    if (!Array.isArray(res) || !res[0]) {
                        UI.warn(Messages.error);
                        return void console.error(err, res);
                    }
                    data.live = res[0].live;
                    data.archived = res[0].archived;
                    data.placeholder = res[0].placeholder;
                    //console.error("get channel status", err, res);
                }));
            }).nThen(function () {
                // for easy readability when copying to clipboard
                try {
                    ['generated', 'created', 'lastModified'].forEach(k => {
                        data[`${k}_formatted`] = new Date(data[k]);
                    });
                } catch (err) {
                    console.error(err);
                }

                cb(void 0, data);
            });
        };

        /* FIXME
            Messages.admin_getFullPinHistory = 'Pin history';
            Messages.admin_archiveOwnedAccountDocuments = "Archive this account's owned documents (not implemented)";
            Messages.admin_archiveOwnedDocumentsConfirm = "All content owned exclusively by this user will be archived. This means their documents, drive, and accounts will be made inaccessible.  This action cannot be undone. Please save the full pin list before proceeding to ensure individual documents can be restored.";
        */

        var localizeType = function (type) {
            var o = {
                channel: Messages.type.doc,
                file: Messages.type.file,
            };
            return o[type] || Messages.ui_undefined;
        };

        var renderDocumentData = function (data) {
            var tableObj = makeMetadataTable('cp-document-stats');
            var row = tableObj.row;

            row(Messages.admin_generatedAt, maybeDate(data.generated));
            row(Messages.documentID, h('code', data.id));
            row(Messages.admin_documentType, localizeType(data.type));
            row(Messages.admin_documentSize, data.size? getPrettySize(data.size): Messages.ui_undefined);

            if (data.type === 'channel') {
                try {
                    row(Messages.admin_documentMetadata, h('pre', JSON.stringify(data.metadata || {}, null, 2)));
                } catch (err2) {
                    UI.warn(Messages.error);
                    console.error(err2);
                }

                // actions
                // get raw metadata history
                var metadataHistoryButton = blocks.activeButton('primary', '', Messages.ui_fetch, done => {
                    sframeCommand('GET_METADATA_HISTORY', data.id, (err, result) => {
                        done(!err);
                        if (err) {
                            UI.warn(Messages.error);
                            return void console.error(err);
                        }
                        if (!Array.isArray(result)) {
                            UI.warn(Messages.error);
                            return void console.error("Expected an array");
                        }
                        var tableObj = makeMetadataTable('cp-metadata-history');
                        var row = items => {
                            tableObj.table.appendChild(h('tr', items.map(item => {
                                return h('td', item);
                            })));
                        };
                        var scroll = el => h('div.scroll', el);
                        result.forEach(item => {
                            var raw = JSON.stringify(item);
                            var time;
                            var last;
                            if (Array.isArray(item)) {
                                last = item[item.length - 1];
                                if (typeof(last) === 'number') { time = last; }
                            } else if (item && typeof(item) === 'object') {
                                time = item.created;
                            }
                            row([
                                h('small', maybeDate(time)), // time
                                scroll(h('code', raw)), // Raw
                            ]);
                        });

                        UI.confirm(tableObj.table, (yes) => {
                            if (!yes) { return; }
                            var content = result.map(line => JSON.stringify(line)).join('\n');
                            Clipboard.copy(content, (err) => {
                                if (err) { return UI.warn(Messages.error); }
                                UI.log(Messages.genericCopySuccess);
                            });
                        }, {
                            wide: true,
                            ok: Messages.copyToClipboard,
                        });
                    });
                });
                row(Messages.admin_getRawMetadata, metadataHistoryButton);

                row(Messages.admin_documentCreationTime, maybeDate(data.created));
                row(Messages.admin_documentModifiedTime, maybeDate(data.lastModified));
                row(Messages.admin_currentlyOpen, localizeState(data.currentlyOpen));
            }
            if (['file', 'channel'].includes(data.type)) {
                row(Messages.admin_channelAvailable, localizeState(data.live));
                row(Messages.admin_channelArchived, localizeState(data.archived));
            }

            if (data.type === 'file') {
                // TODO what to do for files?

            }

            if (data.placeholder) {
                console.warn('Placeholder code', data.placeholder);
                row(Messages.admin_channelPlaceholder, UI.getDestroyedPlaceholderMessage(data.placeholder));
            }

            if (data.live && data.archived) {
                let disableButtons;
                let restoreButton = blocks.activeButton('danger', '', Messages.admin_unarchiveButton, function () {
                    justifyRestorationDialog('', reason => {
                        nThen(function (w) {
                            sframeCommand('REMOVE_DOCUMENT', {
                                id: data.id,
                                reason: reason,
                            }, w(err => {
                                if (err) {
                                    w.abort();
                                    return void UI.warn(Messages.error);
                                }
                            }));
                        }).nThen(function () {
                            sframeCommand("RESTORE_ARCHIVED_DOCUMENT", {
                                id: data.id,
                                reason: reason,
                            }, (err /*, response */) => {
                                if (err) {
                                    console.error(err);
                                    return void UI.warn(Messages.error);
                                }
                                UI.log(Messages.restoredFromServer);
                                disableButtons();
                            });
                        });
                    });
                }, true);

                let archiveButton = blocks.activeButton('danger', '',Messages.admin_archiveButton, function () {
                    justifyArchivalDialog('', result => {
                        sframeCommand('ARCHIVE_DOCUMENT', {
                            id: data.id,
                            reason: result,
                        }, (err /*, response */) => {
                            if (err) {
                                console.error(err);
                                return void UI.warn(Messages.error);
                            }
                            UI.log(Messages.archivedFromServer);
                            disableButtons();
                        });
                    });
                }, true);

                disableButtons = function () {
                    [archiveButton, restoreButton].forEach(el => {
                        disable($(el));
                    });
                };

                row(h('span', [
                    Messages.admin_documentConflict,
                    h('br'),
                    h('small', Messages.ui_experimental),
                ]), h('span', [
                    h('div.alert.alert-danger.cp-admin-bigger-alert', [
                        Messages.admin_conflictExplanation,
                    ]),
                    h('p', [
                        restoreButton,
                        archiveButton,
                    ]),
                ]));
            } else if (data.live) {
            // archive
                var archiveDocumentButton = blocks.activeButton('danger', '' ,Messages.admin_archiveButton, function () {
                    justifyArchivalDialog('', result => {
                        sframeCommand('ARCHIVE_DOCUMENT', {
                            id: data.id,
                            reason: result,
                        }, (err /*, response */) => {
                            if (err) {
                                console.error(err);
                                return void UI.warn(Messages.error);
                            }
                            UI.log(Messages.archivedFromServer);
                            disable($(archiveDocumentButton));
                        });
                    });
                }, true);
                row(Messages.admin_archiveDocument, h('span', [
                    archiveDocumentButton,
                    h('small', Messages.admin_archiveHint),
                ]));
            } else if (data.archived) {
                var restoreDocumentButton = blocks.activeButton('primary', '',Messages.admin_unarchiveButton, function () {
                    justifyRestorationDialog('', reason => {
                        sframeCommand("RESTORE_ARCHIVED_DOCUMENT", {
                            id: data.id,
                            reason: reason,
                        }, (err /*, response */) => {
                            if (err) {
                                console.error(err);
                                return void UI.warn(Messages.error);
                            }
                            UI.log(Messages.restoredFromServer);
                            disable($(restoreDocumentButton));
                        });
                    });
                }, true);
                row(Messages.admin_restoreDocument, h('span', [
                    restoreDocumentButton,
                    h('small', Messages.admin_unarchiveHint),
                ]));
            }

            row(reportContentLabel, copyToClipboard(data));

            return tableObj.table;
        };


        // Msg.admin_documentMetadataHint.admin_documentMetadataTitle
        sidebar.addItem('document-metadata', function(cb){
            var input = blocks.input({
                type: 'text',
                placeholder: Messages.admin_documentMetadataPlaceholder,
                value: ''
            });
            var $input = $(input);
            var passwordContainer = UI.passwordInput({
                id: 'cp-database-document-pw',
                placeholder: Messages.admin_archiveInput2,
            });
            var $passwordContainer = $(passwordContainer);
            var $password = $(passwordContainer).find('input');

            var getBlobId = pathname => {
                var parts;
                try {
                    if (typeof(pathname) !== 'string') { return; }
                    parts = pathname.split('/').filter(Boolean);
                    if (parts.length !== 3) { return; }
                    if (parts[0] !== 'blob') { return; }
                    if (parts[1].length !== 2) { return; }
                    if (parts[2].length !== 48) { return; }
                    if (!parts[2].startsWith(parts[1])) { return; }
                } catch (err) { return false; }
                return parts[2];
            };

            var pending = false;
            var getInputState = function () {
                var val = $input.val().trim();
                var state = {
                    valid: false,
                    passwordRequired: false,
                    id: undefined,
                    input: val,
                    password: $password.val().trim(),
                    pending: false,
                };

                if (!val) { return state; }
                if (isHex(val) && [32, 48].includes(val.length)) {
                    state.valid = true;
                    state.id = val;
                    return state;
                }

                var url;
                try {
                    url = new URL(val, ApiConfig.httpUnsafeOrigin);
                } catch (err) {}

                if (!url) { return state; } // invalid

                // recognize URLs of the form: /blob/f1/f1338921fe8a73ed5401780d2147f725deeb9e3329f0f01e
                var blobId = getBlobId(url.pathname);
                if (blobId) {
                    state.valid = true;
                    state.id = blobId;
                    return state;
                }

                var parsed = Hash.isValidHref(val);
                if (!parsed || !parsed.hashData) { return state; }
                if (parsed.hashData.version === 3) {
                    state.id = parsed.hashData.channel;
                    state.valid = true;
                    return state;
                }

                var secret;
                if (parsed.hashData.password) {
                    state.passwordRequired = true;
                    secret = Hash.getSecrets(parsed.type, parsed.hash, state.password);
                } else {
                    secret = Hash.getSecrets(parsed.type, parsed.hash);
                }
                if (secret && secret.channel) {
                    state.id = secret.channel;
                    state.valid = true;
                    return state;
                }
                return state;
            };

            var results = blocks.inline([]);

            var btn = blocks.button('primary', '', Messages.ui_generateReport);
            var $btn = $(btn);

            var nav = blocks.nav([btn]);
            var form = blocks.form([
                input,
                passwordContainer
            ], nav);
            form.append(results);
            $passwordContainer.hide();
            disable($btn);

            var setInterfaceState = function () {
                var state = getInputState();
                var all = [ $btn, $password, $input ];
                var text = [$password, $input];

                if (state.pending) {
                    all.forEach(disable);
                } else if (state.valid) {
                    all.forEach(enable);
                } else {
                    text.forEach(enable);
                    disable($btn);
                }
                if (state.passwordRequired) {
                    $passwordContainer.show();
                } else {
                    $passwordContainer.hide();
                }
            };

            $input.on('keypress keyup change paste', function () {
                setTimeout(setInterfaceState);
            });

            Util.onClickEnter($btn, function () {
                if (pending) { return; }
                pending = true;
                var state = getInputState();
                setInterfaceState(state);
                getDocumentData(state.id, function (err, data) {
                    pending = false;
                    setInterfaceState();
                    if (err) {
                        results.innerHTML = '';
                        return void UI.warn(err);
                    }
                    var table = renderDocumentData(data);
                    results.innerHTML = '';
                    results.appendChild(table);
                });
            });

            cb(form);
        });

        var getBlockData = function (key, _cb) {
            var cb = Util.once(Util.mkAsync(_cb));
            var data = {
                generated: +new Date(),
                key: key,
            };

            nThen(function (w) {
                sframeCommand('GET_DOCUMENT_STATUS', key, w((err, res) => {
                    if (err) {
                        console.error(err);
                        return void UI.warn(Messages.error);
                    }
                    if (!Array.isArray(res) || !res[0]) {
                        UI.warn(Messages.error);
                        return void console.error(err, res);
                    }
                    data.live = res[0].live;
                    data.archived = res[0].archived;
                    data.totp = res[0].totp;
                    data.placeholder = res[0].placeholder;
                }));
            }).nThen(function () {
                try {
                    ['generated'].forEach(k => {
                        data[`${k}_formatted`] = new Date(data[k]);
                    });
                } catch (err) {
                    console.error(err);
                }

                cb(void 0, data);
            });
        };

        var renderBlockData  = function (data) {
            var tableObj = makeMetadataTable('cp-block-stats');
            var row = tableObj.row;

            row(Messages.admin_generatedAt, maybeDate(data.generated));
            row(Messages.admin_blockKey, h('code', data.key));
            row(Messages.admin_blockAvailable, localizeState(data.live));
            row(Messages.admin_blockArchived, localizeState(data.archived));

            row(Messages.admin_totpEnabled, localizeState(Boolean(data.totp.enabled)));
            row(Messages.admin_totpRecoveryMethod, data.totp.recovery);

            if (data.live) {
                var archiveButton = blocks.activeButton('danger', '', Messages.ui_archive, function () {
                    justifyArchivalDialog('', reason => {
                        sframeCommand('ARCHIVE_BLOCK', {
                            key: data.key,
                            reason: reason,
                        }, (err, res) => {
                            if (err) {
                                console.error(err);
                                return void UI.warn(Messages.error);
                            }
                            disable($(archiveButton));
                            UI.log(Messages.ui_success);
                            console.log('archive block', err, res);
                        });
                    });
                }, true);
                row(Messages.admin_archiveBlock, archiveButton);
            }
            if (data.placeholder) {
                console.warn('Placeholder code', data.placeholder);
                row(Messages.admin_channelPlaceholder, UI.getDestroyedPlaceholderMessage(data.placeholder, true));
            }
            if (data.archived && !data.live) {
                var restoreButton = blocks.activeButton('danger', '', Messages.ui_restore, function () {
                    justifyRestorationDialog('', reason => {
                        sframeCommand('RESTORE_ARCHIVED_BLOCK', {
                            key: data.key,
                            reason: reason,
                        }, (err, res) => {
                            if (err) {
                                console.error(err);
                                return void UI.warn(Messages.error);
                            }
                            disable($(restoreButton));
                            console.log('restore archived block', err, res);
                            UI.log(Messages.ui_success);
                        });
                    });
                }, true);
                row(Messages.admin_restoreBlock, restoreButton);
            }

            row(reportContentLabel, copyToClipboard(data));

            return tableObj.table;
        };

        // Msg.admin_blockMetadataHint.admin_blockMetadataTitle
        sidebar.addItem('block-metadata', function(cb){
            var input = blocks.input({
                type: 'text',
                placeholder: Messages.admin_blockMetadataPlaceholder,
                value: ''
            });
            var $input = $(input);
            var btn = blocks.button('primary', '', Messages.ui_generateReport);
            var $btn = $(btn);
            disable($btn);

            var results = blocks.inline([]);
            var nav = blocks.nav([btn]);
            var form = blocks.form([
                input
            ], nav);
            form.append(results);

            var pending = false;
            var getInputState = function () {
                var val = $input.val().trim();
                var state = {
                    pending: pending,
                    valid: false,
                    value: val,
                    key: '',
                };

                var key = getBlockId(val);
                if (key) {
                    state.valid = true;
                    state.key = key;
                }
                return state;
            };
            var setInterfaceState = function () {
                var state = getInputState();
                var all = [$btn, $input];

                if (state.pending) {
                    all.forEach(disable);
                } else if (state.valid) {
                    all.forEach(enable);
                } else {
                    enable($input);
                    disable($btn);
                }
            };

            $input.on('keypress keyup change paste', function () {
                setTimeout(setInterfaceState);
            });

            Util.onClickEnter($btn, function () {
                if (pending) { return; }
                var state = getInputState();
                pending = true;
                setInterfaceState();
                getBlockData(state.key, (err, data) => {
                    pending = false;
                    setInterfaceState();
                    if (err || !data) {
                        results.innerHTML = '';
                        console.log(err, data);
                        return UI.warn(Messages.error);
                    }
                    var table = renderBlockData(data);
                    results.innerHTML = '';
                    results.appendChild(table);
                });
            });

            cb(form);

        });

        var renderTOTPData  = function (data) {
            var tableObj = makeMetadataTable('cp-block-stats');
            var row = tableObj.row;

            row(Messages.admin_generatedAt, maybeDate(data.generated));
            row(Messages.admin_blockKey, h('code', data.key));
            row(Messages.admin_blockAvailable, localizeState(data.live));

            if (!data.live || !data.totp) { return tableObj.table; }

            row(Messages.admin_totpCheck, localizeState(data.totpCheck));

            if (!data.totpCheck) { return tableObj.table; }

            row(Messages.admin_totpEnabled, localizeState(Boolean(data.totp.enabled)));
            if (data.totp && data.totp.enabled) {
                row(Messages.admin_totpRecoveryMethod, data.totp.recovery);
            }

            if (!data.totpCheck || !data.totp.enabled) { return tableObj.table; }

            // TOTP is enabled and the signature is correct: display "disable TOTP" button
            var disableButton = blocks.button('danger', '', Messages.admin_totpDisableButton);
            UI.confirmButton(disableButton, { classes: 'btn-danger' }, () => {
                sframeCommand('DISABLE_MFA', data.key, (err, res) => {
                    if (err) {
                        console.error(err);
                        return void UI.warn(Messages.error);
                    }
                    if (!Array.isArray(res) || !res[0] || !res[0].success) {
                        return UI.warn(Messages.error);
                    }
                    UI.log(Messages.ui_success);
                });

            });
            row(Messages.admin_totpDisable, disableButton);

            return tableObj.table;
        };

        var checkTOTPRequest = function (json) {
            var clone = Util.clone(json);
            delete clone.proof;

            var msg = Nacl.util.decodeUTF8(Sortify(clone));
            var sig = Nacl.util.decodeBase64(json.proof);
            var pub = Nacl.util.decodeBase64(json.blockId);
            return Nacl.sign.detached.verify(msg, sig, pub);
        };

        // Msg.admin_totpRecoveryHint.admin_totpRecoveryTitle
        sidebar.addItem('totp-recovery', function(cb){
            var textarea = blocks.textarea({
                id: 'textarea-input',
                'aria-labelledby': 'cp-admin-totp-recovery'
            });
            var $input = $(textarea);
            var btn = blocks.button('primary','', Messages.admin_totpDisable);
            var $btn = $(btn);
            var results = blocks.inline([]);

            var nav = blocks.nav([btn]);
            var form = blocks.form([
                textarea
            ], nav);
            form.append(results);
            disable($btn);

            var pending = false;
            var getInputState = function () {
                var val = $input.val().trim();
                var state = {
                    pending: pending,
                    value: undefined,
                    key: '',
                };

                var json;
                try { json = JSON.parse(val); } catch (err) { }
                if (!json || json.intent !== "Disable TOTP" || !json.blockId || json.blockId.length !== 44 ||
                !json.date || !json.proof) { return state; }

                state.value = json;
                state.key = json.blockId.replace(/\//g, '-');
                return state;
            };
            var setInterfaceState = function () {
                var state = getInputState();
                var all = [$btn, $input];

                if (state.pending) {
                    all.forEach(disable);
                } else {
                    all.forEach(enable);
                }
            };

            setInterfaceState();
            Util.onClickEnter($btn, function () {
                if (pending) { return; }
                var state = getInputState();
                if (!state.value) { return; }
                pending = true;
                setInterfaceState();
                getBlockData(state.key, (err, data) => {
                    pending = false;
                    setInterfaceState();
                    if (err || !data) {
                        results.innerHTML = '';
                        console.log(err, data);
                        return UI.warn(Messages.error);
                    }
                    var check = checkTOTPRequest(state.value);
                    if (!check) { UI.warn(Messages.admin_totpFailed); }
                    data.totpCheck = check;
                    var table = renderTOTPData(data);
                    results.innerHTML = '';
                    results.appendChild(table);
                });
            });

            cb(form);
        });

        var onRefreshStats = Util.mkEvent();

        sidebar.addItem('refresh-stats', function(cb){
            var btn = blocks.button('primary', '',  Messages.oo_refresh);
            var $btn = $(btn);
            Util.onClickEnter($btn, function () {
                onRefreshStats.fire();
            });
            cb(btn);
        }, {
            noTitle: true,
            noHint: true
        });

        // Msg.admin_uptimeTitle, .admin_uptimeHint
        sidebar.addItem('uptime', function(cb){
            var pre = blocks.pre(Messages.admin_uptimeTitle);
            var set = function () {
                var uptime = APP.instanceStatus.launchTime;
                if (typeof(uptime) !== 'number') { return; }
                pre.innerText = '';
                pre.innerText = new Date(uptime);
            };

            set();
            onRefreshStats.reg(function () {
                APP.updateStatus(set);
            });

            cb(pre);
        });

        // Msg.admin_activeSessionsHint, .admin_activeSessionsTitle
        sidebar.addItem('active-sessions', function(cb){
            var pre = blocks.pre('');
            var onRefresh = function () {
                sFrameChan.query('Q_ADMIN_RPC', {
                    cmd: 'ACTIVE_SESSIONS',
                }, function (e, data) {
                    pre.innerText = '';
                    var total = data[0];
                    var ips = data[1];
                    pre.append(total + ' (' + ips + ')');
                });
            };
            onRefresh();
            onRefreshStats.reg(onRefresh);

            cb(pre);
        });

        // Msg.admin_activePadsHint, .admin_activePadsTitle
        sidebar.addItem('active-pads', function(cb){
            var pre = blocks.pre('');
            var onRefresh = function () {
                sFrameChan.query('Q_ADMIN_RPC', {
                    cmd: 'ACTIVE_PADS',
                }, function (e, data) {
                    pre.innerText = '';
                    pre.append(String(data));
                });
            };
            onRefresh();
            onRefreshStats.reg(onRefresh);

            cb(pre);
        });

        // Msg.admin_openFilesHint, .admin_openFilesTitle
        sidebar.addItem('open-files', function(cb){
            var pre = blocks.pre('');
            var onRefresh = function () {
                sFrameChan.query('Q_ADMIN_RPC', {
                    cmd: 'GET_FILE_DESCRIPTOR_COUNT',
                }, function (e, data) {
                    if (e || (data && data.error)) {
                        console.error(e, data);
                        pre.innerText = '';
                        pre.append(String(e || data.error));
                        return;
                    }
                    pre.innerText='';
                    pre.append(String(data));
                });
            };
            onRefresh();
            onRefreshStats.reg(onRefresh);

            cb(pre);
        });

        // Msg.admin_registeredHint, .admin_registeredTitle
        sidebar.addItem('registered', function(cb){
            var pre = blocks.pre('');
            var onRefresh = function () {
                sFrameChan.query('Q_ADMIN_RPC', {
                    cmd: 'REGISTERED_USERS',
                }, function (e, data) {
                    pre.innerText = '';
                    pre.append(String(data));
                });
            };
            onRefresh();
            onRefreshStats.reg(onRefresh);

            cb(pre);
        });

        // Msg.admin_diskUsageHint, .admin_diskUsageTitle, .admin_diskUsageButton
        sidebar.addItem('disk-usage', function(cb){
            var button = blocks.button('primary', '', Messages.admin_diskUsageButton);
            var $button = $(button);
            var called = false;
            var nav = blocks.nav([button]);
            var content = blocks.table([], []);
            var form = blocks.form([
                content
            ], nav);

            Util.onClickEnter($button, function() {
                UI.confirm(Messages.admin_diskUsageWarning, function (yes) {
                    if (!yes) { return; }
                    $button.hide();
                    if (called) { return; }
                    called = true;
                    sFrameChan.query('Q_ADMIN_RPC', {
                        cmd: 'DISK_USAGE',
                    }, function (e, data) {
                        if (e) { return void console.error(e); }
                        var obj = data[0];
                        Object.keys(obj).forEach(function (key) {
                            var val = obj[key];
                            var unit = Util.magnitudeOfBytes(val);
                            if (unit === 'GB') {
                                obj[key] = Util.bytesToGigabytes(val) + ' GB';
                            } else if (unit === 'MB') {
                                obj[key] = Util.bytesToMegabytes(val) + ' MB';
                            } else {
                                obj[key] = Util.bytesToKilobytes(val) + ' KB';
                            }
                        });
                        let attr = {'class': 'cp-strong'};
                        let entries = Object.keys(obj).map(function (k) {
                            return [
                                {attr, content: (k === 'total' ? k : '/' + k)},
                                obj[k]
                            ];
                        });
                        content.updateContent(entries);
                    });
                });
            });
            cb(form);
        });

        let onRefreshSupportEvt = Util.mkEvent();
        let refreshSupport = () => {
            let moderators, supportKey;
            nThen((waitFor) => {
                APP.supportModule.execCommand('GET_PRIVATE_KEY', {}, waitFor((obj) => {
                    supportKey = obj && obj.curvePublic;
                }));
            }).nThen((waitFor) => {
                sFrameChan.query('Q_ADMIN_RPC', {
                    cmd: 'GET_MODERATORS',
                    data: {}
                }, waitFor((e, response) => {
                    if (e || response.error) {
                        console.error(e || response.error);
                        UI.warn(Messages.error);
                        return;
                    }
                    moderators = response[0];
                }));
            }).nThen(() => {
                onRefreshSupportEvt.fire({moderators, supportKey});
            });
        };
        const getMyData = () => {
            let metadataMgr = common.getMetadataMgr();
            let priv = metadataMgr.getPrivateData();
            let user = metadataMgr.getUserData();
            return {
                name: user.name,
                edPublic: priv.edPublic,
                curvePublic: user.curvePublic,
                mailbox: user.notifications,
                profile: user.profile
            };
        };
        const getContactData = (curve) => {
            if (!curve) { return getMyData(); }
            let friends = common.getFriends(true);
            let f = friends[curve];
            return {
                name: f.displayName,
                edPublic: f.edPublic,
                curvePublic: f.curvePublic,
                mailbox: f.notifications,
                profile: f.profile
            };
        };
        let generateSupportKey = (moderatorsData, supportKey, cb) => {
            let edPublic = common.getMetadataMgr().getPrivateData().edPublic;
            if (supportKey && !moderatorsData[edPublic]) {
                UI.alert("A support key already exists. You must be a moderator to generate a new one or delete the existing support data.");
                return;
            }
            cb = cb || function () {};
            const onError = (waitFor, err, res) => {
                if (waitFor) { waitFor.abort(); }
                console.error(err, res);
                UI.warn(Messages.error);
                cb(err);
            };

            nThen((waitFor) => {
                // Add myself to moderator role if not already there
                let me = getContactData();
                if (moderatorsData[me.edPublic]) { return; }
                sFrameChan.query('Q_ADMIN_RPC', {
                    cmd: 'ADD_MODERATOR',
                    data: me
                }, waitFor((e, response) => {
                    if (e) { console.error(e, response); }
                }));
            }).nThen((waitFor) => {
                // Copy chainpad doc and pin
                APP.supportModule.execCommand('ROTATE_KEYS', {}, waitFor((obj) => {
                    if (obj && obj.error) { return void onError(waitFor, obj.error); }
                    if (obj && obj.success && obj.noNotify) {
                        UI.alert(Messages.admin_supportRotateNotify);
                        onError(waitFor, 'NOTIFY_ERROR', obj);
                        return;
                    }
                    UI.log(Messages.saved);
                }));
            }).nThen(() => {
                refreshSupport();
            });
        };
        // Msg.admin_supportSetupHint, .admin_supportSetupTitle
        sidebar.addItem('support-setup', function (cb) {
            let content = blocks.block();
            const $div = $(content);
            const redraw = function (moderatorsData, supportKey) {
                $div.empty();

                const state = blocks.block([], 'cp-admin-support-state');
                const $state = $(state).appendTo($div);
                const button = blocks.activeButton('primary', '',
                                    Messages.admin_supportInit, done => {
                    generateSupportKey(moderatorsData, supportKey, (err) => {
                        done(!err);
                    });
                });
                const $button = $(button).appendTo($div);

                const delButton = blocks.activeButton('danger', '',
                                    Messages.admin_supportDelete, done => {
                    UI.confirm(Messages.admin_supportConfirm, function (yes) {
                        if (!yes) { return void done(false); }
                        // Send the decree, don't delete data locally, we just want to remove
                        // the support UI for the clients
                        APP.supportModule.execCommand('DISABLE_SUPPORT', {}, (obj) => {
                            done(!(obj && obj.error));
                            if (obj && obj.error) {
                                console.error(obj.error);
                                return void UI.warn(Messages.error);
                            }
                            UI.log(Messages.saved);
                            refreshSupport();
                        });
                    });
                });
                const $delButton = $(delButton).hide();

                const openButton = blocks.button('primary', '', Messages.admin_supportOpen);
                const $openButton = $(openButton).hide();
                Util.onClickEnter($(openButton), () => {
                    common.openURL('/moderation/');
                });

                let nav = blocks.nav([button, openButton, delButton,
                                      button.spinner, delButton.spinner]);
                $div.append(nav);

                const setState = function () {
                    $state.html('');
                    if (supportKey) {
                        $button.hide();
                        $delButton.show();
                        $openButton.show();
                        return $state.append([
                            blocks.icon('fa-check'),
                            blocks.inline(Messages.admin_supportEnabled)
                        ]);
                    }
                    $state.append([
                        blocks.icon('fa-times'),
                        blocks.inline(Messages.admin_supportDisabled)
                    ]);
                };
                setState();
            };
            onRefreshSupportEvt.reg(obj => {
                redraw(obj.moderators, obj.supportKey);
            });
            cb(content);
        });

        // Msg.admin_supportTeamHint, .admin_supportTeamTitle
        sidebar.addItem('support-team', function (cb) {
            let edPublic = common.getMetadataMgr().getPrivateData().edPublic; // My edPublic
            let content = blocks.block();
            const $div = $(content);
            const redraw = function (moderatorsData, supportKey) {
                $div.empty();

                const addModerator = (curve, _cb) => {
                    let cb = Util.mkAsync(_cb);
                    let userData = getContactData(curve);
                    if (!userData) { return void cb('INVALID_USER'); }
                    sFrameChan.query('Q_ADMIN_RPC', {
                        cmd: 'ADD_MODERATOR',
                        data: userData
                    }, (e, response) => {
                        if (e || (response && response.error)) {
                            return void cb(e || response.error);
                        }

                        // User added to support team in database, send them the keys
                        APP.supportModule.execCommand('ADD_MODERATOR', userData, cb);
                    });
                };
                const removeModerator = (ed) => {
                    sFrameChan.query('Q_ADMIN_RPC', {
                        cmd: 'REMOVE_MODERATOR',
                        data: ed
                    }, (e, response) => {
                        if (e || (response && response.error)) {
                            console.error(e || response.error);
                            return void UI.warn(Messages.error);
                        }
                        generateSupportKey(moderatorsData, supportKey);
                    });
                };

                const drawModerators = () => {
                    if (!supportKey) {
                        const list = blocks.block([
                            blocks.icon('fa-times'),
                            blocks.inline(Messages.admin_supportDisabled)
                        ], 'cp-admin-support-state');
                        $div.append(list);
                        return;
                    }
                    const members = {};
                    const friends = Util.clone(common.getFriends(false));
                    Object.keys(moderatorsData).forEach((ed) => {
                        let m = moderatorsData[ed];
                        members[m.curvePublic] = {
                            displayName: m.name,
                            edPublic: m.edPublic,
                            profile: m.profile,
                            curvePublic: m.curvePublic,
                            notificatons: m.mailbox
                        };
                    });
                    Object.keys(friends).forEach((curve) => {
                        if (members[curve]) { delete friends[curve]; }
                    });
                    let currentList = UIElements.getUserGrid(Messages.admin_supportMembers, {
                        common: common,
                        list: true,
                        large: true,
                        noSelect: true,
                        data: members,
                        remove: (el) => {
                            let ed = $(el).attr('data-ed');
                            removeModerator(ed);
                        }
                    });
                    let contactsGrid = UIElements.getUserGrid(Messages.admin_supportAdd, {
                        common: common,
                        list: true,
                        large: true,
                        data: friends
                    }, function () {});

                    let addBtn = blocks.button('primary', '', Messages.tag_add);
                    Util.onClickEnter($(addBtn), () => {
                        var $sel = $(contactsGrid.div).find('.cp-usergrid-user.cp-selected');
                        nThen((waitFor) => {
                            $sel.each((i, el) => {
                                let curve = $(el).attr('data-curve');
                                if (!curve) {
                                    console.error('Missing data on selected user', el);
                                    return void UI.warn(Messages.error);
                                }
                                addModerator(curve, waitFor());
                            });
                        }).nThen(() => {
                            refreshSupport();
                        });
                    });
                    // Only moderators can add new moderators
                    if (!moderatorsData[edPublic]) {
                        contactsGrid.div = undefined;
                        addBtn = undefined;
                    }

                    const list = blocks.block([
                        currentList.div,
                        contactsGrid.div,
                        blocks.nav([addBtn])
                    ]);
                    $div.append(list);
                };
                drawModerators();
            };
            onRefreshSupportEvt.reg(obj => {
                redraw(obj.moderators, obj.supportKey);
            });
            cb(content);
        });
        setTimeout(refreshSupport);

        var getApi = function (cb) {
            return function () {
                require(['/api/broadcast?'+ (+new Date())], function (Broadcast) {
                    cb(Broadcast);
                    setTimeout(function () {
                        try {
                            var ctx = require.s.contexts._;
                            var defined = ctx.defined;
                            Object.keys(defined).forEach(function (href) {
                                if (/^\/api\/broadcast\?[0-9]{13}/.test(href)) {
                                    delete defined[href];
                                    return;
                                }
                            });
                        } catch (e) {}
                    });
                });
            };
        };
        var checkLastBroadcastHash = function (cb) {
            var deleted = [];

            require(['/api/broadcast?'+ (+new Date())], function (BCast) {
                var hash = BCast.lastBroadcastHash || '1'; // Truthy value if no lastKnownHash
                common.mailbox.getNotificationsHistory('broadcast', null, hash, function (e, msgs) {
                    if (e) { console.error(e); return void cb(e); }

                    // No history, nothing to change
                    if (!Array.isArray(msgs)) { return void cb(); }
                    if (!msgs.length) { return void cb(); }

                    var lastHash;
                    var next = false;

                    // Start from the most recent messages until you find a CUSTOM message and
                    // check if it has been deleted
                    msgs.reverse().some(function (data) {
                        var c = data.content;

                        // This is the hash we want to keep
                        if (next) {
                            if (!c || !c.hash) { return; }
                            lastHash = c.hash;
                            next = false;
                            return true;
                        }

                        // initialize with the most recent hash
                        if (!lastHash && c && c.hash) { lastHash = c.hash; }

                        var msg = c && c.msg;
                        if (!msg) { return; }

                        // Remember all deleted messages
                        if (msg.type === "BROADCAST_DELETE") {
                            deleted.push(Util.find(msg, ['content', 'uid']));
                        }

                        // Only check custom messages
                        if (msg.type !== "BROADCAST_CUSTOM") { return; }

                        // If the most recent CUSTOM message has been deleted, it means we don't
                        // need to keep any message and we can continue with lastHash as the most
                        // recent broadcast message.
                        if (deleted.indexOf(msg.uid) !== -1) { return true; }

                        // We just found the oldest message we want to keep, move one iteration
                        // further into the loop to get the next message's hash.
                        // If this is the end of the loop, don't bump lastBroadcastHash at all.
                        next = true;
                    });

                    // If we don't have to bump our lastBroadcastHash, abort
                    if (next) { return void cb(); }

                    // Otherwise, bump to lastHash
                    console.warn('Updating last broadcast hash to', lastHash);
                    sFrameChan.query('Q_ADMIN_RPC', {
                        cmd: 'ADMIN_DECREE',
                        data: ['SET_LAST_BROADCAST_HASH', [lastHash]]
                    }, function (e, response) {
                        if (e || response.error) {
                            UI.warn(Messages.error);
                            console.error(e, response);
                            return;
                        }
                        console.log('lastBroadcastHash updated');
                        if (typeof(cb) === "function") { cb(); }
                    });
                });
            });

        };
        // Msg.admin_maintenanceHint, admin_maintenanceTitle
        sidebar.addItem('maintenance', function(cb){
            var button = blocks.button('primary', '', Messages.admin_maintenanceButton);
            var $button = $(button);
            var start = blocks.input({
                type: 'date',
                id: 'cp-admin-start-input',
                class: 'flatpickr-input'
            });
            var end = blocks.input({
                type: 'date',
                id: 'cp-admin-end-input',
                class: 'flatpickr-input'
            });
            var labelStart = blocks.labelledInput(Messages.broadcast_start, start);
            var labelEnd = blocks.labelledInput(Messages.broadcast_end, end);
            let active = blocks.block([], 'cp-broadcast-active');
            let $active = $(active);

            var form = blocks.form([
                active,
                labelStart,
                labelEnd,
            ], blocks.nav([button]));

            var refresh = getApi(function (Broadcast) {
                $active.empty();
                var removeButton = blocks.button('danger', '', Messages.admin_maintenanceCancel);

                if (Broadcast && Broadcast.maintenance) {
                    var m = Broadcast.maintenance;
                    if (m.start && m.end && m.end >= (+new Date())) {
                        $active.append([
                            UI.setHTML(h('div'), Messages._getKey('broadcast_maintenance', [
                                new Date(m.start).toLocaleString(),
                                new Date(m.end).toLocaleString(),
                            ])),
                            blocks.nav([removeButton])
                        ]);
                    }
                }
                UI.confirmButton(removeButton, {
                    classes: 'btn-danger',
                }, function () {
                    send("");
                });

            });
            refresh();

            var $start = $(start);
            var $end = $(end);
            var is24h = UIElements.is24h();
            var dateFormat = "Y-m-d H:i";
            if (!is24h) { dateFormat = "Y-m-d h:i K"; }

            var endPickr = Flatpickr(end, {
                enableTime: true,
                time_24hr: is24h,
                dateFormat: dateFormat,
                minDate: new Date()
            });
            Flatpickr(start, {
                enableTime: true,
                time_24hr: is24h,
                minDate: new Date(),
                dateFormat: dateFormat,
                onChange: function () {
                    endPickr.set('minDate', new Date($start.val()));
                }
            });

            // Extract form data
            var getData = function () {
                var start = +new Date($start.val());
                var end = +new Date($end.val());
                if (isNaN(start) || isNaN(end)) {
                    console.error('Invalid dates');
                    return false;
                }
                return {
                    start: start,
                    end: end
                };
            };

            var send = function (data) {
                disable($button);
                sFrameChan.query('Q_ADMIN_RPC', {
                    cmd: 'ADMIN_DECREE',
                    data: ['SET_MAINTENANCE', [data]]
                }, function (e, response) {
                    enable($button);
                    if (e || response.error) {
                        UI.warn(Messages.error);
                        console.error(e, response);
                        $button.prop('disabled', '');
                        return;
                    }
                    // Maintenance applied, send notification
                    common.mailbox.sendTo('BROADCAST_MAINTENANCE', {}, {}, function () {
                        checkLastBroadcastHash(function () {
                            setTimeout(refresh, 300);
                        });
                    });
                });

            };
            Util.onClickEnter($(button), function () {
                var data = getData();
                if (data === false) { return void UI.warn(Messages.error); }
                send(data);
            });

            common.makeUniversal('broadcast', {
                onEvent: function (obj) {
                    var cmd = obj.ev;
                    if (cmd !== "MAINTENANCE") { return; }
                    refresh();
                }
            });

            cb(form);

        });

        // Msg.admin_surveyHint, admin_surveyTitle
        sidebar.addItem('survey', function(cb){
            var button = blocks.button('primary', '', Messages.admin_surveyButton);
            var $button = $(button);
            let nav = blocks.nav([button]);
            let active = blocks.block([], 'cp-sidebar-flex-block');
            let $active = $(active);

            var input = blocks.input({
                type: 'text',
                id: 'cp-admin-survey-url-input'
            });
            var labelledInput = blocks.labelledInput(Messages.broadcast_surveyURL, input);
            var $input = $(input);

            let send = function () {};
            var refresh = getApi(function (Broadcast) {
                var removeButton = blocks.button('danger', '', Messages.admin_surveyCancel);
                UI.confirmButton(removeButton, {
                    classes: 'btn-danger',
                }, function () {
                    send("");
                });

                $active.empty();
                if (Broadcast && Broadcast.surveyURL) {
                    var a = blocks.link(Messages.admin_surveyActive, Broadcast.surveyURL);
                    $active.append([a, removeButton]);
                }
            });
            refresh();

            send = function (data) {
                $button.prop('disabled', 'disabled');
                sFrameChan.query('Q_ADMIN_RPC', {
                    cmd: 'ADMIN_DECREE',
                    data: ['SET_SURVEY_URL', [data]]
                }, function (e, response) {
                    $button.prop('disabled', '');
                    if (e || response.error) {
                        UI.warn(Messages.error);
                        console.error(e, response);
                        return;
                    }
                    // Maintenance applied, send notification
                    common.mailbox.sendTo('BROADCAST_SURVEY', {
                        url: data
                    }, {}, function () {
                        checkLastBroadcastHash(function () {
                            setTimeout(refresh, 300);
                        });
                    });
                });
            };
            // Extract form data
            var getData = function () {
                var url = $input.val();
                if (!Util.isValidURL(url)) {
                    console.error('Invalid URL', url);
                    return false;
                }
                return url;
            };
            Util.onClickEnter($(button), function () {
                var data = getData();
                if (data === false) { return void UI.warn(Messages.error); }
                send(data);
            });

            common.makeUniversal('broadcast', {
                onEvent: function (obj) {
                    var cmd = obj.ev;
                    if (cmd !== "SURVEY") { return; }
                    refresh();
                }
            });

            var form = blocks.form([active, labelledInput], nav);
            cb(form);
        });

        // Msg.admin_broadcastHint, admin_broadcastTitle
        sidebar.addItem('broadcast', function(cb) {
            var form = blocks.block([], 'cp-admin-broadcast-form');
            var $form = $(form);
            var refresh = getApi(function(Broadcast) {
                var button = blocks.button('primary', '', Messages.admin_broadcastButton);
                var $button = $(button);
                var removeButton = blocks.button('danger', '', Messages.admin_broadcastCancel);
                var activeContent = Messages.admin_broadcastActive;
                var active = blocks.block(blocks.inline(activeContent), 'cp-broadcast-active');
                var $active = $(active);
                var activeUid;
                var deleted = [];

                // Render active message (if there is one)
                var hash = Broadcast.lastBroadcastHash || '1'; // Truthy value if no lastKnownHash
                common.mailbox.getNotificationsHistory('broadcast', null, hash, function (e, msgs) {
                    if (e) { return void console.error(e); }
                    if (!Array.isArray(msgs)) { return; }
                    if (!msgs.length) {
                        $active.hide();
                    }
                    msgs.reverse().some(function (data) {
                        var c = data.content;
                        var msg = c && c.msg;
                        if (!msg) { return; }
                        if (msg.type === "BROADCAST_DELETE") {
                            deleted.push(Util.find(msg, ['content', 'uid']));
                        }
                        if (msg.type !== "BROADCAST_CUSTOM") { return; }
                        if (deleted.indexOf(msg.uid) !== -1) { return true; }

                        // We found an active custom message, show it
                        var el = common.mailbox.createElement(data);

                        var uid = Util.find(data, ['content', 'msg', 'uid']);
                        var time = Util.find(data, ['content', 'msg', 'content', 'time']);

                        var formattedTime = new Date(time || 0).toLocaleString();
                        var rowContent = [
                            'ID: ' + uid,
                            formattedTime,
                            $(el).find('.cp-notification-content').text(),
                            removeButton
                        ];
                        var table = blocks.table([], [rowContent]);
                        $active.append(table);
                        activeUid = uid;
                        return true;
                    });
                    if (!activeUid) { $active.hide(); }
                });

                // Custom message
                var container = blocks.block([], 'cp-broadcast-container');
                var $container = $(container);
                var languages = Messages._languages;
                var keys = Object.keys(languages).sort();

                // Always keep the textarea ordered by language code
                var reorder = function () {
                    $container.find('.cp-broadcast-lang').each(function (i, el) {
                        var $el = $(el);
                        var l = $el.attr('data-lang');
                        var index = keys.indexOf(l);
                        if (index !== -1) {
                            $el.css('order', index * 2);
                        } else {
                            console.error('Language key not found:', l);
                        }
                    });
                };
                // Remove a textarea
                var removeLang = function (l) {
                    $container.find('.cp-broadcast-lang[data-lang="'+l+'"]').remove();

                    var hasDefault = $container.find('.cp-broadcast-lang .cp-checkmark input:checked').length;
                    if (!hasDefault) {
                        $container.find('.cp-broadcast-lang').first().find('.cp-checkmark input').prop('checked', 'checked');
                    }
                };

                var getData = function () { return false; };
                var onPreview = function (l) {
                    var data = getData();
                    if (data === false) { return void UI.warn(Messages.error); }

                    var msg = {
                        uid: Util.uid(),
                        type: 'BROADCAST_CUSTOM',
                        content: data
                    };
                    common.mailbox.onMessage({
                        lang: l,
                        type: 'broadcast',
                        content: {
                            msg: msg,
                            hash: 'LOCAL|' + JSON.stringify(msg).slice(0,58)
                        }
                    }, function () {
                        UI.log(Messages.saved);
                    });
                };

                // Add a textarea
                var addLang = function (l) {
                    if ($container.find('.cp-broadcast-lang[data-lang="'+l+'"]').length) { return; }
                    var preview = blocks.button('secondary', '', Messages.broadcast_preview);
                    $(preview).click(function () {
                        onPreview(l);
                    });
                    var bcastDefault = Messages.broadcast_defaultLanguage;
                    var first = !$container.find('.cp-broadcast-lang').length;
                    var radio = UI.createRadio('broadcastDefault', null, bcastDefault, first, {
                        'data-lang': l,
                        label: {class: 'noTitle'}
                    });

                    var textarea = blocks.textarea();
                    var label = blocks.labelledInput(Messages.kanban_body, textarea);

                    $container.append(h('div.cp-broadcast-lang', { 'data-lang': l }, [
                        h('h4', languages[l]),
                        label,
                        radio,
                        preview
                    ]));

                    reorder();
                };
                 // Checkboxes to select translations
                var boxes = keys.map(function (l) {
                    var $cbox = $(UI.createCheckbox('cp-broadcast-custom-lang-'+l,
                        languages[l], false, { label: { class: 'noTitle' } }));
                    var $check = $cbox.find('input').on('change', function () {
                        var c = $check.is(':checked');
                        if (c) { return void addLang(l); }
                        removeLang(l);
                    });
                    if (l === 'en') {
                        setTimeout(function () {
                            $check.click();
                        });
                    }
                    return $cbox[0];
                });

                 // Extract form data
                getData = function () {
                    var map = {};
                    var defaultLanguage;
                    var error = false;
                    $container.find('.cp-broadcast-lang').each(function (i, el) {
                        var $el = $(el);
                        var l = $el.attr('data-lang');
                        if (!l) { error = true; return; }
                        var text = $el.find('textarea').val();
                        if (!text.trim()) { error = true; return; }
                        if ($el.find('.cp-checkmark input').is(':checked')) {
                            defaultLanguage = l;
                        }
                        map[l] = text;
                    });
                    if (!Object.keys(map).length) {
                        console.error('You must select at least one language');
                        return false;
                    }
                    if (error) {
                        console.error('One of the selected languages has no data');
                        return false;
                    }
                    return {
                        defaultLanguage: defaultLanguage,
                        content: map
                    };
                };

                var send = function (data) {
                    $button.prop('disabled', 'disabled');
                    //data.time = +new Date(); // FIXME not used anymore?
                    common.mailbox.sendTo('BROADCAST_CUSTOM', data, {}, function (err) {
                        if (err) {
                            $button.prop('disabled', '');
                            console.error(err);
                            return UI.warn(Messages.error);
                        }
                        UI.log(Messages.saved);
                        checkLastBroadcastHash(function () {
                            setTimeout(refresh, 300);
                        });
                    });
                };

                $button.click(function () {
                    var data = getData();
                    if (data === false) { return void UI.warn(Messages.error); }
                    send(data);
                });

                UI.confirmButton(removeButton, {
                    classes: 'btn-danger',
                }, function () {
                    if (!activeUid) { return; }
                    common.mailbox.sendTo('BROADCAST_DELETE', {
                        uid: activeUid
                    }, {}, function (err) {
                        if (err) { return UI.warn(Messages.error); }
                        UI.log(Messages.saved);
                        checkLastBroadcastHash(function () {
                            setTimeout(refresh, 300);
                        });
                    });
                });

                // Make the form
                $form.empty().append([
                    active,
                    h('div', Messages.broadcast_translations),
                    h('div.cp-broadcast-languages', boxes),
                    container,
                    h('div.cp-broadcast-form-submit', [
                        button
                    ])
                ]);
            });
            refresh();
            cb(form);

        });

        var onRefreshPerformance = Util.mkEvent();

        sidebar.addItem('refresh-performance', function(cb){
            var btn = blocks.button('primary', '', Messages.oo_refresh);
            Util.onClickEnter($(btn), function () {
                onRefreshPerformance.fire();
            });
            cb(btn);
        }, {
            noTitle: true,
            noHint: true
        });

        // Msg.admin_performanceProfilingHint, .admin_performanceProfilingTitle
        sidebar.addItem('performance-profiling', function(cb){
            var header = [
                Messages.admin_performanceKeyHeading,
                Messages.admin_performanceTimeHeading,
                Messages.admin_performancePercentHeading
            ];

            var table = blocks.table(header, []);

            const onRefresh = function () {
                sFrameChan.query('Q_ADMIN_RPC', {
                    cmd: 'GET_WORKER_PROFILES',
                }, function (e, data) {
                    if (e || data.error) {
                        UI.warn(Messages.error);
                        console.error(e, data);
                        return;
                    }

                    var o = data[0];
                    var sorted = Object.keys(o).sort(function (a, b) {
                        if (o[b] - o[a] <= 0) { return -1; }
                        return 1;
                    });

                    var total = 0;
                    sorted.forEach(function (key) { total += o[key]; });

                    const newRows = sorted.map(function (key) {
                        var percent = Math.floor((o[key] / total) * 1000) / 10;
                        return [key, o[key], percent + '%'];
                    });

                    table.updateContent(newRows);
                });
            };

            onRefresh();
            onRefreshPerformance.reg(onRefresh);

            cb(table);
        });


        // Msg.admin_enableDiskMeasurementsTitle.admin_enableDiskMeasurementsHint
        sidebar.addCheckboxItem({
            getState: function () {
                return APP.instanceStatus.enableProfiling;
            },
            key: 'enable-disk-measurements',
            options: { htmlHint: true },
            query: function (val, setState) {
                sFrameChan.query('Q_ADMIN_RPC', {
                    cmd: 'ADMIN_DECREE',
                    data: ['ENABLE_PROFILING', [val]]
                }, function (e, response) {
                    if (e || response.error) {
                        UI.warn(Messages.error);
                        console.error(e, response);
                    }
                    APP.updateStatus(function () {
                        setState(APP.instanceStatus.enableProfiling);
                    });
                });
            }
        });

        var isPositiveInteger = function (n) {
            return n && typeof(n) === 'number'  && n % 1 === 0 && n > 0;
        };

        // Msg.admin_bytesWrittenTitle.admin_bytesWrittenHint
        sidebar.addItem('bytes-written', function(cb){
            var duration = APP.instanceStatus.profilingWindow;
            if (!isPositiveInteger(duration)) { duration = 10000; }
            var newDuration = blocks.input({
                type:'number',
                min: 0,
                value: duration
            });
            var set = blocks.button('primary', '', Messages.admin_setDuration);
            var label = blocks.labelledInput( Messages.ui_ms, newDuration);
            var nav = blocks.nav([set]);
            var form = blocks.form([
                label
            ], nav);
            UI.confirmButton(set, {
                classes: 'btn-primary',
                multiple: true,
                validate: function () {
                    var l = parseInt($(newDuration).val());
                    if (isNaN(l)) { return false; }
                    return true;
                }
            }, function () {
                var d = parseInt($(newDuration).val());
                if (!isPositiveInteger(d)) { return void UI.warn(Messages.error); }

                var data = [d];
                sFrameChan.query('Q_ADMIN_RPC', {
                    cmd: 'ADMIN_DECREE',
                    data: ['SET_PROFILING_WINDOW', data]
                }, function (e, response) {
                    if (e || response.error) {
                        UI.warn(Messages.error);
                        return void console.error(e, response);
                    }
                    $(form).find('.cp-admin-bytes-written-duration').text(Messages._getKey('admin_bytesWrittenDuration', [d]));
                });
            });
            cb(form);
        });

        // Messages.admin_updateAvailableTitle.admin_updateAvailableHint.admin_updateAvailableLabel.admin_updateAvailableButton
        sidebar.addItem('update-available', function(cb){
            if (!APP.instanceStatus.updateAvailable) { return; }

            var updateURL = 'https://github.com/cryptpad/cryptpad/releases/latest';
            if (typeof(APP.instanceStatus.updateAvailable) === 'string') {
                updateURL = APP.instanceStatus.updateAvailable;
            }
            var button = blocks.button('primary', '', Messages.admin_updateAvailableButton);
            Util.onClickEnter($(button), function () {
                common.openURL(updateURL);
            });

            cb(button);
        });

        // Messages.admin_checkupButton.admin_checkupHint.admin_checkupTitle
        sidebar.addItem('checkup', function(cb){
            var button = blocks.button('primary', '', Messages.admin_checkupButton);
            Util.onClickEnter($(button), function () {
                common.openURL('/checkup/');
            });

            cb(button);
        });


        // Messages.admin_blockDailyCheckTitle.admin_blockDailyCheckHint.admin_blockDailyCheckLabel
        sidebar.addCheckboxItem({
            key: 'block-daily-check',
            getState: function () {
                return  APP.instanceStatus.blockDailyCheck;
            },
            query: function (val, setState) {
                sFrameChan.query('Q_ADMIN_RPC', {
                    cmd: 'ADMIN_DECREE',
                    data: ['BLOCK_DAILY_CHECK', [val]]
                }, function (e, response) {
                    if (e || response.error) {
                        UI.warn(Messages.error);
                        console.error(e, response);
                    }
                    APP.updateStatus(function () {
                        setState(APP.instanceStatus.blockDailyCheck);
                    });
                });
            }
        });

        // Messages.admin_provideAggregateStatisticsTitle.admin_provideAggregateStatisticsHint.admin_provideAggregateStatisticsLabel
        sidebar.addCheckboxItem({
            key: 'provide-aggregate-statistics',
            getState: function () {
                return APP.instanceStatus.provideAggregateStatistics;
            },
            query: function (val, setState) {
                sFrameChan.query('Q_ADMIN_RPC', {
                    cmd: 'ADMIN_DECREE',
                    data: ['PROVIDE_AGGREGATE_STATISTICS', [val]]
                }, function (e, response) {
                    if (e || response.error) {
                        UI.warn(Messages.error);
                        console.error(e, response);
                    }
                    APP.updateStatus(function () {
                        setState(APP.instanceStatus.provideAggregateStatistics);
                    });
                });
            }
        });

        // Messages.admin_listMyInstanceTitle.admin_listMyInstanceHint.admin_listMyInstanceLabel
        sidebar.addCheckboxItem({
            key: 'list-my-instance',
            getState: function () {
                return APP.instanceStatus.listMyInstance;
            },
            query: function (val, setState) {
                sFrameChan.query('Q_ADMIN_RPC', {
                    cmd: 'ADMIN_DECREE',
                    data: ['LIST_MY_INSTANCE', [val]]
                }, function (e, response) {
                    if (e || response.error) {
                        UI.warn(Messages.error);
                        console.error(e, response);
                    }
                    APP.updateStatus(function () {
                        setState(APP.instanceStatus.listMyInstance);
                    });
                });
            }
        });

        // Messages.admin_consentToContactTitle.admin_consentToContactHint.admin_consentToContactLabel
        sidebar.addCheckboxItem({
            key: 'consent-to-contact',
            getState: function () {
                return APP.instanceStatus.consentToContact;
            },
            query: function (val, setState) {
                sFrameChan.query('Q_ADMIN_RPC', {
                    cmd: 'ADMIN_DECREE',
                    data: ['CONSENT_TO_CONTACT', [val]]
                }, function (e, response) {
                    if (e || response.error) {
                        UI.warn(Messages.error);
                        console.error(e, response);
                    }
                    APP.updateStatus(function () {
                        setState(APP.instanceStatus.consentToContact);
                    });
                });
            }
        });

        // Messages.admin_removeDonateButtonTitle.admin_removeDonateButtonHint.admin_removeDonateButtonLabel
        sidebar.addCheckboxItem({
            key: 'remove-donate-button',
            getState: function () {
                return APP.instanceStatus.removeDonateButton;
            },
            query: function (val, setState) {
                sFrameChan.query('Q_ADMIN_RPC', {
                    cmd: 'ADMIN_DECREE',
                    data: ['REMOVE_DONATE_BUTTON', [val]]
                }, function (e, response) {
                    if (e || response.error) {
                        UI.warn(Messages.error);
                        console.error(e, response);
                    }
                    APP.updateStatus(function () {
                        setState(APP.instanceStatus.removeDonateButton);
                    });
                });
            }
        });


        var sendDecree = function (data, cb) {
            sFrameChan.query('Q_ADMIN_RPC', {
                cmd: 'ADMIN_DECREE',
                data: data,
            }, cb);
        };

        // Messages.admin_instancePurposeTitle.admin_instancePurposeHint
        sidebar.addItem('instance-purpose', function(cb){
            var values = [
                'noanswer', // Messages.admin_purpose_noanswer
                'experiment', // Messages.admin_purpose_experiment
                'personal', // Messages.admin_purpose_personal
                'education', // Messages.admin_purpose_education
                'org', // Messages.admin_purpose_org
                'business', // Messages.admin_purpose_business
                'public', // Messages.admin_purpose_public
            ];
            var defaultPurpose = 'noanswer';
            var purpose = APP.instanceStatus.instancePurpose || defaultPurpose;

            var opts = values.map(function (key) {
                var full_key = 'admin_purpose_' + key;
                return UI.createRadio('cp-instance-purpose-radio', 'cp-instance-purpose-radio-'+key,
                    Messages[full_key] || Messages._getKey(full_key, [defaultPurpose]),
                    key === purpose, {
                        input: { value: key },
                        //label: { class: 'noTitle' }
                    });
            });

            var $opts = $(opts);

            var setPurpose = function (value, cb) {
                sendDecree([
                    'SET_INSTANCE_PURPOSE',
                    [ value]
                ], cb);
            };

            $opts.on('change', function () {
                var val = $opts.find('input:radio:checked').val();
                console.log(val);
                //spinner.spin();
                setPurpose(val, function (e, response) {
                    if (e || response.error) {
                        UI.warn(Messages.error);
                        //spinner.hide();
                        return;
                    }
                    //spinner.done();
                    UI.log(Messages.saved);
                });
            });

            cb(opts);
        });

        // EXTENSION_POINT:ADMIN_ITEM
        let utils = {
            h, Util, Hash
        };
        common.getExtensions('ADMIN_ITEM').forEach(ext => {
            if (!ext || !ext.id || typeof(ext.getContent) !== "function") {
                return console.error('Invalid extension point', 'ADMIN_CATEGORY', ext);
            }
            if (sidebar.hasItem(ext.id)) {
                return console.error('Extension point ID already used', ext);
            }

            sidebar.addItem(ext.id, cb => {
                ext.getContent(common, blocks, utils, content => {
                    cb(content);
                });
            }, {
                noTitle: !ext.title,
                noHint: !ext.description,
                title: ext.title,
                hint: ext.description
            });
        });



        sidebar.makeLeftside(categories);
    };


    var updateStatus = APP.updateStatus = function (cb) {
        sFrameChan.query('Q_ADMIN_RPC', {
            cmd: 'INSTANCE_STATUS',
        }, function (e, data) {
            if (e) { console.error(e); return void cb(e); }
            if (!Array.isArray(data)) { return void cb('EINVAL'); }
            APP.instanceStatus = data[0];
            console.log("Status", APP.instanceStatus);
            cb();
        });
    };

    var createToolbar = function () {
        var displayed = ['useradmin', 'newpad', 'limit', 'pageTitle', 'notifications'];
        var configTb = {
            displayed: displayed,
            sfCommon: common,
            $container: APP.$toolbar,
            pageTitle: Messages.adminPage || 'Admin',
            metadataMgr: common.getMetadataMgr(),
        };
        APP.toolbar = Toolbar.create(configTb);
        APP.toolbar.$rightside.hide();
    };

    nThen(function(waitFor) {
        $(waitFor(UI.addLoadingScreen));
        SFCommon.create(waitFor(function(c) { APP.common = common = c; }));
    }).nThen(function(waitFor) {
        APP.$container = $('#cp-sidebarlayout-container');
        APP.$toolbar = $('#cp-toolbar');
        sFrameChan = common.getSframeChannel();
        sFrameChan.onReady(waitFor());
    }).nThen(function (waitFor) {
        if (!common.isAdmin()) { return; }
        updateStatus(waitFor());
    }).nThen(function( /*waitFor*/ ) {
        common.setTabTitle(Messages.adminPage || 'Administration');

        if (!common.isAdmin()) {
            return void UI.errorLoadingScreen(Messages.admin_authError || '403 Forbidden');
        }

        // Add toolbar
        createToolbar();

        APP.supportModule = common.makeUniversal('support');

        // Content
        andThen(common, APP.$container);

        UI.removeLoadingScreen();
    });
});<|MERGE_RESOLUTION|>--- conflicted
+++ resolved
@@ -170,7 +170,6 @@
         };
 
         const blocks = sidebar.blocks;
-<<<<<<< HEAD
 
         // EXTENSION_POINT:ADMIN_CATEGORY
         common.getExtensions('ADMIN_CATEGORY').forEach(ext => {
@@ -187,8 +186,6 @@
                 content: ext.content
             };
         });
-=======
->>>>>>> 62bcab59
 
         const flushCache = (cb) => {
             cb = cb || function () {};
