--- conflicted
+++ resolved
@@ -52,7 +52,6 @@
             'cp-admin-setlimit',
             'cp-admin-getquota',
             'cp-admin-getlimits',
-            'cp-admin-getquota',
         ],
         'stats': [
             'cp-admin-refresh-stats',
@@ -932,17 +931,6 @@
         return;
     };
 
-<<<<<<< HEAD
-    Messages.admin_cat_performance = "Performance"; // XXX admin
-    Messages.admin_performanceProfilingHint = "Measure the running time of various server tasks by type"; // XXX admin
-    Messages.admin_performanceProfilingTitle = "Performance"; // XXX admin
-
-    Messages.admin_performanceKeyHeading = 'KEY'; // XXX admin
-    Messages.admin_performanceTimeHeading = 'Time (seconds)'; // XXX admin
-    Messages.admin_performancePercentHeading = '%'; // XXX admin
-
-=======
->>>>>>> 881cfd89
     create['performance-profiling'] = function () {
         var $div = makeBlock('performance-profiling');
 
