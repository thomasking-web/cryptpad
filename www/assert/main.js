define([
    'jquery',
    '/bower_components/hyperjson/hyperjson.js',
    '/bower_components/textpatcher/TextPatcher.amd.js',
    'json.sortify',
    '/common/cryptpad-common.js',
<<<<<<< HEAD
    '/drive/tests.js'
], function ($, Hyperjson, TextPatcher, Sortify, Cryptpad, Drive) {
=======
    '/common/test.js'
], function ($, Hyperjson, TextPatcher, Sortify, Cryptpad, Test) {
>>>>>>> 8bee45d0
    window.Hyperjson = Hyperjson;
    window.TextPatcher = TextPatcher;
    window.Sortify = Sortify;

    var assertions = 0;
    var failed = false;
    var failedOn;
    var failMessages = [];

    var ASSERTS = [];
    var runASSERTS = function (cb) {
        var count = ASSERTS.length;
        var successes = 0;

        var done = function (err) {
            count--;
            if (err) { failMessages.push(err); }
            else { successes++; }
            if (count === 0) { cb(); }
        };

        ASSERTS.forEach(function (f, index) {
            f(function (err) {
                console.log("test " + index);
                done(err, index);
            }, index);
        });
    };

    var assert = function (test, msg) {
        ASSERTS.push(function (cb, i) {
            test(function (result) {
                if (result === true) {
                    assertions++;
                    cb();
                } else {
                    failed = true;
                    failedOn = assertions;
                    cb({
                        test: i,
                        message: msg,
                        output: result,
                    });
                }
            });
        });
    };

    var HJSON_list = [
        '["DIV",{"id":"target"},[["P",{"class":" alice bob charlie has.dot","id":"bang"},["pewpewpew"]]]]',

        '["DIV",{"id":"quot"},[["P",{},["\\"pewpewpew\\""]]]]',

        '["DIV",{"id":"widget"},[["DIV",{"class":"cke_widget_wrapper cke_widget_block","contenteditable":"false","data-cke-display-name":"macro:velocity","data-cke-filter":"off","data-cke-widget-id":"0","data-cke-widget-wrapper":"1","tabindex":"-1"},[["DIV",{"class":"macro cke_widget_element","data-cke-widget-data":"%7B%22classes%22%3A%7B%22macro%22%3A1%7D%7D","data-cke-widget-keep-attr":"0","data-cke-widget-upcasted":"1","data-macro":"startmacro:velocity|-||-|Here is a macro","data-widget":"xwiki-macro"},[["P",{},["Here is a macro"]]]],["SPAN",{"class":"cke_reset cke_widget_drag_handler_container","style":"background: rgba(220, 220, 220, 0.5) url(\\"/customize/cryptofist_small.png\\") repeat scroll 0% 0%; top: -15px; left: 0px; display: block;"},[["IMG",{"class":"cke_reset cke_widget_drag_handler","data-cke-widget-drag-handler":"1","height":"15","src":"data:image/gif;base64,R0lGODlhAQABAPABAP///wAAACH5BAEKAAAALAAAAAABAAEAAAICRAEAOw==","title":"Click and drag to move","width":"15"},[]]]]]]]]',

    ];

    var elementFilter = function () {
        // pass everything
        return true;
    };

    var attributeFilter = function (h) {
        // don't filter anything
        return h;
    };

    var HJSON_equal = function (shjson) {
        assert(function (cb) {
            // parse your stringified Hyperjson
            var hjson;

            try {
                hjson = JSON.parse(shjson);
            } catch (e) {
                console.log(e);
                return false;
            }

            // turn it into a DOM
            var DOM = Hyperjson.toDOM(hjson);

            // turn it back into stringified Hyperjson, but apply filters
            var shjson2 = Sortify(Hyperjson.fromDOM(DOM, elementFilter, attributeFilter));

            var success = shjson === shjson2;

            var op = TextPatcher.diff(shjson, shjson2);

            var diff = TextPatcher.format(shjson, op);

            if (success) {
                return cb(true);
            } else {
                return  cb('<br><br>insert: ' + diff.insert + '<br><br>' +
                        'remove: ' + diff.remove + '<br><br>');
            }
        },  "expected hyperjson equality");
    };

    HJSON_list.map(HJSON_equal);

    var roundTrip = function (sel) {
        var target = $(sel)[0];
        assert(function (cb) {
            var hjson = Hyperjson.fromDOM(target);
            var cloned = Hyperjson.toDOM(hjson);
            var success = cloned.outerHTML === target.outerHTML;

            if (!success) {
                var op = TextPatcher.diff(target.outerHTML, cloned.outerHTML);
                window.DEBUG = {
                    error: "Expected equality between A and B",
                    A: target.outerHTML,
                    B: cloned.outerHTML,
                    diff: op
                };
                console.log("DIFF:");
                TextPatcher.log(target.outerHTML, op);
            }

            return cb(success);
        }, "Round trip serialization introduced artifacts.");
    };

    var HTML_list = [
        '#target',
        '#widget',
        '#quot',
    ];

    HTML_list.forEach(roundTrip);

    var strungJSON = function (orig) {
        var result;
        assert(function (cb) {
            result = JSON.stringify(JSON.parse(orig));
            return cb(result === orig);
        }, "expected result (" + result + ") to equal original (" + orig + ")");
    };

    [   '{"border":"1","style":{"width":"500px"}}',
        '{"style":"width: 500px;","border":"1"}',
    ].forEach(function (orig) {
        strungJSON(orig);
    });

    // check that old hashes parse correctly
    assert(function (cb) {
        var secret = Cryptpad.parsePadUrl('/pad/#67b8385b07352be53e40746d2be6ccd7XAYSuJYYqa9NfmInyHci7LNy');
        return cb(secret.hashData.channel === "67b8385b07352be53e40746d2be6ccd7" &&
            secret.hashData.key === "XAYSuJYYqa9NfmInyHci7LNy" &&
            secret.hashData.version === 0);
    }, "Old hash failed to parse");

    // make sure version 1 hashes parse correctly
    assert(function (cb) {
        var secret = Cryptpad.parsePadUrl('/pad/#/1/edit/3Ujt4F2Sjnjbis6CoYWpoQ/usn4+9CqVja8Q7RZOGTfRgqI');
        return cb(secret.hashData.version === 1 &&
            secret.hashData.mode === "edit" &&
            secret.hashData.channel === "3Ujt4F2Sjnjbis6CoYWpoQ" &&
            secret.hashData.key === "usn4+9CqVja8Q7RZOGTfRgqI" &&
            !secret.hashData.present);
    }, "version 1 hash (without present mode) failed to parse");

    // test support for present mode in hashes
    assert(function (cb) {
        var secret = Cryptpad.parsePadUrl('/pad/#/1/edit/CmN5+YJkrHFS3NSBg-P7Sg/DNZ2wcG683GscU4fyOyqA87G/present');
        return cb(secret.hashData.version === 1
            && secret.hashData.mode === "edit"
            && secret.hashData.channel === "CmN5+YJkrHFS3NSBg-P7Sg"
            && secret.hashData.key === "DNZ2wcG683GscU4fyOyqA87G"
            && secret.hashData.present);
    }, "version 1 hash failed to parse");

    // test support for present mode in hashes
    assert(function (cb) {
        var secret = Cryptpad.parsePadUrl('/pad/#/1/edit//CmN5+YJkrHFS3NSBg-P7Sg/DNZ2wcG683GscU4fyOyqA87G//present');
        return cb(secret.hashData.version === 1
            && secret.hashData.mode === "edit"
            && secret.hashData.channel === "CmN5+YJkrHFS3NSBg-P7Sg"
            && secret.hashData.key === "DNZ2wcG683GscU4fyOyqA87G"
            && secret.hashData.present);
    }, "Couldn't handle multiple successive slashes");

    // test support for trailing slash
    assert(function (cb) {
        var secret = Cryptpad.parsePadUrl('/pad/#/1/edit/3Ujt4F2Sjnjbis6CoYWpoQ/usn4+9CqVja8Q7RZOGTfRgqI/');
        return cb(secret.hashData.version === 1 &&
            secret.hashData.mode === "edit" &&
            secret.hashData.channel === "3Ujt4F2Sjnjbis6CoYWpoQ" &&
            secret.hashData.key === "usn4+9CqVja8Q7RZOGTfRgqI" &&
            !secret.hashData.present);
    }, "test support for trailing slashes in version 1 hash failed to parse");

    assert(function (cb) {
        // TODO
        return cb(true);
    }, "version 2 hash failed to parse correctly");


    Drive.test(assert);

    var swap = function (str, dict) {
        return str.replace(/\{\{(.*?)\}\}/g, function (all, key) {
            return typeof dict[key] !== 'undefined'? dict[key] : all;
        });
    };

    var multiline = function (f) {
        var str;
        f.toString().replace(/\/\*([\s\S]*)\*\//g, function (all, out) {
            str = out;
        });
        return str || '';
        };

        var formatFailures = function () {
        var template = multiline(function () { /*
<p class="error">
Failed on test number {{test}} with error message:
"{{message}}"

</p>
<p>
The test returned:
{{output}}
</p>

<br>

*/});
        return failMessages.map(function (obj) {
            console.log(obj);
            return swap(template, obj);
        }).join("\n");
    };

    runASSERTS(function () {
        $("body").html(function (i, val) {
            var dict = {
                previous: val,
                totalAssertions: ASSERTS.length,
                passedAssertions: assertions,
                plural: (assertions === 1? '' : 's'),
                failMessages: formatFailures()
            };

        var SUCCESS = swap(multiline(function(){/*
<div class="report">{{passedAssertions}} / {{totalAssertions}} test{{plural}} passed.

{{failMessages}}

</div>


{{previous}}
        */}), dict);

            var report = SUCCESS;

            return report;
        });

        var $report = $('.report');
        $report.addClass(failed?'failure':'success');

        if (failed) {
            Test.failed();
        } else {
            Test.passed();
        }
    });

});<|MERGE_RESOLUTION|>--- conflicted
+++ resolved
@@ -4,13 +4,9 @@
     '/bower_components/textpatcher/TextPatcher.amd.js',
     'json.sortify',
     '/common/cryptpad-common.js',
-<<<<<<< HEAD
-    '/drive/tests.js'
-], function ($, Hyperjson, TextPatcher, Sortify, Cryptpad, Drive) {
-=======
+    '/drive/tests.js',
     '/common/test.js'
-], function ($, Hyperjson, TextPatcher, Sortify, Cryptpad, Test) {
->>>>>>> 8bee45d0
+], function ($, Hyperjson, TextPatcher, Sortify, Cryptpad, Drive, Test) {
     window.Hyperjson = Hyperjson;
     window.TextPatcher = TextPatcher;
     window.Sortify = Sortify;
