<<<<<<< HEAD
=======
# XerusDaamsi reloaded (3.23.2)

A number of instance administrators reported issues following our 3.23.1 release. We suspect the issues were caused by applying the recommended update steps out of order which would result in the incorrect HTTP header values getting cached for the most recent version of a file. Since the most recently updated headers modified some security settings, this caused a catastrophic error on clients receiving the incorrect headers which caused them to fail to load under certain circumstances.

Regardless of the reasons behind this, we want CryptPad to be resilient against misconfiguration. This minor release includes a number of measures to override the unruly caching mechanisms employed internally by two of our most stubborn dependencies (CKEditor and OnlyOffice). Deploying 3.23.2 should force these editors to load the most recent versions of these dependencies according to the same policies as the rest of CryptPad and instruct clients to ignore any incorrect server responses they might have cached over the last few updates.

This release also includes a number of bug fixes which had been tested in the meantime.

Other bug fixes

* We removed a hardcoded translation pertaining to the recently introduced "snapshot" functionality.
* Inspection of our server logs revealed a number of rare race conditions and type errors that have since been addressed. These included:
  * multiple invocations of a callback when iterating over the list of all encrypted blobs
  * a type error when recovering from the crash of one of the database worker processes
  * premature closure of filesystem read-streams due to a timeout when the server was under heavy load
* A thorough review of our teams functionality revealed the possibility of some similarly rare issues that have since been corrected:
  * it was possible to click the buttons on the "team invitation response dialog" multiple times before the first action completed. In some cases this could result in attempting to join a single team multiple times.
  * it was also possible to activate trigger several actions that would modify your access rights for a team when the team had not fully synchronized with the server. Some of the time this was recoverable, but it could occasionally result in your team membership getting stuck in a bad state.

We've implemented some measures to correct any team data that might have become corrupted due to the issues described above. Access rights from duplicated teams should be merged back into one set of cryptographic keys wherever possible. In cases where this isn't possible your role in the team will be automatically downgraded to the rank conferred by the keys you still have. For instance, somebody listed as an administrator who only has the keys required to view the team will downgrade themself to be a viewer. Subsequent promotions back to your previous team role should restore your possession of the required keys.

To update to 3.23.2 from 3.23.0 or 3.23.1:

Perform the same upgrade steps listed for 3.23.0 including the most recent configuration changes listed in `cryptpad/docs/example.nginx.conf...

1. Modify your server's NGINX config file (but don't apply its changes until step 6)
2. Stop CryptPad's nodejs server
3. Get the latest platform code with git
4. Install client-side dependencies with `bower update`
5. Install server-side dependencies with `npm install`
6. Reload NGINX with `service nginx reload` to apply its config changes
7. Restart the CryptPad API server

>>>>>>> a3bb622d
# XerusDaamsi's revenge (3.23.1)

We discovered a number of minor bugs after deploying 3.23.0. This minor release addresses them.

Features

* On instances with a lot of data (like our own) the background process responsible for evicting inactive data could time out. We've increased its permitted duration to a sufficient timeframe.
  * This process also aggregates some statistics about your database while it runs. Upon its completion a report is now stored in memory until it is overwritten by the next eviction process. This report will most likely be displayed on the admin panel in a future release.
  * We now introduce some artificial delays into this process to prevent it from interfering with instances' normal behaviour.
* Instance administrators may have noticed that support tickets include some basic information about the user account which submitted them. We've been debugging some problems related to teams recently and have included a little bit of non-sensitive data to tickets to help us isolate these problems.
* We've added some additional text to a few places to clarify some ambiguous behavior:
  * When creating a shared folder we now indicate that the password field will be used to add a layer of protection to the folder.
  * The "destroy" button on the access modal now indicates that it will completely destroy the file or folder in question, rather than its access list or other parameters.

Bug fixes

* We received a number of support tickets related to users being unable to open rich text pads and sheets. We determined the issue to have been caused by our deployment of new HTTP headers to enable XLSX export on Firefox. These headers conflicted with the those on some cached files. The issue seemed to affect users randomly and did not occur when we tested the new features. We deployed some one-time cache-busting code to force clients to load the latest versions of these files (and their headers).
* We addressed a regression introduced in 3.23.0 which incorrectly disabled the support ticket panels for users and admins.
* We also fixed some layout issues on the admin panel's new _User storage_ pane.
* Finally, we added a few guards against type errors in the drive which were most commonly triggered when viewing ranges of your drive's history which contained shared folders that had since been deleted.

To update from 3.23.0 to 3.23.1:

0. Read the 3.23.0 release notes carefully and apply all configuration changes if you haven't already done so.
1. Stop your server
2. Get the latest code with `git checkout 3.23.1`
3. Install the latest dependencies with `bower update` and `npm i`
4. Restart your server

# XerusDaamsi (3.23.0)

## Goals

We plan to produce an updated installation guide for CryptPad instance administrators to coincide with the release of our 4.0.0 release. As we get closer to the end of the alphabet we're working to simplify the process of configuring instances. This release features several new admin panel features intended to supersede the usage of the server configuration file and provide the ability to modify instance settings at runtime.

We also spent some time finalizing some major improvements to the history mode which is available in most of our document editors. More on that in the _Features_ section.

## Update notes

This release introduces some behaviour which may require manual configuration on the part of the administrator. Read the following sections carefully or proceed at your own risk!

### Automatic database maintenance

When a user employs the _destroy_ functionality to make a pad unavailable it isn't typically deleted. Instead it is made unavailable by moving it into the server's archive directory. Archived files are intended to be removed after another configurable amount of time (`archiveRetentionTime` in your config file). The deletion of old files from your archive is handled by `evict-inactive.js`, which can be found in `cryptpad/scripts/`. Up until now this script needed to be run manually (typically as a cron job) with `node ./scripts/evict-inactive.js`. Since this isn't widely known we decided to integrate it directly into the server by automatically running the script once per day.

The same _eviction_ process is also responsible for scanning your server's database for inactive documents (defined as those which haven't been accessed in a number of days specified in your config under `inactiveTime`). Such inactive documents are archived unless they have been stored within a registered users drive. Starting with this release we have added the ability to specify the number of days before an account will be considered inactive (`accountRetentionTime`). This will take into account whether they added any new documents to their drive, or whether any of the existing documents were accessed or modified by other users.

If you prefer to run the eviction script manually you can disable its integration into the server by adding `disableIntegratedEviction: true` to your config file. An example is given in `cryptpad/config/config.example.js`. If you want this process to run manually you may set the same value to `false`, or comment it out if you prefer. Likewise, if you prefer to never remove accounts and their data due to account inactivity, you may also comment it out.

If you haven't been manually running the eviction scripts we recommend that you carefully review all of the values mentioned above to ensure that you will not be surprised by the sudden and unintended removal of any data. As a reminder, they are:

* `inactiveTime` (number of days before a file is considered inactive)
* `archiveRetentionTime` (number of days that an archived file will be retained before it is permanently deleted)
* `accountRetentionTime` (number of days of inactivity before an account is considered inactive and eligible for deletion)
* `disableIntegratedEviction` (true if you prefer to run the eviction process manually or not at all, false or nothing if you want the server to handle eviction)

### NGINX Configuration update

After some testing on our part we've included an update to the example NGINX config file available in `cryptpad/docs/example.nginx.conf` which will enable a relatively new browser API which is required for XLSX export from our sheet editor. The relevant lines can be found beneath the comment `# Enable SharedArrayBuffer in Firefox (for .xlsx export)`.

### Quota management

Up until now the configuration file found in `cryptpad/config/config.js` has been the primary means of configuring a CryptPad instance. Unfortunately, as the server's behaviour becomes increasingly complex due to interest in a broad variety of use-cases this config file tends to grow. The kinds of questions that administrators ask via email, GitHub issues, and via our Matrix channel often suggest that admins haven't read through the comments in these files. Additionally, changes to the server's configuration can only be applied by restarting the server, which is increasingly disruptive as the service becomes more popular. To address these issues we've decided to start improving the instance admin panel such that it becomes the predominant means of modifying common server behaviours.

We've started by making it possible to update storage settings from the _User storage_ section of the admin panel. Administrators can now update the default storage limit for users registered on the instance from the default quota of 50MB. It's also possible to allocate storage limits to particular users on the basis of their _Public Signing Key_, which can be found at the top of the _Accounts_ section on the settings page.

Storage limits configured in this way will supercede those set via the server's config file, such that any modifications to a quota already set in the file will be ignored once you have modified or removed that user's quota via the admin panel. Admins are also able to view the parameters of all existing custom quotas loaded from either source.

### How to update

Once you've reviewed these settings and you're ready to update from 3.22.0 to 3.23.0:

1. Modify your server's NGINX config file to include the new headers enabling XLSX export
2. Stop CryptPad's nodejs server
3. Get the latest platform code with git
4. Install client-side dependencies with `bower update`
5. Install server-side dependencies with `npm install`
6. Reload NGINX with `service nginx reload` to apply its config changes
7. Restart the CryptPad API server

## Features


* As mentioned in the update notes, this release features a server update which will enable XLSX export from our sheet editor in Firefox. XLSX files are generated entirely on the client, so all information will remain confidential, it only required a server update to enable a feature in Firefox which is required to perform the conversion.
* We've also made some considerable improvements to the _history mode_ available in most of our document editors. We now display a more detailed timeline of changes according to who was present in the session, and group contiguous modifications made by a single user. Our intent is to provide an overview of the document's history which exposes the details which are most relevant to humans, rather than only allowing users to step through each individual change.
* Another change which is related to our history mode improvements is support for "version links", which allow you to link to a specific historical version of a document while you scroll through the timeline of its modifications. You can also create _named snapshots_ of documents which will subsequently be displayed as highlights in the document's timeline.
* Up until now we did not support _history mode_ for spreadsheets because our sheet integration is sufficiently different from our other editors that our existing history system could not be reused. That's still the case, but we've invested some time into creating a parallel history system with a slightly different user interface tailored to the display of sheet history.
* Team owners and admins can now export team drives in the same manner as their own personal drives. The button to begin a full-drive export is available on the team's administration page.
* During the summer we experimented with the idea of providing preview rendering options for more of the languages available in the code editor. We were particularly interested in providing LaTeX rendering in addition to Markdown. Unfortunately, it turned out to be a more complex feature than we have time for at the moment. In the process, however, we made it easier to integrate other rendering modes in addition to markdown. For the moment we've only added a simple rendering mode for displaying mixed HTML, but we'll consider using this framework to offer more options in the future.
* While it might not be very noticeable depending on the size of the screen you use to view CryptPad we've spent some time making more of our interface responsive for mobile devices. You may notice this in particular on the modal menus used for sharing, setting access control parameters, and otherwise displaying alerts.
* We've also begun improving support for screen-readers by adding the required HTML attributes to input fields and related markup. We'll continue to make incremental improvements regarding this and other accessibility issues that were raised during the third-party accessibility audit performed several months ago. This audit was performed on behalf of NLnet foundation (one of our major sponsors) as a part of their NGI Zero Privacy-Enhancing Technologies fund.
* The _share modal_ from which users can generate shareable links already detects whether you have added any contacts on the platform and suggests how you can connect with them if you have not. We added this functionality some time late in 2019 since the same modal allowed users share documents directly with contacts and this mode became the subject of many support tickets. As it turns out, many users are now discovering _contact_ functionality via the _access modal_ through which you can add users to a document's allow list or delegate ownership. Since this has become a similar point of confusion we've added the same hints to make it a natural entry-point into CryptPad's social functionality.

## Bug fixes

* We noticed that it was not possible for document owners to remove the extraneous history of old documents when those documents were protected by an _allow list_. This was due to the usage of an incorrect method for loading the document's metadata, leading to a false negative when testing if the user in question had sufficient access rights.
* We also discovered an annoying bug in our filesystem storage APIs which caused the database adaptor to prevent scripts from terminating until several timeouts had finished running. These timeouts are now cancelled automatically so that the scripts stop running in a timely manner.

# WoollyMammoth (3.22.0)

## Goals

We've been working on some long-term projects that we hope to deliver over the course of the next few releases. In the meantime, this release includes a number of minor improvements.

## Update notes

To upgrade from 3.21.0 to 3.22.0:

1. Stop your server
2. Get the latest platform code with git
3. Install client-side dependencies with `bower update`
4. Restart the CryptPad API server

## Features

* Contributors have helped by translating more of CryptPad into Finnish and traditional Chinese via [our weblate instance](https://weblate.cryptpad.fr/projects/cryptpad/app/)
* We've updated the syntax highlighting code that we use throughout the platform to include Rustlang (and possibly other languages that have been updated in the meantime).
* You can now use _ctrl-f_ in user or team drives to jump immediately to the search interface instead of possibly scrolling up to click on its entry in the sidebar.

## Bug fixes

* Some of the special behaviour implemented for Org-mode in our code editor sometimes failed when the document was first changed into Org-mode.
* We now clear some minor personal preferences like whether certain tooltips had been dismissed when you log out.
* We identified and addressed a number of issues with teams that caused valid teams to not be displayed and team member rights to fail to upgrade until a full session reload.
* We now display the number of days before an unregistered user's documents are considered inactive in their drive instead of hardcoding "3 months".

# VietnameseRhinoceros (3.21.0)

## Goals

This release was developed over a longer period than usual due to holidays, our yearly company seminar, and generally working on some important software-adjacent projects. As such, we opted not to aim for any major features and instead introduce some minor improvements and address some users' complaints.

## Update notes

We've had a few disgruntled administrators contact us about our apparent _failure to provide a docker image_ or to otherwise support their preferred configuration. With that in mind, this is a periodic reminder that CryptPad is provided to the public under the terms of the AGPL (found within this repository in the [LICENSE file](./LICENSE)) which implies on our part no warranty, liability, or responsibility to configure your server for you. We do our best to provide the necessary information to correctly launch your own instance of the software given our limited budget, however, all such files are provided **AS IS** and are only intended to function under the narrow circumstances of usage which we recommend within the comments of the provided example configuration files.

With that said, the vast majority of our community acts kindly and courteously towards us and each other. We really do appreciate it, and we'll continue to help you to the best of our ability. With that in mind, we're happy to announce that we've written and deployed a first version of our user guide, available at https://docs.cryptpad.fr. The work that went into this was funded by NLnet foundation as an NGI Zero PET (Privacy-Enhancing Technology) grant. We are currently working on two more guides intended for developers and administrators, and will deploy them to the same domain as they are completed. In the meantime we have begun to update our README, GitHub wiki, and other resources to reflect the current recommended practices and remove references to unsupported configurations.

If you're only reading this for instructions on how to update your instance from 3.20.1 to 3.21.0:

1. Stop your server
2. Get the latest platform code with git
3. Install client-side dependencies with `bower update`
4. Install server-side dependencies with `npm install`
4. Restart the CryptPad API server

## Features

* We spent a little bit of time during our company seminar and implemented a first version of an automatically generated  _table of contents_ in our rich text editor. It is populated using header styles applied with the editor's dropdown menus, and can be hidden by clicking the "Outline" button in the app toolbar.
* We also made it possible to change the default behaviour of the Kanban tag filter via the settings page. You may choose to compound the selection of multiple tags as AND, resulting in the display of cards that have all the selected tags rather than the default OR behaviour which displays any card including any one of the selected tags.
* We've integrated a third-party Org-mode library into our code editor which features some fancy click-handlers that toggle the state of certain org-mode classifications.
* The search results interface which is present in individual and team drives has been improved such that it displays a spinner while a search is pending and that it indicates when there are no results for a given term.
* We've added a Japanese font (Komorebi-gothic) for use within the spreadsheet editor and have received and integrated Japanese translations from a contributor via our weblate instance (https://weblate.cryptpad.fr).
* Finally, we've modified some behaviour in individual and team drives, making it possible to move a shared folder to the trash where it was previously only possible to directly remove it from your drive.

## Bug fixes

* We've corrected a minor server issue in which it would respond to requests to destroy non-existent files with an E_NO_OWNERS error, rather than an ENOENT (doesn't exist) error. The client code interpreted this as the file existing without them having the rights to delete it, rather than realizing that it no longer existed. This made it more difficult to remove files from your drive since destruction would fail rather than be interpreted as unnecessary.
* We now guard against race conditions in our internal _write-queue_ library, preventing a rare occurrence of a type error triggered by unknown circumstances.
* We discovered that Firefox had enabled (by default) half of the functionality required to export sheets to an XLSX format. We interpreted the presence of this feature as sufficient cause to display XLSX as an export option, even though the export would fail if you tried to use it. The second half of the required functionality is available in Firefox, but requires specific HTTP headers to be sent by our server. We're currently testing the configuration parameters and expect to make XLSX export available on CryptPad.fr very soon, along with an update to our recommended configuration which would enable it on other instances.
* Lastly, we discovered an incompatibility betweeen our "safe links" behaviour and the process of redirecting users to log in or register to access specific functionality. Users that were redirected from pads accessed with safe links were redirected to that safe link whether or not they had imported the pad's keys into their newly created drive. This could result in a temporary loss of access to the pad, even though its credentials were still stored within their browser. We've corrected the redirect process to preserve the full document credentials for after you have logged in.

# UplandMoa's revenge (3.20.1)

Once again we've decided to follow up our last major release with a minor "revenge" release that we wanted to make available as soon as possible.
We expect to deploy and release version 3.21.0 on Tuesday, July 28th, 2020.

Features

* The _markmap_ rendering mode which was recently added to markdown preview pane implements some click event handlers which overlap with our existing handlers which open the embedded mindmap in our full screen "lightbox". You can now use _ctrl-click_ to trigger its built-in events (collapsing subtrees of the mindmap) without opening the lightbox.
* We've made a few improvement to user and team drives:
  * The _list mode_ now features a "ghost icon" which you can use to create a new pad in the current folder, matching behaviour that already existed in grid mode.
  * We've also updated the search mode to display a spinner while your search is in progress. We also display some text when no results are found.
  * Team drives now open with the sidebar collapsed.
* Our rich text, code, slide, and poll apps now intercept pasted images and prompt the user to upload them, matching the existing experience of dragging an image into the same editable area.
* We've received new contributions to our Romanian translation via [our weblate instance](https://weblate.cryptpad.fr/projects/cryptpad/app/).

Bug fixes

* We identified some race conditions in our spreadsheet app that were responsible for some corrupted data during the period leading up to our 3.20.0 release, however, we wanted to take a little more time to test before releasing the fixes. As of this release we're moving to a third version of our internal data format. This requires a client-side migration for each older sheet which will be performed by the first registered user to open a sheet in edit mode, after which a page reload will be required. Unregistered users with edit rights will only be able to view older sheets until they have been migrated by a registered user.
* We now guard against empty _mathjax_ and _markmap_ code blocks in their respective markdown preview rendering extensions, as we discovered that empty inputs resulted in the display of "undefined" in the rendered element.
* We noticed and fixed two regressions in user and team drives:
  1. drive history had stopped working since the introduction of the "restricted mode" for shared folders which were made inaccessible due to the enforcement of their access lists.
  2. users with shared folders which had been deleted or had their passwords changed were prompted to delete the folder from their drive or enter its new password. The "submit" button was affected by a style regression which we've addressed.
* We've updated to a new version of `lodash` as a dependency of the linters that we use to validate our code. Unless you were actively using those linters while developing CryptPad this should have no effect for you.
* Finally, when users open a link to a "self-destructing pad" we now check to make sure that the deletion key they possess has not been revoked before displaying a warning indicating that the pad in question will be deleted once they open it.

To update from 3.20.0 to 3.20.1:

1. Stop your server
2. Get the latest code with `git checkout 3.20.1`
3. Install the latest dependencies with `bower update` and `npm i`
3. Restart your server

# UplandMoa (3.20.0)

## Goals

We've held off on deploying any major features while we work towards deploying some documentation we've been busy organizing. This release features a wide range of minor features intended to address a number of github issues and frequent causes of support tickets.

## Update notes

This release features a modification to the recommended Content Security Policy headers as demonstrated in `./cryptpad/docs/example.nginx.conf`. CryptPad will work without making this change, however, we highly recommend updating your instance's nginx.conf as it will mitigate a variety of potential security vulnerabilities.

Otherwise, we've introduced a new client-side dependency (_Mathjax_) and changed some server-side code that will require a server restart.

To update from 3.19.1 to 3.20.0:

1. Apply the recommended changes to  your `nginx.conf`
2. Stop your server
3. Get the latest platform code with git
4. Install client-side dependencies with `bower update`
5. Reload nginx to apply the updated CSP headers
6. Restart the CryptPad API server

## Features

* As noted above, this release features a change to the Content Security Policy headers which define the types of code that can be loaded in a given context. More specifically, we've addressed a number of CKEditor's quirks which required us to set a more lax security policy for the rich text editor. With these changes in place the only remaining exceptions to our general policy are applied for the sake of our OnlyOffice integration, though we hope to address its quirks soon as well.
* On the topic of the rich text editor, we also moved the _print_ action from the CKEditor toolbar to the _File_ menu to be more consistent with our other apps.
* The Kanban board that we use to organize our own team has become rather large and complex due to a wealth of long-term ideas and a large number of tags. We started to notice some performance issues as a result, and have begun looking into some optimizations to improve its scalability. As a start, we avoid applying changes whenever the Kanban's tab is not visible.
* We finally decided to file off one of the platform's rough edges which had been confusing curious users for some time. Every registered user is identified by a randomly-generated cryptographic key (the _Public Signing Key_ found on your settings page). These identifiers are used to allocate additional storage space via our premium accounts, and we occasionally require them for other support issues like deleting accounts or debugging server issues. Unfortunately, because we occasionally receive emails asking for help with _other administrators instances_ these keys were formatted along with the host domain in the form of a URL. As such, it was very tempting to open them in the browser even though there was no functionality corresponding to the URL. We've updated all the code that parses these keys and introduced a new format which is clearly _not a URL_, so hopefully we'll get fewer messages asking us why they _don't work_.
* We've made a number of small improvements to the common functionality in our code and slide editors:
  * We've merged and built upon a pull request which implemented two new extensions to our markdown renderer for _Mathjax_ and _Markmap_. This introduces support for embedding formatted equations and markdown-based mind maps. Since these depend on new client-side code which would otherwise increase page loading time we've also implemented support for lazily loading extensions on demand, so you'll only load the extra code if the current document requires it.
  * The _slide_ editor now throttles slide redraws so that updates are only applied after 400ms of inactivity rather than on every character update.
  * We've made a number of small style tweaks for blockquotes, tables, and embedded media in rendered markdown.
* Lastly, we've made a large number of improvements to user and team drives:
  * Search results now include shared folders with matching names and have been made _sortable_ like the rest of the drive.
  * Inserting media in a document via the _Insert_ menu now updates its access time, which causes it to show up in the _Recent pads_  category of your drive.
  * Shared folders now support access lists. To apply an access list to a shared folder that you own you may right-click the shared folder in your drive, choose _Access_, then click the _List_ tab of the resulting dialog. Enabling its access list will restrict access to its owners and any other contacts that you or other owners add to its list. Note, this access applies to the folder itself (who can view it or add to its directory), its access list will not be applied recursively to all the elements contained within which might be contained in other shared folders or other users drives.
  * In the interest of removing jargon from the platform we've started to change text from "Delete from the server" to "Destroy". We plan to make more changes like this on an ongoing basis as we notice them.
  * We've made a significant change to the way that _owned files_ are treated in the user and team drives. Previously, files that you owned were implicitly deleted from the server whenever you removed them from your drive. This seemed sensible when we first introduced the concept of ownership, however, now that a variety of assets can have multiple owners it is clearly less appropriate. Rather than require users to first remove themselves as a co-owner before removing an asset from their drive in order to allow other owners to continue accessing it we now offer two distinct _Remove_ and _Destroy_ actions. _Remove_ will simply take it out of your drive so that it will no longer count against your storage limit, while _Destroy_ will cause it to stop existing _for everyone_. To clarify the two actions we've associated them with a _trash bin_ and _paper shredder_ icon, respectively.

## Bug fixes

* Remote changes in the Kanban app removed pending text in new cards, effectively making it impossible (and very frustrating) to create new cards while anyone else was editing existing content or submitting their own new cards.
* Dropping an image directly into a spreadsheet no longer puts the UI into an unrecoverable state, though we still don't support image drop. To insert images, use the "Insert" menu. This was actually fixed in our 3.19.1 release, but it wasn't documented in the release notes.
* When a user attempted to open an automatically expiring document which had passed its expiration date they were shown a general message indicating that the document had been deleted even when they had sufficient information to know that it had been marked for expiration. We now display a message indicating the more likely cause of its deletion.
* We've spent some time working on the usability of comments in our rich text app:
  * When a user started adding a first comment to a document then canceled their action it was possible for the document to get stuck in an odd layout. This extra space allocated towards comments now correctly collapses as intended when there are no comments, pending or otherwise.
  * The comments UI is now completely disabled whenever the document is in read-only mode, whether due to disconnection or insufficient permissions.
  * The _comment_ button in the app toolbar now toggles on and off to indicate the eligibility of the current selection as a new comment.
* We've fixed a number of issues with teams:
  * Users no longer send themselves a notification when they remove themself as an owner of a pad from within the _Teams_ UI.
  * The _worker_ process which is responsible for managing account rights now correctly upgrades and downgrades its internal state when its role within a team is changed by a remote user instead of requiring a complete worker reload.
  * The worker does not delete credentials to access a team when it finds that its id is not in the team's roster, since this could be triggered accidentally by some unrelated server bugs that responded incorrectly to a request for the team roster's history.
* We've fixed a number of issues in our code and slide editors:
  * The "Language" dropdown selectors in the "Theme" menu used to show "Language (Markdown)" when the page was first loaded, however, changing the setting to another language would drop the annotation and instead show only "Markdown". Now the annotation is preserved as intended.
  * A recent update to our stylesheets introduced a regression in the buttons of our "print options" dialog.
  * While polishing up the PRs which introduced the _Mathjax_ and _Markmap_ support we noticed that the client-side cache which is used to prevent unnecessary redraws of embedded media was causing only one instance of an element to be rendered when the same source was embedded in multiple sections of a document.
* The "File export" dialog featured a similar regression in the style of its buttons which has been addressed.
* We fixed a minor bug in our 3.19.0 release in which unregistered users (who do not have a "mailbox") tried to send a notification to themselves.
* We've added an additional check to the process for changing your account password in which we make sure that we are not overwriting another account with the same username and password.

# Thylacine's revenge (3.19.1)

Our upcoming 3.20.0 release is planned for July 7th, 2020, but we are once again releasing a minor version featuring some nice bug fixes and usability improvements which are ready to be deployed now. In case you missed [our announcement](https://social.weho.st/@cryptpad/104360490068671089) we are phasing out our usage of the `master` and basing our releases on the `main` branch. For best results we recommend explicitly checking out code by its tag.

New features:

* We've spent a little time making support tickets a little bit easier for both users and admins.
  * Users can now label their tickets with a set of predefined categories, making it easier for admins to sort through related reports.
  * Users and admins can both attach encrypted uploads to their messages, making it easier to demonstrate a problem with an image, video, or other example file.
* Teams now take advantage of the same "mailbox" functionality that powers user accounts' notification center. Team members with the "viewer" role can now use this feature to share documents with their team using the "share menu" as they already can with other users. Anyone with the ability to add a document to the team's drive will then be able to receive the notification and add the document to the team's drive for them. Going forward we'll use this functionality to implement more behaviour to make teams function more like shared user accounts.
* The "pad creation screen" which is displayed to registered users when they first create a pad will no longer remember the settings used when they last created a pad. While this behaviour was intended to streamline the process of creating documents, in practice it led to some user's documents getting deleted because they didn't realize they were set to automatically expire. If you prefer not to use the defaults (owned, non-expiring) then you'll have to click a few more times to create a document, but we think that's a worthwhile tradeoff to avoid data loss.

Bug fixes:

* Hitting _ctrl-A_ in the drive used to select lots of the page's elements which had no business being selected. Now it will select the contents of the directory currently being displayed.
* Due to some complications in OnlyOffice (which we use for spreadsheets) remote updates made to a sheet were not displayed for users who had opened the document in "view mode". We still don't have the means to apply these remote changes in real-time, but we now prompt users to click a button to refresh the editor (not the full page) to display the latest document state.
* A recent update set the text color of the team chat input to 'white', matching the input's background and making the text unreadable. We patched it to make it black text on a white background.
* We're slowly working on improving keyboard shortcuts for a variety of actions. This time around we fixed a bug that prevented "ESC" from closing an open "tag prompt" interface.
* We noticed that the zip file constructed in the browser when you downloaded a subtree of a shared folder in your drive contained the correct directory structure but did not contain the files that were supposed to be there. This has been fixed.
* Finally, we've tweaked our styles to use more specific CSS selectors to prevent a variety of styles from being accidentally applied to the wrong elements. This should make the platform a little easier to maintain and help us improve the visual consistency of a variety of elements on different pages.

To update from 3.19.0 to 3.19.1:

1. Stop your server
2. Get the latest code with `git checkout 3.19.1`
3. Restart your server

If you're updating from anything other than 3.19.0 you may need other clientside dependencies (available with `bower update` and `npm i`).

# Thylacine release (3.19.0)

## Goals

The intent of this release was to catch up on our backlog of bug fixes and minor usability improvements.

## Update notes

This release features an update to our clientside dependencies.

To update to 3.19.0 from 3.18.1:

1. Stop your server
2. Get the latest code with git
3. Get the latest clientside dependencies with `bower update`
4. Restart your server

## Features

* The most notable change in this release is that the use of "safe links" (introduced in our 3.11.0 release) has been made the new default for documents. This means that when you open a document that is stored in your drive your browser's address bar will not contain the encryption keys for the document, only an identifier used to look up those encryption keys which are stored in your drive. This makes it less likely that you'll leak access to your documents during video meetings, when sharing screenshots, or when using shared computers that store the history of pages you've viewed.
  * To share access to documents with links, you'll need to use the _share menu_ which has recently been made more prominent in the platform's toolbars
  * This setting is configurable, so you can still choose to disable the use of safe links via your settings page.
* We've updated the layout of the "user admin menu" which can be found in the top-right corner by clicking your avatar. It features an "About CryptPad" menu which displays the version of the instance you're using as well as some resources which are otherwise only available via the footer of static pages.
* We often receive support tickets in languages that we don't speak, which forces us to use translation services in order to answer questions. To address this issue, we've made it possible for admins to display a notice indicating which languages they speak. An example configuration is provided in `customize.dist/application_config.js`.
* We've integrated two PRs:
  1. [Only list premium features when subscriptions are enabled](https://github.com/xwiki-labs/cryptpad/pull/538).
  2. [Add privacy policy option](https://github.com/xwiki-labs/cryptpad/pull/537).
* We found it cumbersome to add new cards to the top of our Kanban columns, since we had to create a new card at the bottom and then drag it to the top. In response, we've broken up the rather large "new card" button into two buttons, one which adds a card at the top, and another which adds a new card at the bottom.
* We've made it easier to use tags for files in the drive:
  1. You can now select multiple files and apply a set of tags to all of them.
  2. Hitting "enter" in an empty tag prompt field will submit the current list of tags.
* We've also made a few tweaks to the kanban layout:
  1. The "trash bar" only appears while you are actively dragging a card.
  2. The "tag list" now takes up more of the available width, while the button to clear the currently applied tag filter has been moved to the left, replacing the "filter by tag" hint text.
* We've received requests to enable translations for a number of languages over the last few months. The following languages are enabled on [our weblate instance](https://weblate.cryptpad.fr/projects/cryptpad/app/), but have yet to be translated.
  * Arabic
  * Hindi
  * Telugu
  * Turkish
* Unregistered users were able to open up the "filepicker modal" in spreadsheets. It was already possible to embed an image which they'd already stored in their drive, but it was not clear why they were not able to upload a new image. We now display a disabled upload button with a tooltip to log in or register in order to upload images.
* Finally, we've updated the styles in our presentation editor to better match our recent toolbar redesign and the mermaidjs integration.

## Bug fixes

* We now preserve formatting in multi-line messages in team invitations.
* The slide editor exhibited some strange behaviour where the page would reload the first time you entered "present mode" after creating the document. We've also fixed some issues with printing.
* We now prevent the local resizing of images in the rich text editor while it is locked due to disconnection or the lack of edit rights.
* We've updated our marked.js dependency to the latest version in order to correct some minor rendering bugs.
* Unregistered users are now redirected to the login page when they visit the support page.
* We've removed the unsupported "rename" entry from the right-click menu in unregistered users drives.
* After a deep investigation we found and fixed the cause of a bug in which user accounts spontaneously removed themselves from teams. A flaw in the serverside cache caused clients to load an incomplete account of the team's membership which caused the team to appear to have been deleted. Unfortunately, the client responded by removing the corrupt team credentials from their account. Our fix will prevent future corruptions, but does not restore unintentionally removed teams.
* Lastly, we've added a "Hind" font to the spreadsheet editor which introduces basic support for Devanagari characters.

# Smilodon's revenge (3.18.1)

Our next major release (3.19.0) is still a few weeks away.
In the meantime we've been working on some minor improvements and bug fixes that we wanted to ship as soon as possible.

New features:

* Rich text pads can now be exported to .doc format. A few features don't translate well to the exported format (some fonts, embedded videos and pdfs), but for the most part your documents should work
* Items in the "Recent pads" section of your drive can now be dragged to other folders via the filesystem tree UI
* The user admin menu (found in the top-right corner) now includes an option to display the current version of the CryptPad instance you're using. We plan to add some more information here in the near future.
* The kanban app now offers better support for editing markdown within cards with autocompleted parentheses. We've also added support for embedded media, allowing users to drag images and other content into the card content editor.

Bug fixes:

* Account deletion via the settings page works once again
* Some small layout and usability issues in the drive have been addressed
  * dropdown menus flow in the appropriate direction when space is limited
  * changing the sorting criteria no longer causes the browser to jump to the top of the page
* Hitting enter or escape in the kanban's card tag field while it's empty now closes the modal (instead of doing nothing)
* Language preferences (as configured via the settings page) are applied when you log in (previously it would reset to English or your browser's settings)
* A performance issue triggered by hiding a closed support ticket from the admin panel has been optimized. Previously it would lock up the shared worker in cases when there were many unclosed tickets.
* We've updated the parameters of the XLSX import/export functionality to prevent an "out of memory" error that primarily affected large spreadsheets. It should now allocate more memory instead of failing silently.
* Finally, members of a team can now directly share or transfer ownership of a document owned by their team to their own account without having to go through the additional steps of offering it to themself and accepting the offer.

Updating from 3.18.0 to 3.18.1 is pretty standard:

1. Stop your server
2. Get the latest code with git
3. Restart your server

# Smilodon release (3.18.0)

## Goals

This is a big one! A lot of people are going to love it and a few are probably going to hate it.

This release introduces some major changes to our apps' appearances with the intent of making it easier to use, easier for us to support, and easier to maintain.

## Update notes

If you're using a mostly standard CryptPad installation this should be a rather easy update.

If you've customized your styles, particularly for the purpose of overriding the default colors, you may encounter some problems. **We recommend that you test this version in a staging environment** before deploying to ensure that it is compatible with your modifications.

Otherwise, update to 3.18.0 from 3.17.0 in the following manner:

1. stop your server
2. fetch the latest code with git
3. bower update
4. relaunch your server

## Features

* Obviously, there's the major redesign mentioned in our _goals_.
  * You'll immediately notice that we've changed a lot of our color scheme. Apps still have colors as accents to help differentiate them, but the colors are more subtle. The move towards a more monochrome design makes it easier for us to ensure that the UI has a sufficient amount of contrast (less eye strain for everybody!) and simplifies design issues by settling on a simpler color palette.
  * You'll probably also notice that a lot of the toolbar features have been rearranged. The chat and userlist are now at the right, while we've adopted the "File menu" layout to which users of office productivity are accustomed. A lot of the common features that were buried in our `...` menu are now under "File" ("new", "import/export", "history", "move to trash", etc.). Some apps feature their special menus ("Insert", "Tools", "Theme") depending on whether they support certain features. In general we'll use text in addition to icons in the toolbar except on very small screens where the use of space is constrained.
  * Finally, you'll find some of CryptPad's most important functionality right in the center of the toolbar. The "Share" and "Access" buttons already existed, but lots of people had trouble finding them and missed out on our fine-grained access controls by always sharing the URL directly from their browser's address bar. In case you hadn't seen it, the "Share menu" gives you the ability to generate links that let others view, edit, or delete the document in question. The "Access menu" provides an overview of the document's access settings, and lets its owner(s) add passwords, enable or disable other viewers' ability to request edit rights, restrict access to a dynamic list of users or teams, and modify ownership of the document. It will soon be even more important to know about these menus, because **we plan to enable "Safe links" as the default behaviour in our next release**. "Safe links" are URLs that contain only a document's id instead of its cryptographic secrets, making it less likely that you'll accidentally leak the ability to read your documents during screenshots or when copy-pasting URLs.
* The toolbar redesign has also affected the drive interface, but it's special enough that it deserves a separate mention:
  * You can now collapse the sidebar which contains the search button, recent pads, filesystem tree, templates, trash, and account storage quota meter. This should make navigation of the drive on mobile devices much simpler.
  * The actual "search" interface is no longer inside the sidebar. Instead, clicking search will bring you to an interface which uses the full size available to display the search bar and its results.
* By the time the toolbar was mostly redesigned we realized that our mockups hadn't included a link to the "todo" app. In fact, we'd been meaning to deprecate it in favour of Kanbans for some time, but we hadn't gotten around to it. So, now there's a migration that will be run automatically when you access your account for the first time after this release. Your todo-list will be transformed into a Kanban located in the root of your drive.
* On that note, this release also makes it much easier to drag and drop kanban cards within and between full columns thanks to an improved scrolling behaviour while you are holding a card.

## Bug fixes

* While implementing the todo-list migration we noticed that user accounts were running migrations without updating their version afterward. This resulted in redundant migrations being run at login time, so now that the version has been updated you might notice that login is marginally faster.
* We also fixed a regression in the "Print" functionality of the rich text editor, so you should be able to print correctly-formatted rich text documents once more.
* Lastly, there were some rather annoying issues with spreadsheets throughout this release that resulted in some users not being able to load their sheets or in their sheets being rendered or encoded incorrectly. We spent a lot of time solving these issues, and believe spreadsheets to be stable once more.

# RedGazelle's revenge release (3.17.1)

In recent months a growing amount of our time has been going towards answering support tickets, emails, and GitHub issues. This has made it a little more difficult to also maintain a bi-weekly release schedule, since there's some overhead involved in deploying our latest code and producing release notes.

To ease our workload, we've decided to switch to producing a full release every three weeks, with an optional patch release at some point in the middle. Patch releases may fix major issues that can't wait three weeks or may simply consist of a few minor fixes that are trivial to deploy.

This release fixes a few spreadsheet issues and introduces a more responsive layout for user drives in list mode.

Updating to 3.17.1 from 3.17.0 is pretty standard:

1. Stop your server
2. Get the latest code with git
3. Restart your server

# RedGazelle release (3.17.0)

## Goals

Our goal for this release was to introduce a first version of comments and mentions in our rich text editor as a part of a second R&D project funded by [NLnet](https://nlnet.nl/). We also received the results of an "accessibility audit" that was conducted as a part of our first NLnet PET project and so we've begun to integrate the auditor's feedback into the platform.

Otherwise we've continued with our major goal of continuing to support a growing number of users on our instance via server improvements (without introducing any regressions).

## Update notes

The most drastic change in this release is that we've removed all docker-related files from the platform's repository. These files were all added via community contributions. Having them in the main repo gave the impression that we support installation via docker (which we do not).

Docker-related files can now be found in the community-support [cryptpad-docker](https://github.com/xwiki-labs/cryptpad-docker/) repository.
If you have an existing instance that you've installed using docker and you'd like to update, you may review the [migration guide](https://github.com/xwiki-labs/cryptpad-docker/blob/master/MIGRATION.md). If you encounter any problems in the process we advise that you create an issue in the repository's issue-tracker.

Once again, this repository is **community-maintained**. If you are using this repository then _you are a part of the community_! Bug reports are useful, but fixes are even better!

Otherwise, this is a fairly standard release. We've updated two of our client-side dependencies:

1. ChainPad features a memory management optimization which is particularly relevant to editing very large documents or loading a drive with a large number of files. In one test we were able to reduce memory consumption in Chrome from 1.7GB to 20MB.
2. CKEditor (the third-party library we use for our rich-text editor) has been updated so that we could make use of some more recent APIs for the _comments_ feature.

To update from **3.16.0** to **3.17.0**:

1. Stop your server
2. Fetch the latest source with git
3. Install the latest client-side dependencies with `bower update`
4. Restart your server

## Features

* As noted above, this release introduces a first version of [comments at the right of the screen](https://github.com/xwiki-labs/cryptpad/issues/143) in our rich text editor. We're aware of a few usability issues under heavy concurrent usage, and we have some more improvements planned, but we figured that these issues were minor enough that people would be happy to use them in the meantime. The comments system integrates with the rest of our social functionality, so you'll have the ability to mention other users with the `@` symbol when typing within a comment.
* We've made some minor changes to the server's logging system to suppress some uninformative log statements and to include some useful information in logs to improve our ability to debug some serverside performance issues. This probably won't affect you directly, but indirectly you'll benefit from some bug fixes and performance tweaks as we get a better understanding of what the server does at runtime.
* We've received an _enormous_ amount of support tickets on CryptPad.fr (enough that if we answered them all we'd have very little time left for development). In response, we've updated the support ticket inbox available to administrators to highlight unanswered messages from non-paying users in yellow while support tickets from _premium users_ are highlighted in red. Administrators on other instances will notice that users of their instance with quotas increased via the server's `customLimits` config block will be counted as _premium_ as well.
* Finally, we've continued to receive translations in a number of languages via our [Weblate instance](https://weblate.cryptpad.fr/projects/cryptpad/app/).

## Bug fixes

* We've fixed a minor bug in our code editor in which hiding _author colors_ while they were still enabled for the document caused a tooltip containing `undefined` to be displayed when hovering over the text.
* A race condition in our server which was introduced when we started validating cryptographic signatures in child processes made it such that incoming messages could be written to the database in a different order than they were received. We implemented a per-channel queue which should now guarantee their ordering.
* It used to be that an error in the process of creating a thumbnail for an encrypted file upload would prevent the file upload from completing (and prevent future uploads in that session). We've added some guards to catch these errors and handle them appropriately, closing [#540](https://github.com/xwiki-labs/cryptpad/issues/540).
* CryptPad builds some CSS on the client because the source files (written in LESS) are smaller than the produced CSS. This results in faster load times for users with slow network connections. We identified and fixed bug in the loader which caused some files to be included in the compiled output multiple times, resulting in faster load times.
* We addressed a minor bug in the drive's item sorting logic which was triggered when displaying inverse sortings.
* Our last release introduced a set of custom styles for the mermaidjs integration in our code editor and featured one style which was not applied consistently across the wide variety of elements that could appear in mermaid graphs. As such, we've reverted the style (a color change in mermaid `graph` charts).
* In the process of implementing comments in our rich text editor we realized that there were some bugs in our cursor recovery code (used to maintain your cursor position when multiple people are typing in the same document). We made some small patches to address a few very specific edge cases, but it's possible the improvements will have a broader effect with cursors in other situations.
* We caught (and fixed) a few regressions in the _access_ and _properties_ modals that were introduced in the previous release.
* It came to our attention that the script `cryptpad/scripts/evict-inactive.js` was removing inactive blobs after a shorter amount of time than intended. After investigating we found that it was using `retentionTime` instead of `inactiveTime` (both of which are from the server's config file. As such, some files were being archived after 15 days of inactivity instead of 90 (in cases where the files were not stored in anyone's drive). This script must be run manually (or periodically via a `cron`), so unless you've configured your instance to do so this will not have affected you.

# Quagga release (3.16.0)

## Goals

We've continued to keep a close eye on server performance since our last release while making minimal changes. Our goal for this release has been to improve server scalability further while also addressing user needs with updates to our client code.

We were pleasantly surprised to receive a pull request implementing a basic version of [author colors](https://github.com/xwiki-labs/cryptpad/issues/41) in our code editor. Since it was nearly ready to go we set some time aside to polish it up a little bit to include it in this release.

## Update notes

We've updated the example nginx config in order to include an `Access-Control-Allow-Origin` header that was not included. We've also added a new configuration point in response to [this issue](https://github.com/xwiki-labs/cryptpad/issues/529) about the server's child processes using too many threads. Administrators may not set a maximum number of child processes via `config.js` using `maxWorkers: <number of child processes>`. We recommend using one less than the number of available cores, though one worker should be sufficient as long as your server is not under heavy load.

As usual, updating from the previous release can be accomplished by:

1. stopping your server
2. pulling the latest code with git
3. installing clientside dependencies with `bower update`
4. installing serverside dependencies with `npm i`
5. restarting your server

## Features

* As mentioned above, we've built upon a very helpful [PR](https://github.com/xwiki-labs/cryptpad/pull/522) from members of the Piratenpartei (German Pirate Party) to introduce author colors in our code editor. It's still experimental, but registered users can enable it on pads that they own via the "Author colors" entry in the `...` menu found beneath their user admin menu.
* Serverside performance optimizations
  * Automatically expiring pads work by creating a task to be run at the target date. This process involves a little bit of hashing, so we've changed it to be run in the worker.
  * The act of deleting a file from the server actually moves it to an archive which is not publicly accessible. These archived files are regularly cleaned up if you run `scripts/evict-inactive.js`. Unfortunately, moving files is more expensive than deletion, so we've noticed spikes in CPU when users delete many files at once (like when emptying the trash from their drive). To avoid such spikes while the server is already under load we've implemented per-user queues for deletion.
  * We've also noticed that when we restart our server while it is under heavy load some queries can time out due to many users requesting history at once. We've implemented another queue to delegate tasks to workers in the order that they are received. We need to observe how this system performs in practice, so there might be small tweaks as we get more data.
  * As noted above, we've made the number of workers configurable. At the same time we unified two types of workers into one, cutting the number of workers in half.
* We've added a new admin RPC call to request some information about the server's memory usage to help us debug what seems to be a small memory leak.
* Most of our editors were previously loaded with two more iframes on the page in addition to our main sandboxed iframe. These separate frames ensure that encryption keys are not exposed to the same iframe responsible for displaying the rest of CryptPad's UI. One was responsible for loading the "filepicker" for inserting media into your documents, the other was responsible for handling encryption keys for the share modal. Since we wanted to add two new functions using iframes in the same manner we took the opportunity to come up with a generic solution using only one iframe for these separate modals, since they all have the same level of privilege to the sensitive data we're trying to protect.
* Our mermaidjs integration has been customized to be a little easier on the eyes. We focused in particular on GANTT charts, though other charts should be more appealing as well, especially in the new "lightbox" UI introduced in our last release.
* We now prompt unregistered users to register or log in when they use the spreadsheet editor. For context, unregistered users don't benefit from all of the same features as registered users, and this makes a few performance optimizations impossible.
* Finally, we've continued to receive translations from contributors in Catalan, German, and Dutch.

## Bug fixes

* We noticed that under certain conditions clients were sending metadata queries to the server for documents that don't have metadata. We've implemented some stricter checks to prevent these useless queries.
* We've implemented a temporary fix for our rich text editor to solve [this issue](https://github.com/xwiki-labs/cryptpad/issues/526) related to conflicting font-size and header styles.
* We also accepted [this PR](https://github.com/xwiki-labs/cryptpad/pull/525) to tolerate server configurations specifying a `defaultStorageLimit` of 0.
* Finally, we noticed that embedded media occasionally stopped responding correctly to right-click events due to a problem with our in-memory cache. It has since been fixed.

# PigFootedBandicoot release (3.15.0)

## Goals

Our plan for this release was to allow our server's code to stabilize after a prologued period of major changes. The massive surge of new users on cryptpad.fr forced us to change our plans and focus instead on increasing performance and scalability of our serverside code and its supporting infrastructure. Most of this release's changes have been thoroughly tested as they've been deployed to our instance on an ongoing basis, however, we're still looking forward to stabilizing as planned.

We also ended up making significant improvements to our clientside code, since the increased load on the server seemed to exacerbate a few race conditions which occurred less frequently under the previous circumstances.

## Update notes

Updating from version 3.14.0 should follow the usual process:

1. stop your server
2. fetch the latest code with git
3. install clientside dependencies with `bower update`
4. install serverside dependencies with `npm i`
5. start your server

You may notice that the server now launches a number of child processes named `crypto-worker.js` and `db-worker.js`. These worker processes make use of however many cores your server has available to perform more CPU-intensive tasks in parallel.

## Features

* As noted above, the server uses an multi-process architecture and parallelizes more routines. This improvement will be the most noticeable when the server is run on ARM processors which validate cryptographic signatures particularly slowly.
* The admin panel available to instance administrators now displays a list of "Open files". We added this to help us diagnose a "file descriptor leak" which will be described in the _Bug fixes_ section.
* We received a large number of contributions from translators via our [weblate instance](https://weblate.cryptpad.fr/projects/cryptpad/app/). Most notably, Italian is the fourth language to be fully translated with Finnish and Spanish seemingly in line to take the fifth and sixth spots.
* We've addressed some usability issues in our whiteboard app in response to increased interest. Its canvas now automatically resizes according to the size of your screen and the content you've drawn. Unfortunately, we noticed that the "embed image" functionality was imposing some additional strain on our server, so we decided to implement an admittedly arbitrary limit of 1MB on the size of images embedded in whiteboards. We'll consider removing this restriction when we have time to design a more efficient embedding system.
* We've removed the per-user setting which previously allowed registered users to skip the "pad creation screen" which is displayed before creating a document. This setting has not been the default for some time and was not actively tested, so this "feature" is our way of guaranteeing no future regressions in its behaviour.
* As a part of our effort to improve the server's scalability we evaluated which clientside requests could be sent less often. One such request came from the "usage bar" found in users' drives, teams, and settings pages. Previously it would update every 30 seconds no matter what. Now it only updates if that tab is focused.
* Most actions that an administrator can take with regard to a user's account require the "public key" which is used to identify their account. This key is available on the user's settings page, but many users share their profile URL instead. We've added a button to profile pages which copies the user's public key to the clipboard, so now either page will be sufficient.
* We've updated our [mermaidjs](https://mermaid-js.github.io/mermaid/#/) dependency. For those that don't know, Mermaid is a powerful markup syntax for producing a variety of charts. It's integrated into our code editor. This updated version supports GANTT chart tasks with multiple dependencies, pie charts, and a variety of other useful formats.
* We found that in practice our mermaid charts and other embedded media were sufficiently detailed that they became difficult to read on some screens. In response we've added the ability to view these elements in a "lightbox UI" which is nearly full-screen. This interface is can be used to view media contained in the "preview pane" of the code editor as well as within user and team drives, as well as a few other places where Markdown is used.

## Bug fixes

This release contains fixes for a lot of bugs. We'll provide a brief overview, but in the interest of putting more time towards development I'll just put my strong recommendation that you update.

* The server process didn't always close file descriptors that it opened, resulting in an EMFILE error when the system ran out of available file descriptors. Now it closes them.
* The server also kept an unbounded amount of data in an in-memory cache under certain circumstances. Now it doesn't.
* A simple check to ignore the `premiumUploadSize` config value if it was less than `maxUploadSize` incorrectly compared against `defaultStorageLimit`. Premium upload sizes were disabled on our instance when we increased the default storage limit to 1GB. It's fixed now.
* We accepted a [PR](https://github.com/xwiki-labs/cryptpad/pull/513) to prevent a typeError when logging to disk was entirely disabled.
* We identified and fixed the cause of [This issue](https://github.com/xwiki-labs/cryptpad/issues/518) which caused spreadsheets not to load.
* Emojis at the start of users display names were not displayed correctly in the Kanban's "cursor"
* We (once again) believe we've fixed the [duplicated text bug](https://github.com/xwiki-labs/cryptpad/issues/352). Time will tell.
* Our existing Mermaidjs integration supported the special syntax to make elements clickable, but the resulting links don't work within CryptPad. We now remove them.
* Rather than having messages time out if they are not received by the server within a certain timeframe we now wait until the client reconnects, at which point we can check whether those messages exist in the document's history. On a related note we now detect when the realtime system is in a bad state and recreate it.
* Finally, we've fixed a variety of errors in spreadsheets.

# OrienteCaveRat release (3.14.0)

## Goals

We planned a one-week release cycle in order to finish up some major features that were already in development during our last release.

In the meantime, the reaction to the COVID-19 pandemic has resulted in a greatly increased load on our servers, so we've begun to focus on improving stability to ensure that we are able to keep up with demand.

## Update notes

We had some trouble during the week of March 9th, 2020, as the CryptPad.fr server started throwing EMFILE errors. This means that it was trying to open new files (for reading or writing) but there were too many files open already. We've added some new code to help debug the issue, but there is not yet a fix in place. The maximum number of open files on our host OS had been increased by several orders of magnitude (several years ago) but we're now aware that the systemd service file that launches the API server does not respect this global limit. As such, we've updated the example service file to indicate how you can update this limit yourself. For an example of how to update this limit at the OS level, see this page: https://docs.oracle.com/cd/E19623-01/820-6168/file-descriptor-requirements.html

Otherwise, updating from 3.13.0 to 3.14.0 is as usual:

1. stop your server
2. fetch the latest source
3. `npm i`
4. `bower update`
5. restart your server

## Features

We're very happy to announce a major update to our kanban application! We've made a lot of changes, but the most notables ones are:

* the ability to add markdown content to your cards and edit it collaboratively in real-time
* tags on cards and the ability to filter cards by tags at the top of the application
* indicators to show if a card is being modified by another user while you are editing it
* the ability to toggle between an 'overview mode' which hides everything but your cards titles and a full mode which shows everything
* vertical scrolling for very tall columns, and horizontal scrolling for columns that don't fit on your screen (intead of reflowing to the next line)
* a smaller palette of pre-chosen colors for cards and boards instead of a color-picker, to make it easier to choose matching colors for tasks
* the ability to drag cards and boards to the trash instead of having to click a small X and confirm their deletion

We've also improved message throughput for our server by splitting cryptographic signature validation into separate processes. On a quad core server this means you should be able to handle (roughly) four times the messages.

## Bug fixes

* Drive:
  * a regression in the drive for anonymous users made it impossible to delete contained pads directly from the drive (though deletion from the pad itself was working). It's now back to normal.
  * we've updated the translation key referenced in [issue 482](https://github.com/xwiki-labs/cryptpad/issues/482) to clarify what qualifies a pad as "recently modified".
* We noticed (and fixed) another regression that disabled our recently introduced "history trim" functionality.
* We've identified and addressed a few client networking errors that were causing clients to disconnect (and to get stuck in a reconnecting state), but we're still actively looking for more.
* Server:
  * we've added some extra checks to try to identify where our file descriptor leak is coming from, we'll release fixes as they become available.
  * we've caught a typeError that only ever happened while the server was overwhelmed with EMFILE errors.
  * [this PR](https://github.com/xwiki-labs/cryptpad/pull/503) fixed an incorrect conditional expression at launch-time.
* We fixed a bug in our spreadsheet editor that was causing sheets not to load. Sheets affected by this issue should be repaired. We ask that you submit a report ticket on your instance if you encounter a sheet that wasn't fixed.

# NorthernWhiteRhino release (3.13.0)

## Goals

This release cycle we prioritized the completion of "access lists", a major feature that we're excited to introduce.

## Update notes

Nearly every week (sometimes more than once) we end up taking time away from development to help administrators to configure their CryptPad instances. We're happy to see more instances popping up, but ideally we'd like to spend more of our time working on new features. With this in mind we devoted some time to simplify instance configuration and to clarify some points where people commonly have difficulty.

If you review `cryptpad/config.example.js` you'll notice it is significantly smaller than it was last release.
Old configuration files should be backwards compatible (if you copied `config.example.js` to `config.js` in order to customize it).
The example has been reorganized so that the most important parts (which people seemed to miss most of the time) are at the top.
Most of the fields which were defined within the config file now have defaults defined within the server itself.
If you supply these values they will override the default, but for the most part they can be removed.

We advise that you read the comments at the top of the example, in particular the points related to `httpUnsafeOrigin` and `httpSafeOrigin` which are used to protect users' cryptographic keys in the event of a cross-site scripting (XSS) vulnerability.
If these values are not correctly set then your users will not benefit from all the security measures we've spent lots of time implemented.

A lot of the fields that were present as modifiable defaults have been removed or commented out in the example config.
If you supply them then they will override the default behaviour, however, you probably won't need to and doing so might break important functionality.
Content-Security Policy (CSP) definitions should be safe to remove, as should `httpAddress`, `httpPort`, and `httpSafePort` (unless you need to run the nodejs API server on an address other than `localhost` or port 3000.

Up until now it's been possible for administrators to allow users to pay for accounts (on their server) via https://accounts.cryptpad.fr.
Our intent was to securely handle payment and then split the proceeds between ourselves and the instance's administrator.
In practice this just created extra work for us because we ended up having to contact admins, all of whom have opted to treat the subscription as a donation to support development.
As such we have disabled the ability of users to pay for premium subscriptions (on https://accounts.cryptpad.fr) for any instance other than our own.

Servers with premium subscriptions enabled were configured to check whether anyone had subscribed to a premium account by querying our accounts server on a daily basis.
We've left this daily check in place despite premium subscriptions being disabled because it informs us how many third-party instances exist and what versions they are running.
We don't sell or share this information with anyone, but it is useful to us because it informs us what older data structures we have to continue to support.
For instance, we retain code for migrating documents to newer data formats as long as we know that there are still instances that have not run those migrations.
We also cite the number of third-party instances when applying for grants as an indicator of the value of funding our project.
In any case, you can disable this daily check-in by setting `blockDailyCheck` to `true` in `config/config.js`.

Finally, we've implemented the ability to set a higher limit on the maximum size of uploaded files for premium users (paying users on CryptPad.fr and users with entries in `customLimits` on other instances).
Set this limit as a number (of bytes) with `premiumUploadSize` in your config file.

## Features

* It is often difficult to fix problems reported as GitHub issues because we don't have enough information. The platform's repository now includes an _issue template_ which includes a list of details that will probably be relevant to fixing bugs. Please read the list carefully, as we'll probably just close issues if information that we need was not included.
* We've made it easy to terminate all open sessions for your account. If you're logged in, you'll now see a _log out everywhere_ button in the _user admin menu_ (in the top-right corner of the screen).
  * You may still terminate only _remote sessions_ while leaving your local session intact via the pre-existing button on the settings page's _confidentiality_ tab.
* You may have noticed that it takes progressively longer to load your account as you add more files to your drive, shared folders, and teams. This is because an integrity check is run on all your files when you first launch a CryptPad session. We optimized some parts of this check to speed it up. We plan to continue searching for similar processes that we can optimize in order to decrease loading time and run-time efficiency.
* Lastly, this release introduces **access lists**, which you can use to limit who can view your documents _even if they have the keys required to decrypt them_. You can do so by using the _Access_ modal for any given document, available in the `...` dropdown menu in each app's toolbar or when right-clicking in the drive.
  * Enabling access restriction for a document will disallow anyone except its owners or allowed users from opening it. Anyone else who is currently editing or viewing the document will be disconnected from the session.

## Bug fixes

* A member of _C3Wien_ reported some strange behaviour triggered by customizing some of Firefox's anti-tracking features. The settings incorrectly identified our cross-domain sandboxing system as a tracker and interfered with its normal functionality. As a result, the user was treated as though they were not logged in, even though pads from their account's drive were displayed within the "anonymous drive" that unregistered users normally see.
  * This was simple to fix, requiring only that we adjust our method of checking whether a user is logged in.
  * If you ever notice odd behaviour we do recommend that you review any customizations you've made to your browser, as we only test CryptPad under default conditions unless prompted to investigate an issue.
* Users that take advantage of the Mermaid renderer in our markdown editor's preview pane may have noticed that the preview's scroll position was lost whenever mermaid charts were modified. We've updated our renderer such that it preserves scroll position when redrawing elements, making it easier to see the effects of your changes when editing large charts.

# Megaloceros release (3.12.0)

## Goals

As of our last release our 'history trim' functionality was almost ready to go. We took this release period to do some extensive testing and to prepare the 'allow list' functionality which will be included in our next release.

In the meantime, we also aimed to improve performance, add a few small but nice features, and fix a number of bugs.

## Update notes

This release includes updates to:

1. the server and its dependencies
2. the example nginx configuration which we recommend for production installations
4. the client code and its dependencies

Our ability to debug CryptPad's usage of shared workers (on the client) has been complicated by the fact that Firefox's shared worker debugging panel was not working for our instance. We finally traced the problem back to a Content-Security Policy setting in our configuration file. The issue can be addressed by adding a `resource:` entry in the `connect-src` header. We've updated the example nginx config to reflect this. You can deploy this version of CryptPad without this modification, but without it our ability to debug and fix issues related to shared worker will be extremely limited.

Otherwise, updating from CryptPad v3.11.0 is pretty much the same as normal:

1. stop your server
2. pull the latest code via git
3. `npm i` to get the latest server dependencies
4. `bower update` to get the latest client dependencies
5. restart your server

## Features

* The CryptPad server stores documents as a series of encrypted changes to a blank document. We have mechanisms in place that make it so clients only need the most recent changes to view the document, but the storage requirements on the server would only ever grow unless you deleted the entire document. As of this release, owners of document have the option to remove that unnecessary history. To do so: right-click a pad in a drive or shared folder and choose the properties option in the menu. The bottom of the properties popup will display the document's size. If there is any history that is eligible for removal, a button will be displayed to remove it.
  * This option is only available for the pad's owners. If it has no owners then it will not be possible to remove its history.
  * It is not yet possible to trim the history of spreadsheets, as they are based on a different system than the rest of our documents and it will take some additional work to add this functionality.
* We've also added the ability to easily make copies of documents from your drive. Right-click on documents and select "make a copy" from the menu.
  * This feature doesn't work for files. Files can't be modified anyway, so there's little value in making copies.
  * We haven't added the ability to make a copy of a spreadsheet yet for the same reasons as above.
* We've improved the way our markdown renderer handles links to better support a variety of types of URLs:
  * anchors, like `[bug fixes](#bug-fixes)`
  * relative paths, like `[cryptpad home page](/index.html)` or `[a rich text pad](/pad/#/pad/view/12151241241254123412451231231221)`
  * absolute URLs without the protocol, like `[//github.com/xwiki-labs/cryptpad)
* We've optimized a background process that iterates over a part of the database when you first launch the CryptPad server. It now uses less memory and should incur less load on the CPU when restarting the server. This should allow the server to spend its resources handling clients that are trying to reconnect.
* We've also optimized some client-side code to prioritize loading your drive instead of some other non-essential resources used for notifications. Pages should load faster. We're working on some related improvements to address page load time which we'll introduce on an ongoing basis.
* As noted above, we're finally able to debug shared workers in Firefox. We're investigating a few issues that were blocked by this limitation, and we hope to include a number of bug fixes in upcoming releases.
* We've continued some ongoing improvements to the instance admin panel and introduced the ability to link directly to a support ticket. The link will only be useful to users who would already be able to open the admin panel.
* The code responsible for fetching and scanning the older history of a document has also been optimized to avoid handling messages for channels multiple times.
* Finally, we've received contributions from our German and Italian translators via our weblate instance.
  * We're always looking for more help with localization. You can review the status of our translations and contribute to them [here](https://weblate.cryptpad.fr/projects/cryptpad/app/).

## Bug fixes

* After a lot of digging we believe we've identified and fixed a case of automatic text duplication in our rich text editor. We plan to wait a little longer and see if [reports of the incorrect behaviour](https://github.com/xwiki-labs/cryptpad/issues/352) really do stop, but we're optimistic that this problem has been solved.
* [Another GitHub issue](https://github.com/xwiki-labs/cryptpad/issues/497) related to upgrading access for team members has been fixed. If you continue to have issues with permissions for team members, we recommend haging the team owner demote the affected users to viewers before promoting them to the desired access level.
* We've fixed a number of small issues in our server:
  * The server did not correctly respond to unsupported commands for its SET_METADATA RPC. Instead of responding with an error it ignored the message. In practice this should not have affected any users, since our client only uses supported commands.
  * The server used to log for every entry in a document's metadata log that contained an unsupported command. As we develop we occasionally have to such logs with older versions of the code that don't support every command. To avoid filling the logs with errors, we now ignore any errors of a given type beyond the first one encountered for a given document.
* We've fixed an issue with read-only spreadsheets that was introduced in our previous release. An overlay intended to prevent users from interacting with the spreadsheet while disconnected was incorrectly applied to spreadsheets in read-only mode, preventing users from copying their data.
* Clients send "pin commands" to the server to instruct it to count a document against their quota and to preserve its data even if it's considered inactive. We realized that the client wasn't including todo-lists in its list of pads to pin and have updated the client to do so.

# LabradorDuck release (3.11.0)

## Goals

For this release we aimed to phase in two major features that we've been anticipating for a while: "history trim" and "safe links".

History trim will allow users to remove the old versions of their documents which continue to count against their storage quotas. It will be formally introduced in our next release, even though its server-side components are all ready. We had to reorganize and modify a lot of our server code, so we wanted to wait and make sure there were no regressions in our existing functionality before moving ahead.

We're introducing the concept of "safe links" in CryptPad. Users can continue to share links to documents which include the cryptographic secrets necessary to read or edit them, but whenever possible we will replace those secrets with a document id. This will make it less likely for encryption keys to be exposed to third parties through invasive browser extensions or passive behaviour like history synchronization across devices.

## Update notes

This release features a few changes to the server:

1. The "legal notice" feature which we included in the previous release turned out to be incorrect. We've since fixed it. We document this functionality [here](https://github.com/xwiki-labs/cryptpad/blob/e8b905282a2cde826ad9100dcad6b59a50c70e8b/www/common/application_config_internal.js#L35-L41), but you'll need to implement the recommended changes in `cryptpad/customize/application_config.js` for best effect.
2. We've dropped server-side support for the `retainData` attribute in `cryptpad/config/config.js`. Previously you could configure CryptPad to delete unpinned, inactive data immediately or to move it into an archive for a configurable retention period. We've removed the option to delete data outright, since it introduces additional complexity in the server which we don't regularly test. We also figure that administrators will appreciate this default in the event of a bug which incorrectly flags data as inactive.
3. We've fixed an incorrect line in [the example nginx configuration file](https://github.com/xwiki-labs/cryptpad/commit/1be01c07eee3431218d0b40a58164f60fec6df31). If you're using nginx as a reverse proxy for your CryptPad instance you should correct this line. It is used to set Content-Security Policy headers for the sandboxed-iframe which provides an additional layer of security for users in the event of a cross-site-scripting (XSS) vulnerability within CryptPad. If you find that your instance stops working after applying this change it is likely that you have not correctly configured your instance to use a secondary domain for its sandbox. See [this section of `cryptpad/config/config.example.js`](https://github.com/xwiki-labs/cryptpad/blob/c388641479128303363d8a4247f64230c08a7264/config/config.example.js#L94-L96) for more information.

Otherwise, deploying the new code should be fairly simple:

1. stop your server
2. fetch the latest code from the git repository
3. update your server dependencies with `npm install`
4. update your clientside dependencies with `bower update`
5. start your server

## Features

* We've slightly reorganized the _settings_ page to include a new "Confidentiality" section. It includes a checkbox to enable "safe links", which will remove the cryptographic secrets from your documents' URLs whenever possible. It is currently off by default but will most likely default to true in the near future. Otherwise, the settings page has an updated layout which is generally easier to read.
* We've remove the "Owned pads" category from the CryptDrive application. It was included to provide an overview of pads that you could delete when we first introduced that functionality, however, we've realized that it is generally not very useful.
* We implemented the ability to convert a regular folder in your drive into a _shared folder_ several months ago, but disabled it when we discovered that it had some bugs. We finally got around to fixing those bugs and so it is officially ready for public use.
* We've continued to make little changes to improve the discoverability of CryptPad's social features. Unregistered users that view another user's profile are now informed that they can send that profile's owner a contact request once they register.
* You may remember that CryptPad's contacts used to be called "friends". We've changed this terminology to reflect that you might work with people with whom you do not have a close personal relationship.
* We analyzed CryptPad for possible vectors for social abuse as a part of our _Teams_ project, sponsored by NLnet foundation. During this audit we identified that the main method for abuse was through the direct messaging/notifications system. We added the ability to mute users, but realized it could be difficult to find the profile page of the person you want to mute. As of this release, any notification triggered by a remote user's actions will include their avatar and a link to their profile. If you find any user's behaviour abusive or annoying you can go straight to their profile and mute them.
* We've made a small improvements to the admin panel's support ticket view. Tickets which have not received a response are now highlighted in red.
* The login/register pages had a minor bug where the loading screen was not correctly displayed the second time you tried to enter your password. This was because the key derivation function which unlocks the corresponding user credentials was keeping the CPU busy and preventing an animation from running. It has since been corrected.
* We've continued to make some small but important changes to various UI elements that are reused throughout the platform. The password field in the _pad properties dialog_ has been tweaked for better color contrast. Similarly, the small notice that pops up in the bottom right hand corner to prompt you to store a pad in your drive has been restyled. We've also implemented a second variation on this popup to display general information not directly related to the current pad. Both of these UI elements better match the general appearance of the rest of the platform and represent a continued effort to improve its visual consistency.
* The spreadsheet editor has received some attention in the last few weeks as well. It is now able to gracefully resume a session when you reconnect to the server after an interruption. Likewise, the locking system which prevents two users from editing a cell at the same time is now significantly faster, and completely disabled if you're editing alone. Now that it's possible for unregistered users to edit spreadsheets we've had to improve the color contrast for the toolbar message which prompts users to register in order to ensure that a spreadsheet isn't deleted due to inactivity.
* The "file upload status table" has received some attention as well, in response to [issue 496](https://github.com/xwiki-labs/cryptpad/issues/496). When you upload many files to CryptPad in a row you'll see them all displayed in a table which will include a scrollbar if necessary.

## Bug fixes

* [Issue 441](https://github.com/xwiki-labs/cryptpad/issues/441 "Other users writing in pad hiijacks chat window") has been fixed.
* We found a bug that affected encrypted files saved to your CryptDrive via the right-click menu. The files were saved in an incorrect format and were unusable. They should behave normally now.
* Finally, we identified a race condition whereby if two users sent each other contact requests at the same time the request might not be accepted correctly. This process should now be much more reliable.

# Kouprey release (3.10.0)

## Goals

For this release we aimed to finish the last major feature of our CryptPad Teams project as well as some long-awaited features that we've planned to demo at FOSDEM 2020.

## Update notes

The CryptPad repository's _docs_ directory now includes a _systemd service file_ which you can use to ensure that CryptPad stays up and running. We're working on some step-by-step documentation to describe how to make use of it, but for now you can probably find some instructions by searching the web.

We've also updated the provided example.nginx.conf to include a minor but important change to the CSP settings for our OnlyOffice spreadsheet integration.

Up until now we have not been deleting unowned encrypted files from our server. As of this release `cryptpad/scripts/evict-inactive.js` includes logic to identify inactive, unpinned files. Identified files are first moved to your instance's _archive_ directory for a configurable period, after which they are deleted. This script is not run automatically, so if you haven't configured a cron job to run periodically then inactive files will not be removed. We recommend running the script once per day at a time when you expect your server to be relatively idle, since it consumes a non-negligible amount of server resources.

Finally, in case you live in a political jurisdiction that requires web site administrators to display their legal information, we've made it easier to add a link to a custom page. See `cryptpad/www/common/application_config_internal.js` for details, particularly the comments above `config.imprint`.

To update from v3.9.0:

1. update the CSP settings in your reverse proxy's configuration file to match those in nginx.example.conf
  * don't forget to reload your server to ensure that your changes are deployed
2. stop your API server
3. pull the latest server/client code with `git pull origin master`
4. install the latest clientside dependencies with `bower update`
5. relaunch your server

## Features

* Owned pads can now be shared in _self-destruct_ mode as an additional option in the _access rights_ section of the _share menu_.
  * to use self-destructing pads:
    1. select `View once and self-destruct`
    2. share the _self-destructing pad link_ directly with a contact or create and copy a link
    3. recipients who open the link will land on a warning page informing them about what is about to happen
    4. once they click through the link, they'll see the content and automatically delete it from the server
    5. opening the same link a second time will not yield any content
  * note that deletion affects the original document that you choose to share. It does not create a copy
* We no longer consider spreadsheets to be a BETA application!
  * we've been using them for some time and while there are still points to improve we consider them stable enough for regular use
  * this change in status is due to a few big updates:
    1. we've integrated a recent version of OnlyOffice in which a number of bugs were fixed
    2. we've enabled the use of spreadsheets for unregistered users, though registration is still free and will provide a better experience
    3. it's now possible to upload encrypted images into your spreadsheets, in case you're the type of person that puts images in spreadsheets
    4. you can also import and export spreadsheets between CryptPad's internal format and XLSX. This conversion is run entirely in your browser, so your documents stay private. Unfortunately it relies on some new features that are not available in all browsers. Chrome currently supports it, and we expect Firefox to enable support as of February 11th, 2020
* Finally, we've continued to receive contributions from our numerous translators (via https://weblate.cryptpad.fr) in the following languages (alphabetical order):
  * Catalan
  * Finnish
  * German
  * Italian
  * Spanish

## Bug fixes

* We found and fixed an incorrect usage of the pinned-data API in `scripts/check-account-deletion.js`.
* We also updated an incorrect client-side test in /assert/.
* A minor bug in our CSS caching system caused some content to be unnecessarily recompiled. We've implemented a fix which should speed up loading time.

# JamaicanMonkey release (3.9.0)

## Goals

Over time we've added many small configuration values to CryptPad's `config/config.js`.
As the number of possible variations grew it became increasingly difficult to test the platform and to provide clear documentation.
Ultimately this has made the platform more difficult to understand and consequently to host.

This release features relatively few bug fixes or features.
Instead, we took the calm period of the northern winter holidays to simplify the process of running a server and to begin working on some comprehensive documentation.

## Update notes

We have chosen to drop support for a number of parameters which we believe are not widely used.
Read the following list carefully before updating, as you could be relying on behaviour which no longer exists.

* Due to reasons of security and performance we have long advised that administrators make their instance available only over HTTPS provided by a reverse proxy such as nginx instead of loading TLS certificates via the node process itself. We have removed the option of serving HTTPS traffic directly from node by removing all support for HTTPS in this process.
* Over the years many administrators have had to migrate their instance from one machine to another and have had difficulty identifying which directories were responsible for storing user data. We are beginning to migrate all user-generated data from the repository's root into the `data` directory as a new default, allowing for admins to migrate content by copying this single directory.
  * for the time being we have not moved anything which is exposed directly over HTTPS since that complicates the upgrade process by requiring all configuration changes to be made simultaneously.
  * the modifications we've made only affect the _default configuration_ provided by `config/config.example.js`, existing instances which have copied this file to `config/config.js` will not be affected.
  * only the following values have been modified:
    * `pinPath`
    * `taskPath`
    * `blobStagingPath`
* We have modified the Dockerfile volume list to reflect the changes to these default paths. If you are using docker you will have to either:
  * revert their removal or
  * move the affected directories into the `data` directory and update your live config file to reflect their new location
* Please note that we do our team does not use docker, that it was included in the main repository as a community contribution, and that we are not committed to supporting its configuration since we do not test it.
  * Our official policy is to provide an up-to-date set of configuration files reflecting the state of our production installation on [CryptPad.fr](https://cryptpad.fr) using Debian, nginx, and systemd.
  * we are actively working on improving our documentation for this particular configuration and we plan to close issues for other configurations as being outside of the project's scope.
* We've updated our example nginx configuration file, located at `cryptpad/docs/example.nginx.conf`.
  * in addition to a great number of comments, it now makes use of variables configure the domains referenced by the CSP headers which are required to take advantage of all of CryptPad's security features.
* Prompted by warnings from recent nodejs versions we are updating our recommended version to v12.14.0 which is at the time of this writing the latest Long Term Support version.
  * you may need to update to successfully launch your server.
  * as always, we recommend using nvm to manage nodejs installation.
* We have dropped support for a number of experimental features:
  * replify (which allowed admins to modify their server at runtime using a REPL connected via a named socket)
  * heapdump (which provided snapshots of the server's memory if it crashed)
  * configurable RPC files as a configuration parameter
* Finally, we've replaced a number of websocket configuration values (`websocketURL`, `websocketPath`, `useExternalWebsockets`, and `useSecureWebsockets`) with one optional value (`externalWebsocketURL`) in config.js
  * if your instance is configured in the default manner you shouldn't actually need this value, as it will default to using `/cryptpad_websocket`.
  * if you have configured your instance to serve all static assets over one domain and to host your API server on another, set `externalWebsocketURL` to `wss://your-domain.tld/cryptpad_websocket` or whatever URL will be correctly forwarded to your API server.

Once you have reviewed your configuration files and ensured that they are correct, update to 3.9.0 with the following steps:

1. take your server down
2. get the latest code with `git pull origin master`
3. install some required serverside dependency with `npm update`
4. (optionally) update clientside dependencies with `bower update`
5. bring your server back up

## Features

* We made some minor improvements to the process of redeeming invitation links for teams.
  * invitation links can only be used once, so we remove the hash from the URL bar once you've landed on the redemption page so that reloading after redeeming doesn't indicate that you've used an expired link.
* [One of our Finnish-speaking contributors](https://weblate.cryptpad.fr/user/ilo/) has translated a very large amount of the platform's text in the last few weeks, making Finnish our fifth most thoroughly translated language!

## Bug fixes

* We noticed and fixed a style regression which incorrectly removed the scrollbar from some textareas
* We also found that it was possible to corrupt the href of an item in a team's drive if you first shared a pad with your team then transferred ownership, the link stored in the team's drive would have its domain concatenated together twice.
* The type value of read-only pads displayed as search results in user and team drives was incorrect but is now correctly inferred.

# IsolobodonPortoricensis release (3.8.0)

We had some trouble finding an extinct animal whose name started with "I", and we had to resort to using a scientific name.
Despite this long name, this was a very short release cycle.
It's the last release of 2019, so we hope you like it!

## Goals

During this release cycle we prioritized the mitigation of some social abuse vectors and the ability to invite users to a team via a link.
We have more improvements planned for both features, but we wanted to release what we had before the end of the year as our team is taking a little time off to recharge for 2020.

## Update notes

This is a small and simple release. We made a very minor improvement to the server which will require a restart, but everything will still work if you choose not to.

Update from 3.7.0 to 3.8.0 with the following procedure:

1. Take your server down
2. Get the latest code with `git pull origin master`
3. Bring your server back up

Or if you've set up your admin interface:

1. Pull the latest code
2. Click the admin panel's "Flush cache" button

## Features

* We updated a bunch of styles to improve the platform's visual consistency:
  * prettier buttons
  * elimination of rounded corners on buttons, text inputs, and password inputs
* We've fixed the default styles on embedded media while their content is loading
* The button to add a user as a contact on their profile page now has a more prominent position at the top of the page
* Users also have the option of muting other people via their profile page.
  * these users will not know that you've muted them.
  * you can review the complete list of all the people you've muted on your contacts page
  * you can mute or unmute from the contacts page as well as their profile
  * changes to a user's mute status propagate across pages in real-time
* Some of our Finnish-speaking users have become contributors via our weblate instance (https://weblate.cryptpad.fr/)
  * we're always looking for more translators to help more people protect their data, so don't hesitate to contact us if you want to help
* Finally, it's now possible to invite users to a team by creating and sharing a personalized one-time-use link.
  * team owners and admins can try it out via their teams' "Members" tab

## Bug fixes

* We've fixed a few subtle bugs where various contact status and our one-to-one chat functionality could get into a bad state.

# HimalayanQuail release (3.7.0)

## Goals

As we are getting closer to the end of our CryptPad Teams project we planned to spend this release addressing some of the difficulties that users have reported regarding the usage of our newer social features.

## Update notes

This release includes an upgrade to a newer version of JQuery which mitigates a minor vulnerability which could have contributed to the presence of an XSS attack. We weren't using the affected methods in the library, but there's no harm in updating as it will protect against the vulnerability affecting user data in the future.

We've also made some non-critical fixes to the server code, so you'll need to restart after pulling the latest code to take advantage of these improvements.

Update to 3.7.0 from 3.6.0 using the normal update procedure:

1. stop your server
2. pull the latest code via git
3. run `bower update`
4. restart your server

If you're using an up-to-date version of NPM you should find that running `npm update` prints a notice that one of the packages you've installed is seeking funding. Entering `npm fund` will print information about our OpenCollective funding campaign. If you're running a slightly older version of NPM and you wish to support CryptPad's development you can do so by visiting https://opencollective.com/cryptpad .

## Features

* Many users have contacted us via support tickets to ask how to add contacts on the platform. The easiest way is to share the link to your profile page. Once on that page registered users will be able to send a contact request which will appear in your notification tray. Because we believe you shouldn't have to read a manual to use CryptPad (and because we want to minimize how much time we spend answering support tickets) we've integrated this tip into the UI itself. Users that don't have any contacts on the platform will hopefully notice that the sharing menu's contacts tab now prompts them with this information, followed by a button to copy their profile page's URL to their clipboard.
* We've made a lot of other small changes that we hope will have a big impact on the usability of the sharing menu:
  * the "Link" section of the modal which includes the URL generated from your chosen access rights has been restyled so that the URL is displayed in a multiline textarea so that users can better see the URL changing as they play with the other controls
  * both the "Contacts" and "Link" section include short, unintrusive hints about how passwords interact with the different sharing methods:
    * when sharing via a URL we indicate that the recipient will need to enter a password, allowing for the URL to be sent over an insecure channel without leaking your document's content
    * when sharing directly with a contact via their encrypted mailbox the password is transferred automatically, since it is assumed that you intend for the recipient to gain access and the platform provides a secure channel through which all the relevant information can be delivered
    * this information is only included in cases when the document is protected with a password to limit the amount of information the user has to process to complete their task
  * we include brief and dismissable warning within the menu which indicates that URLs provide non-revocable access to documents so that new users of the platform understand the consequences of sharing
  * in general we've tried to make the appearance of the modal more appealing and intuitive so that users naturally discover and adopt the workflows which are the most conducive to their privacy and security
* Our premium accounts platform authenticates that you are logged in on a given CryptPad instance by loading it in an iframe and requesting that it use one of your account's cryptographic keys to sign a message. Unfortunately, this process could be quite slow as it would load your CryptDrive and other information related to account, and some users reported that their browser timed out on this process. We've addressed this by loading only the account information required to prove your identity.
* We've also included some changes to CryptPad's server to allow users to share quotas between multiple accounts, though we still have work to do to make this behaviour functional on the web client.
* Spreadsheets now support password change!
* Kanban boards now render long column titles in a much more intuitive way, wrapping the text instead of truncating it.
* Our code editor now features support for Gantt charts in markdown mode via an improved Mermaidjs integration. We've also slowed down the rendering cycle so that updates are displayed once you stop typing for 400ms instead of 150ms, and improved the rendering methods so that all mermaid-generated charts are only redrawn if they have changed since the last time they were rendered. This results in a smoother reading experience while permitting other users to continue to edit the document.
* Finally, after a review of the code responsible for sanitizing the markdown code which we render as HTML, we've decided to remove SVG tags from our sanitizer's filter. This means that you can write SVG markup in the input field and see it rendered, in case you're into that kind of thing.

## Bug fixes

* It seems our "contacts" app broke along with the 3.5.0 release and nobody reported it. The regression was introduced when we made some changes to the teams chat integration. We've addressed the issue so that you can once again use the contacts app to chat directly with friends.
* We've found and fixed a "memory puddle" (a non-critical memory leak which was automatically mopped up every now and then). The fix probably won't have much noticeable impact but the server is now a little bit more correct
* We stumbled across a bug which wiped out the contents of a Kanban board and caused the application to crash if you navigated to the affected version of the document in history mode. If you notice that one of your documents was affected please contact us and we'll write a guide instructing you how to recover your content.
* We've found a few bugs lurking in our server which could have caused the amount of data stored in users' drives to be calculated incorrectly under very unlikely circumstances. We've fixed the issue and addressed a number of similar asynchrony-related code paths which should mitigate similar issues in the future.
* Lastly, we spotted some flaws in the code responsible for encrypting pad credentials in shared folders and teams such that viewers don't automatically gain access to the editing keys of a document when they should only have view access. There weren't any access control vulnerabilities, but an error was thrown under rare circumstances which could prevent affected users' drives from loading. We've guarded against the cause and made it such that any affected users will automatically repair their damaged drives.

# GoldenFrog release (3.6.0)

## Goals

We're following up our last few releases of major core developments with an effort to improve reliability in some unstable areas and make some superficial tweaks to improve usability of some critical interfaces.

## Update notes

Update to 3.6.0 from 3.5.0 using the normal update procedure:

1. stop your server
2. pull the latest code via git
3. run `bower update`
4. restart your server

## Features

* We've introduced a word-count feature in our rich text editor.
* The "share modal" which is accessible from both the "right-click menu" in the drive and the sharing button in the toolbar has been redesigned:
  * different means of sharing access to documents have been split into different tabs to present users with less information to process
  * each sharing method has an associated icon to make their actions easier to recognize at a glance
  * various UI elements have been restyled to make their purpose and importance more obvious
    * cancel buttons have a grey border to draw less attention
    * OK buttons have a blue or grey background depending on whether they are active
    * secondary buttons like "preview" have only a thin blue border so that they don't draw attention away from the primary button
    * read-only text fields have a subtler appearance since they are shown primarily for the purpose of previewing your action
    * text input fields (such as search) have a light background to suggest that you can use them
* We've made a minor adjustment to some of our styles for small screen to detect when a screen is very short in addition to when it is very narrow. As a result it should be somewhat easier to use on-screen keyboards.

## Bug fixes

* We found and fixed a subtle race condition which caused teams' quotas to be calculated incorrectly in certain circumstances.
* A minor bug in our login process caused users with premium accounts to incorrectly see an entry in their user menu as linking to our 'pricing' page instead of their 'subscription' management tools. This has since been fixed.
* We noticed that some of the rendered messages in the history mode of the notifications panel could fail to display text for some message types. These incorrect messages will be hidden from view wherever it is impossible to decide what should be displayed. We plan to address the issue in a deeper way in the near future.
* We've become aware of some odd behaviour in long-lived sessions where tabs seem to lose their connection to the sharedWorker which is common to all tabs open in a particular browser session. As far as we can tell the bug only affects Firefox browser. Unfortunately, debugging sharedWorkers in Firefox has been broken for a number of major versions, so we haven't been able to determine the cause of the issue. Until we're able to determine the underlying cause we've added extra checks to detect when particular features become isolated from the worker, where previously we assumed that if the worker was connected to the server then everything was behaving correctly. We recommend that you reload the tab if you notice that aspects of your shared folders or drives (for users or teams) display a read-only warning while your other tabs are behaving normally.

# FalklandWolf release (3.5.0)

## Goals

This release features work that we've been planning for a long time centered around sharing collections of documents in a more granular way.

This is our first release since David Benqué joined our team, so in addition to these team-centric updates we also worked on integrating some UI/UX improvements.

## Update notes

Updating to 3.5.0 from 3.4.0 is simple.

1. stop your server
2. pull the latest code via git
3. run `bower update`
4. restart your server

## Features

* We restyled some elements throughout the platform:
  * our tooltips have a sleeker flat design
  * the quota bar which appears in the drive, teams, and settings pages has also been improved
  * we've begun improving the look and feel of various popup dialogs
* We've added support for password-change for owned uploaded files and owned shared folders:
  * changing passwords for encrypted files means that the original file will be removed from the server and a new file will be encrypted with a new key and uploaded to a new location on the server. References to the original file will be broken. This includes links, media-tags embedded within pads, and items in other users' drives or shared folders to which you do not have access.
  * the process is very similar for shared folders stored in users' CryptDrives, except that users will have the opportunity to enter the new password when they visit the platform.
* We're very happy to finally introduce the notion of _read-only shared folders_. While we've had the capacity to make shared folders read-only for some time, it was only in the same sense as pads were read-only.
  * This is to say that while a viewer cannot modify the document, any links to encrypted documents within that document would confer their natural editing rights to viewers, making it possible to accidentally leak access when a single pad was shared.
  * Our new read-only shared folders encrypt the editing keys for the documents they contain, such that only those with the ability to change the folder structure itself have the inherent capacity to edit the documents contained within. We think this is more intuitive than the alternative, but it took a lot of work to make it happen!
  * Unfortunately, older shared folders created before this release will already contain the cryptographic keys which confer editing rights. Pads which are added to shared folders from this release onward will have the keys for their editing rights encrypted. We'll offer the ability for owners to migrate these shared folders in an upcoming release once we've added the ability to selectively trim document history.
* Similarly, we've introduced the notion of _viewers_ in teams. Viewers are listed in the team roster and have the ability to view the contents of the team's drive, but not to edit them or add new documents.
  * Unfortunately, the notion of viewers is also complicated by the fact that documents added to team drives or shared folders in team drives did not have their editing keys encrypted. The first team member to open the team drive since we've deployed this release will run a migration that will encrypt the keys saved within the team drive, however, the encryption keys will remain in the drive's history until we develop a means of selectively trimming history.

## Bug fixes

* We discovered and fixed some bugs in the serverside code responsible for handling some aspects of file upload related to starting a new upload after having cancelled a previous session.
* We also identified a regression in Our _slides_ app related to the rendering of `<br>` tags, such as you might create with a `****` sequence in the corresponding markdown. This was introduced with some overly broad CSS that was intended to style our notifications page. We've since made the notifications styles more specific such that they can't interfere with other applications.
* We've become aware of some mysterious behaviour in Firefox that seems to cause some tabs or functionality to reconnect to the server after going offline while other aspects of the platform did not. Until now we've always assumed that users were connected or not, and this partial connection has revealed some bugs in our implementation. Consequently, we've begun adding some measures to detect odd behaviour if it occurs. We expect to have determined the cause of this behaviour and to have proposed a solution by our next release.

# Elasmotherium release (3.4.0)

## Goals

This is a small release, focused on bug fixes and UI improvements, while we're finalizing bigger team-centric features planned for the next release.

## Update notes

This is a pretty basic release:

1. stop your server
2. pull the latest source code
3. restart your server

## Features

* Media elements (images, videos, pdf, etc.) will now display a placeholder while they're being downloaded and decrypted.
* Media elements deleted from the server by their owner will now display a "broken/missing" image.
* The "auto-close brackets" option in the Code and Slide applications can now be disabled from the user settings.
* "Add item" and "Add board" buttons in Kanban have been moved to improve usability with small screens.
* The "transfer ownership" feature for pads has been extended to shared folders. It is now possible to offer ownership of a shared folder to a friend.
* For administrators
  * Better sorting of support tickets in the administration panel. Unanswered messages will be displayed first.
  * Add team configuration options in `customize/application_config.js`
    * `maxTeamsSlots` defines the maximum number of teams a user can join (default is 3). Teams may significantly increase the loading time of pages and we consider 3 to be a good balance between usability and performances.
    * `maxOwnedTeams` defines the number of teams a user can own (default is 1). This number prevent users to create many teams only to increase their storage limit.

## Bug fixes

* The "pad creation modal" (Ctrl+E) is now working everywhere in the drive.
* We've fixed the share button for unregistered users (https://github.com/xwiki-labs/cryptpad/issues/457).
* We've fixed an issue with newly created kanban items replacing existing ones.
* Transfering/offering pad ownership from a team to yourself is now working properly.

# Dodo release (v3.3.0)

## Goals

We've continued to prioritize the development of team-centric features in CryptPad. This release was focused on stabilizing the code for Teams and making them available to the users.

## Update notes

This is a pretty basic release:

1. stop your server
2. pull the latest source code
3. install the latest serverside dependencies with `npm install`
4. install the latest clientside dependencies with `bower update`
5. restart your server

Note: we've updated our Nginx configuration to fix any missing trailing slash in the URL for the newest applications: https://github.com/xwiki-labs/cryptpad/commit/d4e5b98c140c28417e008379ec7af7cdc235792b

## Features

* You can now create _Teams_ in CryptPad. They're available from a new _Teams_ application and provide a full CryptDrive that can be shared between multiple users.
  * Each team has a list of members. There are currently 3 different access level for team members:
    * Members: can add, delete and edit pads from the team
    * Admins: can also invite their CryptPad friends to the team, kick members and promote members as "Admin"
    * Owners: can also promote admins as "Owner", change the team name or avatar and delete the team
  * Each team has its own storage limit (50 MB by default, the same as user accounts).
  * A chat is available to all the team members
  * Pads created from the team's drive will be stored in this drive. If they are created as _owned_ pads, they will be ownedcc by the team.
  * You can share pads or folders from your drive with one of your teams and you can store pads or folders from your team to your personal drive.
  * Each user can be a member of up to 3 teams. A user can't create a new Team if they are already _Owner_ of another one.
* We've done some server improvements to save CPU usage.
* We've also improved to the messenger module to save CPU and memory in the client.
* The support panel (administrator side) now provides more debugging information about the users who ask for help
* A link to the new CryptPad survey (https://survey.cryptpad.fr/index.php/672782?lang=en) has been added to the user menu
  * This link can be changed or removed using the "surveyURL" key in `/customize/application_config.js`. An empty value will remove the link from the menu.

## Bug fixes

* We've fixed an issue preventing users to remove owned empty channels from the server
* Adding and editing new items to the kanban boards will now update the correct item from the board
* We've fixed an issue with shared folders loaded by unregistered users
* The default title is now always set in newly created polls
* Desktop notifications will now be displayed only once per connection to the server and not once per CryptPad tab in the browser
* The button to download a spreadsheet from the drive has been removed. This feature is not available yet and the button was doing nothing.

# Chilihueque release (v3.2.0)

## Goals

We've continued to prioritize the development of team-centric features in CryptPad. This release implements most of the core functionality for fully-functional teams as a core part of CryptPad, though they're not quite ready for use just yet.

Beyond teams we did a little work to standardize some serverside APIs related to storage.

## Update notes

This is a pretty basic release:

1. stop your server
2. pull the latest source code
3. install the latest clientside dependencies with `bower update`
4. restart your server

## Features

* Much of the code from CryptPad's sharedworker system and the CryptDrive's front end has been refactored to consider the existence of _Teams_ in addition to your regular user account.
  * Our next release will make it possible to use this functionality
* Blob (encrypted file uploads) can now archived instead of being deleted outright.
  * set `retainData` to false in your config if you want both channels and blobs to be deleted, or true if you prefer to have them both archived
  * the tools for restoring accidentally deleted data are limited, but if the data is gone then there will certainly be nothing you can do
  * `scripts/evict-inactive.js` expires archived blobs after `archiveRetentionTime` days, as was already the case with channel data
* We've added support for nodejs to a few more of our internal dependencies.
  * for now we're just using this for tests and to speed up development time
  * eventually we hope to be able to use these modules for more command-line tools

## Bug fixes

* Alertify logs (the little pop-ups in the bottom-left of the screen) are now set to appear in front of everything else.
  * it was possible for them to be hidden behind a variety of modals
* When using the search bar to filter friends in the share modal the returned results are now case-insensitive.
* We've fixed some thumbnail bugs related to handling different encodings gracefully.
* We've found and fixed a minor memory leak in our shared workers related to how we fetched chat messages.
* We've also found a serverside bug which could have caused otherwise valid metadata entries in channels to not be read due to how the messages were chunked when reading from the filesystem.

# Baiji release (v3.1.0)

## Goals

For CryptPad 3.1.0 we prioritized our work on team-centric features. In particular we wanted to finish some improvements to make our notifications system more private and start making use of our prior work on editable pad metadata.

## Update notes

* `config/config.example.js` has included the `inactiveTime` value for a while. It's used by our archival script (`scripts/evict-inactive.js`) to determine if a pad should be removed. This value is now shared with clients via the `/api/config` endpoint. Unregistered clients now use this value to inform users that unpinned pad will expire after that number of days of inactivity.
  * previously the value was hardcoded to "3 months"
* Changes to channel metadata logs and users' pin logs now include the time of the modification.
  * this is mostly to help with debugging, though we might use this value in the future
  * newly created metadata will also include a `created` field with a timestamp indicating when it was first created on the server
* We've removed two files from our `scripts` directory:
  * `delete-inactive.js`: because it ignored the configured values for archival
  * `pinned-data.js`: because it was only used by `delete-inactive.js` and we will soon have better ways to accomplish the same goal
* We've made some updates to the server-side components of our caching logic
  * CryptPad used to use the `version` value from `package.json` as a cache-busting string so that all assets would be reloaded and cached when you upgraded to a new version
  * in practice, lots of administrators had problems with this where they made configuration changes and restarted the server, but their client was stuck with old values cached
  * the new default is to generate a cache string at the server's launch time and use this value for the lifetime of the server
    * server administrators can still change the cache string through the instance's admin panel
    * this behaviour was previously available by launching the server with `FRESH=1 node server.js`
  * the old behaviour is still available by launching the server with `PACKAGE=1 node server.js`
* We've refactored some small functions implemented in `historyKeeper.js` which halved our server's memory usage in the previous release and reused those functions in our RPC module.
  * we hope this leads to even better performance under heavy load when doing things like
    * reading metadata
    * checking disk usage (global and for particular users)
    * loading a user's pin log

Baiji depends on updates to clientside and serverside dependencies.

To update:

1. Take down your server
2. Pull the latest code
2. `npm install`
3. `bower update`
4. Launch your server

## Features

* Messages sent to a user's encrypted mailbox are now anonymized by the server.
  * This means that clients other than the intended recipient of a message no longer have any information indicating the identity of the sender
* It is now possible to modify ownership of pads
  * use the "properties modal", available by right-clicking on the pad in your drive or from the properties entry in the "toolbar drawer" in pads
  * navigate to the "Availability tab" and click "manage owners" where you can:
    * offer ownership to friends, who will receive a notification and will be able to accept or refuse ownership
    * remove ownership from confirmed owners
    * rescind pending offers
* Amendments to the "owners" field in pad metadata will now also change the "mailbox" field, allowing users with read-only access rights to request editing rights from any of the owners
  * the current behaviour is to ask only the first owner in the list, but we'll be able to make use of the additional mailboxes in future releases
* We now consider changes to metadata to be "activity" for a channel for the purposes of deciding whether an unpinned channel should be archived.
  * this means that if you offer other users ownership of a pad and remove yourself as owner, even if nobody is pinning the document it will not be removed until the configured period of inactivity from the time when you removed yourself as owner
* The "What is CryptPad" pad which is created in a user's CryptDrive when they first register is now created as an "owned pad" which they can remove from the server
* We've begun work on a basic command-line client which we're mostly using for automated testing of our history-related APIs and our serverside RPCs (Remote Procedure Calls).
  * a stable command-line client API won't necessarily be available for the foreseeable future, but these tests should lead to fewer serverside regressions which will be better for the browser client as well
  * as we write tests we're converting more and more of our browser-only modules to work in more environments, so native and mobile apps will be easier to implement in the future
* Finally, we've begun to detect and users that try to register with their email address as their username
  * we don't prevent them from doing so, but we do warn them that their email address is not actually sent to the server, and we won't be able to use it to recover their account if they forget it or their password

## Bug fixes

* In our previous release we discovered that `config/config.example.js` did not include the configuration point which enabled the server to schedule tasks for the expiration of files.
  * even though the pads were created with the expiration time in their metadata, and the server would not serve such files to clients that requested them, they would still remain in the database
  * if these expired pads are ever requested and they should have expired over a day before, the server will now archive or delete the file immediately
* We've investigated and fixed a number of errors that were visible in the browser console even if they didn't have harmful effects on the client's behaviour
  * when reconnecting
    * "channel ready without callback"
    * network "EJOINED" error
* Changes to the metadata logs for pads are now queued so that they are always written in the same order as they were received

# Aurochs release (v3.0.0)

The move to 3.0 is mostly because we ran out of letters in the alphabet for our 2.0 release cycle.
Releases in this cycle will be named according to a theme of "extinct animals", a list which is unfortunately getting longer all the time.

## Goals

In this release, we took more time than usual to make some big changes to the way the platform works, taking great care to maintain or improve stability.

Up until now it has been necessary to create documents with the whatever settings they might require in the future, after which point it was not possible to change them. This release introduces the ability of the server to store and read amendments to document metadata. This will soon allow users of owned documents to delegate that ownership to their friends, add or modify expiration times, and make other modifications that will greatly improve their control over their data.

## Update notes

During this development period we performed an extensive audit of our existing features and discovered a few potential security issues which we've addressed. We plan to announce the details of these flaws once administrators have had sufficient time to update their instances. If you are running a CryptPad instance, we advise you to update to 3.0.0 at your earliest opportunity.

* It was brought to our attention that while expired pads were not being served beyond their expiration time, they were not being removed as intended. The cause was due to our failure to document a configuration point (`enableTaskScheduling`) that was added to make expiration optional in the example configuration file. We've removed this configuration point so that tasks like expiration will always be scheduled. Expiration of tasks was already integrated into the main server process, but we have added a new configuration point to the server in case any administrators would like to run the expiration tasks in a dedicated process for performance reasons. To disable the integration, change `disableIntegratedTasks` from `false` to `true` in the server configuration file.
* This release depends on updates to three clientside libraries (`netflux-websocket@0.1.20`, `chainpad-netflux@0.9.0`, and `chainpad-listmap@0.7.0`). These changes are **not compatible with older versions of the server**. To update:
  1. make any configuration changes you want
  2. take down your server process
  3. fetch the latest clientside and serverside code via git
  4. run `bower update` and `npm install` to ensure you have the latest dependencies
  5. update your cache-busting string if you've configured your instance to update this manually
  6. bring your server back up

## Features

* Support panel
  * Support tickets now include the "user agent" string of the user's browser to make it easier to debug issues.
  * Users that submitted support tickets will now receive notifications when their tickets are answered
* Sharing and access control
  * the "pad properties modal" now displays the name of the owner of a pad if you recognize their public key
    * this will be improved further in future releases as we introduce the notion of "acquantances" as users who you have seen in the past but who are not yet your friends
  * newly created "owned pads" will now contain an "owner" field containing the address of your "mailbox", encrypted with the same key as the pad itself
    * this allows users with view-only access rights to send you a message to request edit rights
    * the same functionality is offered for older pads if you happen to know the mailbox address for an owner listed in the "owners" field
  * it was already possible to delegate access to a friend via the "share modal", but we now support a special message type for templates so that the pad will be stored as a template in the receiving user's drive (if accepted)
  * the "availability" tab of the "properties" modal for any particalar pad now shows the display name of the pad's owner if they are your friend. Additionally we now support displaying multiple owners rather than just "yourself" or "somebody else"
* File and CryptDrive workflows
  * we now support folder upload in any browser offering the required APIs
  * it's now possible to export files and folders (as zips) directly from your CryptDrive
  * the ctrl-e and right-click menus in the drive now features an entry for uploading files and folders
  * certain plain-text file formats uploaded as static files can now be rendered within other documents or used as the basis of a new code pad
  * ~~regular folders in your CryptDrive can be converted into shared folders from the right-click menu as long as they do not contain shared folders and are not within another shared folder~~
    * nesting is complicated for a variety of technical reasons, but we're discussing whether it's worthwhile to try to find a solution
    * we found a critical bug in the implementation of this feature and disabled it for this release
  * documents and folders within your CryptDrive can now be moved to parent folders by dropping them on the file path in the toolbar
* Styles
  * the upload/download progress table has been restyled to be less invasive
  * right-click menus throughout the platform now feature icons for each entry in addition to text
  * the animation on the spinner on the loading page has been updated:
    * it no longer oscillates
    * it doesn't display a 'box' while the icon font is loading
    * it's more dynamic and stylish (depending on your tastes)
* We've renamed the "features" page "pricing" after many prospective users reported that is was difficult to find details about premium accounts
* Code editor updates
  * you can now un-indent code blocks with shift-tab while on a line or selecting multiple lines of text
  * backspace now removes the configured level of indentation
  * titles which are inferred from document content now ignore any html you might have included in your markdown

## Bug fixes

* One of our users registered `CVE-2019-15302` for a bug they discovered
  * users with edit access for rich text pads could change the URL of the document to load the same document in a code pad
  * doing so invalidated the existing stored content, making it impossible to load the same document in the rich text editor
  * doing the same steps now displays an error and does not modify the existing document
* UI and responsiveness
  * submenus in contextmenus can now be opened on mobile devices
  * the CryptDrive layout mode is now detected dynamically instead of at page load
  * contextmenus shouldn't get rendered off the page anymore
  * a non-functional ctrl-e menu could be loaded when another modal is already open, but now it is simply blocked
  * icons with thumbnails in the drive no longer flicker when the page is redrawn
  * the color picker in the settings page which chooses your cursor color now uses the same cross-platform library used in other applications (jsColor) so that it will work in all modern browsers
  * when prompted to save a pad to your CryptDrive is was possible to click multiple times, displaying multiple confirmation messages when the pad was finally stored. We now ignore successive clicks until the first request fails or is successful
  * chat messages now only render a subset of the markdown implemented elsewhere on the platform
  * your most recently used access-right settings are remembered when you delegate access directly to a friend, while previously the settings were only remembered when the other sharing methods were used
* Code editor bugs
  * indentation settings modified on the settings page are updated in real time, as intended
  * we discovered that when changes made by remote editors were applied to the document when the window was not focused, the user's cursor position would not be preserved. This has been fixed
  * when importing code without file extensions (.bashrc, .viminfo) the file name itself was used as an extension while the name was considered empty. These file names and extensions are now parsed correctly
  * language modes in the code editor are now exported with their respective file extensions
  * file extensions are reapplied when importing files
* CryptDrive
  * we offer a "debug" app which is not advertised anywhere in the UI which can be used to investigate strange behaviour in documents
    * if the app is loaded without a hash, the hash for the user's drive is used instead
    * we no longer add this document as an entry in your CryptDrive
    * we guard against deleting the history of your CryptDrive if you already have such a file and you delete it permanently or move it to your trash
  * we've fixed a number of bugs related to viewing and restoring invalid states from your CryptDrive's history
* Connectivity
  * we've fixed a bug that caused disconnection from the server to go undetected for 30 seconds
  * we discovered that leaving rejoining a real-time session would cause the reactivation of existing listeners for that session as well as the addition of a new set of handlers. We now remove the old listeners when leaving a session, preventing a memory leak and avoiding the repeated application of incoming messages
  * when we leave a session we also make sure to clean up residual data structures from the consensus engine, saving memory
  * we found that support tickets on the admin page were displayed twice when the admin disconnected and reconnected while the support ticket panel was open. This has been fixed

# Zebra release (v2.25.0)

## Goals

This release coincided with XWiki's yearly seminar, so our regular schedule was interrupted a bit. We spent the time we had working towards implementing components of "editable metadata", which will allow pad owners to add new owners or transfer ownership to friends, among other things.

Otherwise we wanted to deploy a built-in support system to improve our ability to debug issues as well as to make it easier for users to report problems. Along the way we did our best to improve usability and fix small annoying bugs.

As this is the last release in our 2.0 cycle, we're going to take some extra time to prepare some big features for our 3.0.0 release, which we expect to deploy on August 20th, 2019.

## Update notes

* We've updated some dependencies that are used to lint the CryptPad codebase to detect errors. Run `npm install` if you plan to develop for CryptPad and you want to use the linter
* This release introduces a _support_ tab within the admin panel. If you generate an asymmetric keypair and add it to your server-side configuration file then users will have the option of opening support tickets if they encounter errors. Their support tickets will include some basic information about their account which might help you to solve their issues. To set up your _"encrypted support mailbox"_:
  1. run `node ./scripts/generate-admin-keys.js`
  2. copy the "public key" and add it to your config.js file like so:
    * `supportMailboxPublicKey: "BL3kgYBM0HNw5ms8ULWU1wMTb5ePBbxAPjDZKamkuB8=",
  3. copy the private key and store it in a safe place
  4. navigate to the "support" tab in the admin panel and enter the private key
  5. share the private key with any other administrators who should be able to read the support tickets
  6. restart so that your users receive the public key stored in your configuration file
    * this will allow them to submit tickets via the support page
    * if you don't know how to fix the issue and want to open a ticket on our public tracker, include the information submitted along with their ticket

## Features

* The feature added in the previous release which displayed a preview of the theme and highlighting mode chosen for the code and slide editors has been improved to also display previews when navigating through the dropdowns using keyboard arrow keys.
* We've followed up on our initial work on notifications by adding a full notifications page which offers the ability to review older notifications that you might have accidentally dismissed.
* When you right-click on an element in the CryptDrive the resulting menu now includes icons to make it easier to find the action for which you are looking
* We now include folders in search results which used to only include files
* You can right-click to add colors to folders, in case that helps you organize your content more effectively

# Yak release (v2.24.0)

## Goals

We've recently had an intern join our team, so this release and those until the end of summer are likely to feature a lot of small usability fixes.
Otherwise, we've continued to develop team-centric features, particularly the way that registered users share pads with friends.
Finally, we prioritized the ability to archive files for a period instead of deleting them, which we've been planning for a while.

## Update notes

* There are some important steps in this release:
    * **make sure you read the full update notes before proceeding!**
* [@zimbatm](https://github.com/zimbatm) added the ability to configure the location of your configuration file via environment variables when launching the server:
  * `CRYPTPAD_CONFIG=/home/cryptpad/cryptpad/cryptpad-config/config.js /home/cryptpad/cryptpad/server.js`
* We discovered a bug in our Xenops release which resulted in the server's list of pads stored for each user to be incorrect.
  * if you're running CryptPad 2.23.0, we recommend that you disable any scripts configured to delete inactive pads
  * updating to 2.24.0 will fix the issue in the client, but each user's list of "pinned pads" won't be corrected until they visit your instance and run the latest code
* This release introduces the ability to archive some data instead of deleting it, since it can be scary to remove user data when you can't easily inspect it to see what it is
  * to take advantage of this new functionality you'll need to update your configuration file with three new configuration points:
    * set `retainData` to `true` if you want to archive channels instead of deleting them
      * either by user command or due to inactivity
      * the server will fall back to its default deletion behaviour if this value is `false` or not set at all
    * set `archiveRetentionTime` to the number of days that an archived pad should be stored in the archive directory before being deleted permanently
    * set `archivePath` to the path where you'd like archives to be stored
      * it should not be publicly accessible in order to respect the users' wishes
* We've introduced some new scripts to work with the database, some of which were needed to diagnose problems stemming from the pinning bug
  * `evict-inactive.js` identifies channels which are unpinned and inactive and archives them
    * unlike `delete-inactive.js` it only handles channels, not files or any other kind of data
    * ...but it's much safer, since nothing is removed permanently
    * in the coming releases we'll implement archival for other types of data so that we can fully remove unsafe scripts
  * `diagnose-archive-conflicts.js` checks all the files in your archive and identifies whether they can be restored safely or if they conflict with newer files in the production database
  * `restore-archived.js` restores any channels archived by the server or evict-inactive.js, excluding those which would conflict with the database
* This release depends on updates to some serverside dependencies. Run `npm update`:
  * `ws` addresses a potential vulnerability, so if possible anyone running earlier versions of CryptPad should update
  * `chainpad-server` handles users' websocket connections and we needed to make a few changes to deal with changes in the `ws` API
  * `heapdump` is no longer a default dependency, though you can install it if you want its functionality
* This release also features a **Clientside migration** which modifies users' CryptDrives. Any clients which are running both the latest code after the update as well as an older version in another browser or device risk creating conflicts in their account data. To prevent this, update in the following manner:
  1. ensure that you've added the configuration values listed above
  2. shut down the server and ensure that it doesn't restart until you've completed the following steps
  3. pull the latest clientside and serverside code via git
  4. `npm update` to get the latest serverside dependencies
  5. update the cache-busting string if you are handling the cache manually, otherwise allow the server to handle this as per its default
  5. restart the server: clients with open tabs should be prompted to reload instead of reconnecting because the server's version has changed
* We recommend that you test a local version of CryptPad before deploying this latest code, as aspects of the above-mentioned migrations are not backwards-compatible.
  * you can roll back, but users' CryptDrives might have errors coping with data introduced by newer features.

## Features

* As mentioned above, CryptPad instances can be configured to temporarily archive files instead of deleting them permanently.
  * as a user this means if you accidentally delete a file you have the option of contacting your administrator and asking them to help
  * if they're really nice and have the spare time to help you, they might actually recover your data!
* A contributor is working on translating CryptPad into the Catalan language.
  * if your preferred language isn't supported, you can do the same on https://weblate.cryptpad.fr
* We added the ability to add colors to folders in users CryptDrives, along with support for arbitrary folder metadata which we aren't using yet.
* Users with existing friends on the platform will run a migration to allow them to share pads with friends directly instead of sending them a link.
  * they'll receive a notification indicating the title of the pad and who shared it
  * if you've already added friends on the platform, you can send them pads from the usual "sharing menu"
* Our code editor already offered the ability to set their color theme and highlighting mode, but now those values will be previewed when mousing over the the option in the dropdown.
  * Our slide editor now offers the same theme selection as the code editor
* It's now possible to view the history of a shared folder by clicking the history button while viewing the shared folder's contents.

## Bug fixes

* The CryptDrive received a number of usability fixes this time around:
  * better styles when hovering over interactive elements in the drive (cursors, shading, etc)
  * clicking the history button in the drive a second time will exit history mode
  * after being resized, the tree pane now correctly responds to mobile layout styles
  * the path indicator also adapts to very narrow layouts
  * the user's current location is preserved when renaming the current folder or its ancestors
  * you can right-click on elements in the tree and expand or collapse all of their children
* A user noticed that one-on-one chats did not seem to be deleted, as their messages were still available after a reload.
  * they were deleted but our usage of the sharedWorker API incorrectly preserved a local cache of those message until you closed all of your browser tabs
* We've also fixed some elements of the chat UI, notably the position of the chat's scrollbar when first loading older messages and how the interface scrolls to keep up with new messages.
* We've noticed some cases of tooltips getting stuck in the UI and implemented some measures to prevent this from happening.
* After "unfriending" another user it was possible that they would be automatically re-added as friends.

# Xenops release (v2.23.0)

## Goals

For this release we wanted to focus on releasing a small set of features built on top of some foundations established in our last release. Since we were able to complete this feature set in less than a week, we decided to bundle them together so users could take benefit from them sooner.

This work is being funded by the grant we received from NLnet foundation as a part of their PET (Privacy Enhancing Technology) fund. You can read all about this grant on our latest blog post (https://blog.cryptpad.fr/2019/05/27/Our-future-is-collaborative/).

## Update notes

* This update only uses clientside dependencies. Fetch the latest code for the core repository, and depending on when you last updated you may need to `bower update` as well.
* User data is "pinned" on CryptPad instances to keep track of what encrypted data can be safely removed. At one point this system was optional and could be disabled by setting `enablePinning = false` in `customize/application_config.js`. At some point we stopped testing whether CryptPad could actually work without pinning enabled, and at this point it is definitely broken. As such, we've decided to drop support for this configuration.

## Features

* Some of our multilingual contributors have contributed translations in the German, Russian, and Italian. The history of their contributions is available on our weblate instance (https://weblate.cryptpad.fr/projects/cryptpad/app/).
* This release introduces a practical use-case of the encrypted mailbox infrastructure which we developed in our last release. Registered users are now able to use this system to accept friend requests and review the status of friend requests that have been accepted or declined. Unlike our previous friend request system, our usage of encrypted mailboxes allows for users to send friend requests from other user's profiles whether or not they are online.
* We've also put some time towards improving user profiles as well. When you change your display name from anywhere within CryptPad the name used in your profile will be updated as well. We've also made updates to other users' profiles render in real-time, since the rest of CryptPad generally updates instantly.

## Bug fixes

* Some small components of CryptPad time out if they don't work within a set amount of time, and apparently this timeout was causing problems in the newest Tor browser version. We've drastically increased the timeout to make it less likely to cause problems when loading very large documents.
* We realized that Weblate was committing "empty strings" to our translation files. Our internationalization system was configured to fall back to the English translation if no translation was available in the user's preferred language, but these empty strings fooled the system into displaying nothing instead. We addressed the issue by checking whether a string was really present, and not just whether a value existed.

# Wolf release (v2.22.0)

## Goals

This release coincided with a little time off for the team, so we planned to include only a few things. We recognized that the "Recent pads" view in the CryptDrive was not very useful for us because it did not include documents stored in _Shared folders_, so we decided to fix that. Otherwise, we're beginning a new project which we'll announce soon, so we've started working on some of its basic features.

## Update notes

* This release does not include any serverside changes, so you'll only need to get the latest source from the core repository and update dependencies with `bower update`

## Features

* As noted above, we've updated the _Recent Pads_ view in the CryptDrive to include _Shared folders_. We've also broken the list up into categories for the last 24 hours, last 7 days, and last 4 weeks.
* Continuing the theme of taking multi-user workflows into account, we've started working on the design and implementation of "Encrypted mailboxes". This will allow for account notifications in a future release, which will then make it possible for us to improve our "friend request" process, as well as enabling users to share access to documents directly without ever having to send their links outside of the platform.
* Even though this is a fairly small release from us, we've continued to receive contributions to our German, Spanish, Italian, Romanian, and Russian translations.

## Bug fixes

* We've removed a fairly large amount of duplicated code related to our networking layer which - while not directly responsible for any bugs that we know of - increased the likelihood that there would be bugs in the future.
* We realized that very old document hashes (version 0) were being displayed as having a "read-only link", even though those document did not support read-only mode. This has been fixed.
* We've also included some new tests to make sure that those fixed bugs stay fixed.
* Finally, it was reported that templates for polls were not working. We determined that the templates had been encoded in an invalid format at creation time, so when people tried to apply theme the process failed. We've addressed the underlying issue, but those invalid templates will unfortunately have to be recreated.

# Vervet release (v2.21.0)

## Goals

For this release cycle we decided to fix some deep bugs and reduce the likelihood of regressions. This included not just errors in the code, but issues that were likely to arise from incorrect configuration. There's still some work to do, but the process of setting up a CryptPad server should be slightly easier now.

## Update notes

* First off, we've added a [Code of Conduct](https://github.com/xwiki-labs/cryptpad/blob/master/CODE_OF_CONDUCT.md) to this repository. This project is intended to improve people's safety, and we want to be clear that this goal extends to any medium through which the public engages with the project.
* We've made a change related to how our server handles automatically expiring pads. Our server has always refused to send users the history of channels that have expired, but the actual files were only removed if administrators had set up a cron job to call a script which removed channels that had passed their expiration date. We've integrated this script into the server so that no such script will be necessary (though the old one will continue to work).
  * We've also made the process which scans for expired files more efficient, though the optimizations require a new format. We've included a migration, but the removal process is backwards compatible, so nothing terrible will happen if you don't run it. Nevertheless, we recommend you do.
* This release features changes to our serverside and clientside dependencies. To update:
  * get the latest code:
    * `git pull`
  * update serverside dependencies
    * `npm install`
  * update clientside dependencies
    * `bower update`
  * restart your server
  * run the migration to optimize for expiring channels:
     * From your CryptPad source directory, run `node scripts/migrations/migrate-tasks-v1.js`
* Administrators who want to restrict the translation languages available on their server can do so by defining an array of available language codes.
  * In your `cryptpad/customize/application_config.js`, define an array containing the langauges you want:
    * for Example: `AppConfig.availableLanguages = ['en', 'de', 'fr']`
* Finally, some administrators requested the ability to remove any references to our crowdfunding campaign. CryptPad is open-source, so naturally this was already possible, but we've made it easier.
  * In your `cryptpad/customize/application_config.js`, set `AppConfig.disableCrowdfundingMessages = true`.

## Features

* Contributors to our translation files have been busy. This release introduces Italian and Norwegian Bokmål. There has also been significant progress with for our partially complete Romanian and Russian translations.
* Our 'history-keeper' module which is responsible for storing and fetching messages has integrated our new serverside logging API, so any errors should all end up in one log instead of printing to the console.
* Similarly, every aspect of the server which is responsible for deleting content now makes an entry in the logs for that deletion, indicating the cause of the event (automatic expiration, deletion due to inactivity, or manual action on the part of the user).
* We identified some parts of the serverside code and our scripts which duplicated logic, and refactored them to use singular implementation of the intended behaviour.
* We've configured codemirror to allow for spellcheck in our code editing applications (/code/ and /slide/)

## Bug fixes

* The admin panel already featured a function which displayed the number of active sessions on the server, but it was likely to be incorrect if the API server was behind a reverse proxy. It should now display the correct number of distinct IPs which are currently connected.
* We've fixed a regression in our rendering of highlighted code blocks in markdown.
* When you close a pad which included some chat history, we remove that history from the memory of the sharedWorker which implements some caching for when you have duplicated tabs.
* We discovered that under some conditions it was possible for tabs to lose their connection to their corresponding worker. Such tabs will now identify that they have disconnected, and will prompt the user to reload.
* Our usage of shared workers also made it possible for users to leave a pad and then reconnect with the same network id, which led to some errors in our userlist. We've addressed a number of related problems, so incorrect userlists should be less likely to reappear in the future.
* Our usage of OnlyOffice for our spreadsheet editor disabled some behaviour, but left the buttons present. We've hidden those buttons to avoid confusion.
* Finally, we've investigated a bug which users reported in our rich text editor, where text could be duplicated without any user action. Unfortunately we don't yet have a fix, but we've identified the cause of the issue deep in our realtime engine. We hope to address this issue in a coming release.

# Upupa release (v2.20.0)

## Goals

After all the features we've added over time, the root of the CryptPad repository had gotten to be something of a mess. We decided to spend a lot of this release period cleaning things up. We also prioritized some other features which make it easier to manage a CryptPad instance.

## Update notes

This release makes a number of serverside changes. Read the following notes carefully before updating from an earlier version of CryptPad!

* We realized that docker images persisted `config.js` by copying it into the `customize` volume. Since customize is exposed by the webserver, this meant that potentially private information in the configuration file would be accessible over the web. We've moved `config.js` to a `cryptpad/config/`, along with `config.example.js` and modified the docker setup so that nothing in this folder will be exposed to the web.
  * Consequently, you'll need to move your own `config.js` to the new location in order for your server to read it when you restart.
* We also noticed that the configuration values for alternate paths to various were not universally supported, and that they couldn't be deeper than one directory, in any case. We've reviewed the server's source and introduced support for arbitrary filepaths to each of the directories.
  * In the near future we plan to simplify server maintenance by moving all user data into a new `data` directory. This will make docker setups easier to maintain, as well as simplifying the task of migrating or backing up your database.
* CryptPad now features a rudimentary administration panel, accessible at the /admin/ URL. Server operators can add their **Public signing key** (found on their settings page) to their config file in the `adminKeys` array. See config.example.js for more info.
* We've also moved all our scripts out of the repository root and into a dedicated `scripts` directory. We recommend reviewing any crontabs or other scripts that might be calling them.
* After receiving a number of support requests for third-party instances due to our email being displayed on the contact page, we've decided to display the `adminEmail` from `config.js` to users.
  * If you leave the default `i.did.not.read.my.config@cryptpad.fr`, nothing will be displayed. We'd appreciate it if you did leave your own contact information, as time we spend trying to help users on your instance is time we spend _not developing new features_.
* We've introduced a basic logging API which standardizes how various messages are printed, as well as logging them to the disk.
  * If you do not specify `logPath` in your config file, it will not log to the disk.
  * Unless `logToStdout` is true, it will not print to the console either.
  * You can configure the degree of logging by setting `logLevel` to one of the supported settings. If no level is set, it will use the default `info` setting, which includes _warnings_ and _errors_. See the example config for more information.
* We've dropped support for number of configuration points:
  * `enableUploads` no longer has any effect, as the clientside code assumed the server supported uploads. This value was added when file uploads were still considered experimental, but they have been a core part of the platform for some time.
  * `restrictUploads` no longer has any effect either, for the same reason.
* We've made some small updates to `example.nginx.conf` to expose `/datastore/` over the web, as there are some scripts which depend on expect the log files to be exposed.
* Depending on when you last updated, you may need to update your clientside dependencies. Run `bower update` to get the latest code.
* Finally, we've introduced a server-side dependency (get-folder-size) and updated one of our own libraries (chainpad-server). Run `npm install` to get the updated versions. The server won't work without them.

## Features

* Our rich text editor is now configured to support the insertion of LaTeX equations via CKEditor's  _mathjax_ plugin.
* The contact page now lists our Mastodon account, which is quickly catching up to our twitter account's number of followers.
  * If configured correctly, instances will also display the contact email for the instance administrator.
* We've reorganized the home page a little bit, making more of our applications visible at a glance. It also features changes to the header and footer.
* The chat box and help text are no longer shown by default, making the interface much cleaner for new users.
* Pads which were created with an expiration date are now displayed with a clock icon in users' Drives.
* The settings page now remembers which tab you'd selected, in the event of a page reload.
* We received contributions to our [German](https://weblate.cryptpad.fr/projects/cryptpad/app/de/#history) and [Russian](https://weblate.cryptpad.fr/projects/cryptpad/app/ru/#history) translations.
* Our code and slide editors now features a first version of support for rendering [Mermaid rendering](https://mermaidjs.github.io/).

## Bug fixes

* The dialog to store a pad in your drive was hidden behind the preview panel in the slide editor. It's now back on top where it belongs.

# Tapir release (v2.19.0)

## Goals

As we're very busy wrapping up the project which has funded CryptPad's development so far, this release is very small.
We've requested assistance improving the state of our translations, and received some very helpful contributions.

## Update notes

* We discovered that `container-start.sh` erroneously made a full copy of the `customize.dist` directory. This caused issues when updating to newer versions of CryptPad, where the customize directory was out of date with the rest of the instance.
  * if you have installed using docker, and have not customized your instance, you can safely remove everything in the `customize` directory **after having backed up your config.js file**. Your instance should fall back to using the default versions of those files instead of the outdated copies.
  * if you have customized your instance, you'll need to be more careful about cleaning up. Remove the files which you haven't modified, and compare your modified files against the latest versions of the default files. Merge your changes into the updated versions, and you should have an easier time updating in the future.

## Features

* We've rearranged the example server configuration file to make it easier to read and understand
* CryptPad now features a Russian translation which is 10% complete
* Our German translation has received a few fixes
* One of our Romanian colleagues has begun updating the Romanian translation, which is currently 39% complete
* **NOTE**: we're still learning our way around using weblate. We haven't given credit to these contributions because we're unsure if their authors want to be named. Going forward we'll figure out a system for giving proper credit where it is desired.

## Bug fixes

* As noted above, we've made some small changes to `container-start.sh` so that new docker images are correctly initialized

# Sloth release (v2.18.0)

## Goals

This release was developed during a busy period, so it contains fewer features than normal.
In particular we aimed to improve some aspects of our infrastructure, including finishing our deployment of _weblate_ for translations.

## Features

* Inserting `[TOC]` into the code editor while in markdown mode will render a table of contents in the preview pane.
* The code and slide editors also features some usability improvements pertaining to how tabs are handled, as it was possible to mix tabs and spaces unintentionally.
* The search bar in users drives now displays an _x_ while displaying search results, allowing users to easily return to the default view of their drive with a click.
* We've updated our translation guide to describe our new policies and procedures for translating CryptPad.
* We've added some additional features to our debugging application to help some users that reported difficulty finding documents in the history of their CryptDrives.

## Bug fixes

* We discovered that some additional validation we'd applied to document hashes had falsely identified some old URLs as invalid, and updated the validation to correctly account for those edge cases.
* We noticed that it was not possible to use arrow keys to navigate within some inputs in the drive, and fixed the issue.
* We also realized that some values were not correctly initialized for new accounts, and restored the intended behaviour.
* We've added a clientside migration to users' accounts to remove some duplicated values, making drives take up slightly less space over time.

# Raccoon release (v2.17.0)

## Goals

For this release we planned to resolve issues discovered in our beta release of encrypted spreadsheets, work towards providing an easier experience for contributors who wish to translate CryptPad, and resolve some minor usability issues that had been bothering us.

## Update notes

* This release introduces a new clientside dependency. Run `bower update` to install `requirejs-plugins`.
* We investigated using [Weblate](https://weblate.org/) for translating CryptPad, but in order to do so we have to migrate from our current translation format (Javascript files) to JSON. Administrators running recent version of CryptPad shouldn't have any trouble using the new system as long as they have not modified their translation files directly. Extensions to the translation dictionaries present in `/customize/translations/` should continue to work as expected. Anyone experiencing difficulty upgrading from older version of CryptPad to 2.17.0 can visit our chat channel for advice on how to proceed.

## Features

* We've received some updates from some of our German-speaking contributors to our Deutsch translation.
* We now perform more strict validation for the secret values encoded after the hash, since one of our users discovered that CryptPad failed silently when provided with an invalid hash.
* As requested, the CryptDrive now displays a lock icon for password protected pads.
* When you click 'Show in folder' from the _search_ or _recent pads_ interface, the selected file will be at the top of the screen. Previously the file was selected, but we didn't scroll to its location in the resulting folder, so it could be out of view if that folder had many files.
* We've tweaked the styles of some of the rendered Markdown in both our code and slide editors.
* Finally, we've added the same _pad creation screen_ to our spreadsheet editor as is normally present within our other editors. This will allow users to mark a spreadsheet as _owned_ (allowing them to delete it at a later time) and as having a pre-set expiration time.

## Bug fixes

* Very long words and lines are now wrapped correctly in the Kanban app.
* The rest of the bug fixes for this release were all applied to the spreadsheet editor:
  * Spreadsheets with additional worksheets were prone to errors caused when some clients did not receive instructions to update the identifier for a worksheet. This caused those spreadsheets to fail to load entirely.
  * We have added two buttons to the spreadsheet editor's app toolbar:
    * a _properties_ button like those on our other editors, to provide basic information about the document
    * an _import_ button, to process exported documents. Unlike our other import buttons, the spreadsheet editor is currently limited to importing when you are the only editor present in the session.
  * We've resolved some errors in how the history of a spreadsheet was counted against user quotas. Similarly, we've made sure to delete some extraneous information associated with spreadsheets when they are deleted from users' CryptDrives.
  * In the event of a server error, the spreadsheet editor will lock itself and proceed in read-only mode

# Quokka release (v2.16.0)

## Goals

We set aside an additional week for this release in order to deploy _encrypted spreadsheets_, which we've been working toward for a long time.
This feature combines our usual focus on privacy with OnlyOffice's spreadsheet editor.

At least for this first release we're still considering this functionality to be **highly experimental**.
We've done our best to make this new application fun and easy to use, however, it will still require a lot of work before it supports all the features that you can expect from our other editors.
We welcome you to try it out and report any difficulties you encounter, though you may want to wait before you start using it for all your financial documents.

## Update notes

* OnlyOffice requires more lax Content Security Policy headers than the rest of the platform. Compare your configuration against `config.example.js`.
* If you are running a customized `application_config.js`, you may need to update `availablePadTypes` and `registeredOnlyTypes`. See [the wiki](https://github.com/xwiki-labs/cryptpad/wiki/Application-config) for more details.
* In addition to a few serverside changes for the new spreadsheet editor, this release fixes a bug that affected system administrators who had set custom limits for some users and disabled communication with our payment server. Restart your server after updating for these changes to take effect.

## Features

* We've implemented a feature we call _ephemeral channels_, which we use for displaying other users' cursors in our rich text, code, and slide editors. Ephemeral channels behave exactly like our regular server messaging infrastructure except that no history is stored.
* We've added additional highlighting modes in our code editor for C, C++, Java, and Objective-C
* We've imposed a limit of five items for the table which displays upload progress, in order to keep it from taking up too much space on the screen when users upload many files in one session.

## Bugfixes

* [@3n2pS3P5kG23S96yxRbUHAZajuH2F](https://github.com/3n2pS3P5kG23S96yxRbUHAZajuH2F) reported an issue shortly after our last release which threw an error if our feedback API was disabled. The fix was on our master branch, but now it will be properly tagged.
* We noticed an issue in our code editor where imported .md files were interpreted as text, instead of markdown. This caused the preview pane to stop working.
* We also discovered an issue which had broken our CryptDrive import function, but as far as we know it did not affect any users. It should be working as intended now.
* Unfortunately, we don't do a lot of testing on Internet Explorer 11, but one of our users was kind enough to report an error. We tracked down a few uses of APIs which do not exist on IE11, and replaced them with compatible functions, so now users of IE11 will be able to enjoy CryptPad once more.

# Pademelon release (v2.15.0)

## Goals

For this release we planned to improve upon last release's introduction of the display of other users' cursors in our code and slide editors by adding the same functionality to our rich text editor.

Beyond just producing software, the CryptPad team has also begun to produce peer-reviewed papers.
We have previously published [Private Document Editing with Some Trust](https://dl.acm.org/citation.cfm?doid=3209280.3209535) as a part of the 2018 proceedings of the ACM Symposium on Document Engineering.
We have recently been accepted for publication as a part of [HCI-CPT](http://2019.hci.international/hci-cpt): the first international conference on HCI (Human Computer Interaction) for cybersecurity, privacy and trust.
In preparation for this publication we've begun to collect additional usage data in order to inform the wider community of our findings regarding usability of cryptography-based collaboration systems.

## Update notes

* Updating to version 2.15.0 from 2.14.0 should only require that update to the latest clientside code via git, and update any cache-busting parameters you've set.
* Several of our third-party clientside dependencies have been updated, and you may optionally run `bower update` to receive their latest versions.
* As explained above, we have added a number of new keys to our existing feedback system. The new keys are detailed below
  * HOME_SUPPORT_CRYPTPAD informs us when users discover our opencollective campaign from the CryptPad home page
  * UPGRADE_ACCOUNT informs us when someone clicks the upgrade account button from their CryptDrive or settings page
  * SUPPORT_CRYPTPAD is not active on our CryptPad instance, since this key is only sent when clicking the _donate button_ which is shown when upgraded accounts are disabled
  * DELETE_ACCOUNT_AUTOMATIC informs us when somebody deletes their account automatically from the settings page. Automatic account deletion is only available for accounts created since version 1.29.0
  * DELETE_ACCOUNT_MANUAL informs us when a user generates the proof of their account ownership which is required for manual account deletion. This feature is available only for accounts predating version 1.29.0
  * OWNED_DRIVE_MIGRATION informs us when a user migrates their CryptDrive from our legacy format (which does not support automatic deletion) to our newer format (which does) via the settings page
  * PASSWORD_CHANGED informs us when a user changes their password from the settings page
  * NO_WEBRTC informs us when a users browser does not support WebRTC at all via a crude test which never actually runs any WebRTC-based code
  * SUBSCRIPTION_BUTTON informs us when a user navigates to our paid account administration panel from their settings page
  * LOGOUT_EVERYWHERE informs us when a user executes the command to log out of their account on all remote devices from the settings page
* We've implemented the ability to configure which applications are available on a particular CryptPad instance via `cryptpad/customize/application_config.js`. Two arrays (`config.availablePadTypes` and `config.registeredOnlyTypes`) define which applications are available to everyone, and which applications are available to registered users. Due to a bug which was discovered, this behaviour is incorrect for our encrypted file viewer, and as a result encrypted files cannot currently be disabled. This will be addressed in our next release.

## Features

* Our rich text editor now displays other users' cursors when editing with a group. Preferences for this behaviour can be defined via the settings page.
* Links in our rich text editor can now be clicked more easily, as a small tooltip with a clickable link will be displayed above the editable link in the document.
* Users who wish to be notified of spelling errors in their rich text pads can enable spellcheck via the settings page.
* As noted above, various pad types can be disabled by instance administrators via `customize/application_config.js`.
* We've enabled a feature in the settings page which will migrate users' CryptDrive from our legacy format to our latest format (which supports automatic deletion). Only users with accounts dating back to version 1.29.0 will notice any difference.
* We've worked to improve some usability issues presented by the interaction of _owned files_ and _shared folders_. Since only the owner of an owned document can delete it the owner must keep a record of that document in their CryptDrive even if they place it in a shared folder (where someone else could delete it while they are offline). As such, owned documents were always copied to shared folders instead of being moved, and this proliferation of copies made it more difficult for users to organize their CryptDrives. Duplicated owned documents which are kept in your CryptDrive can now be hidden via the settings page. If those files are removed from a shared folder by another user, the hidden duplicate will be revealed in the root of your CryptDrive's tree.
* Finally, we've implemented the ability to copy documents to multiple shared folders via an entry in the right-click menu for any such document.

## Bugfixes

* We've improved the styles for displaying other users' cursors in the code and slide editors to avoid moving your view of the text when someone else highlights it.
* We've also changed some of the logic for how often other users' cursors are updated and displayed, so as to maximize the accuracy of their position and not show incorrect placements while you are typing.
* We fixed a bug which caused errors while loading your CryptDrive after a shared folder had been deleted.

# Opossum release (v2.14.0)

## Goals

For this release we chose to focus on our in-pad chat functionality and the ability to show your cursor's position to other users in the same pad.

## Update notes

* We've released an updated version of a serverside dependency: `chainpad-server`
  * this addresses a recently introduced bug which is capable of sending more history than clients require under certain circumstances
  * to use this updated dependency, run `npm update` and restart your server

## Features

* Our code editor is now capable of displaying other user's cursors within your view of the document.
  * this is enabled by default, but you can choose not to share your own cursor, and to disable the display of other users' cursors in your document
  * your initial color is chosen randomly, but you can choose any color you like within the settings page alongside the other configuration options for cursors
* After some consideration, we have chosen to change the permissions around the chat functionality embedded within every pad.
  * previously we had allowed viewers to participate in chat, even though they could not change the document.
  * we decided that this was counter-intuitive
  * in the event of an XSS vulnerability it could be used as a vector for privilege escalation
  * as such, we have modified our embedded chat functionality to only allow editors to participate
  * this change is not backwards-compatible, and so the embedded chat boxes will have dropped their older history
    * our assumption is that this will be an improvement for the majority of our users, and that it's fairly safe to drop older history given that chat is a relatively new feature
    * if this has affected you in an adverse way, the information is still accessible, and you can contact us if you need a way to recover that information
* Finally, it is now possible to print the rendered markdown content in our code editor, thanks to a contribution from [@joldie](https://github.com/joldie)

# Numbat release (v2.13.0)

## Goals

This release features long-awaited improvements to our Rich Text Pad.
This work was done over a short period, and we're releasing it now so that users can take advantage of the improvements as soon as possible.

## Update notes

* We've fixed a bug related to chat via an update to our messaging server. To install the update, run `npm update`. This server improvement is backwards compatible, so you can update your clientside or serverside dependencies in either order. Restart your server for the changes to take effect.
* You can run `bower update` in order to take advantage of the latest clientside dependencies. Depending on when you last updated you may benefit from updates to Codemirror or some other clientside libraries.

## Features

* We've refactored a great deal of CryptPad's Remote Procedure Call mechanisms related to chat. This should simplify CryptPad and make potential bugs less likely to occur.

## Bugfixes

* The behaviour of the cursor in our rich text editor has been greatly improved. Your experience when collaboratively editing should be noticeably better.
* Characters inserted into rich text pads were sometimes dropped due to a race condition between CKEditor and ChainPad, but this asynchronous behaviour has been resolved. As such the editor should be much more reliable.
* Deleting chat history from the server now removes it from your chat interface and that of remote messengers, where it previously would require a reload of the interface to see the correct chat history.
* We now correctly set owners of a shared chat channel such that either chat participant in a one-to-one room can delete the history.
* If you request history with a `lastKnownHash` which is not in the history, the server informs you that it is not there via a direct message. Clients fall back to a classic full retreival of the history. Previously this would fail, and print a message to the server's stdout.
* Firefox users may have noticed that when they clicked the dropdown menus for styles in the CKEditor toolbar, their scrollbar would jump to the top of the document. Their scroll position is now preserved in cases where it would previously have been disrupted.

# Manatee release (v2.12.0)

## Goals

For this release we aimed to address usability concerns in our Rich Text Pad, since it's our most widely used application. During this time we also received an unexpected security disclusure which we treated as being top priority.

## Update notes

* This release addresses an XSS vulnerability in our chat interface which was discovered thanks to [cyberpunky](https://twitter.com/cyberpunkych). In older versions of CryptPad, only the /contacts/ app was affected. In newer versions which feature the embedded chat interface in pads, it is possible to leverage this vulnerability against other users in the same pad. Due to our [Sandboxed iframe technique](https://blog.cryptpad.fr/2017/08/30/CryptPad-s-new-Secure-Cross-Domain-Iframe/), this vulnerability does not permit an attacker to compromise concurrent editor's accounts, as their user keys are never accessible within the scope of the domain which was subject to exploitation. However, since the chat functionality is available to viewers as well as editors, it could be leveraged to gain access to the keys which permit modification of the document. Despite this limitation, creative attackers could leverage the front-end code to perform phishing attacks, or other forms of social engineering to trick users into handing over their credentials.  We recommend that administrators of affected CryptPad instances upgrade to this version as soon as possible. Once more, we'd like to thank _cyberpunky_ for their effort to discover the issue, and for reporting the issue to us in private so that we could fix it without putting our users at risk.
* On a lighter note, this release features a server-side dependency update which fixes a non-critical bug in our websocket protocol. New users joining a channel which had never been vacated by all its users since its creation would receive the full history instead of only the latest state. To deploy the fix, run `npm update` and restart your server.

## Bugfixes

* As noted above, this release fixes an XSS vulnerability.
* We realized that each shared-folder in your CryptDrive was using a separate websocket connection to the server instead of routing over the existing websocket connection. This has been fixed.
* We've improved our _cursor-recovery script_ in the Rich Text Pad app to make it more resilient. In cases where the text changed in two places within one node of the document, your cursor could be displaced. It should behave more predictably now.
* Another problem in the Rich Text Pad app could lead to conflicts between users when one reverted the change of another. Conflicts should now resolve in a predictable fashion.
* If you were using the Rich Text Pad in its reduced-width mode (available via your /settings/ page), it was possible to scroll down beyond the white, paper-like styles of the document into an un-styled area of the page. This has been addressed.
* We discovered that the export functionality for Rich Text Pads was not working due to a semantic difference in a conditional test in Chrome. Export within Chrome should work once more, however, there are [serious privacy risks within Chrome/Chromium](https://reddit.com/r/ProtonMail/comments/9yl94k/never_connect_to_protonmail_using_chrome/) and we recommend that you consider using a more privacy-friendly browser.

## What's new

* The home page now features a badge advertising the fact that CryptPad is now a winner of the NGI award for _Privacy and Trust-enhanced technologies_. You can follow the link to our blog post which contains more information.
* It is now possible to directly download uploaded files from your CryptDrive without opening a new tab, making your content available more quickly.

# Lemur release (v2.11.0)

## Goals

This release continued the work on better customization features for community instances. We also worked on usability improvements and UI issues.

## Update notes

* This is a simple release. Just download the latest commits and update your cache-busting string.
* Customized instances may require additionnal changes in order to make customization easier to maintain in the future.
  * The static pages content (home page, FAQ, contact, privacy, etc.) has been moved from `./customize.dist/pages.js` to a `./customize.dist/pages/` directory, containing one file per page. This new structure allows administrators to override only some pages instead of all the pages at once.
  * To override a page, just make a copy of its .js file from `./customize.dist/pages` to a `./customize/pages` and make your changes.

## Features

* We've replaced our Font Awesome application icons with new custom icons. The new icons should be closer to the goals of the apps.
* We've cancelled the Ctrl+S shortcut from the browser for saving the page. In CryptPad, the result of the browser save was not usable and the content of the pads is automatically saved.
* As explained above, we've made it easier to customize some specific static pages instead of overriding all of them.
* Our Markdown renderer should display tables in a nicer and cleaner way (*Code* and *Slide* applications).
* The font size in the code and slide editors can now be changed from the *Settings* page.
* We've added a warning text to the CryptDrive export feature from the last release.

## Bugfixes

* We've found an issue causing some deleted characters to be inserted back in the document. It could happen when a least one member of the session had the tab not focused in their browser.
* We've fixed an issue with our code for detecting small (or zoomed) screens in several part of our UI. This will hide some unnecessary elements of the interface at first load and free space for the actual content of the pad.
* The "present" mode in the Slide application will no longer display the toolbar.
* We've fixed an issue in the *Pad* application where the font could be reset to Arial when making a new paragraph.
* The full CryptDrive export no longer stops when trying to export a very old poll.

# Koala release (v2.10.0)

## Goals

This release continued to improve our _shared folder_ functionality, addressed user concerns about data portability, and implemented various features for customization for different CryptPad instances.

## Update notes

* This release features updates to client-side dependencies. Run `bower update` to update the following:
  * netflux-websocket
  * chainpad-netflux
* we've added a new field (`fileHost`) in `config.example.js`. It informs clientside code what domain they should use when fetching encrypted blobs.
* Administrators can now do more to customize their CryptPad server, most notably via the ability to override specific translations. For example, the home page now features a short message which, by default, says that the server is a community-hosted instance of the CryptPad open-source project. On CryptPad.fr, we have replaced this text to talk about our organization. You can do the same by modifying files in `cryptpad/customize/translations/`, like so:

```
define(['/common/translations/messages.js'], function (Messages) {
    // Replace the existing keys in your copied file here:
    Messages.home_host = "CryptPad.fr is the official instance of the open-source CryptPad project. It is administered by XWiki SAS, the employee-owned French company which created and maintains the product.";

    return Messages;
});
```

Simply change the text assigned to `home_host` with a blurb about your own organization. We'll update the wiki soon with more info about customization.

### Features

* We've updated our features page to indicate what users get by purchasing a premium account. You can visit our accounts page directly from this list with the click of a button.
* We've updated our home page to explain more about what CryptPad is.
* As mentioned above, we've made all of our translation files overrideable.
* We've made it easier to get your data out of CryptPad, by implementing a complete export of your CryptDrive's content as a zip file. This feature is available on the _settings page_.
* Shared folders now support password protection.

### Bugfixes

* We fixed an issue which affected users of our Kanban application, which caused the color picker to pop up and get in the way at inopportune moments.
* We found that when a CryptPad code editor tab finished loading in the background, when it was focused, the markdown preview pane would be blank. We've added a check to try to re-draw the pane in these circumstances.
* We noticed that anonymous users who used our in-pad chat app could not be distinguished when they both chatted at once. We now add a string at the end of their name which makes it possible to distinguish them.
* We've updated an internal library (cryptget) such that it correctly tears down realtime sessions after connecting and loading content from the server.
  * We also added better error handling.
* At some point in the last few releases we broke export of media-tags in rich text pads. They should be back to normal now.
* Media-Tags also use the configurable value `fileHost` to construct absolute URLs, instead of using relative URLs to the server.
* Tall dropdown menus no longer use scrollbars when they are displayed with enough space to display all options.
* Chrome browser seemed to display our rich text editor correctly, except that no cursor was visible in empty documents. Users will now be able to see where their cursor is placed.
* It was possible for disconnected users' browsers to enter a bad state after reconnecting. This resulted in that pad being inaccessible until they relaunched their browser. This bad state is now detected and mitigated.
* Tags for documents in the CryptDrive were stopped functioning correctly as of the last few releases. This release fixes this bug.

# Jerboa release (v2.9.0)

## Goals

Since last release introduced several big features, this release was allocated towards usability improvements largely related to those new features.

## Update notes

This is a simple release. Just deploy the latest source.

### Features

* At a user's request, we now highlight annotated code blocks according to their language's syntax
* Shared folders can now be viewed by unregistered users (in read-only mode)
* The authentication process that we use for handling accounts has been improved so as to tolerate very slow networks more effectively
* The chat system embedded within pads can now optionally use the browser's system notifications API

### Bugfixes

* We found and fixed a race condition when initializing two tabs at once, which could leave one of the tabs in a broken state

# Ibis release (v2.8.0)

## Goals

We've been making use of some hidden features for a while, to make sure that they were safe to deploy.
This release, we worked on making _contextual chat_ and _shared folders_ available to everyone.

## Update notes

* run `bower update` to download an updated version of _marked.js_

### Features

* Our kanban application now features a much more consistent and flexible colorpicker, thanks to @MTRNord (https://github.com/MTRNord)
* File upload dialogs now allow you to upload multiple files at once
* Updated German translations thanks to [b3yond](https://github.com/b3yond/)
* An explicit pad storage policy to better suit different privacy constraints
  * _import local pads_ at login time is no longer default
* An embedded chat room in every pad, so you can work alongside your fellow editors more easily
* Promotion of our [crowdfunding campaign](https://opencollective.com/cryptpad), including a button on the home page, and a one-time dialog for users

### Bug fixes

* Updating our markdown library resolved an issue which incorrectly rendered links containing parentheses.
* We discovered an issue logging in with _very old_ credentials which were initialized without a public key. We now regenerate your keyring if you do not have public keys stored in association with your account.
* We found another bug in our login process; under certain conditions the terminating function could be called more than once.

# Hedgehog release (v2.7.0)

## Goals

This release overlapped with the publication and presentation of a paper written about CryptPad's architecture.
As such, we didn't plan for any very ambitious new features, and instead focused on bug fixes and some new workflows.

## Update notes

This is a fairly simple release. Just download the latest commits and update your cache-busting string.

### Features

* In order to address some privacy concerns, we've changed CryptPad such that pads are not immediately stored in your CryptDrive as soon as you open them. Instead, users are presented with a prompt in the bottom-right corner which asks them whether they'd like to store it manually. Alternatively, you can use your settings page to revert to the old automatic behaviour, or choose not to store, and to never be asked.
* It was brought to our attention that it was possible to upload base64-encoded images in the rich text editor. These images had a negative performance impact on such pads. From now on, if these images are detected in a pad, users are prompted to run a migration to convert them to uploaded (and encrypted) files.
* We've added a progress bar which is displayed while you are loading a pad, as we found that it was not very clear whether large pads were loading, or if they had become unresponsive due to a bug.
* We've added an option to allow users to right-click uploaded files wherever they appear, and to store that file in their CryptDrive.
* We've improved the dialog which is used to modify the properties of encrypted media embedded within rich text pads.

### Bug fixes

* Due to a particularly disastrous bug in Chrome 68 which was unfortunately beyond our power to fix, we've added a warning for anyone affected by that bug to let them know the cause.
* We've increased the module loading timeout value used by requirejs in our sharedWorker implementation to match the value used by the rest of CryptPad.

# Gibbon release (v2.6.0)

## Goals

For this release we focused on deploying two very large changes in CryptPad.
For one, we'd worked on a large refactoring of the system we use to compile CSS from LESS, so as to make it more efficient.
Secondly, we reworked the architecture we use for implementing the CryptDrive functionality, so as to integrate support for shared folders.

## Update notes

To test the _shared folders_ functionality, users can run the following command in their browser console:

`localStorage.CryptPad_SF = "1";`

Alternatively, if the instance administrator would like to enable shared folders for all users, they can do so via their `/customize/application_config.js` file, by adding the following line:

`config.disableSharedFolders = true;`

### Features

* As mentioned in the _goals_ for this release, we've merged in the work done to drastically improve performance when compiling styles. The system features documentation for anyone interested in understanding how it works.
* We've refactored the APIs used to interact with your CryptDrive, implementing a single interface with which applications can interact, which then manages any number of sub-objects each representing a shared folder. Shared folders are still disabled by default. See the _Update notes_ section for more information.
* The home page now features the same footer which has been displayed on all other information pages until now.
* We've added a slightly nicer spinner icon on loading pages.
* We've created a custom font _cp-tools_ for our custom-designed icons

### Bug fixes

* We've accepted a pull request implementing serverside support for moving files across different drives, for system administrators hosting CryptPad on systems which segregate folders on different partitions.
* We've addressed a report of an edge case in CryptPad's user password change logic which could cause users to delete their accounts.

# Fossa release (v2.5.0)

## Goals

This release took longer than usual - three weeks instead of two - due to our plans involving a complete redesign of how login and registration function.
Any time we rework a critical system within CryptPad we're very cautious about deploying it, however, this update should bring considerable value for users.
From now on, users will be able to change their passwords without losing access to their old data, however, this is very different from _password recovery_.
While we will still be unable to help you if you have forgotten your password, this update will address our inability up until this point to change your password in the event that it has been compromised in some way.

## Update notes

* v2.5.0 uses newly released features in a clientside dependency ([chainpad-netflux](https://github.com/xwiki-labs/chainpad-netflux/releases/tag/0.7.2)). Run `bower update` to make sure you have the latest version.
* Update your server config to serve /block/ with maxAge 0d, if you are using a reverse proxy, or docker. `cryptpad/docs/example.nginx.conf` has been updated to include an example.
* Restart your server after updating.
* We have added a new feedback key, `NO_CSS_VARIABLES`, in order to diagnose how many of our clients support the CSS3 functionality.

### Features

* v2.5.0 introduces support for what we have called _modern users_.
  * New registrations will use the new APIs that we've built to facillitate the ability to change your account password.
  * _Legacy registrations_ will continue to function as they always have.
  * Changing your password (via the settings page) will migrate old user accounts to the new system.
  * We'll publish a blog post in the coming weeks to explain in depth how this functionality is implemented.
* The _kanban_ application now features support for export and import of your project data.
* This release features minor improvements to the _Deutsch_ translation

### Bug fixes

* We noticed that if you entered credentials for registration, and cancelled the displayed prompt informing you that such a user was already registered, the registration interface would not unlock for further interaction. This has been fixed.
* We found that on very slow connections, or when users opened pads in Firefox without focusing the tab, requirejs would fail to load dependencies before timing out. We've increased the timeout period by a factor of ten to address such cases.

# Echidna release (v2.4.0)

## Goals

For version 2.4.0 we chose to use our time to address difficulties that some users had, and to release some features which have been in development for some time. With the recent release of the _password-protected-pads_ feature, some users desired to be able to change the passwords that they'd already set, or to add a password to a pad retroactively. Other users wanted to recover information that had accidentally been deleted from their pads, but found that the history feature was difficult to use on networks with poor connectivity. Others still found that loading pads in general was too slow.

## Update notes

* We have released new clientside dependencies, so server administrators will need to run `bower update`
* This release also depends on new serverside dependencies, so administrators will also need to run `npm update`
* This release (optionally) takes advantage of Webworker APIs, so administrators may need to update their Content Security Headers to include worker-src (and child-src for safari)
  * see cryptpad/docs/example.nginx.conf for more details regarding configuration for nginx as a reverse proxy
  * to enable webworkers as an experimental feature, add `AppConfig.disableWorkers = false;` to your `cryptpad/customize/application-config.js`
* Finally, administrators will need to restart their servers after updating, as clients will require new functionality

## What's new

### Features

* CryptPad now takes advantage of some very modern browser APIs
  * Shared Workers allow common tasks for all CryptPad editors to be handled by a single background process which runs in the background. This results in better performance savings for anyone using multiple editors at once in different tabs
  * Webworkers are used in situations where shared workers are not supported, for most of the same tasks. They are not shared amongst different tabs, but can allow for a more responsive user experience since some heavy commands will be run in the background
  * Not all browsers feature complete support for webworkers. For cases where they are not supported at all, or where cryptographic APIs are not supported within their context (https://developer.microsoft.com/en-us/microsoft-edge/platform/issues/7607496/), we fall back to an asynchronous context in the same thread
* Pads with no password can now be updated to include a password, and pads with a password can have their passwords changed
  * right-click on the pad in question, and see its properties. The following dialog will present the option to change its password
  * changing a pad's password will remove its history
* Accessing a pad's history used to require that clients fetch the entire history of the pad before they could view any of it. History retrieval is now done on an on-demand basis, approximately 100 versions of the pad at a time
  * this also features an updated UI with a slider
* We've refactored our whiteboard application to be compatible with our internal framework. As a result, it will be easier to maintain and will have all the same features as the other editors built with the same framework
* We've defined some new server-side features which will allow clients to change their user passwords in a coming release
* We've updated our messaging server implementation
  * the aspect of the server which stores and distributes history has been untangled from the aspect which tracks user lists and broadcasts messages
  * the server will now store the time when each message was received, so as to be able to allow users to view the time of edits in a later release

### Bug fixes

* When a user tries to register, but enters credentials which have already been used for that CryptPad instance, we prompt them to log in as that user. We discovered that the login had stopped working at some point. This has been fixed
* Server administrators may have seen warnings from npm when attempting to update. We have fixed invalid entries and added missing entries where appropriate such that there are no more warnings
* Static info pages have been restyled to be more responsive, thanks to @CatalinScr
* Support for friend requests in pads with version 0 hashes has been repaired
* We noticed a regression in how default titles for pads were suggested, and have implemented the intended behaviour

# Donkey release (v2.3.0)

## Goals

For this release we wanted to deploy some new features related to our encrypted file functionality.

## Update notes

* new clientside dependencies. run `bower update`
* new serverside APIs. Restart your server

## What's new

### Features

* When uploading files to your CryptDrive or a pad, users will now be prompted to protect the file with a password (in addition to some random data)
  * this adds an additional layer of security in case a third party gains access to the file's link, but not the password.
* Users are also able to claim an encrypted file as their own, allowing them the option to delete it from the server at a later date.
* We've refactored the Media-Tag library to be much smaller and easier to use.

### Bug fixes

* When setting a title for a pad which was created from a template, titles were not correctly inferred from the content of a document. This has been fixed.
* We discovered that users who had installed _AdBlock Plus_ and configured it to **Block social media icons tracking** were unable to use the _share menu_ to construct alternative links to the same pad, but with different attributes. We have worked around the problem.
* Admins who had configured their CryptPad instance to use custom icons for applications in the CryptDrive may have noticed that the same icons were not used on the home page. We've fixed this such that the same icons will be used everywhere
* We have also updated the icon for the Kanban app to a more appropriate symbol
* We found that the download button in the _file_ app was downloading the user's avatar, instead of the correct encrypted file embedded in the page. We've since fixed this

# Coati release (v2.2.0)

## Goals

For this release we wanted to continue our efforts towards improving CryptPad usability. We've also added a new Kanban application which was in its final stage for quite some time.

## What's new

### Features

* We've added a new kanban application!
  * You can create boards, add items to those boards and move items from one board to another.
  * It includes almost all the features seen in the other apps: templates, password protection, history, read-only, etc.
  * Kanban can be shared and used collaboratively.
  * This new app was prototyped by @ldubost, and based on [jkanban](https://github.com/riktar/jkanban) by @riktar
* We've improved our tagging feature.
  * When you want to add tags to a pad, you will see suggestions based on the tags you've already used
  * There is a new *Tags* category in CryptDrive for logged in users. It shows all the tags you've used in your pads and their number of use.
* In the Poll application, the line where your cursor is located will be highlighted so that you can see easily which option you're looking at.

### Bug fixes

* We've fixed two interface bugs in the Share menu which made it difficult to change the access rights for the link (edit or read-only) in some cases.
* A bug introduced in the previous version prevented loading of the drive if it contained some content from an alpha version of CryptPad.
* Some parts of our UI were using CSS values not supported by all browsers.
* Some pads created more than one year ago were not loading properly.

# Badger release (v2.1.0)

## Goals

This is a small release due to a surplus of holidays in France during the Month of May.
We'd been planning to implement _Password-protected Pads_ for a long time, but we had not found a good opportunity to do so within our roadmap.
After a generous donation from one of our users who considered this a critical feature, we were able to dedicate some resources towards delivering it to all of our users.

## Update notes

This release depends on new APIs in our `chainpad-crypto` module. Additionally, we have fixed a critical bug in `chainpad-listmap`.
Admins will need to update their clientside dependencies with `bower update` when deploying.

## What's new

### For Users

* Users can now protect their new pads with a password.
  * This makes it safer to share very sensitive links over email or messengers, as anyone who gains access to the link will still need the password to edit or view pads.
  * This also protects your pads against browsers which share your history across devices via the cloud.
  * We recommend that you share passwords using a different messenger tool.
  * Passwords cannot be set or changed after creation time (yet), so we also recommend you consider how secure your pad will need to be when you create it.
* Password protection coincides with an update to our URL encoding scheme. URLs are generally quite a bit shorter than before, while offering more functionality.
* Existing users will have a short delay the first time that they load this version of CryptPad, as it contains a migration of their CryptDrive's data format.
  * This migration is very tolerant of interuptions, so if you need to close your browser while it is in progress, you are free to do so.

### For Admins

* Admins can look forward to happier users!

### Bug fixes

* data loss when reconnecting in our poll app
* we've fixed a minor bug in our poll app which caused an increasing number of tooltips to be added to elements

# Alpaca release (v2.0.0)

This is the first release of our 2.0 cycle.

After careful consideration we've decided to name each release in this cycle after a cute animal, iterating through the letters of the Latin alphabet from A to Z.

## Goals

We wanted to update CryptPad's appearance once more, adopting the colors from our logo throughout more of its interface.

## Update notes

This release coincides with the introduction of new APIs in ChainPad, so we recommend that adminstrators update their clientside dependencies by running `bower update`.

As recent updates have updated serverside dependencies, we also recommend that you run `npm update` and _restart your server_.

## What's new

### For Users

* CryptPad 2.0.0 features a complete German-language translation, thanks to contributions from @polx, @kpcyrd, and @micealachman
* CryptPad has a new look!
  * we've adopted the color scheme of our logo for more UI elements throughout CryptPad, on the loading screen and various dialogs
  * we've customized our checkboxes and radio buttons to match
  * we've updated the look of our pad creation screen to feature up to four templates per page, with tab and button navigation
  * tooltips have been made to match the dialogs on our pad creation screen
  * clients now store their usage of various templates in their CryptDrive, and rank templates by popularity in the pad creation screen
  * we no longer show usage tips on the loading screen
* Users who visit pads which have been deleted or otherwise do not exist are now prompted to redirect to their home page
* Our poll and whiteboard apps now use an in-house CSS framework to help us maintain consistency with the other applications

### For Admins

* we've updated the example configuration file (`config.example.js`) to no longer require a leading space before the domain, as we found it to be a common source of confusion. This will only affect newly generated config files.
* our webserver has been configured to support HTTP access of the client datastore, to facilitate scripts which parse and decrypt history without having to go through our websocket infrastructure
* we no longer use a single image for our favicon and our loading screen icon, allowing admins to customize either feature of their instance independently
* We've also moved the rest of the styles for the loading screen from `/common/` into `/customize.dist/`, 
* move loading screen implementation from `/common/` to `/customize.dist/`

## Bug fixes

* don't eat tab presses when focused on register button
* idempotent picker initialization
* CKEditor fixes
  * drag and drop text
  * media-tag movement integrated as CKEditor plugin
  * avoid media-tag flicker on updates
* set content type for the 404 page

# 1.29.0

## Goals

For this release we wanted to direct our effort towards improving user experience issues surrounding user accounts.

## Update notes

This release features breaking changes to some clientside dependencies. Administrators must make sure to deploy the
latest server with npm update before updating your clientside dependencies with bower update.

## What's new

* newly registered users are now able to delete their accounts automatically, along with any personal
 information which had been created:
  * ToDo list data is automatically deleted, along with user profiles
  * all of a user's owned pads are also removed immediately in their account deletion process
* users who predate account deletion will not benefit from automatic account deletion, since the server
  does not have sufficient knowledge to guarantee that the information they could request to have deleted is strictly
  their own. For this reason, we've started working on scripts for validating user requests, so as to enable manual
  deletion by the server administrator.
  * the script can be found in cryptpad/check-account-deletion.js, and it will be a part of an ongoing
    effort to improve administrator tooling for situations like this
* users who have not logged in, but wish to use their drive now see a ghost icon which they can use to create pads.
  We hope this makes it easier to get started as a new user.
* registered users who have saved templates in their drives can now use those templates at any time, rather than only
  using them to create new pads
* we've updated our file encryption code such that it does not interfere with other scripts which may be running at
  the same time (synchronous blocking, for those who are interested)
* we now validate message signatures clientside, except when they are coming from the history keeper because clients
  trust that the server has already validated those signatures

## Bug fixes

* we've removed some dependencies from our home page that were introduced when we updated to use bootstrap4
* we now import fontawesome as css, and not less, which saves processing time and saves room in our localStorage cache
* templates which do not have a 'type' attribute set are migrated such that the pads which are created with their
  content are valid
* thumbnail creation for pads is now disabled by default, due to poor performance
  * users can enable thumbnail creation in their settings page
* we've fixed a significant bug in how our server handles checkpoints (special patches in history which contain the
  entire pads content)
  * it was possible for two users to independently create checkpoints in close proximity while the document was in a
    forked state. New users joining while the session was in this state would get stuck on one side of the fork,
    and could lose data if the users on the opposing fork overrode their changes
* we've updated our tests, which have been failing for some time because their success conditions were no longer valid
* while trying to register a previously registered user, users could cancel the prompt to login as that user.
  If they did so, the registration form remained locked. This has been fixed.<|MERGE_RESOLUTION|>--- conflicted
+++ resolved
@@ -1,5 +1,3 @@
-<<<<<<< HEAD
-=======
 # XerusDaamsi reloaded (3.23.2)
 
 A number of instance administrators reported issues following our 3.23.1 release. We suspect the issues were caused by applying the recommended update steps out of order which would result in the incorrect HTTP header values getting cached for the most recent version of a file. Since the most recently updated headers modified some security settings, this caused a catastrophic error on clients receiving the incorrect headers which caused them to fail to load under certain circumstances.
@@ -33,7 +31,6 @@
 6. Reload NGINX with `service nginx reload` to apply its config changes
 7. Restart the CryptPad API server
 
->>>>>>> a3bb622d
 # XerusDaamsi's revenge (3.23.1)
 
 We discovered a number of minor bugs after deploying 3.23.0. This minor release addresses them.
