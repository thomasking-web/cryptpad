--- conflicted
+++ resolved
@@ -11,11 +11,8 @@
   * support CryptPad cursor colors in OnlyOffice by adding opacity value
   * use the appropriate APIs to detect if the document is modified
   * display users cursor colors in the toolbar next to their name
-<<<<<<< HEAD
-=======
   * handle errors when migrating in embed mode
   * change the method we use to lock the whole sheet since OnlyOffice changed their internal API's behaviour
->>>>>>> 341a704b
 * bad channel IDs stored in your drive or accessed via bad links (corrupted somehow)
   * don't try to join invalid channels
   * don't try to get their metadata
