--- conflicted
+++ resolved
@@ -1,11 +1,7 @@
 {
   "name": "cryptpad",
   "description": "realtime collaborative visual editor with zero knowlege server",
-<<<<<<< HEAD
-  "version": "1.9.0-1",
-=======
   "version": "1.10.0",
->>>>>>> 607d4fa5
   "dependencies": {
     "chainpad-server": "^1.0.1",
     "express": "~4.10.1",
