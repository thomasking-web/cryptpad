--- conflicted
+++ resolved
@@ -2,10 +2,7 @@
   "name": "cryptpad",
   "description": "realtime collaborative visual editor with zero knowlege server",
   "version": "1.26.0",
-<<<<<<< HEAD
   "license": "AGPL-3.0-or-later",
-=======
->>>>>>> 8c42125e
   "dependencies": {
     "chainpad-server": "^2.0.0",
     "express": "~4.10.1",
