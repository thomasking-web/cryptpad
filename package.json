--- conflicted
+++ resolved
@@ -5,12 +5,8 @@
   "dependencies": {
     "express": "~4.10.1",
     "ws": "^1.0.1",
-<<<<<<< HEAD
-    "nthen": "~0.1.0"
-=======
     "nthen": "~0.1.0",
     "tweetnacl": "~0.12.2"
->>>>>>> 99004428
   },
   "devDependencies": {
     "jshint": "~2.9.1",
