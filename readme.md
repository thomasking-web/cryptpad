# CryptPad

CryptPad is a collaboration suite that is end-to-end-encrypted and open-source. It is built to enable collaboration, synchronizing changes to documents in real time. Because all data is encrypted, the service and its administrators have no way of seeing the content being edited and stored.

![Drive screenshot](screenshot.png "preview of the CryptDrive")

![Suite screenshots](screenshot-suite.png "all CyptPad applications: Document, Sheet, Presentation, Form, Kanban, Code, Rich Text, Whiteboard")

# Installation

## For development

Our [developer guide](https://docs.cryptpad.org/en/dev_guide/setup.html) provides instructions for setting up a local instance without HTTPS or our more advanced security features.

## For production

Configuring CryptPad for production requires a little more work, but the process is described in our [admin installation guide](https://docs.cryptpad.org/en/admin_guide/installation.html). From there you can find more information about customization and maintenance.

## Current version

The most recent version and all past release notes can be found [here](https://github.com/cryptpad/cryptpad/releases/).

## Setup using Docker

<<<<<<< HEAD
You can find `Dockerfile`, `docker-compose.yml` and `docker-entrypoint.sh` files at the root of this repository. We also publish every release on [Docker Hub](https://hub.docker.com/r/cryptpad/cryptpad) as AMD64 & ARM64 official images. 

Previously, Docker images were community maintained, had their own repository and weren't official supported. We changed that with v5.4.0 during July 2023. Thanks to @promasu for all the work on the community images.
=======
See [CryptPad-Docker](https://github.com/cryptpad/cryptpad-docker) repository for details on how to get up-and-running with CryptPad in Docker. This repository is maintained by the community and not officially supported.
>>>>>>> 89e08b08

# Security

CryptPad offers a variety of collaborative tools that encrypt your data in your browser
before it is sent to the server and your collaborators. In the event that the server is
compromized the database holds encrypted data that is not of much value to attackers.

The code which performs the encryption is still loaded from the host server like any
other web page, so you still need to trust the administrator to keep their server secure
and to send you the right code. An expert can download code from the server and check
that it isn't doing anything malicious like leaking your encryption keys, which is why
this is considered an [active attack].

The platform is designed to minimize what data is exposed to its operators. User registration
and account access is based on a cryptographic key that is derived from your username
and password so the server never needs to see either and you don't need to worry about
whether they are being stored securely. It is impossible to verify whether a server's
operators are logging your IP or other activity, so if you consider this information
sensitive it is safest to assume it is being recorded and access your preferred instance
via [Tor browser].

A correctly configured instance has safeguards to prevent collaborators from doing some
nasty things like injecting scripts into collaborative documents or uploads. The project
is actively maintained and bugs that our safeguards don't catch tend to get fixed quickly.
For this reason it is best to only use instances that are running the most recent version,
which is currently on a three-week release cycle. It is difficult for a non-expert to
determine whether an instance is otherwise configured correctly, so we are actively
working on allowing administrators to opt in to a public directory of servers that
meet our strict criteria for safety.

# Translations

CryptPad can be translated with nothing more than a web browser via our
[Weblate instance](https://weblate.cryptpad.fr/projects/cryptpad/app/). See the state of the translated languages:

![](https://weblate.cryptpad.fr/widgets/cryptpad/-/app/multi-auto.svg)

More information about this can be found in [our translation guide](/customize.dist/translations/README.md).

# Contacting Us

The best places to reach the development team and the community are the [CryptPad Forum](https://forum.cryptpad.org) and the [Matrix chat](https://matrix.to/#/#cryptpad:matrix.xwiki.com)

The team is also on social media:
- Mastodon: [@cryptpad@fosstodon.org](https://fosstodon.org/@cryptpad)
- Twitter: [@cryptpad](https://twitter.com/cryptpad)


# Team

CryptPad is actively developed by a team at [XWiki SAS](https://www.xwiki.com), a company that has been building Open-Source software since 2004 with contributors from around the world. Between 2015 and 2019 it was funded by a research grant from the French state through [BPI France](https://www.bpifrance.fr/). In the years since we have been funded by [NLnet PET](https://nlnet.nl/PET/), [NGI TRUST](https://www.ngi.eu/ngi-projects/ngi-trust/), [NGI DAPSI](https://dapsi.ngi.eu/), subscribers of CryptPad.fr, and donations to our [Open-Collective campaign](https://opencollective.com/cryptpad).

# Contributing

We love Open Source and we love contribution. Learn more about [contributing](https://docs.cryptpad.org/en/how_to_contribute.html).

If you have any questions or comments, or if you're interested in contributing to CryptPad, come say hi in our [Matrix channel](https://app.element.io/#/room/#cryptpad:matrix.xwiki.com).

This project is tested with [BrowserStack](https://www.browserstack.com/).

# License

![AGPL logo](https://www.gnu.org/graphics/agplv3-155x51.png "GNU Affero General Public License")

This software is and will always be available under the GNU Affero General Public License as
published by the Free Software Foundation, either version 3 of the License, or (at your option)
any later version. If you wish to use this technology in a proprietary product, please contact
sales@xwiki.com.

[Tor browser]: https://www.torproject.org/download/
[active attack]: https://en.wikipedia.org/wiki/Attack_(computing)#Types_of_attack
<|MERGE_RESOLUTION|>--- conflicted
+++ resolved
@@ -22,13 +22,9 @@
 
 ## Setup using Docker
 
-<<<<<<< HEAD
 You can find `Dockerfile`, `docker-compose.yml` and `docker-entrypoint.sh` files at the root of this repository. We also publish every release on [Docker Hub](https://hub.docker.com/r/cryptpad/cryptpad) as AMD64 & ARM64 official images. 
 
 Previously, Docker images were community maintained, had their own repository and weren't official supported. We changed that with v5.4.0 during July 2023. Thanks to @promasu for all the work on the community images.
-=======
-See [CryptPad-Docker](https://github.com/cryptpad/cryptpad-docker) repository for details on how to get up-and-running with CryptPad in Docker. This repository is maintained by the community and not officially supported.
->>>>>>> 89e08b08
 
 # Security
 
