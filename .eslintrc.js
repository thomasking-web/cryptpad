--- conflicted
+++ resolved
@@ -35,11 +35,7 @@
             4
         ],
         'linebreak-style': [
-<<<<<<< HEAD
-            'error',  // git handles linebreak conversion for us
-=======
             'off',  // git handles linebreak conversion for us
->>>>>>> ca8e58b3
             'unix'
         ],
         'quotes': [
