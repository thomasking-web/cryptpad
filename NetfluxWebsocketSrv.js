;(function () { 'use strict';
const Crypto = require('crypto');
const Nacl = require('tweetnacl');
const LogStore = require('./storage/LogStore');


const LAG_MAX_BEFORE_DISCONNECT = 30000;
const LAG_MAX_BEFORE_PING = 15000;
const HISTORY_KEEPER_ID = Crypto.randomBytes(8).toString('hex');

const USE_HISTORY_KEEPER = true;
const USE_FILE_BACKUP_STORAGE = true;


let dropUser;
let historyKeeperKeys = {};

const now = function () { return (new Date()).getTime(); };

const sendMsg = function (ctx, user, msg) {
    try {
        if (ctx.config.logToStdout) { console.log('<' + JSON.stringify(msg)); }
        user.socket.send(JSON.stringify(msg));
    } catch (e) {
        console.log(e.stack);
        dropUser(ctx, user);
    }
};

const storeMessage = function (ctx, channel, msg) {
    ctx.store.message(channel.id, msg, function (err) {
        if (err && typeof(err) !== 'function') {
            // ignore functions because older datastores
            // might pass waitFors into the callback
            console.log("Error writing message: " + err);
        }
    });
};

const sendChannelMessage = function (ctx, channel, msgStruct) {
    msgStruct.unshift(0);
    channel.forEach(function (user) {
      if(msgStruct[2] !== 'MSG' || user.id !== msgStruct[1]) { // We don't want to send back a message to its sender, in order to save bandwidth
        sendMsg(ctx, user, msgStruct);
      }
    });
    if (USE_HISTORY_KEEPER && msgStruct[2] === 'MSG') {
<<<<<<< HEAD
        ctx.store.message(channel.id, JSON.stringify(msgStruct), function (err) {
            if (err && typeof(err) !== 'function') {
                // ignore functions because older datastores
                // might pass waitFors into the callback
                console.log("Error writing message: " + err);
            }
        });
=======
        if (historyKeeperKeys[channel.id]) {
            let signedMsg = msgStruct[4].replace(/^cp\|/, '');
            signedMsg = Nacl.util.decodeBase64(signedMsg);
            let validateKey = Nacl.util.decodeBase64(historyKeeperKeys[channel.id]);
            let validated = Nacl.sign.open(signedMsg, validateKey);
            if (!validated) {
                console.log("Signed message rejected");
                return;
            }
        }
        storeMessage(ctx, channel, JSON.stringify(msgStruct));
>>>>>>> 99004428
    }
};

dropUser = function (ctx, user) {
    if (user.socket.readyState !== 2 /* WebSocket.CLOSING */
        && user.socket.readyState !== 3 /* WebSocket.CLOSED */)
    {
        try {
            user.socket.close();
        } catch (e) {
            console.log("Failed to disconnect ["+user.id+"], attempting to terminate");
            try {
                user.socket.terminate();
            } catch (ee) {
                console.log("Failed to terminate ["+user.id+"]  *shrug*");
            }
        }
    }
    delete ctx.users[user.id];
    Object.keys(ctx.channels).forEach(function (chanName) {
        let chan = ctx.channels[chanName];
        let idx = chan.indexOf(user);
        if (idx < 0) { return; }
        console.log("Removing ["+user.id+"] from channel ["+chanName+"]");
        chan.splice(idx, 1);
        if (chan.length === 0) {
            console.log("Removing empty channel ["+chanName+"]");
            delete ctx.channels[chanName];
            delete historyKeeperKeys[chanName];

            /*  Call removeChannel if it is a function and channel removal is
                set to true in the config file */
            if (ctx.config.removeChannels) {
                if (typeof(ctx.store.removeChannel) === 'function') {
                    ctx.timeouts[chanName] = setTimeout(function () {
                        ctx.store.removeChannel(chanName, function (err) {
                            if (err) { console.error("[removeChannelErr]: %s", err); }
                            else {
                                console.log("Deleted channel [%s] history from database...", chanName);
                            }
                        });
                    }, ctx.config.channelRemovalTimeout);
                } else {
                    console.error("You have configured your server to remove empty channels, " +
                        "however, the database adaptor you are using has not implemented this behaviour.");
                }
            }
        } else {
            sendChannelMessage(ctx, chan, [user.id, 'LEAVE', chanName, 'Quit: [ dropUser() ]']);
        }
    });
};

const getHistory = function (ctx, channelName, handler, cb) {
    var messageBuf = [];
    var messageKey;
    ctx.store.getMessages(channelName, function (msgStr) {
<<<<<<< HEAD
        messageBuf.push(JSON.parse(msgStr));
=======
        var parsed = JSON.parse(msgStr);
        if (parsed.validateKey) {
            historyKeeperKeys[channelName] = parsed.validateKey;
            handler(parsed);
            return;
        }
        messageBuf.push(parsed);
>>>>>>> 99004428
    }, function (err) {
        if (err) {
            console.log("Error getting messages " + err.stack);
            // TODO: handle this better
        }
        var startPoint;
        var cpCount = 0;
        var msgBuff2 = [];
        for (startPoint = messageBuf.length - 1; startPoint >= 0; startPoint--) {
            var msg = messageBuf[startPoint];
            msgBuff2.push(msg);
            if (msg[2] === 'MSG' && msg[4].indexOf('cp|') === 0) {
                cpCount++;
                if (cpCount >= 2) {
                    for (var x = msgBuff2.pop(); x; x = msgBuff2.pop()) { handler(x); }
                    break;
                }
            }
            //console.log(messageBuf[startPoint]);
        }
        if (cpCount < 2) {
            // no checkpoints.
            for (var x = msgBuff2.pop(); x; x = msgBuff2.pop()) { handler(x); }
        }
        cb(messageBuf);
    });
};

const randName = function () { return Crypto.randomBytes(16).toString('hex'); };

const handleMessage = function (ctx, user, msg) {
    let json = JSON.parse(msg);
    let seq = json.shift();
    let cmd = json[0];
    let obj = json[1];

    user.timeOfLastMessage = now();
    user.pingOutstanding = false;

    if (cmd === 'JOIN') {
        if (obj && obj.length !== 32) {
            sendMsg(ctx, user, [seq, 'ERROR', 'ENOENT', obj]);
            return;
        }
        let chanName = obj || randName();
        sendMsg(ctx, user, [seq, 'JACK', chanName]);
        let chan = ctx.channels[chanName] = ctx.channels[chanName] || [];

        // prevent removal of the channel if there is a pending timeout
        if (ctx.config.removeChannels && ctx.timeouts[chanName]) {
            clearTimeout(ctx.timeouts[chanName]);
        }

        chan.id = chanName;
        if (USE_HISTORY_KEEPER) {
            sendMsg(ctx, user, [0, HISTORY_KEEPER_ID, 'JOIN', chanName]);
        }
        chan.forEach(function (u) { sendMsg(ctx, user, [0, u.id, 'JOIN', chanName]); });
        chan.push(user);
        sendChannelMessage(ctx, chan, [user.id, 'JOIN', chanName]);
        return;
    }
    if (cmd === 'MSG') {
        if (obj === HISTORY_KEEPER_ID) {
            let parsed;
            try { parsed = JSON.parse(json[2]); } catch (err) { console.error(err); return; }
            if (parsed[0] === 'GET_HISTORY') {
                sendMsg(ctx, user, [seq, 'ACK']);
                getHistory(ctx, parsed[1], function (msg) {
                    sendMsg(ctx, user, [0, HISTORY_KEEPER_ID, 'MSG', user.id, JSON.stringify(msg)]);
                }, function (messages) {
                    // parsed[2] is a validation key if it exists
                    if (messages.length === 0 && parsed[2] && !historyKeeperKeys[parsed[1]]) {
                        var key = {channel: parsed[1], validateKey: parsed[2]};
                        storeMessage(ctx, ctx.channels[parsed[1]], JSON.stringify(key));
                        historyKeeperKeys[parsed[1]] = parsed[2];
                    }
                    sendMsg(ctx, user, [0, HISTORY_KEEPER_ID, 'MSG', user.id, 0]);
                });
            }
            return;
        }
        if (obj && !ctx.channels[obj] && !ctx.users[obj]) {
            sendMsg(ctx, user, [seq, 'ERROR', 'ENOENT', obj]);
            return;
        }
        sendMsg(ctx, user, [seq, 'ACK']);
        let target;
        json.unshift(user.id);
        if ((target = ctx.channels[obj])) {
            sendChannelMessage(ctx, target, json);
            return;
        }
        if ((target = ctx.users[obj])) {
            json.unshift(0);
            sendMsg(ctx, target, json);
            return;
        }
    }
    if (cmd === 'LEAVE') {
        let err;
        let chan;
        let idx;
        if (!obj) { err = 'EINVAL'; obj = 'undefined';}
        if (!err && !(chan = ctx.channels[obj])) { err = 'ENOENT'; }
        if (!err && (idx = chan.indexOf(user)) === -1) { err = 'NOT_IN_CHAN'; }
        if (err) {
            sendMsg(ctx, user, [seq, 'ERROR', err, obj]);
            return;
        }
        sendMsg(ctx, user, [seq, 'ACK']);
        json.unshift(user.id);
        sendChannelMessage(ctx, chan, [user.id, 'LEAVE', chan.id]);
        chan.splice(idx, 1);
    }
    if (cmd === 'PING') {
        sendMsg(ctx, user, [seq, 'ACK']);
        return;
    }
};

let run = module.exports.run = function (storage, socketServer, config) {
    /*  Channel removal timeout defaults to 60000ms (one minute) */
    config.channelRemovalTimeout =
        typeof(config.channelRemovalTimeout) === 'number'?
            config.channelRemovalTimeout:
            60000;

    let ctx = {
        users: {},
        channels: {},
        timeouts: {},
        store: (USE_FILE_BACKUP_STORAGE) ? LogStore.create('messages.log', storage) : storage,
        config: config
    };
    setInterval(function () {
        Object.keys(ctx.users).forEach(function (userId) {
            let u = ctx.users[userId];
            if (now() - u.timeOfLastMessage > LAG_MAX_BEFORE_DISCONNECT) {
                dropUser(ctx, u);
            } else if (!u.pingOutstanding && now() - u.timeOfLastMessage > LAG_MAX_BEFORE_PING) {
                sendMsg(ctx, u, [0, '', 'PING', now()]);
                u.pingOutstanding = true;
            }
        });
    }, 5000);
    socketServer.on('connection', function(socket) {
        if(socket.upgradeReq.url !== '/cryptpad_websocket') { return; }
        let conn = socket.upgradeReq.connection;
        let user = {
            addr: conn.remoteAddress + '|' + conn.remotePort,
            socket: socket,
            id: randName(),
            timeOfLastMessage: now(),
            pingOutstanding: false
        };
        ctx.users[user.id] = user;
        sendMsg(ctx, user, [0, '', 'IDENT', user.id]);
        socket.on('message', function(message) {
            if (ctx.config.logToStdout) { console.log('>'+message); }
            try {
                handleMessage(ctx, user, message);
            } catch (e) {
                console.log(e.stack);
                dropUser(ctx, user);
            }
        });
        socket.on('close', function (evt) {
            for (let userId in ctx.users) {
                if (ctx.users[userId].socket === socket) {
                    dropUser(ctx, ctx.users[userId]);
                }
            }
        });
    });
};
}());<|MERGE_RESOLUTION|>--- conflicted
+++ resolved
@@ -45,15 +45,6 @@
       }
     });
     if (USE_HISTORY_KEEPER && msgStruct[2] === 'MSG') {
-<<<<<<< HEAD
-        ctx.store.message(channel.id, JSON.stringify(msgStruct), function (err) {
-            if (err && typeof(err) !== 'function') {
-                // ignore functions because older datastores
-                // might pass waitFors into the callback
-                console.log("Error writing message: " + err);
-            }
-        });
-=======
         if (historyKeeperKeys[channel.id]) {
             let signedMsg = msgStruct[4].replace(/^cp\|/, '');
             signedMsg = Nacl.util.decodeBase64(signedMsg);
@@ -65,7 +56,6 @@
             }
         }
         storeMessage(ctx, channel, JSON.stringify(msgStruct));
->>>>>>> 99004428
     }
 };
 
@@ -123,9 +113,6 @@
     var messageBuf = [];
     var messageKey;
     ctx.store.getMessages(channelName, function (msgStr) {
-<<<<<<< HEAD
-        messageBuf.push(JSON.parse(msgStr));
-=======
         var parsed = JSON.parse(msgStr);
         if (parsed.validateKey) {
             historyKeeperKeys[channelName] = parsed.validateKey;
@@ -133,7 +120,6 @@
             return;
         }
         messageBuf.push(parsed);
->>>>>>> 99004428
     }, function (err) {
         if (err) {
             console.log("Error getting messages " + err.stack);
