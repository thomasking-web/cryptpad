--- conflicted
+++ resolved
@@ -203,9 +203,6 @@
                     ]),
                     h('div.col-12.col-sm-12.col-md-12.col-lg-6.pull-lg-6.cp-profile-det',[
                         h('h3', "Catalin Scripcariu"),
-<<<<<<< HEAD
-                        setHTML(h('div#bio'), '<p> Catalin is a Maths majour and has worked in B2B sales for 12 years. Design was always his passion and 3 years ago he started to dedicate himself to web design and front-end.</p><p>At the beginning of 2017 he joined the XWiki family, where he worked both on the business and the community side of XWiki, including the research team and CryptPad. </p>')
-=======
                         h('hr'),
                         setHTML(h('div#bioCatalin'), '<p> Catalin is a Maths majour and has worked in B2B sales for 12 years. Design was always his passion and 3 years ago he started to dedicate himself to web design and front-end.<br/>At the beginning of 2017 he joined the XWiki, where he worked both on the business and the community side of XWiki, including the research team and CryptPad. </p>'),
                         h('a.cp-soc-media', { href : 'https://twitter.com/catalinscr'}, [
@@ -214,7 +211,6 @@
                         h('a.cp-soc-media', { href : 'https://www.linkedin.com/in/catalinscripcariu/'}, [
                                 h('i.fa.fa-linkedin')
                             ])
->>>>>>> fd3fd945
                     ]),
                 ]),
                 h('div.row.align-items-center.cp-margin-bot', [
