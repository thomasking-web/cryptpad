--- conflicted
+++ resolved
@@ -103,14 +103,13 @@
         }
         if (icon) {
             iconName = 'i.fa.fa-' + icon;
-            icon = h(iconName)
+            icon = h(iconName);
         }
         return h('a', attrs, [icon, text]);
     };
 
     Pages.versionString = "v4.14.0";
 
-<<<<<<< HEAD
     var customURLs = Pages.customURLs = {};
     (function () {
         var defaultURLs = {
@@ -123,16 +122,12 @@
         var l = Msg._getLanguage();
         ['imprint', 'privacy', 'terms', 'roadmap', 'source'].forEach(function (k) {
             var value = AppConfig[k];
+            console.log('links', k, value);
             if (value === false) { return; }
             if (value === true) {
                 customURLs[k] = defaultURLs[k];
                 return;
             }
-=======
-    Pages.versionString = "4.13.0";
->>>>>>> 0198bf67
-
-            if (!value) { return; }
             if (typeof(value) === 'string') {
                 customURLs[k] = value;
                 return;
@@ -151,12 +146,8 @@
     Pages.docsLink = footLink('https://docs.cryptpad.fr', 'docs_link');
     Pages.roadmapLink = footLink(customURLs.roadmap, 'footer_roadmap');
 
-<<<<<<< HEAD
-    Pages.infopageFooter = function () {
-=======
     Pages.infopageOldFooter = function () { // XXX DB: not used, kept to copy/paste
-        var terms = footLink('/terms.html', 'footer_tos'); // FIXME this should be configurable like the other legal pages
->>>>>>> 0198bf67
+        //var terms = footLink('/terms.html', 'footer_tos'); // FIXME this should be configurable like the other legal pages
         var legalFooter;
 
         // only display the legal part of the footer if it has content
@@ -261,14 +252,15 @@
             ]);
         }
 
+/*
         var button = h('button.navbar-toggler', {
             'type':'button',
             /*'data-toggle':'collapse',
             'data-target':'#menuCollapse',
             'aria-controls': 'menuCollapse',
             'aria-expanded':'false',
-            'aria-label':'Toggle navigation'*/
-        }, h('i.fa.fa-bars '));
+            'aria-label':'Toggle navigation'
+        }, h('i.fa.fa-bars ')); */
 
         // XXX button to collapse navbar on small screens
         // $(button).click(function () {
