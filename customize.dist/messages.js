define(['/customize/languageSelector.js',
        '/customize/translations/messages.js',
        '/customize/translations/messages.fr.js',
        '/bower_components/jquery/dist/jquery.min.js'], function(LS, Default, French) {
    var $ = window.jQuery;

    var map = {
        'fr': French
    };

    var defaultLanguage = 'en';

    var language = LS.getLanguage();

    if (!language || language === defaultLanguage || language === 'default' || !map[language]) { return Default; }

    var messages;

    // Add the missing translated keys to the returned object
    messages = $.extend(true, {}, Default, map[language]);

    messages._getKey = function (key, argArray) {
        if (!messages[key]) { return '?'; }
        var text = messages[key];
        return text.replace(/\{(\d+)\}/g, function (str, p1) {
            return argArray[p1] || null;
        });
    };

<<<<<<< HEAD
    out.forgetButton = 'FORGET';
    out.forgetButtonTitle = 'remove this document from your home page listings';
    out.forgetPrompt = 'Clicking OK will remove the URL for this pad from localStorage, are you sure?';

    out.disconnectAlert = 'Network connection lost!';

    out.tryIt = 'Try it out!';
    out.recentPads = 'Your recent pads (stored only in your browser)';

    out.okButton = 'OK (enter)';
    out.cancelButton = 'Cancel (esc)';

    out.initialState = [
        '<p>',
        'This is <strong>CryptPad</strong>, the zero knowledge realtime collaborative editor.',
        '<br>',
        'What you type here is encrypted so only people who have the link can access it.',
        '<br>',
        'Even the server cannot see what you type.',
        '</p>',
        '<p>',
        '<small>',
        '<i>What you see here, what you hear here, when you leave here, let it stay here</i>',
        '</small>',
        '</p>',
    ].join('');

    out.codeInitialState = [
        '/*\n',
        '   This is CryptPad, the zero knowledge realtime collaborative editor.\n',
        '   What you type here is encrypted so only people who have the link can access it.\n',
        '   Even the server cannot see what you type.\n',
        '   What you see here, what you hear here, when you leave here, let it stay here.\n',
        '*/'
    ].join('');

    out.loginText = '<p>Your username and password are used to generate a unique key which is never known by our server.</p>\n' +
                    '<p>Be careful not to forget your credentials, as they are impossible to recover</p>';

    out.type = {};
    out.type.pad = 'Pad';
    out.type.code = 'Code';
    out.type.poll = 'Poll';
    out.type.slide = 'Presentation';

    return out;
=======
    return messages;
>>>>>>> f086492e
});<|MERGE_RESOLUTION|>--- conflicted
+++ resolved
@@ -27,54 +27,5 @@
         });
     };
 
-<<<<<<< HEAD
-    out.forgetButton = 'FORGET';
-    out.forgetButtonTitle = 'remove this document from your home page listings';
-    out.forgetPrompt = 'Clicking OK will remove the URL for this pad from localStorage, are you sure?';
-
-    out.disconnectAlert = 'Network connection lost!';
-
-    out.tryIt = 'Try it out!';
-    out.recentPads = 'Your recent pads (stored only in your browser)';
-
-    out.okButton = 'OK (enter)';
-    out.cancelButton = 'Cancel (esc)';
-
-    out.initialState = [
-        '<p>',
-        'This is <strong>CryptPad</strong>, the zero knowledge realtime collaborative editor.',
-        '<br>',
-        'What you type here is encrypted so only people who have the link can access it.',
-        '<br>',
-        'Even the server cannot see what you type.',
-        '</p>',
-        '<p>',
-        '<small>',
-        '<i>What you see here, what you hear here, when you leave here, let it stay here</i>',
-        '</small>',
-        '</p>',
-    ].join('');
-
-    out.codeInitialState = [
-        '/*\n',
-        '   This is CryptPad, the zero knowledge realtime collaborative editor.\n',
-        '   What you type here is encrypted so only people who have the link can access it.\n',
-        '   Even the server cannot see what you type.\n',
-        '   What you see here, what you hear here, when you leave here, let it stay here.\n',
-        '*/'
-    ].join('');
-
-    out.loginText = '<p>Your username and password are used to generate a unique key which is never known by our server.</p>\n' +
-                    '<p>Be careful not to forget your credentials, as they are impossible to recover</p>';
-
-    out.type = {};
-    out.type.pad = 'Pad';
-    out.type.code = 'Code';
-    out.type.poll = 'Poll';
-    out.type.slide = 'Presentation';
-
-    return out;
-=======
     return messages;
->>>>>>> f086492e
 });