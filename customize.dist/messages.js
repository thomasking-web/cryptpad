--- conflicted
+++ resolved
@@ -135,15 +135,11 @@
             return text;
         }
     };
-<<<<<<< HEAD
-
 
     Messages.team_autoTrim = "Removing unused history... Please wait."; // XXX
-
-=======
     Messages.admin_mfa_confirm_enable = "Are you sure you want to enable Multi-Factor Authentication?"; // XXX
     Messages.admin_mfa_confirm_disable = "Are you sure you want to disable Multi-Factor Authentication?"; // XXX
->>>>>>> baa4fc2c
+
     return Messages;
 
 });
