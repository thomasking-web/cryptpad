--- conflicted
+++ resolved
@@ -1,23 +1,13 @@
 define(['/customize/languageSelector.js',
         '/customize/translations/messages.js',
-<<<<<<< HEAD
         '/customize/translations/messages.es.js',
         '/customize/translations/messages.fr.js',
         '/bower_components/jquery/dist/jquery.min.js'], function(LS, Default, Spanish, French) {
-=======
-        //'/customize/translations/messages.es.js', // uncomment when we're ready to merge 'espanol'
-        '/customize/translations/messages.fr.js',
-        '/bower_components/jquery/dist/jquery.min.js'], function(LS, Default, /*Spanish,*/ French) {
->>>>>>> 2d544845
     var $ = window.jQuery;
 
     var map = {
         'fr': French,
-<<<<<<< HEAD
         'es': Spanish,
-=======
-        //'es': Spanish,
->>>>>>> 2d544845
     };
 
     var defaultLanguage = 'en';
@@ -34,8 +24,6 @@
         messages = $.extend(true, {}, Default, map[language]);
     }
 
-<<<<<<< HEAD
-=======
     // messages_languages return the available translations and their name in an object :
     // { "en": "English", "fr": "French", ... }
     messages._languages = {
@@ -46,7 +34,6 @@
     }
 
     messages._initSelector = LS.main;
->>>>>>> 2d544845
     messages._checkTranslationState = function () {
         var missing = [];
         Object.keys(map).forEach(function (code) {
@@ -56,12 +43,12 @@
                 if (!translation[k]) {
                     var warning = "key [" + k + "] is missing from translation [" + code + "]";
                     missing.push(warning);
-<<<<<<< HEAD
-=======
-                    console.log(warning);
->>>>>>> 2d544845
                 }
             });
+            if (typeof(translation._languageName) !== 'string') {
+                var warning = 'key [_languageName] is missing from translation [' + code + ']';
+                missing.push(warning);
+            }
         });
         return missing;
     };
