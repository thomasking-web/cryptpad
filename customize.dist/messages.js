<<<<<<< HEAD
define(['/customize/languageSelector.js',
        '/customize/translations/messages.js',
        '/customize/translations/messages.es.js',
        '/customize/translations/messages.fr.js',

    // 1) additional translation files can be added here...
        '/customize/translations/messages.pl.js',
        '/bower_components/jquery/dist/jquery.min.js'],

    // 2) name your language module here...
        function(LS, Default, Spanish, French, Polish) {
    var $ = window.jQuery;

    // 3) add your module to this map so it gets used
    var map = {
        'fr': French,
        'es': Spanish,
        'pl': Polish,
    };

    var defaultLanguage = 'en';

    var language = LS.getLanguage();

    var messages;

    if (!language || language === defaultLanguage || language === 'default' || !map[language]) {
        messages = Default;
    }
    else {
        // Add the translated keys to the returned object
        messages = $.extend(true, {}, Default, map[language]);
    }

    // messages_languages return the available translations and their name in an object :
    // { "en": "English", "fr": "French", ... }
    messages._languages = {
        'en': Default._languageName
    };
    for (var l in map) {
        messages._languages[l] = map[l]._languageName || l;
    }

    messages._initSelector = LS.main;
    messages._checkTranslationState = function () {
        var missing = [];
        Object.keys(map).forEach(function (code) {
            var translation = map[code];
            Object.keys(Default).forEach(function (k) {
                if (/^_/.test(k) || /nitialState$/.test(k)) { return; }
                if (!translation[k]) {
                    var warning = "key [" + k + "] is missing from translation [" + code + "]";
                    missing.push(warning);
                }
            });
            if (typeof(translation._languageName) !== 'string') {
                var warning = 'key [_languageName] is missing from translation [' + code + ']';
                missing.push(warning);
            }
        });
        return missing;
    };

    // Get keys with parameters
    messages._getKey = function (key, argArray) {
        if (!messages[key]) { return '?'; }
        var text = messages[key];
        return text.replace(/\{(\d+)\}/g, function (str, p1) {
            return argArray[p1] || null;
        });
    };

    messages._applyTranslation = function () {
        $('[data-localization]').each(function (i, e) {
            var $el = $(this);
            var key = $el.data('localization');
            $el.html(messages[key]);
        });
        $('[data-localization-title]').each(function (i, e) {
            var $el = $(this);
            var key = $el.data('localization-title');
            $el.attr('title', messages[key]);
        });
    };

    // Non translatable keys
    messages.initialState = [
        '<p>',
        'This is <strong>CryptPad</strong>, the zero knowledge realtime collaborative editor.',
        '<br>',
        'What you type here is encrypted so only people who have the link can access it.',
        '<br>',
        'Even the server cannot see what you type.',
        '</p>',
        '<p>',
        '<small>',
        '<i>What you see here, what you hear here, when you leave here, let it stay here</i>',
        '</small>',
        '</p>',
    ].join('');

    messages.codeInitialState = [
        '/*\n',
        '   This is CryptPad, the zero knowledge realtime collaborative editor.\n',
        '   What you type here is encrypted so only people who have the link can access it.\n',
        '   Even the server cannot see what you type.\n',
        '   What you see here, what you hear here, when you leave here, let it stay here.\n',
        '*/'
    ].join('');

    messages.slideInitialState = [
        '# CryptSlide\n',
        '* This is a zero knowledge realtime collaborative editor.\n',
        '* What you type here is encrypted so only people who have the link can access it.\n',
        '* Even the server cannot see what you type.\n',
        '* What you see here, what you hear here, when you leave here, let it stay here.\n',
        '\n',
        '---',
        '\n',
        '# How to use\n',
        '1. Write your slides content using markdown syntax\n',
        '2. Separate your slides with ---\n',
        '3. Click on the "Play" button to see the result'
    ].join('');

    return messages;
});
=======
define(['/customize/languageSelector.js',
        '/customize/translations/messages.js',
        '/customize/translations/messages.es.js',
        '/customize/translations/messages.fr.js',
        '/customize/translations/messages.de.js',

    // 1) additional translation files can be added here...

        '/bower_components/jquery/dist/jquery.min.js'],

    // 2) name your language module here...
        function(LS, Default, Spanish, French, German) {
    var $ = window.jQuery;

    // 3) add your module to this map so it gets used
    var map = {
        'fr': French,
        'es': Spanish,
        'de': German,
    };

    var defaultLanguage = 'en';

    var language = LS.getLanguage();

    var messages;

    if (!language || language === defaultLanguage || language === 'default' || !map[language]) {
        messages = Default;
    }
    else {
        // Add the translated keys to the returned object
        messages = $.extend(true, {}, Default, map[language]);
    }

    // messages_languages return the available translations and their name in an object :
    // { "en": "English", "fr": "French", ... }
    messages._languages = {
        'en': Default._languageName
    };
    for (var l in map) {
        messages._languages[l] = map[l]._languageName || l;
    }

    messages._initSelector = LS.main;
    messages._checkTranslationState = function () {
        var missing = [];
        Object.keys(map).forEach(function (code) {
            var translation = map[code];
            Object.keys(Default).forEach(function (k) {
                if (/^_/.test(k) || /nitialState$/.test(k)) { return; }
                if (!translation[k]) {
                    var warning = "key [" + k + "] is missing from translation [" + code + "]";
                    missing.push(warning);
                }
            });
            if (typeof(translation._languageName) !== 'string') {
                var warning = 'key [_languageName] is missing from translation [' + code + ']';
                missing.push(warning);
            }
        });
        return missing;
    };

    // Get keys with parameters
    messages._getKey = function (key, argArray) {
        if (!messages[key]) { return '?'; }
        var text = messages[key];
        return text.replace(/\{(\d+)\}/g, function (str, p1) {
            return argArray[p1] || null;
        });
    };

    messages._applyTranslation = function () {
        $('[data-localization]').each(function (i, e) {
            var $el = $(this);
            var key = $el.data('localization');
            $el.html(messages[key]);
        });
        $('[data-localization-title]').each(function (i, e) {
            var $el = $(this);
            var key = $el.data('localization-title');
            $el.attr('title', messages[key]);
        });
    };

    // Non translatable keys
    messages.initialState = [
        '<p>',
        'This is <strong>CryptPad</strong>, the zero knowledge realtime collaborative editor.',
        '<br>',
        'What you type here is encrypted so only people who have the link can access it.',
        '<br>',
        'Even the server cannot see what you type.',
        '</p>',
        '<p>',
        '<small>',
        '<i>What you see here, what you hear here, when you leave here, let it stay here</i>',
        '</small>',
        '</p>',
    ].join('');

    messages.codeInitialState = [
        '/*\n',
        '   This is CryptPad, the zero knowledge realtime collaborative editor.\n',
        '   What you type here is encrypted so only people who have the link can access it.\n',
        '   Even the server cannot see what you type.\n',
        '   What you see here, what you hear here, when you leave here, let it stay here.\n',
        '*/'
    ].join('');

    messages.slideInitialState = [
        '# CryptSlide\n',
        '* This is a zero knowledge realtime collaborative editor.\n',
        '* What you type here is encrypted so only people who have the link can access it.\n',
        '* Even the server cannot see what you type.\n',
        '* What you see here, what you hear here, when you leave here, let it stay here.\n',
        '\n',
        '---',
        '\n',
        '# How to use\n',
        '1. Write your slides content using markdown syntax\n',
        '2. Separate your slides with ---\n',
        '3. Click on the "Play" button to see the result'
    ].join('');

    return messages;
});
>>>>>>> 1f82a44f
<|MERGE_RESOLUTION|>--- conflicted
+++ resolved
@@ -1,4 +1,3 @@
-<<<<<<< HEAD
 define(['/customize/languageSelector.js',
         '/customize/translations/messages.js',
         '/customize/translations/messages.es.js',
@@ -6,10 +5,11 @@
 
     // 1) additional translation files can be added here...
         '/customize/translations/messages.pl.js',
+        '/customize/translations/messages.de.js',
         '/bower_components/jquery/dist/jquery.min.js'],
 
     // 2) name your language module here...
-        function(LS, Default, Spanish, French, Polish) {
+        function(LS, Default, Spanish, French, Polish, German) {
     var $ = window.jQuery;
 
     // 3) add your module to this map so it gets used
@@ -17,134 +17,6 @@
         'fr': French,
         'es': Spanish,
         'pl': Polish,
-    };
-
-    var defaultLanguage = 'en';
-
-    var language = LS.getLanguage();
-
-    var messages;
-
-    if (!language || language === defaultLanguage || language === 'default' || !map[language]) {
-        messages = Default;
-    }
-    else {
-        // Add the translated keys to the returned object
-        messages = $.extend(true, {}, Default, map[language]);
-    }
-
-    // messages_languages return the available translations and their name in an object :
-    // { "en": "English", "fr": "French", ... }
-    messages._languages = {
-        'en': Default._languageName
-    };
-    for (var l in map) {
-        messages._languages[l] = map[l]._languageName || l;
-    }
-
-    messages._initSelector = LS.main;
-    messages._checkTranslationState = function () {
-        var missing = [];
-        Object.keys(map).forEach(function (code) {
-            var translation = map[code];
-            Object.keys(Default).forEach(function (k) {
-                if (/^_/.test(k) || /nitialState$/.test(k)) { return; }
-                if (!translation[k]) {
-                    var warning = "key [" + k + "] is missing from translation [" + code + "]";
-                    missing.push(warning);
-                }
-            });
-            if (typeof(translation._languageName) !== 'string') {
-                var warning = 'key [_languageName] is missing from translation [' + code + ']';
-                missing.push(warning);
-            }
-        });
-        return missing;
-    };
-
-    // Get keys with parameters
-    messages._getKey = function (key, argArray) {
-        if (!messages[key]) { return '?'; }
-        var text = messages[key];
-        return text.replace(/\{(\d+)\}/g, function (str, p1) {
-            return argArray[p1] || null;
-        });
-    };
-
-    messages._applyTranslation = function () {
-        $('[data-localization]').each(function (i, e) {
-            var $el = $(this);
-            var key = $el.data('localization');
-            $el.html(messages[key]);
-        });
-        $('[data-localization-title]').each(function (i, e) {
-            var $el = $(this);
-            var key = $el.data('localization-title');
-            $el.attr('title', messages[key]);
-        });
-    };
-
-    // Non translatable keys
-    messages.initialState = [
-        '<p>',
-        'This is <strong>CryptPad</strong>, the zero knowledge realtime collaborative editor.',
-        '<br>',
-        'What you type here is encrypted so only people who have the link can access it.',
-        '<br>',
-        'Even the server cannot see what you type.',
-        '</p>',
-        '<p>',
-        '<small>',
-        '<i>What you see here, what you hear here, when you leave here, let it stay here</i>',
-        '</small>',
-        '</p>',
-    ].join('');
-
-    messages.codeInitialState = [
-        '/*\n',
-        '   This is CryptPad, the zero knowledge realtime collaborative editor.\n',
-        '   What you type here is encrypted so only people who have the link can access it.\n',
-        '   Even the server cannot see what you type.\n',
-        '   What you see here, what you hear here, when you leave here, let it stay here.\n',
-        '*/'
-    ].join('');
-
-    messages.slideInitialState = [
-        '# CryptSlide\n',
-        '* This is a zero knowledge realtime collaborative editor.\n',
-        '* What you type here is encrypted so only people who have the link can access it.\n',
-        '* Even the server cannot see what you type.\n',
-        '* What you see here, what you hear here, when you leave here, let it stay here.\n',
-        '\n',
-        '---',
-        '\n',
-        '# How to use\n',
-        '1. Write your slides content using markdown syntax\n',
-        '2. Separate your slides with ---\n',
-        '3. Click on the "Play" button to see the result'
-    ].join('');
-
-    return messages;
-});
-=======
-define(['/customize/languageSelector.js',
-        '/customize/translations/messages.js',
-        '/customize/translations/messages.es.js',
-        '/customize/translations/messages.fr.js',
-        '/customize/translations/messages.de.js',
-
-    // 1) additional translation files can be added here...
-
-        '/bower_components/jquery/dist/jquery.min.js'],
-
-    // 2) name your language module here...
-        function(LS, Default, Spanish, French, German) {
-    var $ = window.jQuery;
-
-    // 3) add your module to this map so it gets used
-    var map = {
-        'fr': French,
-        'es': Spanish,
         'de': German,
     };
 
@@ -254,5 +126,4 @@
     ].join('');
 
     return messages;
-});
->>>>>>> 1f82a44f
+});