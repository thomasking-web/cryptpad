@import "./variables.less";
@import "./mixins.less";

@import "./dropdown.less";

.unselectable {
    -webkit-touch-callout: none;
    -webkit-user-select: none;
    -khtml-user-select: none;
    -moz-user-select: none;
    -ms-user-select: none;
    user-select: none;
}

.cke_reset_all * {
    color: inherit;
}

.padColor { color: @toolbar-pad-bg; }
.codeColor { color: @toolbar-code-bg; }
.slideColor { color: @toolbar-slide-bg; }
.pollColor { color: @toolbar-poll-bg; }
.fileColor { color: @toolbar-file-bg; }
.friendsColor { color: @toolbar-friends-bg; }
.whiteboardColor { color: @toolbar-whiteboard-bg; }
.driveColor { color: @toolbar-drive-bg; }
.defaultColor { color: @toolbar-default-bg; }

.toolbar-container {
    display: flex;
}
#cke_editor1 .cke_inner {
    position: absolute;
    top: 0;
    left: 0;
    bottom: 0;
    right: 0;
    display: flex;
    flex-flow: column;
    height: 100vh;
    width: 100vw;
}
.cke_toolbox_main {
    display: inline-block;
    margin-bottom: -3px;
}
#cke_1_contents {
    flex: 1;
    margin-top: -1px;
    display: flex;
    overflow: visible;
    iframe {
        height: auto;
        width: 100%;
    }
}

body .userlist-drawer {
    font: normal normal normal 16px Arial,Helvetica,Tahoma,Verdana,Sans-Serif;
    min-width: 175px;
    width: 175px;
    display: block;
    overflow-y: auto;
    overflow-x: hidden;
    padding: 10px;
    box-sizing: border-box;
    .close {
        position: absolute;
        margin-top: -10px;
        margin-left: 149px;
        font-size: 15px;
        opacity: 0.5;
        cursor: pointer;
        text-shadow: unset;
        &:hover {
            opacity: 1;
        }
    }
    h2 {
        color: inherit;
        text-align: center;
        padding: 5px 0px;
        margin: 5px 0px;
        font: inherit;
        font-weight: bold;
        white-space: normal;
        line-height: auto;
    }
    text-align:baseline;
    .viewer {
        font-style: italic;
        padding: 5px;
        background: rgba(0,0,0,0.1);
        margin: 2px 0;
    }

    & > p {
        font: normal normal normal 16px Arial,Helvetica,Tahoma,Verdana,Sans-Serif;
        margin: 0;
        padding: 0;
        display: block;
    }

    .userlist-others {
        display: flex;
        flex-flow: column;
        margin: 10px 0;
        margin-bottom: 20px;
        &>span {
            padding: 5px;
            margin: 2px 0;
            background: rgba(0,0,0,0.1);
            .avatar(50px);
            .default, media-tag {
                border: 1px solid black;
<<<<<<< HEAD
=======
                box-sizing: content-box;
            }
            .default {
                .unselectable();
                background: white;
                color: black;
                font-size: 40px;
            }
            .right-col {
                flex: 1;
                overflow: hidden;
                text-overflow: ellipsis;
                white-space: nowrap;
                display: flex;
                flex-flow: column;
                .name {
                    flex: 1;
                    overflow: hidden;
                    text-overflow: ellipsis;
                    white-space: nowrap;
                }
                .friend {
                    padding: 0;
                }
            }
            media-tag {
                min-height: 50px;
                min-width: 50px;
                max-height: 50px;
                max-width: 50px;
                img {
                    min-width: 100%;
                    min-height: 100%;
                    max-width: none;
                    max-height: none; // To override 'media-tag img' in slide.less
                }
>>>>>>> 1c531ccd
            }
        }
    }
}

body {
    .addToolbarColors (@color, @bg-color) {
        .userlist-drawer {
            background-color: @bgcolor;
            color: @color;
            h2 {
                background-color: darken(@bgcolor, 10%);
                color: @color;
            }
        }
        .cryptpad-toolbar {
            background-color: @bgcolor;
            color: @color;
            .userlist-drawer {
                background-color: @bgcolor;
                width: 150px;
                position: absolute;
                left: 0;
                top: 96px;
                bottom: 0;
                .close {
                    color: @color;
                }
            }
            .cryptpad-spinner, .cryptpad-state {
                font-size: 16px;
                color: @color;
            }
            .cryptpad-limit {
                text-shadow: -1px 0 @color, 0 1px @color, 1px 0 @color, 0 -1px @color;
            }
            .cryptpad-lag {
                .bars {
                    span {
                        background: @color;
                        border: 1px solid darken(@bgcolor, 20%);
                    }
                }
            }
            .cryptpad-toolbar-leftside, .cryptpad-toolbar-rightside {
                background-color: lighten(@bgcolor, 8%);
                button:hover, button.active {
                    background-color: @bgcolor;
                }
            }
            .hoverable:hover {
                .editable, .pencilIcon {
                    cursor: text;
                    border: 1px solid darken(@bgcolor, 15%);
                    background: darken(@bgcolor, 10%);
                    transition: all 0.15s;
                    color: @color;
                }
                .editable {
                    cursor: text;
                }
            }
            .saveIcon {
                border: 1px solid darken(@bgcolor, 15%);
                background: darken(@bgcolor, 10%);
                color: @color;
                &:hover {
                    background: darken(@bgcolor, 5%);
                }
            }
            input {
                border: 1px solid darken(@bgcolor, 15%);
                background: darken(@bgcolor, 10%);
                color: @color;
            }
            .dropdown-bar-content.left a {
                color: black;
            }
            /*.dropdown-bar-content {
                background: darken(@bgcolor, 5%);
                border: 1px solid @color;
                color: @color;
                a {
                    color: @color;
                    &.active {
                        background-color: darken(@bgcolor, 10%);
                        color: @color;
                    }
                    &:hover {
                        background-color: @bgcolor;
                        color: @color;
                    }
                }
                hr {
                    background-color: darken(@bgcolor, 15%);
                }
                p {
                    h2 {
                        background-color: darken(@bgcolor, 10%);
                    }
                    .accountData {
                        background-color: @bgcolor;
                    }
                }
            }*/
        }
    }

    &.app-pad {
        @bgcolor: @toolbar-pad-bg;
        @color: @toolbar-pad-color;
        .addToolbarColors(@color, @bgcolor);
    }
    &.app-code {
        @bgcolor: @toolbar-code-bg;
        @color: @toolbar-code-color;
        .addToolbarColors(@color, @bgcolor);
    }
    &.app-slide {
        @bgcolor: @toolbar-slide-bg;
        @color: @toolbar-slide-color;
        .addToolbarColors(@color, @bgcolor);
    }
    &.app-poll {
        @bgcolor: @toolbar-poll-bg;
        @color: @toolbar-poll-color;
        .addToolbarColors(@color, @bgcolor);
    }
    &.app-whiteboard {
        @bgcolor: @toolbar-whiteboard-bg;
        @color: @toolbar-whiteboard-color;
        .addToolbarColors(@color, @bgcolor);
    }
    &.app-drive {
        @bgcolor: @toolbar-drive-bg;
        @color: @toolbar-drive-color;
        .addToolbarColors(@color, @bgcolor);
    }
    &.app-file {
        @bgcolor: @toolbar-file-bg;
        @color: @toolbar-file-color;
        .addToolbarColors(@color, @bgcolor);
    }
    &.app-friends {
        @bgcolor: @toolbar-friends-bg;
        @color: @toolbar-friends-color;
        .addToolbarColors(@color, @bgcolor);
    }

}

body .cryptpad-toolbar {
    * {
        outline-width: 0;
        &:focus {
            outline-width: 0;
        }
    }

    @toolbar-green: #5cb85c;

    box-sizing: border-box;
    padding: 0px;

    //background-color: #BBBBFF;
    background-color: @toolbar-default-bg;
    color: @toolbar-default-color;



    .fa {
        font: normal normal normal 14px/1 FontAwesome;
        font-family: FontAwesome;
    }

    .unselectable;

    font: @toolbar-button-font;
    width: 100%;
    z-index: 9001;

    .dropdown-bar {
        height: 100%;
        display: inline-block;
        button {
            height: 100%;
            border-radius: 0;
            margin: 0;
            background: transparent;
        }
    }

    .separator {
        content: '';
        display: inline-block;
        background: #888;
        margin: 7px 4px;
        height: 18px;
        width: 1px;
        vertical-align: top;
    }
    .separator:last-child {
        display: none;
    }

    button {
        transition: all 0.15s;
        .unselectable();
        &.hidden {
            display: none;
        }
        .drawer {
            display: none;
        }
        // Bootstrap 4 colors (btn-secondary)
        border: 1px solid transparent;
        color: inherit;
        font: @toolbar-button-font;
        * {
            color: inherit;
            font: @toolbar-button-font;
        }
    }
    .cryptpad-toolbar-rightside button, .cryptpad-toolbar-leftside button {
        background: transparent;
        &:hover {
            background-color: rgba(50,50,50,0.3);
        }
    }

    button.upgrade {
        font-size: 14px;
        vertical-align: top;
        margin-left: 10px;
    }
    .cryptpad-limit {
        box-sizing: border-box;
        height: 26px;
        width: 26px;
        display: inline-block;
        padding: 3px;
        margin: 0px 3px 0 6px;
        vertical-align: middle;
        line-height: @toolbar-top-height;
        span {
            color: red;
            cursor: pointer;
            margin: auto;
            font-size: 20px;
        }
    }

    .clag () {
        background: transparent
    }

    .cryptpad-state {
        line-height: @toolbar-top-height;
        padding: 0 5px;
        color: inherit;
        &:empty {
            display: none;
        }
    }
    .cryptpad-lag {
        display: inline-block;
        vertical-align: top;
        box-sizing: content-box;
        text-align: center;
        line-height: @toolbar-top-height;
        .disconnected {
            display: none;
            color: inherit;
            width: 28px;
            margin: 8px;
            font-size: 28px;
            text-align: center;
            vertical-align: middle;
        }
        .bars {
            margin: 8px;
            height: 26px;
            line-height: 26px;
            display: inline-block;
            span {
                display: inline-block;
                width: 6px;
                margin: 0;
                margin-right: 1px;
                background: white;
                vertical-align: bottom;
                box-sizing: border-box;
                border: 1px solid black;
                visibility: hidden;
                transition: background 1s, border 1s;
                &:last-child {
                    margin-right: 0;
                }
                &.bar1 { height: 6px; }
                &.bar2 { height: 12px; }
                &.bar3 { height: 18px; }
                &.bar4 { height: 24px; }
            }
        }
        &.dc {
            .disconnected {
                display: inline;
            }
            .bars {
                display: none
            }
        }
        &.lag0 {
            span span {
                .clag();
            }
        }
        &.lag1 {
            .bar2, .bar3, .bar4 { .clag(); }
            span span {
                visibility: visible;
            }
        }
        &.lag2 {
            .bar3, .bar4 { .clag(); }
            span span {
                visibility: visible;
            }
        }
        &.lag3 {
            .bar4 { .clag(); }
            span span {
                visibility: visible;
            }
        }
        &.lag4 {
            span span {
                visibility: visible;
            }
        }
    }
    div {
        white-space: normal;
        &.cryptpad-back {
            padding: 0;
            font-weight: bold;
            cursor: pointer;
            color: #000;
        }
    }

    button, select, .rightside-element {
        height: 32px;
        box-sizing: border-box;
        padding: 3px 10px;
        margin: 0;

    }

    .rightside-button {
        float: right;
        cursor: pointer;
    }

    .leftside-button {
        cursor: pointer;
        float: left;
    }

    .rightside-element {
        vertical-align: middle;
        white-space: nowrap;
        &.float {
            float: right;
        }
    }

    select {
        border: 0px;
        margin-left: 5px;
        margin-right: 5px;
        padding-left: 5px;
        border: 1px solid #A6A6A6;
        border-bottom-color: #979797;
        vertical-align: top;
        box-sizing: content-box;
        option {
            height: 24px;
        }
    }

    .big {
        @media screen and (max-width: @media-not-big) {
            display: none;
        }
        @media screen and (min-width: @media-not-small) {
            display: inline-block;
        }
    }
    .small {
        @media screen and (max-width: @media-not-big) {
            display: inline-block;
        }
        @media screen and (min-width: @media-not-small) {
            display: none;
        }
    }

    .med-big {
        @media screen and (max-width: @media-medium-screen) {
            display: none;
        }
        @media screen and (min-width: (@media-medium-screen + 1px)) {
            display: inline-block;
        }
    }
    .med-small {
        @media screen and (max-width: @media-medium-screen) {
            display: inline-block;
        }
        @media screen and (min-width: (@media-medium-screen + 1px)) {
            display: none;
        }
    }

    .large {
        @media screen and (max-width: @media-narrow-screen) {
            display: none;
        }
        @media screen and (min-width: (@media-narrow-screen + 1px)) {
            display: inline-block;
        }
    }
    .narrow {
        @media screen and (max-width: @media-narrow-screen) {
            display: inline-block;
        }
        @media screen and (min-width: (@media-narrow-screen + 1px)) {
            display: none;
        }
    }

    &.notitle {
        .filler {
            flex: 1;
        }
    }
    &:not(.notitle) {
        .cryptpad-toolbar-top {
            @media screen and (max-width: @media-medium-screen) {
                flex-wrap: wrap;
                height: auto;
                .cryptpad-state {
                    display: none;
                }
                .filler {
                    flex: 1;
                }
                .cryptpad-title {
                    flex: auto;
                    width: 100%;
                    order: 10;
                    height: 32px;
                    line-height: initial;
                    margin: 0;
                    .hoverable {
                        width: 100%;
                    }
                    .editable {
                        max-width: ~"calc(100vw - 26px)";
                        display: inline-block;
                        overflow: hidden;
                        text-overflow: ellipsis;
                        font-size: 16px;
                        height: 32px;
                        box-sizing: border-box;
                        line-height: 20px;
                    }
                    .pencilIcon, .saveIcon {
                        box-sizing: border-box;
                        height: 32px;
                        line-height: 16px;
                        display: inline-block;

                        .fa {
                            font-size: 16px;
                        }
                    }
                    input {
                        height: 32px;
                        font-size: 16px;
                        flex: 1;
                        max-width: none;
                    }
                }
            }
        }
    }
}

.cryptpad-toolbar-top {
    display: flex;
    flex-flow: row;
    height: @toolbar-top-height;
    position: relative;
    .filler {
        height: 100%;
        display: inline-block;
        order: 4;
        //flex: 1;
    }
    .cryptpad-title {
        flex: 1;
        overflow: hidden;
        text-overflow: ellipsis;
        order: 3;
        height: 100%;
        display: inline-flex;
        align-items: center;
        line-height: @toolbar-top-height;
        margin: 0 10px;
        .title {
            font-size: 25px;
            vertical-align: middle;
            line-height: 25px;
            white-space: nowrap;
        }
        .pencilIcon, .saveIcon {
            display: flex;
            align-items: center;
            font-size: 20px;
            vertical-align: middle;
            line-height: 20px;
            .fa {
                font-size: 20px;
            }
        }
        .readOnly {
            margin-left: 10px;
            font-size: 25px;
            font-style: italic;
            white-space: nowrap;
        }
        .hoverable {
            display: inline-flex;
            overflow: hidden;
        }
        .pencilIcon {
            cursor: pointer;
            border: 1px solid transparent;
            padding: 5px;
            border-collapse: collapse;
            span {
                cursor: pointer;
            }
        }
        .saveIcon {
            cursor: pointer;
            padding: 5px;
            border-collapse: collapse;
            span {
                cursor: pointer;
            }
        }
        .editable {
            overflow: hidden;
            text-overflow: ellipsis;
            border: 1px solid transparent;
            padding: 5px;
            border-collapse: collapse;
        }
        input {
            max-width: ~"calc(100% - 40px)";
            flex: 1;
            font-size: 1.5em;
            vertical-align: middle;
            box-sizing: border-box;
            cursor: auto;
            width: 300px;
            font-size: 20px;
            padding: 5px 5px;
            height: 40px;
        }
    }
    .cryptpad-link, .cryptpad-new {
        font-size: 48px;
        line-height: 64px;
        width: @toolbar-top-height;
        height: @toolbar-top-height;
        padding: 0;
        box-sizing: border-box;
        display: inline-block;

        color: white;
        a {
            color: white;
        }
        transition: all 0.15s;
    }
    .cryptpad-new {
        background-color: rgba(0,0,0,0.2);
        &:hover {
            background-color: rgba(0,0,0,0.3);
        }
        order: 2;
        text-align: center;
        font-size: 32px;
        margin-left: 10px;
        &> button {
            display: flex;
            align-items: center;
            justify-content: center;
            width: 64px;
            height: 64px !important; // Allows us to have a nice square outline when focused
            font-size: 1em;
            color: inherit;
            height: auto;
            padding: 0px;
            margin: 0;
            &::before {
                width: 100%;
                text-align: center;
                padding-top: 4px;
            }
            &:hover {
                background-color: initial;
                border-color: transparent;
            }
            span {
                vertical-align: top;
                font-size: 1em;
                text-decoration: none;
                color: inherit;
            }
        }
    }
    .cryptpad-link {
        display: inline-flex;
        align-items: center;
        justify-content: center;
        cursor: pointer;
        background-color: rgba(0,0,0,0.4);
        &:hover {
            background-color: rgba(0,0,0,0.5);
        }
        order: 1;
        .fa {
            margin: 0;
        }
        a.cryptpad-logo {
            cursor: pointer;
            font-size: 1em;
            height: auto;
            padding: 0px 5px;
            text-decoration: none;

            // hack because of whiteboard and poll
            color: white !important;
        }
    }
    .cryptpad-user {
        height: 100%;
        display: inline-block;
        order: 5;
        line-height: @toolbar-top-height;
        color: white;
        &> * {
            display: inline-block;
            height: 100%;
            vertical-align: top;
        }
        .cryptpad-upgrade {
            height: 32px;
            vertical-align: middle;
            cursor: pointer;
        }
        .cryptpad-user-dropdown {
            z-index: 10000;
            //margin-left: 20px;
            height: 64px;
            width: 64px;
            padding: 0px;
            box-sizing: border-box;
            text-align: center;
            background-color: rgba(0,0,0,0.3);
            transition: all 0.15s;
            &:hover {
                background-color: rgba(0,0,0,0.4);
            }
            .dropdown-bar-content {
                margin: 0;
            }
            button {
                display: flex;
                justify-content: center;
                align-items: center;
                height: 64px;
                width: 64px;
                padding: 0;
                span {
                    text-align: center;
                    width: 100%;
                    cursor: default;
                    font-size: 32px;
                }
                &.avatar {
                    .avatar(64px);
                    border: 0;
                }
            }
        }
        .cryptpad-backup {
            margin: 0;
            border-radius: 0;
            background: transparent;
            &:hover {
                background-color: rgba(0,0,0,0.2);
            }
        }
    }
}
.cryptpad-toolbar-leftside {
    height: 32px;
    &:empty {
        height: 0;
    }
    float: left;
    margin-bottom: -1px;
    .cryptpad-dropdown-users {
        pre {
            /* needed for ckeditor */
            white-space: pre;
            margin: 5px 0px;
        }
    }
    button {
        margin: 0px;
        border-radius: 0;
        height: 100%;
    }
    .dropdown-bar-content {
        margin-top: -1px;
    }
    .limit-container a {
        height: 26px;
        margin: 3px 0;
        line-height: 26px;
        padding: 0 5px;
        box-sizing: border-box;
        border: 1px solid transparent;
        font-size: 14px;
        &:hover {
            text-decoration: none;
        }
    }
}
.cryptpad-toolbar-rightside {
    min-height: 32px;
    overflow: hidden;
    &:empty {
        min-height: 0;
        height: 0;
    }
    text-align: right;
    &> button {
        height: 100%;
        margin: 0;
        border-radius: 0;
        padding: 0 10px;
    }
    .drawer-content:empty ~ .drawer-button {
        display: none;
    }
    .drawer-content {
        box-shadow: 0px 1px 5px 0px rgba(0, 0, 0, 0.2);
        position: absolute;
        right:0px;
        margin-top: 32px;
        min-width: 50px;
        background: @dropdown-bg;
        display: flex;
        flex-flow: column;
        z-index:10000;
        color: black;
        .fa {
            font-size: 17px;
        }
        &> span {
            box-sizing: border-box;
            min-width: 150px;
            height: 32px;
            border-radius: 0;
            border: 0;
        }
        button {
            padding: 5px 16px;
            text-align: left;
            margin: 0;
            border-radius: 0;
            border: 0;
            width: 100%;
            line-height: 1em;
            .drawer {
                margin-left: 10px;
                display: inline;
                vertical-align: top;
            }
            &:hover {
                background-color: @dropdown-bg-hover !important;
                color: @dropdown-color;
            }
        }
    }
}
.cryptpad-toolbar-history {
    display: none;
    text-align: center;
    .next {
        display: inline-block;
        vertical-align: middle;
        margin: 20px;
    }
    .previous {
        display: inline-block;
        vertical-align: middle;
        margin: 20px;
    }
    .goto {
        display: inline-block;
        vertical-align: middle;
        text-align: center;
        input { width: 75px; }
    }
    .gotoInput {
        vertical-align: middle;
    }
    button {
        color: inherit;
        background-color: rgba(0,0,0,0.2);
        &:hover {
            background-color: rgba(0,0,0,0.4);
        }
    }
    .closeHistory {
        background: white;
        color: black;
        &:hover {
            background-color: #e6e6e6;
        }
    }
    .fa-spinner {
        font-size: 66px;
    }
}
.cke_toolbox .cryptpad-toolbar-history {
    input.gotoInput {
        padding: 3px 3px;
    }
}
.cryptpad-spinner {
    line-height: @toolbar-top-height;
    &> span.fa {
        height: 20px;
        width: 20px;
        margin: 8px;
        line-height: 20px;
        font-size: 20px;
        text-align: center;
    }
}
.cryptpad-readonly {
    margin-right: 5px;
    font-weight: bold;
    text-transform: uppercase;
}
.cryptpad-user {
    p.accountData {
        &> span {
            font-weight: bold;
            span {
                font-weight: normal;
            }
        }
    }
}
.cryptpad-dropdown-share {
    a {
        .fa {
            margin-right: 5px;
        }
    }
}

.lag {
    height: 15px !important;
    width: 15px !important;
    border-radius: 50%;
    border: 1px solid @cp-outline;
}
.lag-green {
    background-color: @cp-green;
}
.lag-red {
    background-color: @cp-red;
}
.lag-orange {
    background-color: @cp-orange;
}
<|MERGE_RESOLUTION|>--- conflicted
+++ resolved
@@ -113,45 +113,6 @@
             .avatar(50px);
             .default, media-tag {
                 border: 1px solid black;
-<<<<<<< HEAD
-=======
-                box-sizing: content-box;
-            }
-            .default {
-                .unselectable();
-                background: white;
-                color: black;
-                font-size: 40px;
-            }
-            .right-col {
-                flex: 1;
-                overflow: hidden;
-                text-overflow: ellipsis;
-                white-space: nowrap;
-                display: flex;
-                flex-flow: column;
-                .name {
-                    flex: 1;
-                    overflow: hidden;
-                    text-overflow: ellipsis;
-                    white-space: nowrap;
-                }
-                .friend {
-                    padding: 0;
-                }
-            }
-            media-tag {
-                min-height: 50px;
-                min-width: 50px;
-                max-height: 50px;
-                max-width: 50px;
-                img {
-                    min-width: 100%;
-                    min-height: 100%;
-                    max-width: none;
-                    max-height: none; // To override 'media-tag img' in slide.less
-                }
->>>>>>> 1c531ccd
             }
         }
     }
