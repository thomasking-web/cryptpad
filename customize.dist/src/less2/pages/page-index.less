//@import (once) "./variables.less";

@import (once) "../include/infopages.less";
@import (once) "../include/colortheme.less";


.infopages_main();
.infopages_topbar();

@background_lighter: rgba(0,0,0,0.1);
@background_darker: rgba(0,0,0,0.4);
&#cp-main {
    color: #FFF;
    background: linear-gradient( @background_darker, @background_lighter ), url('/customize/bg14.jpg');
    background-size: cover;
    min-height: 100vh;
    display: flex;
    flex-direction: column;
    justify-content: space-around;
    align-items: center;
    .container {
        @media only screen and (max-device-width : 576px) {
            margin-top: 6em;
        }
    }
}
.cp-right {
	.cp-register-btn {
		padding: 0.5em 1em 0.7em 1em;
		border: 2px solid #fff;
		&:hover {
			transform: scale(1.05);
		}
	}
	.cp-login-btn {
		color: #fff;
		padding: 0.5em 1em 0.7em 1em;
		&:hover {
			transform: scale(1.05);
		}
	} 
}
.cp-title {
    display: flex;
    align-items: center;
    flex-direction: column;
    margin-top: 1.5em;
    img {
        height: 20vh;
        margin-bottom: 1.5em;
    }
    margin-left: 0;
    h1 {
        font-family: "Neuropolitical";
        //font-family: Garamond, Baskerville, "Baskerville Old Face", "Hoefler Text", "Times New Roman", Times, serif;
        //font-family: "Raleway";
        font-size: 45px;
    }
    p {
        //font-family: "Helvetica Neue", Helvetica, Arial, "Lucida Grande", sans-serif;
        font-size: 20px;
        //font-style: italic;
    }
}
.cp-topbar { 
    position: absolute;
    background: transparent;
    a {
        color: #fff;
        padding: 0.5em 0.5em 0.5em 0.5em;
    }
    button:focus {
        outline: none;
    }
    .collapse {
        a {
            display: block;
        }
    }
    .navbar-toggler-left {
        top: -0.59rem;
    }
    .cp-left {
        .fa-bars {
            font-size: 1.6rem;
        }
    }
<<<<<<< HEAD
    a.cp-logo {
        display: none;
    }
=======
<<<<<<< HEAD
    img {
        height: 5vh;
        margin-top: -4px;
    }
    &:hover {
        img {
            transform: none;
        }
    };
=======
    a.cp-logo {
        display: none;
    }
>>>>>>> ae176b0465121f57e2147ed0c80c9e62ce65c3a5
>>>>>>> 15fa801b
}
@callout-padding: 15px;
a:hover {
    text-decoration: none
}
.bs-callout {
    display: flex;
    align-items: stretch;
    margin: 25px 0;
    background:rgba(255,255,255,0.6);
    color: black;
    transition: all .1s ease-in-out;
    box-sizing: border-box;
    height: 5em;
    position: relative;
    a {
        color: black;
        &:hover { text-decoration-line: none; }
    }
    div {
        @media only screen and (min-device-width: 576px) and (max-device-width: 767px) {
            left: 4.5em !important;
        }
    }
}
h4 {
    margin: 0;
}
.cp-callout-more-moremsg,.cp-callout-more-lessmsg {
    transform: none !important;
}
.bs-callout div {
    display: flex;
    align-items: center;
    justify-content: center;
    height: 100%;
    position: absolute;
    left: 5em;
}
.bs-callout+.bs-callout {
    margin-top: -5px;
}

.bs-callout:hover {
    //color: white;
    transform: scale(1.05);
    cursor: pointer; 
}
.bs-callout:hover .fa {
    //width: 100%;
}
.bs-callout:hover.cp-callout-more {
        transform: none !important;
}
.bs-callout .fa {
    display: flex;
    align-items: center;
    font-size: 2em;
    padding-left: 0.57em;
    width: 2em;
    transition: width 0.1s;
    color: #fff;
}
.cp-callout-pad .fa { background-color: @colortheme_pad-bg; }
.cp-callout-code .fa { background-color: @colortheme_code-bg; }
.cp-callout-slide .fa { background-color: @colortheme_slide-bg; }
.cp-callout-poll .fa { background-color: @colortheme_poll-bg; }
.cp-callout-whiteboard .fa { background-color: @colortheme_whiteboard-bg; }
.cp-callout-recent .fa { background-color: @colortheme_drive-bg; }
.cp-hidden { display: none !important; }
.cp-callout-more {
    width: auto;
    display: inline-block;
    align-content: center;
    height: 2em;
    border-radius: 1em;
    margin-left: auto;
    margin-right: auto;
    margin-top: 0;
    background: none;
    width: 100%;
    div {
        .infopages_link();
        color: #fff;
        .fa {
            font-size: inherit;
            padding: 0;
            width: 1em;
            padding-left: 5px;
        }
    }
}
.navbar-inverse .navbar-toggler {
    border-color: transparent;
    margin-top: -12px;
    padding: 0;
}
@media (min-width: 576px) and (max-width: 767px) {
    .container {
        padding-left: 0;
        padding-right: 0;
    }
    div#cp-main.cp-page-index .cp-topbar .navbar-toggler-left {
        left: 5px;
    }
}
@media (max-width: 991px) {
    #menuCollapse {
        position: absolute;
        left: -131px;
        margin-top: 0.5em;
        text-align: right;
    }
    #menuCollapse a {
        width: 100%;
        text-align: right;
    }
    .navbar-nav a {
        text-align: right !important;
    }
<<<<<<< HEAD
    .cp-right .cp-login-btn {
        padding: 0.5em;
    }
}
.collapsing a {
    text-align: right !important;
}
=======
}
>>>>>>> ae176b0465121f57e2147ed0c80c9e62ce65c3a5<|MERGE_RESOLUTION|>--- conflicted
+++ resolved
@@ -85,12 +85,9 @@
             font-size: 1.6rem;
         }
     }
-<<<<<<< HEAD
     a.cp-logo {
         display: none;
     }
-=======
-<<<<<<< HEAD
     img {
         height: 5vh;
         margin-top: -4px;
@@ -100,12 +97,9 @@
             transform: none;
         }
     };
-=======
     a.cp-logo {
         display: none;
     }
->>>>>>> ae176b0465121f57e2147ed0c80c9e62ce65c3a5
->>>>>>> 15fa801b
 }
 @callout-padding: 15px;
 a:hover {
@@ -226,14 +220,10 @@
     .navbar-nav a {
         text-align: right !important;
     }
-<<<<<<< HEAD
     .cp-right .cp-login-btn {
         padding: 0.5em;
     }
 }
 .collapsing a {
     text-align: right !important;
-}
-=======
-}
->>>>>>> ae176b0465121f57e2147ed0c80c9e62ce65c3a5+}