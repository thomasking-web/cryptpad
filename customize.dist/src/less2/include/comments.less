@import (reference) "./colortheme-all.less";
@import (reference) "./variables.less";
@import (reference) "./avatar.less";
@import (reference) "./buttons.less";
@import (reference) "./tools.less";

.comments_main() {
    @data-color: #888;
    overflow-y: auto;
    color: @cryptpad_text_col;

    .buttons_main();

    .cp-comment-reply {
        margin-left: 30px;
    }
    .cp-comment-deleted {
        background: white;
        font-size: 14px;
        padding: 5px;
    }


    .cp-comment-form {
        &:not(:last-child) {
            padding: 5px;
            margin-bottom: 10px;
        }
    }
    .cp-comment-form-input {
        .avatar_main(40px);
        .cp-avatar {
            border: 1px solid transparent;
        }
        display: flex;
        align-items: flex-start;
        div.cp-textarea {
            flex: 1;
            min-height: 52px; // 22px per line + 8 (padding+border)
            height: unset !important;
            max-height: 140px; // 6 lines
            padding: 3px 5px;
        }
        margin-bottom: 5px;
    }
    .cp-comment-form-actions {
        text-align: right;
        button:not(:last-child) {
            margin-right: 10px;
        }
    }

    #cp-comments-label {
        display: none;
    }

    .cp-comment-container {
        outline: none;
        &:not(:focus) {
            cursor: pointer;
            .tools_unselectable();
        }
        //&:not(:last-child) {
        //    margin-bottom: 10px;
        //}
        .cp-comment-form {
            margin-top: 5px;
        }
        padding: 5px;
    }
    .cp-comment {
        &:not(:first-child) {
            // margin-top: 5px;
        }
    }
    .cp-comment-header {
        height: 40px;
        align-items: center;
        display: flex;
        background-color: white;
<<<<<<< HEAD
        padding: 5px;
        box-sizing: content-box;
=======
        position: relative;
>>>>>>> abf08325
        .avatar_main(40px);
        .cp-comment-metadata {
            flex: 1;
            display: flex;
            flex-flow: column;
            margin-left: 5px;
            .cp-comment-time {
                font-size: 13px;
                color: @data-color;
            }
        }
        .cp-comment-edit {
            position: absolute;
            right: 0;
            top: 0;
            width: 20px;
            height: 20px;
            text-align: center;
            line-height: 20px;
            &:hover {
                color: lighten(@cryptpad_text_col, 10%);
            }
        }
    }
    .cp-comment-content {
        background-color: white;
        padding: 0px 5px 5px 5px;
        white-space: pre-wrap;
        word-break: break-word;
    }
    .cp-comment-edited {
        background-color: white;
        font-size: 13px;
        color: @data-color;
        padding: 0 5px;
    }
    .cp-comment-actions {
        display: none;
        text-align: right;
        margin-top: 5px;
        button {
            margin-bottom: 0 !important;
        }
        button:not(:last-child) {
            margin-right: 10px;
        }
    }
    .cp-comment-active {
        background-color: rgba(0,0,0,0.2);
        .cp-comment-actions {
            display: block;
        }
    }
}
<|MERGE_RESOLUTION|>--- conflicted
+++ resolved
@@ -78,12 +78,9 @@
         align-items: center;
         display: flex;
         background-color: white;
-<<<<<<< HEAD
+        position: relative;
         padding: 5px;
         box-sizing: content-box;
-=======
-        position: relative;
->>>>>>> abf08325
         .avatar_main(40px);
         .cp-comment-metadata {
             flex: 1;
