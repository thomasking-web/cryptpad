--- conflicted
+++ resolved
@@ -150,11 +150,6 @@
                         flex-flow: column;
                         align-items: baseline;
                     }
-<<<<<<< HEAD
-                    .button.btn.primary.cp-report{
-                        margin-left: 10px; 
-                        cursor: pointer;
-                    }
                     .cp-sidebar-list {
                         pre {
                             margin: 0;
@@ -180,8 +175,6 @@
                             margin: 0 !important;
                         }
                     }
-=======
->>>>>>> 71fa7868
                     table {
                         .cp-strong {
                             font-weight: bold;
