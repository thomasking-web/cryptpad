--- conflicted
+++ resolved
@@ -154,7 +154,6 @@
                         flex-flow: column;
                         align-items: baseline;
                     }
-<<<<<<< HEAD
                     .cp-sidebar-list {
                         pre {
                             margin: 0;
@@ -179,11 +178,10 @@
                             height: 40px;
                             margin: 0 !important;
                         }
-=======
+                    }
                     a {
                         color: @cryptpad_color_link;
                         text-decoration: underline;
->>>>>>> 0dcce94e
                     }
                     table {
                         .cp-strong {
