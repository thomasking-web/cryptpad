/*
 * SPDX-FileCopyrightText: 2023 XWiki CryptPad Team <contact@cryptpad.org> and contributors
 *
 * SPDX-License-Identifier: AGPL-3.0-or-later
 */

@import (reference) "./dropdown.less";
@import (reference) "./colortheme-all.less";
@import (reference) "./browser.less";
@import (reference) "./ckeditor-fix.less";
@import (reference) "./avatar.less";
@import (reference) "./toolbar-history.less";
@import (reference) "./icon-colors.less";
@import (reference) "./tools.less";
@import (reference) "./icons.less";
@import (reference) "./modal.less";
@import (reference) "./help.less";
@import (reference) "./notifications.less";

.toolbar_vars (
    @bg-color: @colortheme_apps[default], // color of the toolbar background
) {
    @toolbar-bg-color: @bg-color;
    @toolbar-bg-color-light: lighten(@bg-color, 30%);
    @toolbar-bg-color-fade: fade(@toolbar-bg-color-light, 60%);
};

.toolbar_main (
    @bg-color: @colortheme_apps[default], // color of the toolbar background
) {
    --LessLoader_require: LessLoader_currentFile();
    .toolbar_vars(@bg-color);

    --toolbar-bg-color: @toolbar-bg-color;
    --toolbar-bg-color-fade: @toolbar-bg-color-fade;
    --toolbar-bg-color-light: @toolbar-bg-color-light;

    .help_main();
    .notifications_main();
    .dropdown_main();
    .history_main();
    .iconColors_main();
    .modal_main();
};
& {
    @toolbar-color: @cp_toolbar-fg;

    .toolbar_vars();
    @toolbar-top-bg: @cp_toolbar-bg;
    @toolbar_line-height: 32px;
    @toolbar_top-height: 76px;
    @toolbar_button-font: @colortheme_app-font;

    // if we spell 'share' correctly, then adblock plus hides the share button
    // this is a workaround
    .fa-shhare-alt:before { content: "\f1e0"; }

    .ckeditor_fix();

    .cp-burn-after-reading {
        text-align: center;
        font-size: @colortheme_app-font-size !important;
        margin: 0 !important;
    }

    .cp-markdown-toolbar {
        height: @toolbar_line-height;
        background-color: @cp_toolbar-bg;
        color: @cp_toolbar-fg;
        display: none;
        button {
            height: @toolbar_line-height !important;
            outline: 0;
            color: @toolbar-color;
            .toolbar_button;
            font: normal normal normal 14px/1 FontAwesome;
            &:hover {
                background-color: contrast(@cp_toolbar-bg, darken(@cp_toolbar-bg, 5%), lighten(@cp_toolbar-bg, 5%));
            }
        }
    }

    .cp-toolbar-container {
        display: flex;
    }

    .toolbar_button {
        height: @toolbar_line-height;
        box-sizing: border-box;
        padding: 3px 10px;
        margin: 0;
        transition: all 0.15s;
        .tools_unselectable();
        &.cp-toolbar-hidden {
            display: none;
        }
        .cp-toolbar-drawer-element {
            display: none;
        }
        // Bootstrap 4 colors (btn-secondary)
        border: 1px solid transparent;
        color: inherit;
        font: @toolbar_button-font;
        * {
            color: inherit;
            font: @toolbar_button-font;
        }
        background: transparent;
        &:hover {
            background-color: @cp_toolbar-fade3;
        }
    }

    .cp-toolbar-chat-drawer {
        border-radius: @variables_radius;
        background-color: @toolbar-bg-color;
        background-color: var(--toolbar-bg-color);
        font: @colortheme_app-font-size @colortheme_font;
        width: 20%;
        min-width: 200px;
        display: block;
        overflow-y: auto;
        overflow-x: hidden;
        padding: 0;
        box-sizing: border-box;
        position: relative;
        order: 99;
        z-index: 1;
        #cp-app-contacts-container {
            height: 100%;
        }
        .cp-toolbar-chat-drawer-close {
            color: @toolbar-color;
            position: absolute;
            top: 0;
            right: 1px;
            font-size: 15px;
            opacity: 0.5;
            cursor: pointer;
            text-shadow: unset;
            &:hover {
                opacity: 1;
            }
        }
    }
    .cp-toolbar-userlist-drawer {
        font: @colortheme_app-font-size @colortheme_font;
        min-width: 175px;
        width: 175px;
        display: block;
        overflow-y: auto;
        overflow-x: hidden;
        padding: 10px;
        box-sizing: border-box;
        order: 100;
        z-index: 1;
        .cp-toolbar-userlist-drawer-close {
            position: absolute;
            margin-top: -10px;
            margin-left: 149px;
            font-size: 15px;
            opacity: 0.5;
            cursor: pointer;
            text-shadow: unset;
            &:hover {
                opacity: 1;
            }
        }
        h2 {
            color: inherit;
            text-align: center;
            padding: 5px 0px;
            margin: 5px 0px;
            font: inherit;
            font-weight: bold;
            white-space: normal;
            line-height: auto;
        }
        text-align: baseline;
        .cp-toolbar-userlist-viewer {
            font-style: italic;
            padding: 5px;
            background: @cp_toolbar-fade1;
            margin: 2px 0;
        }

        & > p {
            font: @colortheme_app-font-size @colortheme_font;
            margin: 0;
            padding: 0;
            display: block;
        }

        .cp-toolbar-userlist-others {
            display: flex;
            flex-flow: column;
            margin: 10px 0;
            margin-bottom: 20px;
            &>span {
                height: 48px;
                padding: 5px;
                margin: 2px 0;
                background: @cp_toolbar-fade1;
                border-right: 3px solid transparent;
                .avatar_main(30px);
                .cp-avatar-default, media-tag {
                    margin-right: 5px;
                }
                &.cp-userlist-clickable {
                    cursor: pointer;
                    &:hover {
                        background: @cp_toolbar-fade3;
                    }
                }
                .cp-toolbar-userlist-rightcol {
                    order: 10;
                    flex: 1;
                    overflow: hidden;
                    text-overflow: ellipsis;
                    white-space: nowrap;
                    display: flex;
                    flex-flow: column;
                    height: 100%;
                    .cp-toolbar-userlist-name {
                        flex: 1;
                        overflow: hidden;
                        text-overflow: ellipsis;
                        white-space: nowrap;
                        display: flex;
                        justify-content: space-between;
                        align-items: center;
                        button {
                            width: 20px;
                            font-size: 16px;
                            padding: 0;
                            border: none;
                            height: 20px;
                            cursor: pointer;
                        }
                    }
                    .cp-toolbar-userlist-name-input {
                        flex: 1;
                        overflow: hidden;
                        text-overflow: ellipsis;
                        white-space: nowrap;
                        display: none;
                        border: none;
                    }
                    .cp-toolbar-userlist-name-value {
                        overflow: hidden;
                        flex: 1;
                        min-width: 0;
                        min-height: 0;
                        text-overflow: ellipsis;
                    }
                    .cp-toolbar-userlist-friend {
                        padding: 0;
                    }
                }
            }
        }
        .cp-toolbar-userlist-friend {
            display: inline-block;
            width: 20px;
        }
    }

    #cp-app-toolbar-creation-dialog.cp-modal-container {
        .icons_main();

        li {
            color: @cp_drive-fg;
            border: 1px solid @cp_drive-icon-border;
            &:hover {
                background: @cp_drive-icon-hover;
                color: @cp_drive-fg;
            }
        }
        .cp-modal {
            display: flex;
            flex-flow: column;
            li, li .fa {
                cursor: pointer;
            }
            &> p {
                text-align: center;
                margin: 20px;
            }
            &> div {
                flex: 1;
                display: flex;
                flex-wrap: wrap;
                justify-content: center;
                align-content: center;
            }
            &> div:last-child {
                flex: unset;
                margin: 20px 0;
            }
        }

        .cp-creation-icons-name {
            white-space: nowrap;
        }

        #cp-app-toolbar-creation-advanced {
            width: auto;
            margin: 0;
            padding: 0;
            outline: none;
        }
        label[for="cp-app-toolbar-creation-advanced"] {
            margin: 0;
            margin-left: 5px;
        }

        @media screen and (max-height: @browser_media-medium-screen),
               screen and (max-width: @browser_media-medium-screen) {
            .cp-modal {
                & > p {
                    display: none;
                }
                & > div {
                    align-content: unset;
                    align-items: center;
                    li {
                        height: 40px;
                        width: 200px;
                        display: flex;
                        align-items: center;
                        .fa, .cptools {
                            font-size: 32px;
                            min-width: 50px;
                        }
                        .cp-icons-name {
                            height: auto;
                            text-align: left;
                        }
                    }
                }
            }
        }
    }

    .cp-toolbar-userlist-drawer {
        background-color: @cp_toolbar-bg;
        color: @toolbar-color;
        .cp-toolbar-userlist-drawer-close {
            color: @toolbar-color;
        }
        h2 {
            color: @toolbar-color;
        }
        .cp-toolbar-userlist-name-input {
            background: @cp_toolbar-fade1;
        }
        .cp-toolbar-userlist-button {
            background: transparent;
            color: @cryptpad_text_col;
            &:hover {
                color: contrast(@cp_toolbar-bg, darken(@cp_toolbar-fg, 10%), lighten(@cp_toolbar-fg, 10%));
            }
        }
    }

    .cp-toolbar {
        * {
            outline-style: none;
            &:focus {
<<<<<<< HEAD
                // color shows on chrome/edge, but not firefox
                outline-color: @cryptpad_color_brand;
=======
                outline: @cryptpad_color_brand solid 2px;
>>>>>>> f5b429c4
            }
        }

        box-sizing: border-box;
        padding: 0;
        display: flex;
        flex-wrap: wrap;
        justify-content: space-between;

        background-color: @toolbar-top-bg;
        color: @toolbar-bg-color;
        color: var(--toolbar-bg-color);

        .fa {
            font: normal normal normal 14px/1 FontAwesome;
            font-family: FontAwesome;
        }

        .tools_unselectable();

        font: @toolbar_button-font;
        width: 100%;
        z-index: 10000; // cp-toolbar

        .cp-dropdown-container {
            //height: 100%;
            //display: inline-block;
            button {
                height: 100%;
                margin: 0;
                background: transparent;
            }
        }

        button {
            .toolbar_button;
            &.cp-notifications-bell, &.cp-maintenance-wrench {
                color: @cryptpad_text_col;
            }
        }

        .cp-toolbar-limit {
            box-sizing: border-box;
            height: 26px;
            width: 26px;
            display: inline-block;
            padding: 3px;
            margin: 0px 3px 0 6px;
            vertical-align: middle;
            line-height: @toolbar_top-height;
            span {
                cursor: pointer;
                margin: auto;
                font-size: 20px;
            }
        }

        div {
            white-space: normal;
        }

        &.cp-toolbar-notitle {
            .cp-toolbar-top-filler {
                flex: 1;
            }
        }
        .cp-toolbar-top {
            &.toolbar-hidden {
                display: none !important;
            }

            @media screen and (max-width: @browser_media-medium-screen),
                   screen and (max-height: 500px) {
                flex-wrap: wrap;
                height: @toolbar_line-height;
                .cp-toolbar-top-filler {
                    height: 32px;
                }
                .cp-toolbar-title {
                    height: @toolbar_line-height;
                    flex-flow: row;
                    line-height: initial;
                    margin: 0;
                    .cp-toolbar-title-hoverable {
                        width: 100%;
                    }
                    .cp-toolbar-title-editable, .cp-toolbar-title-value {
                        max-width: ~"calc(100vw - 26px)";
                        display: inline-block;
                        overflow: hidden;
                        text-overflow: ellipsis;
                        font-size: @colortheme_app-font-size;
                        height: @toolbar_line-height;
                        box-sizing: border-box;
                        line-height: @toolbar_line-height;
                        border: 1px solid transparent;
                    }
                    .cp-toolbar-title-readonly {
                        font-size: 14px;
                    }
                    .cp-toolbar-title-value {
                        padding: 5px;
                        line-height: @toolbar_line-height - 10px;
                        //border: 0;
                    }
                    .cp-toolbar-title-edit, .cp-toolbar-title-save {
                        box-sizing: border-box;
                        height: @toolbar_line-height;
                        line-height: @toolbar_line-height;
                        display: inline-flex;

                        .fa {
                            font-size: @colortheme_app-font-size;
                        }
                    }
                    input {
                        height: @toolbar_line-height;
                        font-size: @colortheme_app-font-size;
                        flex: 1;
                        max-width: none;
                        line-height: calc(@toolbar_line-height - 12px); // padding + border
                    }
                }
                .cp-toolbar-spinner {
                    min-width: 100px;
                    margin: 0;
                    height: @toolbar_line-height;
                    line-height: @toolbar_line-height;
                }
                .cp-toolbar-link {
                    height: @toolbar_line-height;
                    width: @toolbar_line-height;
                    //transform: scale(0.5);
                    .cp-toolbar-link-logo {
                        padding: 5px;
                        span {
                            font-size: 24px;
                        }
                    }
                }
                .cp-toolbar-user {
                    height: @toolbar_line-height;
                    .cp-toolbar-notifications, .cp-toolbar-maintenance {
                        height: @toolbar_line-height;
                        width: @toolbar_line-height;
                        margin-left: 0;
                        padding: 0px;
                        button {
                            height: @toolbar_line-height;
                            width: @toolbar_line-height;
                            font-size: 15px;
                            margin-top: -1px;
                            &::before {
                                padding-top: 1px;
                            }
                            // .cp-dropdown-button-title {
                            //     transform: scale(0.5);
                            //     bottom: -5px;
                            //     right: -5px;
                            // }
                        }
                    }
                    .cp-toolbar-user-dropdown {
                        height: @toolbar_line-height;
                        width: @toolbar_line-height;
                        padding: 0;
                        &> button {
                            height: @toolbar_line-height;
                            width: @toolbar_line-height;
                            span {
                                .avatar_vars(36px);
                                font-size: @avatar-font-size;
                                .animal {
                                    font-size: @avatar-font-size-animal;
                                }
                            }
                        }
                        &> button.cp-avatar.cp-avatar {
                            media-tag {
                                margin: 4px;
                                max-width: 24px;
                                min-width: 24px;
                                max-height: 24px;
                                min-height: 24px;
                            }
                        }
                    }
                    .cp-toolbar-limit {
                        line-height: 32px;
                        margin: 0;
                    }
                }
            }
        }

        .cp-toolbar-limit {
            color: @cp_toolbar-warn;
        }
    }

    .cp-toolbar-top {
        display: flex;
        flex-flow: row;
        height: @toolbar_top-height;
        position: relative;
        width: 100%;

        .cp-toolbar-top-filler {
            height: @toolbar_top-height;
            display: inline-block;
            order: 5;
            //flex: 1;
        }
        .cp-toolbar-title {
            color: @cp_toolbar-fg;
            flex: 1;
            overflow: hidden;
            text-overflow: ellipsis;
            order: 3;
            height: 100%;
            display: inline-flex;
            flex-flow: column;
            justify-content: center;
            margin: 0 10px;
            .cp-toolbar-title-value {
                border: 1px solid transparent;
                padding: 0 5px;
                font-size: 30px;
                vertical-align: middle;
                white-space: nowrap;
            }
            .cp-toolbar-title-value-page {
                border: 1px solid transparent;
                padding: 0 5px;
            }
            .cp-toolbar-title-edit, .cp-toolbar-title-save {
                display: flex;
                align-items: center;
                font-size: 20px;
                vertical-align: middle;
                border-radius: 0 @variables_radius @variables_radius 0;
                .fa {
                    font-size: 20px;
                }
            }
            .cp-toolbar-title-readonly {
                margin-left: 10px;
                font-size: 25px;
                font-style: italic;
                white-space: nowrap;
                display: inline-flex;
                align-items: center;
            }
            &.cp-toolbar-unsync {
                .cp-toolbar-title-edit, .cp-toolbar-title-save {
                    display: none !important;
                }
                .cp-toolbar-title-unsync {
                    display: inline-flex;
                }
                .cp-toolbar-title-editable, .cp-toolbar-title-edit {
                    border: none !important;
                }
            }
            .cp-toolbar-title-unsync {
                display: none;
            }
            .cp-toolbar-title-hoverable {
                display: inline-flex;
                overflow: hidden;
                align-self: baseline;
                max-width: 100%;
                &:hover {
                    .cp-toolbar-title-editable, .cp-toolbar-title-edit {
                        border: 1px solid @toolbar-bg-color;
                        border: 1px solid var(--toolbar-bg-color);
                        transition: all 0.15s;
                    }
                    .cp-toolbar-title-editable {
                        cursor: text;
                        border-radius: @variables_radius 0 0 @variables_radius;
                    }
                }
            }
            .cp-toolbar-title-edit {
                cursor: pointer;
                border: 1px solid transparent;
                padding: 0 5px;
                border-collapse: collapse;
                span {
                    cursor: pointer;
                }
            }
            .cp-toolbar-title-save {
                border: 1px solid @toolbar-bg-color;
                border: 1px solid var(--toolbar-bg-color);
                cursor: pointer;
                padding: 5px;
                border-collapse: collapse;
                span {
                    cursor: pointer;
                }
            }
            .cp-toolbar-title-value {
                overflow: hidden;
                text-overflow: ellipsis;
                border-collapse: collapse;
            }
            input {
                color: @cryptpad_text_col;
                border: 1px solid @toolbar-bg-color;
                border: 1px solid var(--toolbar-bg-color);
                max-width: ~"calc(100% - 40px)";
                //flex: 1;
                vertical-align: middle;
                box-sizing: border-box;
                cursor: auto;
                width: 300px;
                font-size: 30px !important;
                padding: 0 5px !important;
                height: 43px;
            }
        }
        .cp-toolbar-link, .cp-toolbar-notifications, .cp-toolbar-maintenance {
            line-height: @toolbar_top-height;
            width: @toolbar_top-height;
            height: @toolbar_top-height;
            padding: 5px;
            box-sizing: border-box;
            display: inline-block;
        }
        .cp-toolbar-notifications, .cp-toolbar-maintenance {
            text-align: center;
            font-size: 32px;
            margin-left: 10px;
            &> button {
                display: flex;
                align-items: center;
                justify-content: center;
                width: @toolbar_top-height - 10px;
                font-size: 1em;
                height: @toolbar_top-height - 10px;
                border-radius: @variables_radius;
                padding: 0px;
                margin: 0;
                &::before {
                    width: 100%;
                    text-align: center;
                    padding-top: 4px;
                }
                &:hover {
                    border-color: transparent;
                    background-color: @cp_toolbar-fade1;
                }
                span {
                    vertical-align: top;
                    font-size: 1em;
                    text-decoration: none;
                    color: inherit;
                }
            }
            .cp-notifications-empty {
                color: @cp_dropdown-fg;
                padding: 5px;
            }
            button {
                position: relative;
                .cp-dropdown-button-title {
                    position: absolute;
                    bottom: 10px;
                    right: 16px;
                    font-size: 14px;
                    border: 1px solid;
                    border-radius: 50%;
                    width: 20px;
                    height: 20px;
                    line-height: 16px;
                    background: @toolbar-top-bg;
                    &.cp-notifications-small {
                        font-size: 10px;
                        line-height: 17px;
                    }
                }
            }
        }
        .cp-toolbar-notifications {
            .cp-notifications-container {
                padding: 0 5px;;
                li {
                    margin: 0 -5px;
                    padding: 0;
                }
            }
        }
        .cp-toolbar-link {
            display: inline-flex;
            align-items: center;
            justify-content: center;
            cursor: pointer;
            order: 1;
            .fa {
                margin: 0;
            }
            a.cp-toolbar-link-logo {
                cursor: pointer;
                display: inline-flex;
                text-decoration: none;
                height: auto;
                padding: 10px;
                color: @toolbar-bg-color;
                color: var(--toolbar-bg-color);
                border-radius: 5px;

                span {
                    font-size: 45px;
                }

                &:hover {
                    // Icons shown when hovering the toolbar icon (where logo used to be)
                    .cptools::before {
                        content: "\e920"; // shows drive icon in document toolbars
                    }
                    .fa::before {
                        content: "\f0a0"; // shows hdd-o for all FA icons (settings, etc)
                    }
                    .fa-hdd-o::before {
                        content: "\f015"; // shows home for drive
                    }
                }

                // svg {
                //     #outline, #squares {
                //         fill: @toolbar-bg-color;
                //         fill: var(--toolbar-bg-color);
                //     }
                //     #background {
                //         fill: @cp_toolbar-logo-bg;
                //     }
                // }

                // img {
                //     cursor: pointer;
                //     height: 100%;
                //     width: 100%;
                // }
            }
        }
        .cp-toolbar-user {
            height: @toolbar_top-height;
            display: inline-flex;
            order: 6;
            line-height: @toolbar_top-height;
            .cp-toolbar-notifications { order: 1; }
            .cp-toolbar-user-dropdown { order: 3; }
            .cp-toolbar-backup { order: 4; } // TODO drive migration to secure iframe
            &> * {
                display: inline-block;
                height: 100%;
                vertical-align: top;
            }
            .cp-toolbar-user-dropdown {
                z-index: 10000; //Z cp-toolbar-user-dropdown
                padding: 5px;
                box-sizing: border-box;
                text-align: center;

                .cp-dropdown-content {
                    padding-bottom: 10px;
                }
                & > button {
                    display: flex;
                    justify-content: center;
                    align-items: center;
                    height: @toolbar_top-height - 10px;
                    width: @toolbar_top-height - 10px;
                    border-radius: @variables_radius;
                    padding: 0;
                    &:hover {
                        border-color: transparent;
                        background-color: @cp_toolbar-fade1;
                    }
                    span {
                        text-align: center;
                        width: 100%;
                        .avatar_vars(72px);
                        font-size: @avatar-font-size;
                        display: inline-flex;
                        justify-content: center;
                        align-items: center;
                        .animal {
                            font-size: @avatar-font-size-animal;
                        }
                    }
                    &.cp-avatar {
                        .avatar_main(64px);
                        border: 0;
                    }
                }
            }
            .cp-user-menu-logo {
                text-align: left;
                font-family: "IBM Plex Mono";
                color: @cryptpad_color_grey_500;
                font-size: 1.5em;
                padding: 5px;
                img {
                    width: 25px;
                }
                .cp-user-menu-logo-text {
                    margin-left: 10px;
                }
            }
            div.cp-toolbar-account {
                &> span {
                    font-weight: bold;
                    span {
                        font-weight: normal;
                    }
                }
                min-width: 160px;
                padding: 5px;
                margin: 0;
                white-space: normal;
                text-align: left;
                color: @cryptpad_text_col;
                font-size: 14px;
            }

            .cp-toolbar-backup {
                margin: 0;
                border-radius: 0;
                background: transparent;
                &:hover {
                    background-color: @cp_toolbar-fade1;
                }
            }
        }
    }

    .cp-toolbar-history, .cp-toolbar-snapshots {
        background-color: @cp_toolbar-bg;
        //background-color: var(--toolbar-bg-color-light);
        color: @toolbar-color;
    }
    .cp-toolbar-snapshots {
        display: none;
        text-align: center;
        width: 100%;
        padding: 5px 0;
        align-items: center;
        justify-content: space-between;
        .cp-toolbar-snapshots-info {
            white-space: nowrap;
            overflow: hidden;
            text-overflow: ellipsis;
            flex: 1;
            min-width: 0;
            i {
                width: 30px;
            }
        }
        @media screen and (max-width: @browser_media-medium-screen) {
            flex-flow: column;
            .cp-toolbar-snapshots-info {
                max-width: 100%;
            }
        }
        .cp-toolbar-snapshots-actions {
            button {
                margin: 0 5px;
                border: 1px solid @toolbar-color;
                text-transform: uppercase;
                i:not(:last-child) {
                    margin-right: 5px;
                }
            }
        }
    }
    .cp-toolbar-dropdown-nowrap {
        white-space: nowrap;
    }
    .cp-toolbar-bottom {
        color: @cp_toolbar-bottom-fg;
        display: inline-flex;
        margin: 5px 0px;
        align-items: center;
        justify-content: space-between;
        max-width: 100%;
        flex: 1 1 auto;
        &:empty {
            height: 0;
        }
        .cp-toolbar-users {
            pre {
                /* needed for ckeditor */
                white-space: pre;
                margin: 5px 0px;
            }
        }

        button {
            border: 1px solid @cp_toolbar-bottom-bg;
            box-sizing: border-box;
            position: relative;
            margin: 0px;
            border-radius: @variables_radius;
            height: @toolbar_line-height;
            display: inline-flex;
            align-items: center;
            .fa, .cptools {
                margin-right: 5px;
            }
            .cp-dropdown-button-title .cp-icon {
                margin-left: 5px;
            }
            &:hover {
                background-color: fade(@cp_toolbar-bottom-bg, 70%);
            }
        }
        .cp-toolbar-bottom-left > button,
        .cp-toolbar-bottom-left > span > button,
        .cp-toolbar-bottom-mid > button,
        .cp-toolbar-bottom-right > button,
        .cp-toolbar-bottom-right > span > button {
            background-color: @cp_toolbar-bottom-bg;
            color: @cp_toolbar-bottom-fg;
            &:hover {
                background-color: fade(@cryptpad_text_col, 20%);
                border-color: @cryptpad_text_col;
                color: @cryptpad_text_col;
            }
            &.cp-toolbar-button-active {
                background-color: @cp_toolbar-bg;
                border-color: @cp_toolbar-fg;
                color: @cp_toolbar-fg;
                &:hover {
                    background-color: fade(@cryptpad_text_col, 20%);
                }
            }
        }

        button.cp-toolbar-button-primary {
            background-color: @toolbar-bg-color-light;
            background-color: var(--toolbar-bg-color-light);
            border-color: @toolbar-bg-color-light;
            border-color: var(--toolbar-bg-color-light);
            color: @cp_toolbar-bottom-fg;
            &:hover {
                background-color: @toolbar-bg-color-fade;
                background-color: var(--toolbar-bg-color-fade);
                border-color: @toolbar-bg-color-fade;
                border-color: var(--toolbar-bg-color-fade);
                color: @cp_toolbar-bottom-fg;
            }
        }
        button.cp-toolbar-collapse {
/*
        XXX this button toggles between two states and uses two titles for either state.
        tippy doesn't work well with this, so the titles are applied to two icons
        and we display the relevant one. Unfortunately, the hoverable area for the inner icon
        is very small, which makes it unlikely that you'll see the title unless
        you hover perfectly. The same is true of the drive's grid/list view toggle.
*/
            position: relative;
            .fa {
                margin-right: 0px;
            }
            .cp-collapsed-notif {
                display: inline-block;
                width: 12px;
                height: 12px;
                background-color: @cryptpad_color_red;
                position: absolute;
                bottom: -3px;
                right: -3px;
                border: 2px solid @cp_toolbar-bg;
                border-radius: 50%;
            }
            &:not(.cp-toolbar-button-active) .cp-collapsed-notif {
                display: none;
            }
        }

        &.cp-toolbar-small {
            button {
                .cp-toolbar-name, .cp-button-name {
                    display: none;
                }
                i, span {
                    margin-right: 0;
                }
            }
        }

        & > span {
            height: @toolbar_line-height;
        }


        .cp-toolbar-bottom-left {
            display: flex;
            order: 1;
            padding-left: 5px;
            button {
                margin-right: 5px;
            }
        }
        .cp-toolbar-bottom-mid {
            display: flex;
            order: 2;
            button {
                margin-right: 5px;
            }
        }
        .cp-toolbar-bottom-right {
            order: 3;
            display: flex;
            padding-right: 5px;
            button {
                margin-left: 5px;
            }
            #cp-toolbar-chat-drawer-open { order: 0; }
            #cp-toolbar-userlist-drawer-open { order: 1; }
            & > .cp-dropdown-container {
                height: @toolbar_line-height;
            }
        }

        .cp-toolbar-bottom-right {
            button {
                white-space: nowrap;
            }
        }
        .cp-toolbar-bottom-left {
            .cp-toolbar-appmenu, .cp-toolbar-file {
                button {
                    &::before, .fa {
                        min-width: 20px;
                        text-align: center;
                        margin-right: 0;
                    }
                }
            }
            .cp-toolbar-file {
                order: 1;
            }
            .cp-toolbar-appmenu {
                order: 3;
            }
            .cp-toolbar-mediatag, .cp-toolbar-icon-mediatag {
                order: 5;
            }
            .cp-toolbar-tools {
                order: 7;
            }
            .cp-toolbar-icon-pad_toc {
                order: 8;
            }
            .cp-toolbar-file {
                button {
                    &.fa-plus { order: 0; }
                    &.fa-history { order: 5; }
                    &.fa-hashtag { order: 10; }
                    &.fa-bookmark { order: 15; }
                    &.fa-upload { order: 20; }
                    &.fa-files-o { order: 25; }
                    &.fa-download { order: 30; }
                    &.fa-print { order: 35; }
                    &.fa-trash { order: 40; }
                    &.cp-toolbar-icon-pad-settings { order: 75; }
                    &.fa-info-circle { order: 100; }

                    &.cp-toolbar-icon-help { order: 150; }
                }
            }

            .cp-toolbar-drawer-content:empty ~ .cp-toolbar-drawer-button {
                display: none;
            }
            .cp-toolbar-drawer-content {
                box-shadow: 0px 1px 5px 0px @cp_shadow-color;
                border-radius: @variables_radius;
                overflow-y: auto;
                overflow-x: hidden;
                &.cp-dropdown-visible {
                    overflow: visible;
                }
                position: absolute;
                left: 0px;
                top: @toolbar_line-height;
                //margin: -1px;
                padding: 5px;
                min-width: 50px;
                background: @cp_dropdown-bg;
                display: flex;
                flex-flow: column;
                z-index: 10000; //Z cp-toolbar-drawer-content
                color: @cp_dropdown-fg;
                .tools_unselectable();
                .fa {
                    font-size: 17px;
                }
                &> span {
                    order: 8;
                    box-sizing: border-box;
                    min-width: 150px;
                    height: @toolbar_line-height;
                    border-radius: @variables_radius;
                    border: 0;
                }
                button {
                    white-space: nowrap;
                    padding: 5px;
                    text-align: left;
                    margin: 0;
                    border-radius: @variables_radius;
                    border: 0;
                    width: 100%;
                    line-height: 1em;
                    &.cp-toolbar-button-active {
                        background-color: inherit;
                    }
                    .cp-toolbar-drawer-element {
                        margin-left: 10px;
                        display: inline;
                        vertical-align: baseline;
                    }
                    &:hover {
                        background-color: @cp_dropdown-bg-hover !important;
                        color: @cp_dropdown-fg;
                    }
                }
            }
        }
    }

    .cp-toolbar-spinner {
        color: @cp_toolbar-fg;
        font-family: "Open Sans";
        font-size: 14px;
        padding: 0 8px;
        height: 20px;
        line-height: 20px;
        overflow: hidden;
        text-overflow: ellipsis;
        white-space: nowrap;
        min-width: 200px;
        box-sizing: border-box;
        margin-bottom: 5px;
        &> span.fa {
            height: 20px;
            width: 20px;
            //margin: 8px;
            line-height: 20px;
            font-size: 20px;
            text-align: center;
        }
    }
    .cp-toolbar-readonly {
        margin-right: 5px;
        font-weight: bold;
        text-transform: uppercase;
    }
    .cp-toolbar-share {
        a {
            .fa {
                margin-right: 5px;
            }
        }
    }
}

<|MERGE_RESOLUTION|>--- conflicted
+++ resolved
@@ -367,12 +367,7 @@
         * {
             outline-style: none;
             &:focus {
-<<<<<<< HEAD
-                // color shows on chrome/edge, but not firefox
-                outline-color: @cryptpad_color_brand;
-=======
                 outline: @cryptpad_color_brand solid 2px;
->>>>>>> f5b429c4
             }
         }
 
