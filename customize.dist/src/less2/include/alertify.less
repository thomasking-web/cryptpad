@import (reference) "./colortheme-all.less";
@import (reference) "./browser.less";
@import (reference) "./variables.less";
@import (reference) "./avatar.less";
@import (reference) "./tools.less";
@import (reference) "./buttons.less";

.alertify_main() {
    --LessLoader_require: LessLoader_currentFile();
};
& {
    @max-z-index: 2147483647;
    @alertify-fore: @colortheme_modal-fg;
    @alertify-base: @colortheme_modal-bg;

    @alertify-dialog-bg: @alertify-base;
    @alertify-dialog-fg: @alertify-fore;

    @alertify-btn-fg: @alertify-fore;

    @alertify-light-bg: fade(@alertify-fore, 25%);
    @alertify-bg: @colortheme_modal-dim;
    @alertify-fg: @alertify-fore;

    @alertify-input-bg: @colortheme_modal-input;
    @alertify-input-fg: @colortheme_modal-input-fg;

    @alertify_padding-base: @variables_padding;
    @alertify_box-shadow: @variables_shadow;

    // Logs to show that something has happened
    // These show only once


    .alertify-logs {
        z-index: 100001; // alertify logs should be in front of alertify modals
        @media print {
            visibility: hidden;
        }
        > * {
            padding: @alertify_padding-base @alertify_padding-base * 4;
            color: @colortheme_notification-color;

            font-family: @colortheme_font;
            font-size: large;

            box-shadow: @alertify_box-shadow;
            &, &.default {
                // FIXME
                background: @colortheme_notification-log;
            }
            &.error {
                font-weight: bold;
                background: @colortheme_notification-warn;
            }
            &.success {
                background: @colortheme_notification-log;
            }
        }
    }

    .alertify {
        position: fixed;
        background-color: @alertify-bg;
        color: @alertify-fg;
        left: 0;
        right: 0;
        top: 0;
        bottom: 0;
        width: 100%;
        height: 100%;
        z-index: 100000; // alertify container
        font: @colortheme_app-font;

        &.forefront {
            z-index: @max-z-index; // alertify max forefront
        }

        .message {
            h1, h2, h3, h4, h5, h6 {
                color: @alertify-fg;
            }
        }

        h1, h2, h3 {
            margin-top: 0;
        }

        &.hide {
            opacity: 0;
            pointer-events: none;
        }

        &, &.show {
            box-sizing: border-box;
            transition: all .33s cubic-bezier(.25, .8, .25, 1);
        }

        &, * {
            box-sizing: border-box;
        }

        .dialog {
            padding: 12px;
/*
            div.tokenfield {
                .token {
                    //border: 1px solid red;
                    //color: red;
                }

                color: @colortheme_light-base;
                background-color: @alertify-dialog-bg;

                input[id$="tokenfield"][type="text"].token-input {
                    background-color: @alertify-dialog-bg !important;
                }
            }*/
        }

        .dialog {
            & > div {
                background-color: @alertify-dialog-bg;
                &.half {
                    width: 50%;
                    max-width: 50%;
                    @media (max-width: @browser_media-medium-screen) {
                        width: 100%;
                    }
                }
                display: flex;
                flex-flow: column;
            }

            width: 100%;
            margin: 0 auto;
            position: relative;
            top: 50%;
            transform: translateY(-50%);
            max-height: 100%;
            display: flex;

            > * {
                width: 100%;
                min-width: 260px;
                max-width: 500px;
                margin: 0 auto;
                text-align: left;
                padding: @alertify_padding-base;
                background: #fff;
                box-shadow: @alertify_box-shadow;
                &.wide {
                    width: 1000px;
                    max-width: 70%;
                }
            }

            .msg {
                padding: @alertify_padding-base;
                margin-bottom: @alertify_padding-base;
                margin: 0;
                overflow: auto;
                :last-child {
                    margin-bottom: 0;
                }
            }
            .alertify-tabs {
                max-height: 100%;
                display: flex;
                flex-flow: column;
                .alertify-tabs-titles {
                    height: 40px;
                    display: flex;
                    border-bottom: 1px solid @alertify-fore;
                    margin-bottom: 10px;
                    box-sizing: content-box;
                    span {
                        font-size: 20px;
                        height: 40px;
                        line-height: 40px;
                        box-sizing: border-box;
                        padding: 0 15px;
                        border-left: 1px solid lighten(@alertify-base, 10%);
                        border-right: 1px solid lighten(@alertify-base, 10%);
                        cursor: pointer;
                        &:hover {
                            background-color: @alertify-light-bg;
                        }
                    }
                    span.alertify-tabs-active {
                        background-color: @alertify-fore;
                        border-left: 1px solid @alertify-fore;
                        border-right: 1px solid @alertify-fore;
                        color: @alertify-base;
                        cursor: default;
                    }
                }
                .alertify-tabs-contents {
                    flex: 1 1 auto;
                    min-height: 0;
                    & > div {
                        max-height: 100%;
                        display: none;
                        overflow: auto;
                    }
                    & > div.alertify-tabs-content-active {
                        display: block;
                        &.cp-share-columns {
                            display: flex;
                        }
                    }
                }
            }

            ::placeholder { /* Chrome, Firefox, Opera, Safari 10.1+ */
                color: @cryptpad_color_grey;
                opacity: 1; /* Firefox */
            }
            :-ms-input-placeholder { /* Internet Explorer 10-11 */
                color: @cryptpad_color_grey;
            }
            ::-ms-input-placeholder { /* Microsoft Edge */
                color: @cryptpad_color_grey;
            }
<<<<<<< HEAD
=======
            input:not(.form-control), textarea {
                background-color: @alertify-input-fg;
                color: @cryptpad_text_col;
                border: 1px solid @alertify-input-bg;
                margin-bottom: @alertify_padding-base;
                width: 100%;
                font-size: 100%;
                padding: @alertify_padding-base;
                &[readonly] {
                    background-color: @alertify-light-bg;
                    color: @cryptpad_text_col;
                    border-color: @alertify-light-bg;
                }
            }

            textarea {
                overflow: hidden;
                padding: 8px;
                &[readonly] {
                    resize: none;
                }
            }

>>>>>>> 47128802
            span.cp-password-container {
                display: flex;
                align-items: center;
                margin-bottom: 15px;
                justify-content: space-between;
                & > * {
                    margin-bottom: 0 !important;
                }
                button {
                    margin: 0 !important;
                }
            }


            input[type="checkbox"], input[type="radio"] {
                width: auto;
                padding: 0;
                margin-right: 0.5em;
                margin-top: 1px;
                margin-bottom: 5px;
                vertical-align: middle;
                & + label {
                    margin-bottom: 0;
                    margin-right: 2em;
                }
            }

            .buttons_main();
            input:not(.form-control), textarea {
                margin-bottom: 15px;
            }

            button {
                display: inline-block;
                position: relative;
                margin: 6px 8px;
                min-height: 36px;
                min-width: 88px;
            }

            nav {
                padding: @alertify_padding-base;
                text-align: right;
                button {
                    margin: 0px !important;
                    &:not(:last-child) {
                        margin-right: @alertify_padding-base !important;
                      }
                }
            }
        }
    }

    .alertify-logs {

        position: fixed;
        z-index: 100001; // alertify logs (just in front of alertify modals

        &.bottom, &:not(.top) {
            bottom: 16px;
            /* // Bottom left placement. Default. Use for transitions.
            &.left, &:not(.right) {
                > * {

                }
            }
            // Top right placement
            &.right {
                > * {

                }
            }*/
        }

        // All left positions.
        &.left, &:not(.right) {
            left: 16px;
            > * {
                float: left;
                transform: translate3d(0, 0, 0);
                height: auto;

                &.show {
                    left: 0;
                }
                &, &.hide {
                    left: -110%;
                }
            }
        }

        &.right {
            right: 16px;
            > * {
                float: right;
                transform: translate3d(0, 0, 0);
                &.show {
                    right: 0;
                    opacity: 1;
                }
                &, &.hide {
                    right: -110%;
                    opacity: 0;
                }
            }
        }

        &.top {
            top: 0;
            /* // Top left placement, use for transitions.
            &.left, &:not(.right) {
                > * {

                }
            }
            // Top right placement, use for transitions
            &.right {
                > * {

                }
            }*/
        }

        > * {
            box-sizing: border-box;
            transition: all .4s cubic-bezier(.25, .8, .25, 1);
            position: relative;
            clear: both;
            backface-visibility: hidden;
            perspective: 1000;

            & {
                max-height: 0;
                margin: 0;
                padding: 0;
                overflow: hidden;
                opacity: 0;
                pointer-events: none;
            }

            &.show {
                margin-top: @alertify_padding-base;
                opacity: 1;
                max-height: 1000px;
                padding: @alertify_padding-base;
                pointer-events: auto;
            }
        }
    }
    div.wide {
        div.alertify-tabs {
            p.msg:not(:last-child) {
                border-bottom: 1px solid @alertify-fore;
            }
        }
        .cp-share-columns {
            display: flex;
            flex-flow: row;

            & > .cp-share-column {
                width: 50%;
                padding: 0 10px;
                position: relative;
                &.contains-nav {
                    nav {
                        position: relative;
                        bottom: 0;
                        right: 0;
                        button {
                            margin: 0 !important;
                            &:not(:first-child) {
                                margin-left: 8px !important;
                                margin-top: 6px !important;
                            }
                        }
                    }
                }
                &:first-child {
                    border-right: 1px solid @alertify-fore;
                }
            }
        }
        .cp-ownership {
            & > label {
                font-weight: bold;
            }
        }
    }
    .cp-share-column {
        .cp-usergrid-grid {
            max-height: 225px;
            overflow-x: auto;
        }
    }
    // Bootstrap Alerts
    .alert {
        margin: 0px 0px @alertify_padding-base 0px;
        font-size: 12px;
        padding: 5px;
        border-radius: 0px;
        i {
            margin-right: 10px;
        }
        &.alert-primary {
            background-color: @alertify-base;
            color: @alertify-fg;
            border-color: @alertify-fg;
            a {
                color: @alertify-fg;
                text-decoration: underline;
            }
        }
        &.dismissable {
            display: flex;
            align-items: center;
            span.fa-times {
                font-size: @colortheme_app-font-size;
                margin-left: 20px;
                cursor: pointer;
            }
        }
    }
}
<|MERGE_RESOLUTION|>--- conflicted
+++ resolved
@@ -222,32 +222,7 @@
             ::-ms-input-placeholder { /* Microsoft Edge */
                 color: @cryptpad_color_grey;
             }
-<<<<<<< HEAD
-=======
-            input:not(.form-control), textarea {
-                background-color: @alertify-input-fg;
-                color: @cryptpad_text_col;
-                border: 1px solid @alertify-input-bg;
-                margin-bottom: @alertify_padding-base;
-                width: 100%;
-                font-size: 100%;
-                padding: @alertify_padding-base;
-                &[readonly] {
-                    background-color: @alertify-light-bg;
-                    color: @cryptpad_text_col;
-                    border-color: @alertify-light-bg;
-                }
-            }
-
-            textarea {
-                overflow: hidden;
-                padding: 8px;
-                &[readonly] {
-                    resize: none;
-                }
-            }
-
->>>>>>> 47128802
+
             span.cp-password-container {
                 display: flex;
                 align-items: center;
