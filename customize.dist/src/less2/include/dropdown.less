--- conflicted
+++ resolved
@@ -160,12 +160,8 @@
             }
             li[role="menuitem"] {
                 border-radius: @variables_radius;
-<<<<<<< HEAD
-                &:hover{
-=======
                 white-space: nowrap;
                 &:hover, &:focus {
->>>>>>> 850cc7c9
                     background-color: @cp_dropdown-bg-hover !important;
                 }
                 &:focus-visible {
