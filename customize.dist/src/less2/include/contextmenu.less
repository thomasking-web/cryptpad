--- conflicted
+++ resolved
@@ -22,13 +22,9 @@
                     }
                 }
                 .dropdown-toggle {
-<<<<<<< HEAD
                     transform: rotate(270deg);
-                    margin-left: 10px;
+                    margin-left: 1rem;
                     float: right;
-=======
-                    margin-left: 1rem;
->>>>>>> ecffe23c
                 }
                 .dropdown-menu {
                     top: -0.7rem;
