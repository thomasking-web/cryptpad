--- conflicted
+++ resolved
@@ -37,7 +37,6 @@
         .instance-colors(@palette-colors; length(@palette-colors));
     }
 
-<<<<<<< HEAD
     .cp-admin-customize-apps-grid, .cp-admin-customize-options-grid {
         display: grid;
         gap: 0.25rem;
@@ -56,17 +55,6 @@
             display: flex;
             flex-direction: row;
             align-items: center;
-        }
-    }
-
-    .cp-admin-customize-options-grid {
-        display: grid;
-        grid-template-columns: 1fr 1fr;
-    }
-
-=======
-    div.cp-admin-customize-apps-grid {
-        .cp-appblock {
             .iconColors_main();
         }
         .cp-inactive-app {
@@ -79,7 +67,11 @@
                 visibility: visible;
             }
         }
+    }
 
+    .cp-admin-customize-options-grid {
+        display: grid;
+        grid-template-columns: 1fr 1fr;
     }
->>>>>>> 5726d6b3
+
 }