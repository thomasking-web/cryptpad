--- conflicted
+++ resolved
@@ -24,13 +24,10 @@
     out.button_newpoll = 'New Poll';
     out.button_newslide = 'New Presentation';
     out.button_newwhiteboard = 'New Whiteboard';
-<<<<<<< HEAD
     out.button_newoodoc = 'New OnlyOffice document';
     out.button_newooslide = 'New OnlyOffice presentation';
     out.button_newoocell = 'New OnlyOffice spreadsheet';
-=======
     out.button_newkanban = 'New Kanban';
->>>>>>> ee1027ce
 
     // NOTE: Remove updated_0_ if we need an updated_1_
     out.updated_0_common_connectionLost = "<b>Server Connection Lost</b><br>You're now in read-only mode until the connection is back.";
