--- conflicted
+++ resolved
@@ -185,11 +185,7 @@
     out.fm_originalPath = "Original path";
     out.fm_emptyTrashDialog = "Are you sure you want to empty the trash?";
     out.fm_removeSeveralPermanentlyDialog = "Are you sure you want to remove these {0} elements from the trash permanently?";
-<<<<<<< HEAD
-    out.fm_removePermanentlyDialog = "Are you sure you want to remove {0} from the trash permanently?";
-=======
     out.fm_removePermanentlyDialog = "Are you sure you want to remove {0} permanently?";
->>>>>>> fdb5c2dd
     out.fm_removeSeveralDialog = "Are you sure you want to move these {0} elements to the trash?";
     out.fm_removeDialog = "Are you sure you want to move {0} to the trash?";
     out.fm_restoreDialog = "Are you sure you want to restore {0} to its previous location?";
