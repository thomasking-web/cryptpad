<<<<<<< HEAD
define(function () {
    var out = {};

    out.main_title = "CryptPad: Zero Knowledge, Collaborative Real Time Editing";

    out.type = {};
    out.type.pad = 'Rich text';
    out.type.code = 'Code';
    out.type.poll = 'Poll';
    out.type.kanban = 'Kanban';
    out.type.slide = 'Presentation';
    out.type.drive = 'CryptDrive';
    out.type.whiteboard = 'Whiteboard';
    out.type.file = 'File';
    out.type.media = 'Media';
    out.type.todo = "Todo";
    out.type.contacts = 'Contacts';
    out.type.oodoc = 'OnlyOffice Text';
    out.type.ooslide = 'OnlyOffice Slide';
    out.type.oocell = 'OnlyOffice Spreadsheet';

    out.button_newpad = 'New Rich Text pad';
    out.button_newcode = 'New Code pad';
    out.button_newpoll = 'New Poll';
    out.button_newslide = 'New Presentation';
    out.button_newwhiteboard = 'New Whiteboard';
    out.button_newoodoc = 'New OnlyOffice document';
    out.button_newooslide = 'New OnlyOffice presentation';
    out.button_newoocell = 'New OnlyOffice spreadsheet';
    out.button_newkanban = 'New Kanban';

    // NOTE: Remove updated_0_ if we need an updated_1_
    out.updated_0_common_connectionLost = "<b>Server Connection Lost</b><br>You're now in read-only mode until the connection is back.";
    out.common_connectionLost = out.updated_0_common_connectionLost;

    out.websocketError = 'Unable to connect to the websocket server...';
    out.typeError = "This pad is not compatible with the selected application";
    out.onLogout = 'You are logged out, {0}click here{1} to log in<br>or press <em>Escape</em> to access your pad in read-only mode.';
    out.wrongApp = "Unable to display the content of that realtime session in your browser. Please try to reload that page.";
    out.padNotPinned = 'This pad will expire after 3 months of inactivity, {0}login{1} or {2}register{3} to preserve it.';
    out.anonymousStoreDisabled = "The webmaster of this CryptPad instance has disabled the store for anonymous users. You have to log in to be able to use CryptDrive.";
    out.expiredError = 'This pad has reached its expiration time and is no longer available.';
    out.deletedError = 'This pad has been deleted by its owner and is no longer available.';
    out.inactiveError = 'This pad has been deleted due to inactivity. Press Esc to create a new pad.';
    out.chainpadError = 'A critical error occurred when updating your content. This page is in read-only mode to make sure you won\'t lose your work.<br>' +
                        'Hit <em>Esc</em> to continue to view this pad, or reload to try editing again.';
    out.errorCopy = ' You can still copy the content to another location by pressing <em>Esc</em>.<br>Once you leave this page, it will disappear forever!';
    out.errorRedirectToHome = 'Press <em>Esc</em> to be redirected to your CryptDrive.';
    out.newVersionError = "A new version of CryptPad is available.<br>" +
                          "<a href='#'>Reload</a> to use the new version, or press escape to access your content in <b>offline mode</b>.";

    out.loading = "Loading...";
    out.error = "Error";
    out.saved = "Saved";
    out.synced = "Everything is saved";
    out.deleted = "Pad deleted from your CryptDrive";
    out.deletedFromServer = "Pad deleted from the server";

    out.realtime_unrecoverableError = "An unrecoverable error has occured. Click OK to reload.";

    out.disconnected = 'Disconnected';
    out.synchronizing = 'Synchronizing';
    out.reconnecting = 'Reconnecting';
    out.typing = "Editing";
    out.initializing = "Initializing...";
    out.forgotten = 'Moved to the trash';
    out.errorState = 'Critical error: {0}';
    out.lag = 'Lag';
    out.readonly = 'Read only';
    out.anonymous = "Anonymous";
    out.yourself = "Yourself";
    out.anonymousUsers = "anonymous editors";
    out.anonymousUser = "anonymous editor";
    out.users = "Users";
    out.and = "And";
    out.viewer = "viewer";
    out.viewers = "viewers";
    out.editor = "editor";
    out.editors = "editors";
    out.userlist_offline = "You're currently offline, the user list is not available.";

    out.language = "Language";

    out.comingSoon = "Coming soon...";

    out.newVersion = '<b>CryptPad has been updated!</b><br>' +
                     'Check out what\'s new in the latest version:<br>'+
                     '<a href="https://github.com/xwiki-labs/cryptpad/releases/tag/{0}" target="_blank">Release notes for CryptPad {0}</a>';

    out.upgrade = "Upgrade";
    out.upgradeTitle = "Upgrade your account to increase the storage limit";

    out.upgradeAccount = "Upgrade account";
    out.MB = "MB";
    out.GB = "GB";
    out.KB = "KB";

    out.supportCryptpad = "Support CryptPad";

    out.formattedMB = "{0} MB";
    out.formattedGB = "{0} GB";
    out.formattedKB = "{0} KB";

    out.greenLight = "Everything is working fine";
    out.orangeLight = "Your slow connection may impact your experience";
    out.redLight = "You are disconnected from the session";

    out.pinLimitReached = "You've reached your storage limit";
    out.updated_0_pinLimitReachedAlert = "You've reached your storage limit. New pads won't be stored in your CryptDrive.<br>" +
        'You can either remove pads from your CryptDrive or <a href="https://accounts.cryptpad.fr/#!on={0}" target="_blank">subscribe to a premium offer</a> to increase your limit.';
    out.pinLimitReachedAlert = out.updated_0_pinLimitReachedAlert;
    out.pinLimitReachedAlertNoAccounts = out.pinLimitReached;
    out.pinLimitNotPinned = "You've reached your storage limit.<br>"+
                            "This pad is not stored in your CryptDrive.";
    out.pinLimitDrive = "You've reached your storage limit.<br>" +
                        "You can't create new pads.";

    out.moreActions = "More actions";

    out.importButton = "Import";
    out.importButtonTitle = 'Import a pad from a local file';

    out.exportButton = "Export";
    out.exportButtonTitle = 'Export this pad to a local file';
    out.exportPrompt = 'What would you like to name your file?';

    out.changeNamePrompt = 'Change your name (leave empty to be anonymous): ';
    out.user_rename = "Change display name";
    out.user_displayName = "Display name";
    out.user_accountName = "Account name";

    out.clickToEdit = "Click to edit";
    out.saveTitle = "Save the title (enter)";

    out.forgetButton = "Delete";
    out.forgetButtonTitle = 'Move this pad to the trash';
    out.forgetPrompt = 'Clicking OK will move this pad to your trash. Are you sure?';
    out.movedToTrash = 'That pad has been moved to the trash.<br><a href="/drive/">Access my Drive</a>';

    out.shareButton = 'Share';
    out.shareSuccess = 'Copied link to clipboard';

    out.userListButton = "User list";

    out.userAccountButton = "Your account";

    out.newButton = 'New';
    out.newButtonTitle = 'Create a new pad';
    out.uploadButton = 'Upload files';
    out.uploadButtonTitle = 'Upload a new file to the current folder';

    out.saveTemplateButton = "Save as template";
    out.saveTemplatePrompt = "Choose a title for the template";
    out.templateSaved = "Template saved!";
    out.selectTemplate = "Select a template or press escape";
    out.useTemplate = "Start with a template?"; //Would you like to "You have available templates for this type of pad. Do you want to use one?";
    out.useTemplateOK = 'Pick a template (Enter)';
    out.useTemplateCancel = 'Start fresh (Esc)';
    out.template_import = "Import a template";
    out.template_empty = "No template available";

    out.previewButtonTitle = "Display or hide the Markdown preview mode";

    out.presentButtonTitle = "Enter presentation mode";

    out.backgroundButtonTitle = 'Change the background color in the presentation';
    out.colorButtonTitle = 'Change the text color in presentation mode';

    out.propertiesButton = "Properties";
    out.propertiesButtonTitle = 'Get pad properties';

    out.printText = "Print";
    out.printButton = "Print (enter)";
    out.printButtonTitle = "Print your slides or export them as a PDF file";
    out.printOptions = "Layout options";
    out.printSlideNumber = "Display the slide number";
    out.printDate = "Display the date";
    out.printTitle = "Display the pad title";
    out.printCSS = "Custom style rules (CSS):";
    out.printTransition = "Enable transition animations";
    out.printBackground = "Use a background image";
    out.printBackgroundButton = "Pick an image";
    out.printBackgroundValue = "<b>Current background:</b> <em>{0}</em>";
    out.printBackgroundNoValue = "<em>No background image displayed</em>";
    out.printBackgroundRemove = "Remove this background image";

    out.filePickerButton = "Embed a file stored in CryptDrive";
    out.filePicker_close = "Close";
    out.filePicker_description = "Choose a file from your CryptDrive to embed it or upload a new one";
    out.filePicker_filter = "Filter files by name";
    out.or = 'or';

    out.tags_title = "Tags (for you only)";
    out.tags_add = "Update this page's tags";
    out.tags_searchHint = "Find files by their tags by searching in your CryptDrive";
    out.tags_searchHint = "Start a search with # in your CryptDrive to find your tagged pads.";
    out.tags_notShared = "Your tags are not shared with other users";
    out.tags_duplicate = "Duplicate tag: {0}";
    out.tags_noentry = "You can't tag a deleted pad!";

    out.slideOptionsText = "Options";
    out.slideOptionsTitle = "Customize your slides";
    out.slideOptionsButton = "Save (enter)";
    out.slide_invalidLess = "Invalid custom style";

    out.languageButton = "Language";
    out.languageButtonTitle = "Select the language to use for the syntax highlighting";
    out.themeButton = "Theme";
    out.themeButtonTitle = "Select the color theme to use for the code and slide editors";

    out.editShare = "Editing link";
    out.editShareTitle = "Copy the editing link to clipboard";
    out.editOpen = "Open editing link in a new tab";
    out.editOpenTitle = "Open this pad in editing mode in a new tab";
    out.viewShare = "Read-only link";
    out.viewShareTitle = "Copy the read-only link to clipboard";
    out.viewOpen = "Open read-only link in a new tab";
    out.viewOpenTitle = "Open this pad in read-only mode in a new tab";
    out.fileShare = "Copy link";
    out.getEmbedCode = "Get embed code";
    out.viewEmbedTitle = "Embed the pad in an external page";
    out.viewEmbedTag = "To embed this pad, include this iframe in your page wherever you want. You can style it using CSS or HTML attributes.";
    out.fileEmbedTitle = "Embed the file in an external page";
    out.fileEmbedScript = "To embed this file, include this script once in your page to load the Media Tag:";
    out.fileEmbedTag = "Then place this Media Tag wherever in your page you would like to embed:";

    out.notifyJoined = "{0} has joined the collaborative session";
    out.notifyRenamed = "{0} is now known as {1}";
    out.notifyLeft = "{0} has left the collaborative session";

    out.ok = 'OK';
    out.okButton = 'OK (enter)';

    out.cancel = "Cancel";
    out.cancelButton = 'Cancel (esc)';
    out.doNotAskAgain = "Don't ask me again (Esc)";

    out.show_help_button = "Show help";
    out.hide_help_button = "Hide help";
    out.help_button = "Help";

    out.historyText = "History";
    out.historyButton = "Display the document history";
    out.history_next = "Newer version";
    out.history_prev = "Older version";
    out.history_loadMore = "Load more history";
    out.history_closeTitle = "Close the history";
    out.history_restoreTitle = "Restore the selected version of the document";
    out.history_restorePrompt = "Are you sure you want to replace the current version of the document by the displayed one?";
    out.history_restoreDone = "Document restored";
    out.history_version = "Version:";

    // Ckeditor
    out.openLinkInNewTab = "Open Link in New Tab";
    out.pad_mediatagTitle = "Media-Tag settings";
    out.pad_mediatagWidth = "Width (px)";
    out.pad_mediatagHeight = "Height (px)";
    out.pad_mediatagRatio = "Keep ratio";
    out.pad_mediatagBorder = "Border width (px)";
    out.pad_mediatagPreview = "Preview";
    out.pad_mediatagImport = 'Save in CryptDrive';
    out.pad_mediatagOptions = 'Image properties';

    // Kanban
    out.kanban_newBoard = "New board";
    out.kanban_item = "Item {0}"; // Item number for initial content
    out.kanban_todo = "To Do";
    out.kanban_done = "Done";
    out.kanban_working = "In progress";
    out.kanban_deleteBoard = "Are you sure you want to delete this board?";
    out.kanban_addBoard = "Add a board";
    out.kanban_removeItem = "Remove this item";
    out.kanban_removeItemConfirm = "Are you sure you want to delete this item?";

    // Polls

    out.poll_title = "Zero Knowledge Date Picker";
    out.poll_subtitle = "Zero Knowledge, <em>realtime</em> scheduling";

    out.poll_p_save = "Your settings are updated instantly, so you never need to save.";
    out.poll_p_encryption = "All your input is encrypted so only people who have the link can access it. Even the server cannot see what you change.";

    out.wizardLog = "Click the button in the top left to return to your poll";
    out.wizardTitle = "Use the wizard to create your poll";
    out.wizardConfirm = "Are you really ready to add these options to your poll?";

    out.poll_publish_button = "Publish";
    out.poll_admin_button = "Admin";
    out.poll_create_user = "Add a new user";
    out.poll_create_option = "Add a new option";
    out.poll_commit = "Submit";

    out.poll_closeWizardButton = "Close wizard";
    out.poll_closeWizardButtonTitle = "Close wizard";
    out.poll_wizardComputeButton = "Compute Options";
    out.poll_wizardClearButton = "Clear Table";
    out.poll_wizardDescription = "Automatically create a number of options by entering any number of dates and times segments";
    out.poll_wizardAddDateButton = "+ Dates";
    out.poll_wizardAddTimeButton = "+ Times";

    out.poll_optionPlaceholder = "Option";
    out.poll_userPlaceholder = "Your name";
    out.poll_removeOption = "Are you sure you'd like to remove this option?";
    out.poll_removeUser = "Are you sure you'd like to remove this user?";

    out.poll_titleHint = "Title";
    out.poll_descriptionHint = "Describe your poll, and use the ✓ (publish) button when you're done.\n" +
                               "The description can be written using markdown syntax and you can embed media elements from your CryptDrive.\n" +
                               "Anyone with the link can change the description, but this is discouraged.";

    out.poll_remove = "Remove";
    out.poll_edit = "Edit";
    out.poll_locked = "Locked";
    out.poll_unlocked = "Unlocked";

    out.poll_bookmark_col = 'Bookmark this column so that it is always unlocked and displayed at the beginning for you';
    out.poll_bookmarked_col = 'This is your bookmarked column. It will always be unlocked and displayed at the beginning for you.';
    out.poll_total = 'TOTAL';

    out.poll_comment_list = "Comments";
    out.poll_comment_add = "Add a comment";
    out.poll_comment_submit = "Send";
    out.poll_comment_remove = "Delete this comment";
    out.poll_comment_placeholder = "Your comment";

    out.poll_comment_disabled = "Publish this poll using the ✓ button to enable the comments.";

    // OnlyOffice
    out.oo_saveError = "We were unable to save your modifications, please try again in a few moments.";
    out.oo_newVersion = "A new version of this document is available, click OK to load it.";
    out.oo_locked = "This document is currently locked. ";
    out.oo_locked_unregistered = "Only registered users can edit.";
    out.oo_locked_edited = "Only one person can edit at a time.";

    // Canvas
    out.canvas_clear = "Clear";
    out.canvas_delete = "Delete selection";
    out.canvas_disable = "Disable draw";
    out.canvas_enable = "Enable draw";
    out.canvas_width = "Width";
    out.canvas_opacity = "Opacity";
    out.canvas_opacityLabel = "Opacity: {0}";
    out.canvas_widthLabel = "Width: {0}";
    out.canvas_saveToDrive = "Save this image as a file in your CryptDrive";
    out.canvas_currentBrush = "Current brush";
    out.canvas_chooseColor = "Choose a color";
    out.canvas_imageEmbed = "Embed an image from your computer";

    // Profile
    out.profileButton = "Profile"; // dropdown menu
    out.profile_urlPlaceholder = 'URL';
    out.profile_namePlaceholder = 'Name displayed in your profile';
    out.profile_avatar = "Avatar";
    out.profile_upload = " Upload a new avatar";
    out.profile_uploadSizeError = "Error: your avatar must be smaller than {0}";
    out.profile_uploadTypeError = "Error: your avatar type is not allowed. Allowed types are: {0}";
    out.profile_error = "Error while creating your profile: {0}";
    out.profile_register = "You have to sign up to create a profile!";
    out.profile_create = "Create a profile";
    out.profile_description = "Description";
    out.profile_fieldSaved = 'New value saved: {0}';

    out.profile_inviteButton = "Connect";
    out.profile_inviteButtonTitle ='Create a link that will invite this user to connect with you.';
    out.profile_inviteExplanation = "Clicking <strong>OK</strong> will create a link to a secure messaging session that <em>only {0} will be able to redeem.</em><br><br>The link will be copied to your clipboard and can be shared publicly.";
    out.profile_viewMyProfile = "View my profile";

    // contacts/userlist
    out.userlist_addAsFriendTitle = 'Add "{0}" as a contact';
    out.userlist_thisIsYou = 'This is you ("{0}")';
    out.userlist_pending = "Pending...";
    out.contacts_title = "Contacts";
    out.contacts_addError = 'Error while adding that contact to the list';
    out.contacts_added = 'Contact invite accepted.';
    out.contacts_rejected = 'Contact invite rejected';
    out.contacts_request = '<em>{0}</em> would like to add you as a contact. <b>Accept<b>?';
    out.contacts_send = 'Send';
    out.contacts_remove = 'Remove this contact';
    out.contacts_confirmRemove = 'Are you sure you want to remove <em>{0}</em> from your contacts?';
    out.contacts_typeHere = "Type a message here...";

    out.contacts_info1 = "These are your contacts. From here, you can:";
    out.contacts_info2 = "Click your contact's icon to chat with them";
    out.contacts_info3 = "Double-click their icon to view their profile";
    out.contacts_info4 = "Either participant can clear permanently a chat history";

    out.contacts_removeHistoryTitle = 'Clean the chat history';
    out.contacts_confirmRemoveHistory = 'Are you sure you want to permanently remove your chat history? Data cannot be restored';
    out.contacts_removeHistoryServerError = 'There was an error while removing your chat history. Try again later';
    out.contacts_fetchHistory = "Retrieve older history";

    // File manager

    out.fm_rootName = "Documents";
    out.fm_trashName = "Trash";
    out.fm_unsortedName = "Unsorted files";
    out.fm_filesDataName = "All files";
    out.fm_templateName = "Templates";
    out.fm_searchName = "Search";
    out.fm_recentPadsName = "Recent pads";
    out.fm_ownedPadsName = "Owned";
    out.fm_tagsName = "Tags";
    out.fm_searchPlaceholder = "Search...";
    out.fm_newButton = "New";
    out.fm_newButtonTitle = "Create a new pad or folder, import a file in the current folder";
    out.fm_newFolder = "New folder";
    out.fm_newFile = "New pad";
    out.fm_folder = "Folder";
    out.fm_sharedFolder = "Shared folder";
    out.fm_folderName = "Folder name";
    out.fm_numberOfFolders = "# of folders";
    out.fm_numberOfFiles = "# of files";
    out.fm_fileName = "File name";
    out.fm_title = "Title";
    out.fm_type = "Type";
    out.fm_lastAccess = "Last access";
    out.fm_creation = "Creation";
    out.fm_forbidden = "Forbidden action";
    out.fm_originalPath = "Original path";
    out.fm_openParent = "Show in folder";
    out.fm_noname = "Untitled Document";
    out.fm_emptyTrashDialog = "Are you sure you want to empty the trash?";
    out.fm_removeSeveralPermanentlyDialog = "Are you sure you want to remove these {0} elements from your CryptDrive permanently?";
    out.fm_removePermanentlyDialog = "Are you sure you want to remove that element from your CryptDrive permanently?";
    out.fm_removeSeveralDialog = "Are you sure you want to move these {0} elements to the trash?";
    out.fm_removeDialog = "Are you sure you want to move {0} to the trash?";
    out.fm_deleteOwnedPad = "Are you sure you want to remove permanently this pad from the server?";
    out.fm_deleteOwnedPads = "Are you sure you want to remove permanently these pads from the server?";
    out.fm_restoreDialog = "Are you sure you want to restore {0} to its previous location?";
    out.fm_unknownFolderError = "The selected or last visited directory no longer exist. Opening the parent folder...";
    out.fm_contextMenuError = "Unable to open the context menu for that element. If the problem persist, try to reload the page.";
    out.fm_selectError = "Unable to select the targetted element. If the problem persist, try to reload the page.";
    out.fm_categoryError = "Unable to open the selected category, displaying root.";
    out.fm_info_root = "Create as many nested folders here as you want to sort your files.";
    out.fm_info_unsorted = 'Contains all the files you\'ve visited that are not yet sorted in "Documents" or moved to the "Trash".'; // "My Documents" should match with the "out.fm_rootName" key, and "Trash" with "out.fm_trashName"
    out.fm_info_template = 'Contains all the pads stored as templates and that you can re-use when you create a new pad.';
    out.fm_info_recent = "List the recently modified or opened pads.";
    out.updated_0_fm_info_trash = 'Empty your trash to free space in your CryptDrive.';
    out.fm_info_trash = out.updated_0_fm_info_trash;
    out.fm_info_allFiles = 'Contains all the files from "Documents", "Unsorted" and "Trash". You can\'t move or remove files from here.'; // Same here
    out.fm_info_anonymous = 'You are not logged in so your pads will expire after 3 months (<a href="https://blog.cryptpad.fr/2017/05/17/You-gotta-log-in/" target="_blank">find out more</a>). ' +
                            'They are stored in your browser so clearing history may make them disappear.<br>' +
                            '<a href="/register/">Sign up</a> or <a href="/login/">Log in</a> to keep them alive.<br>';
    out.fm_info_owned = "You are the owner of the pads displayed here. This means you can remove them permanently from the server whenever you want. If you do so, other users won't be able to access them anymore.";
    out.fm_alert_backupUrl = "Backup link for this drive.<br>" +
                             "It is <strong>highly recommended</strong> that you keep it secret.<br>" +
                             "You can use it to retrieve all your files in case your browser memory got erased.<br>" +
                             "Anybody with that link can edit or remove all the files in your file manager.<br>";
    out.fm_alert_anonymous = "Hello there, you are currently using CryptPad anonymously, that's ok but your pads may be deleted after a period of " +
                             "inactivity. We have disabled advanced features of the drive for anonymous users because we want to be clear that it is " +
                             'not a safe place to store things. You can <a href="https://blog.cryptpad.fr/2017/05/17/You-gotta-log-in/" target="_blank">read more</a> about ' +
                             'why we are doing this and why you really should <a href="/register/">Sign up</a> and <a href="/login/">Log in</a>.';
    out.fm_backup_title = 'Backup link';
    out.fm_nameFile = 'How would you like to name that file?';
    out.fm_error_cantPin = "Internal server error. Please reload the page and try again.";
    out.fm_viewListButton = "List view";
    out.fm_viewGridButton = "Grid view";
    out.fm_renamedPad = "You've set a custom name for this pad. Its shared title is:<br><b>{0}</b>";
    out.fm_canBeShared = "This folder can be shared";
    out.fm_prop_tagsList = "Tags";
    out.fm_burnThisDriveButton = "Erase all information stored by CryptPad in your browser";
    out.fm_burnThisDrive = "Are you sure you want to remove everything stored by CryptPad in your browser?<br>" +
                           "This will remove your CryptDrive and its history from your browser, but your pads will still exist (encrypted) on our server.";
    out.fm_padIsOwned = "You are the owner of this pad";
    out.fm_padIsOwnedOther = "This pad is owned by another user";
    out.fm_deletedPads = "These pads no longer exist on the server, they've been removed from your CryptDrive: {0}";
    out.fm_tags_name = "Tag name";
    out.fm_tags_used = "Number of uses";
    out.fm_restoreDrive = "Resetting your drive to an earlier state. For best results, avoid making changes to your drive until this process is complete.";
    out.fm_moveNestedSF = "You can't place one shared folder within another. The folder {0} was not moved.";
    // File - Context menu
    out.fc_newfolder = "New folder";
    out.fc_newsharedfolder = "New shared folder";
    out.fc_rename = "Rename";
    out.fc_open = "Open";
    out.fc_open_ro = "Open (read-only)";
    out.fc_delete = "Move to trash";
    out.fc_delete_owned = "Delete from the server";
    out.fc_restore = "Restore";
    out.fc_remove = "Remove from your CryptDrive";
    out.fc_remove_sharedfolder = "Remove";
    out.fc_empty = "Empty the trash";
    out.fc_prop = "Properties";
    out.fc_hashtag = "Tags";
    out.fc_sizeInKilobytes = "Size in Kilobytes";
    // fileObject.js (logs)
    out.fo_moveUnsortedError = "You can't move a folder to the list of templates";
    out.fo_existingNameError = "Name already used in that directory. Please choose another one.";
    out.fo_moveFolderToChildError = "You can't move a folder into one of its descendants";
    out.fo_unableToRestore = "Unable to restore that file to its original location. You can try to move it to a new location.";
    out.fo_unavailableName = "A file or a folder with the same name already exist at the new location. Rename the element and try again.";

    out.fs_migration = "Your CryptDrive is being updated to a new version. As a result, the current page has to be reloaded.<br><strong>Please reload this page to continue to use it.</strong>";

    // login
    out.login_login = "Log in";
    out.login_makeAPad = 'Create a pad anonymously';
    out.login_nologin = "Browse local pads";
    out.login_register = "Sign up";
    out.logoutButton = "Log out";
    out.settingsButton = "Settings";

    out.login_username = "Username";
    out.login_password = "Password";
    out.login_confirm = "Confirm your password";
    out.login_remember = "Remember me";

    out.login_hashing = "Hashing your password, this might take some time.";

    out.login_hello = 'Hello {0},'; // {0} is the username
    out.login_helloNoName = 'Hello,';
    out.login_accessDrive = 'Access your drive';
    out.login_orNoLogin = 'or';

    out.login_noSuchUser = 'Invalid username or password. Try again, or sign up';
    out.login_invalUser = 'Username required';
    out.login_invalPass = 'Password required';
    out.login_unhandledError = 'An unexpected error occurred :(';

    out.register_importRecent = "Import pads from your anonymous session";
    out.register_acceptTerms = "I accept <a href='/terms.html' tabindex='-1'>the terms of service</a>";
    out.register_passwordsDontMatch = "Passwords do not match!";
    out.register_passwordTooShort = "Passwords must be at least {0} characters long.";

    out.register_mustAcceptTerms = "You must accept the terms of service.";
    out.register_mustRememberPass = "We cannot reset your password if you forget it. It's very important that you remember it! Please check the checkbox to confirm.";

    out.register_whyRegister = "Why sign up?";
    out.register_header = "Welcome to CryptPad";
    out.register_explanation = [
        "<h3>Lets go over a couple things first:</h3>",
        "<ul class='list-unstyled'>",
            "<li><i class='fa fa-info-circle'> </i> Your password is your secret key which encrypts all of your pads. If you lose it there is no way we can recover your data.</li>",
            "<li><i class='fa fa-info-circle'> </i> You can import pads which were recently viewed in your browser so you have them in your account.</li>",
            "<li><i class='fa fa-info-circle'> </i> If you are using a shared computer, you need to log out when you are done, closing the tab is not enough.</li>",
        "</ul>"
    ].join('');

    out.register_writtenPassword = "I have written down my username and password, proceed";
    out.register_cancel = "Go back";

    out.register_warning = "Zero Knowledge means that we can't recover your data if you lose your password.";

    out.register_alreadyRegistered = "This user already exists, do you want to log in?";

    // Settings
    out.settings_cat_account = "Account";
    out.settings_cat_drive = "CryptDrive";
    out.settings_cat_code = "Code";
    out.settings_cat_pad = "Rich text";
    out.settings_cat_creation = "New pad";
    out.settings_cat_subscription = "Subscription";
    out.settings_title = "Settings";
    out.settings_save = "Save";

    out.settings_backupCategory = "Backup";
    out.settings_backupTitle = "Backup or restore all your data";
    out.settings_backup = "Backup";
    out.settings_restore = "Restore";

    out.settings_resetNewTitle = "Clean CryptDrive";
    out.settings_resetButton = "Remove";
    out.settings_reset = "Remove all the files and folders from your CryptDrive";
    out.settings_resetPrompt = "This action will remove all the pads from your drive.<br>"+
                               "Are you sure you want to continue?<br>" +
                               "Type “<em>I love CryptPad</em>” to confirm.";
    out.settings_resetDone = "Your drive is now empty!";
    out.settings_resetError = "Incorrect verification text. Your CryptDrive has not been changed.";

    out.settings_resetTipsAction = "Reset";
    out.settings_resetTips = "Tips";
    out.settings_resetTipsButton = "Reset the available tips in CryptDrive";
    out.settings_resetTipsDone = "All the tips are now visible again.";

    out.settings_thumbnails = "Thumbnails";
    out.settings_disableThumbnailsAction = "Disable thumbnails creation in your CryptDrive";
    out.settings_disableThumbnailsDescription = "Thumbnails are automatically created and stored in your browser when you visit a new pad. You can disable this feature here.";
    out.settings_resetThumbnailsAction = "Clean";
    out.settings_resetThumbnailsDescription = "Clean all the pads thumbnails stored in your browser.";
    out.settings_resetThumbnailsDone = "All the thumbnails have been erased.";

    out.settings_importTitle = "Import this browser's recent pads in your CryptDrive";
    out.settings_import = "Import";
    out.settings_importConfirm = "Are you sure you want to import recent pads from this browser to your user account's CryptDrive?";
    out.settings_importDone = "Import completed";

    out.settings_autostoreTitle = "Pad storage in CryptDrive";
    out.settings_autostoreHint = "<b>Automatic</b> pad storage results in all the pads you visit being stored in your CryptDrive.<br>" +
                                 "<b>Manual (always ask)</b> results in the pads not being stored but a reminder will appear to ask you if you want to store them in CryptDrive.<br>" +
                                 "<b>Manual (never ask)</b> results in the pads not being stored and option to store them will be available but in a hidden way.";
    out.settings_autostoreYes = "Automatic";
    out.settings_autostoreNo = "Manual (never ask)";
    out.settings_autostoreMaybe = "Manual (always ask)";

    out.settings_userFeedbackTitle = "Feedback";
    out.settings_userFeedbackHint1 = "CryptPad provides some very basic feedback to the server, to let us know how to improve your experience. ";
    out.settings_userFeedbackHint2 = "Your pad's content will never be shared with the server.";
    out.settings_userFeedback = "Enable user feedback";

    out.settings_deleteTitle = "Account deletion";
    out.settings_deleteHint = "Account deletion is permanent. Your CryptDrive and your list of pads will be deleted from the server. The rest of your pads will be deleted in 90 days if nobody else has stored them in their CryptDrive.";
    out.settings_deleteButton = "Delete your account";
    out.settings_deleteModal = "Share the following information with your CryptPad administrator in order to have your data removed from their server.";
    out.settings_deleteConfirm = "Clicking OK will delete your account permanently. Are you sure?";
    out.settings_deleted = "Your user account is now deleted. Press OK to go to the home page.";

    out.settings_anonymous = "You are not logged in. Settings here are specific to this browser.";
    out.settings_publicSigningKey = "Public Signing Key";

    out.settings_usage = "Usage";
    out.settings_usageTitle = "See the total size of your pinned pads in MB";
    out.settings_pinningNotAvailable = "Pinned pads are only available to registered users.";
    out.settings_pinningError = "Something went wrong";
    out.settings_usageAmount = "Your pinned pads occupy {0}MB";

    out.settings_logoutEverywhereButton = "Log out";
    out.settings_logoutEverywhereTitle = "Log out everywhere";
    out.settings_logoutEverywhere = "Force log out of all other web sessions";
    out.settings_logoutEverywhereConfirm = "Are you sure? You will need to log in with all your devices.";

    out.settings_codeIndentation = 'Code editor indentation (spaces)';
    out.settings_codeUseTabs = "Indent using tabs (instead of spaces)";

    out.settings_padWidth = "Editor's maximum width";
    out.settings_padWidthHint = "Rich text pads use by default the maximum available width on your screen and it can be difficult to read. You can reduce the editor's width here.";
    out.settings_padWidthLabel = "Reduce the editor's width";

    out.settings_creationSkip = "Skip the pad creation screen";
    out.settings_creationSkipHint = "The pad creation screen offers new options to create a pad, providing you more control and security over your data. However, it may slow down your workflow by adding one additionnal step so, here, you have the option to skip this screen and use the default settings selected above.";
    out.settings_creationSkipTrue = "Skip";
    out.settings_creationSkipFalse = "Display";

    out.settings_templateSkip = "Skip the template selection modal";
    out.settings_templateSkipHint = "When you create a new empty pad, if you have stored templates for this type of pad, a modal appears to ask if you want to use a template. Here you can choose to never show this modal and so to never use a template.";

    out.settings_ownDriveTitle = "Drive migration"; // XXX
    out.settings_ownDriveHint = "Migrating your drive to the new version will give you access to new features..."; // XXX
    out.settings_ownDriveButton = "Migrate"; // XXX
    out.settings_ownDriveConfirm = "Are you sure?"; // XXX

    out.settings_changePasswordTitle = "Change your password";
    out.settings_changePasswordHint = "Change your account's password. Enter your current password, and confirm the new password by typing it twice.<br>" +
                                      "<b>We can't reset your password if you forget it, so be very careful!</b>";
    out.settings_changePasswordButton = "Change password";
    out.settings_changePasswordCurrent = "Current password";
    out.settings_changePasswordNew = "New password";
    out.settings_changePasswordNewConfirm = "Confirm new password";
    out.settings_changePasswordConfirm = "Are you sure you want to change your password? You will need to log back in on all your devices.";
    out.settings_changePasswordError = "An unexpected error occurred. If you are unable to login or change your password, contact your CryptPad administrators.";
    out.settings_changePasswordPending = "Your password is being updated. Please do not close or reload this page until the process has completed.";
    out.settings_changePasswordNewPasswordSameAsOld = "Your new password must be different than your current password.";

    out.upload_title = "File upload";
    out.upload_modal_title = "File upload options";
    out.upload_modal_filename = "File name (extension <em>{0}</em> added automatically)";
    out.upload_modal_owner = "Owned file";
    out.upload_serverError = "Server Error: unable to upload your file at this time.";
    out.upload_uploadPending = "You already have an upload in progress. Cancel it and upload your new file?";
    out.upload_success = "Your file ({0}) has been successfully uploaded and added to your drive.";
    out.upload_notEnoughSpace = "There is not enough space for this file in your CryptDrive.";
    out.upload_notEnoughSpaceBrief = "Not enough space";
    out.upload_tooLarge = "This file exceeds the maximum upload size.";
    out.upload_tooLargeBrief = 'File too large';
    out.upload_choose = "Choose a file";
    out.upload_pending = "Pending";
    out.upload_cancelled = "Cancelled";
    out.upload_name = "File name";
    out.upload_size = "Size";
    out.upload_progress = "Progress";
    out.upload_mustLogin = "You must be logged in to upload files";
    out.download_button = "Decrypt & Download";
    out.download_mt_button = "Download";
    out.download_resourceNotAvailable = "The requested resource was not available... Press Esc to continue.";

    out.todo_title = "CryptTodo";
    out.todo_newTodoNamePlaceholder = "Describe your task...";
    out.todo_newTodoNameTitle = "Add this task to your todo list";
    out.todo_markAsCompleteTitle = "Mark this task as complete";
    out.todo_markAsIncompleteTitle = "Mark this task as incomplete";
    out.todo_removeTaskTitle = "Remove this task from your todo list";

    // pad
    out.pad_showToolbar = "Show toolbar";
    out.pad_hideToolbar = "Hide toolbar";
    out.pad_base64 = "This pad contains images stored in an inefficient way. These images will increase significantly the size of the pad in your CryptDrive, and they will make it slower to load.     Do you want to migrate these images to a better format (they will be stored separately in your drive)?"; // XXX

    // markdown toolbar
    out.mdToolbar_button = "Show or hide the Markdown toolbar";
    out.mdToolbar_defaultText = "Your text here";
    out.mdToolbar_help = "Help";
    out.mdToolbar_tutorial = "http://www.markdowntutorial.com/";
    out.mdToolbar_bold = "Bold";
    out.mdToolbar_italic = "Italic";
    out.mdToolbar_strikethrough = "Strikethrough";
    out.mdToolbar_heading = "Heading";
    out.mdToolbar_link = "Link";
    out.mdToolbar_quote = "Quote";
    out.mdToolbar_nlist = "Ordered list";
    out.mdToolbar_list = "Bullet list";
    out.mdToolbar_check = "Task list";
    out.mdToolbar_code = "Code";

    // index.html


    //about.html
    out.about_intro = 'CryptPad is created inside of the Research Team at <a href="http://xwiki.com">XWiki SAS</a>, a small business located in Paris France and Iasi Romania. There are 3 core team members working on CryptPad plus a number of contributors both inside and outside of XWiki SAS.';
    out.about_core = 'Core Developers';
    out.about_contributors = 'Key Contributors';

    // contact.html
    out.main_about_p22 = 'Tweet us';
    out.main_about_p23 = 'open an issue on GitHub';
    out.main_about_p24 = 'say Hello (Matrix)';
    out.main_about_p25 = 'send us an email';
    out.main_about_p26 = 'If you have any questions or comments, feel free to reach out!';

    out.main_info = "<h2>Collaborate in Confidence</h2> Grow your ideas together with shared documents while <strong>Zero Knowledge</strong> technology secures your privacy; <strong>even from us</strong>.";
    out.main_catch_phrase = "The Zero Knowledge Cloud";

    out.main_richText = 'Rich Text editor';
    out.main_code = 'Code editor';
    out.main_slide = 'Slide editor';
    out.main_poll = 'Polls';
    out.main_drive = 'CryptDrive';

    out.main_richTextPad = 'Rich Text Pad';
    out.main_codePad = 'Markdown/Code Pad';
    out.main_slidePad = 'Markdown Presentation';
    out.main_pollPad = 'Poll or Schedule';
    out.main_whiteboardPad = 'Whiteboard';
    out.main_kanbanPad = 'Kanban';
    out.main_localPads = 'Local Pads';
    out.main_yourCryptDrive = 'Your CryptDrive';
    out.main_footerText = "With CryptPad, you can make quick collaborative documents for taking notes and writing down ideas together.";

    out.footer_applications = "Applications";
    out.footer_contact = "Contact";
    out.footer_aboutUs = "About us";

    out.about = "About";
    out.privacy = "Privacy";
    out.contact = "Contact";
    out.terms = "ToS";
    out.blog = "Blog";

    out.topbar_whatIsCryptpad = "What is CryptPad";

    // what-is-cryptpad.html

    out.whatis_title = 'What is CryptPad';
    out.whatis_collaboration = 'Fast, Easy Collaboration';
    out.whatis_collaboration_p1 = 'With CryptPad, you can make quick collaborative documents for taking notes and writing down ideas together. When you sign up and log in, you get file upload capability and a CryptDrive where you can organize all of your pads. As a registered user you get 50MB of space for free.';
    out.whatis_collaboration_p2 = 'You can share access to a CryptPad document simply by sharing the link. You can also share a link which provides <em>read only</em> access to a pad, allowing you to publicise your collaborative work while still being able to edit it.';
    out.whatis_collaboration_p3 = 'You can make simple rich text documents with <a href="http://ckeditor.com/">CKEditor</a> as well as Markdown documents which are rendered in realtime while you type. You can also use the poll app for scheduling events with multiple participants.';
    out.whatis_zeroknowledge = 'Zero Knowledge';
    out.whatis_zeroknowledge_p1 = "We don't want to know what you're typing and with modern cryptography, you can be sure that we can't know. CryptPad uses <strong>100% client side encryption</strong> to protect the content that you type from us, the people who host the server.";
    out.whatis_zeroknowledge_p2 = 'When you sign up and log in, your username and password are computed into a secret key using <a href="https://en.wikipedia.org/wiki/Scrypt">scrypt key derivation function</a>. Neither this key, nor the username and password are ever sent to the server. Instead they are used on the client side to decrypt the content of your CryptDrive, which contains the keys to all pads that you are able to access.';
    out.whatis_zeroknowledge_p3 = 'When you share the link to a document, you\'re sharing the cryptographic key for accessing that document but since the key is in the <a href="https://en.wikipedia.org/wiki/Fragment_identifier">fragment identifier</a>, it is never directly sent to the server. Check out our <a href="https://blog.cryptpad.fr/2017/07/07/cryptpad-analytics-what-we-cant-know-what-we-must-know-what-we-want-to-know/">privacy blog post</a> to learn more about what types of metadata we do and do not have access to.';
    out.whatis_drive = 'Organization with CryptDrive';
    out.whatis_drive_p1 = 'Whenever you access a pad in CryptPad, the pad is automatically added to your CryptDrive in the main folder. Later on, you can organize these pads into folders or you can put them in the trash bin. CryptDrive allows you to search through your pads and to organize them whenever you want, however you want.';
    out.whatis_drive_p2 = 'With intuitive drag-and-drop, you can move pads around in your drive and the link to these pads will stay the same so your collaborators will never lose access.';
    out.whatis_drive_p3 = 'You can also upload files in your CryptDrive and share them with colleagues. Uploaded files can be organized just like collaborative pads.';
    out.whatis_business = 'CryptPad for Business';
    out.whatis_business_p1 = "CryptPad\'s Zero Knowledge encryption multiplies the effectiveness of existing security protocols by mirroring organizational access controls in cryptography. Because sensitive assets can only be decrypted using user access credentials, CryptPad is less valuable as a target when compared to traditional cloud services. Read the <a href='https://blog.cryptpad.fr/images/CryptPad-Whitepaper-v1.0.pdf'>CryptPad Whitepaper</a> to learn more about how it can help your business.";
    out.whatis_business_p2 = 'CryptPad is deployable on premises and the <a href="https://cryptpad.fr/about.html">CryptPad developers</a> at XWiki SAS are able to offer commercial support, customization and development. Reach out to <a href="mailto:sales@cryptpad.fr">sales@cryptpad.fr</a> for more information.';

    // privacy.html

    out.policy_title = 'CryptPad Privacy Policy';
    out.policy_whatweknow = 'What we know about you';
    out.policy_whatweknow_p1 = 'As an application that is hosted on the web, CryptPad has access to metadata exposed by the HTTP protocol. This includes your IP address, and various other HTTP headers that can be used to identify your particular browser. You can see what information your browser is sharing by visiting <a target="_blank" rel="noopener noreferrer" href="https://www.whatismybrowser.com/detect/what-http-headers-is-my-browser-sending" title="what http headers is my browser sending">WhatIsMyBrowser.com</a>.';
    out.policy_whatweknow_p2 = 'We use <a href="https://www.elastic.co/products/kibana" target="_blank" rel="noopener noreferrer" title="open source analytics platform">Kibana</a>, an open source analytics platform, to learn more about our users. Kibana tells us about how you found CryptPad, via direct entry, through a search engine, or via a referral from another web service like Reddit or Twitter.';
    out.policy_howweuse = 'How we use what we learn';
    out.policy_howweuse_p1 = 'We use this information to make better decisions about promoting CryptPad, by evaluating which of our past efforts were successful. Information about your location lets us know whether we should consider providing better support for languages other than English.';
    out.policy_howweuse_p2 = "Information about your browser (whether it's a desktop or mobile operating system) helps us make decisions when prioritizing feature improvements. Our development team is small, and we try to make choices that will improve as many users' experience as possible.";
    out.policy_whatwetell = 'What we tell others about you';
    out.policy_whatwetell_p1 = 'We do not furnish to third parties the information that we gather or that you provide to us unless we are legally required to do so.';
    out.policy_links = 'Links to other sites';
    out.policy_links_p1 = 'This site contains links to other sites, including those produced by other organizations. We are not responsible for the privacy practices or the contents of any outside sites. As a general rule, links to outside sites are launched in a new browser window, to make clear that you are leaving CryptPad.fr.';
    out.policy_ads = 'Advertisement';
    out.policy_ads_p1 = 'We do not display any online advertising, though we may link to the bodies which are financing our research.';
    out.policy_choices = 'Choices you have';
    out.policy_choices_open = 'Our code is open source, so you always have the option of hosting your own instance of CryptPad.';
    out.policy_choices_vpn = 'If you want to use our hosted instance, but don\'t want to expose your IP address, you can protect your IP using the <a href="https://www.torproject.org/projects/torbrowser.html.en" title="downloads from the Tor project" target="_blank" rel="noopener noreferrer">Tor browser bundle</a>, or a <a href="https://riseup.net/en/vpn" title="VPNs provided by Riseup" target="_blank" rel="noopener noreferrer">VPN</a>.';
    out.policy_choices_ads = 'If you just want to block our analytics platform, you can use adblocking tools like <a href="https://www.eff.org/privacybadger" title="download privacy badger" target="_blank" rel="noopener noreferrer">Privacy Badger</a>.';

    // features.html

    out.features = "Features";
    out.features_title = "Features table";
    out.features_feature = "Feature";
    out.features_anon = "Anonymous user";
    out.features_registered = "Registered user";
    out.features_notes = "Notes";
    out.features_f_pad = "Create/edit/view a pad";
    out.features_f_pad_notes = "Rich Text, Code, Slide, Poll and Whiteboard applications";
    out.features_f_history = "History";
    out.features_f_history_notes = "View and restore any version of your pads";
    out.features_f_todo = "Create a TODO-list";
    out.features_f_drive = "Limited CryptDrive functionality";
    out.features_f_drive_full = "Complete CryptDrive functionality";
    out.features_f_export = "Export/Import";
    out.features_f_export_notes = "For pads and CryptDrive";
    out.features_f_viewFiles = "View files";
    out.features_f_uploadFiles = "Upload files";
    out.features_f_embedFiles = "Embed files";
    out.features_f_embedFiles_notes = "Embed a file stored in CryptDrive in a pad";
    out.features_f_multiple = "Use on multiple devices";
    out.features_f_multiple_notes = "Easy way to access your pads from any device";
    out.features_f_logoutEverywhere = "Log out from other devices";
    out.features_f_logoutEverywhere_notes = ""; // Used in the French translation to explain
    out.features_f_templates = "Use templates";
    out.features_f_templates_notes = "Create templates and create new pads from your templates";
    out.features_f_profile = "Create a profile";
    out.features_f_profile_notes = "Personal page including an avatar and a description";
    out.features_f_tags = "Use tags";
    out.features_f_tags_notes = "Allow users to search by tags in CryptDrive";
    out.features_f_contacts = "Contacts application";
    out.features_f_contacts_notes = "Add contacts and chat with them in an encrypted session";
    out.features_f_storage = "Storage";
    out.features_f_storage_anon = "Pads are deleted after 3 months";
    out.features_f_storage_registered = "Free: 50MB<br>Premium: 5GB/20GB/50GB";
    out.features_f_register = "Register for free";

    // faq.html

    out.faq_link = "FAQ";
    out.faq_title = "Frequently Asked Questions";
    out.faq_whatis = "What is <span class='cp-brand-font'>CryptPad</span>?";
    out.faq = {};
    out.faq.keywords = {
        title: 'Keywords',
        pad: {
            q: "What is a pad?",
            a: "<em>Pad</em> is a term popularized by <a href='http://etherpad.org/' target='_blank'>Etherpad</a>, a real-time collaborative editor.\n" +
            "It refers to a document that you can edit in your browser, generally with other people's changes visible nearly instantly."
        },
        owned: {
            q: "What is an owned Pad?",
            a: "An <em>owned pad</em> is a pad created with an explicit <em>owner</em>, identified to the server by their <em>public signing key</em>." +
            " A pad's owner may choose to delete their pads from the server, making it unavailable to other collaborators in the future, whether they had it in their CryptDrive or not."
        },
        expiring: {
            q: "What is an expiring Pad?",
            a: "An <em>expiring pad</em> is a pad created with a set time at which it will be automatically removed from the server." +
                " Expiring pads can be configured to last anywhere from one hour to one hundred months." +
                " The pad and all of its history will become permanently unavailable even if it is being edited at the time that it expires.<br><br>" +
                "If a pad is set to expire, you can check its expiration time by viewing its <em>properties</em>, either by right-clicking the pad in your CryptDrive, or by using the <em>properties</em> sub-menu from an application's toolbar."
        },
        tag: {
            q: "How can I use tags?",
            a: "You can tag pads and uploaded files via your CryptDrive, or using the <em>tag</em> button (<span class='fa fa-hashtag'></span>) in any editor's toolbar." +
            " Search for pads and files in your CryptDrive using the search bar with a term beginning with hashtag, like <em>#crypto</em>."
        },
        template: {
            q: "What is a template?",
            a: "A template is a pad which can be used to define to initial content for another pad of the same type when you create it." +
            " Any existing pad can be turned into a template by moving it into the <em>Templates</em> section in your CryptDrive." +
            " You can also create a copy of a pad to be used as a template by clicking the template button (<span class='fa fa-bookmark'></span>) in the editor's toolbar."
        },
        abandoned: {
            q: "What is an abandoned pad?",
            a: "An <em>abandoned pad</em> is a pad that is not pinned in any registered user's CryptDrive and that hasn't been changed for six months. Abandoned documents will be automatically removed from the server."
        },
    };
    out.faq.privacy = {
        title: 'Privacy',
        different: {
            q: "How is CryptPad different from other Pad services?",
            a: "CryptPad encrypts changes to your pads before sending that information to be stored on the server, so we can't read what you're typing."
        },
        me: {
            q: "What information does the server know about me?",
            a: "Server administrators are able to see the IP addresses of people who visit the CryptPad." +
            " We don't record which addresses visit which pads, but we could, even though we don't have access to the decrypted content of those pads." +
            " If you are worried about us analyzing that information, it's safest to assume that we do collect it, since we can't prove that we don't.<br><br>" +

            "We collect some basic telemetry about how people use CryptPad, such as the size of the screen on their device, and which buttons they click the most." +
            "This helps us improve the software, but if you'd prefer not to send such information to the server, you can <strong>opt out by unchecking the <em>Enable user feedback</em> checkbox</strong>.<br><br>" +

            "We do keep track of which pads are in a user's CryptDrive so that we can impose storage limits, but we don't know the content or type of those pads." +
            " Storage quotas are associated with a user's public key, but we don't associate names or emails with those public keys.<br><br>" +

            " For more information, you can read this <a href='https://blog.cryptpad.fr/2017/07/07/cryptpad-analytics-what-we-cant-know-what-we-must-know-what-we-want-to-know/' target='_blank'>blog post</a> which we wrote about the topic."
        },
        register: {
            q: "Does the server know more about me if I register?",
            a: "We don't require users to verify their email address, and the server does not even learn your username or password when you register." +
            " Instead, the register and login forms generate a unique keyring from your input, and the server only learns your cryptographic signature." +
            " We use this information to track details like how much data you are using, which allows us to restrict each user to a quota.<br><br>" +

            "We use our <em>feedback</em> functionality to inform the server that someone with your IP has registered an account." +
            " We use this to measure how many people register for CryptPad accounts, and to see what regions they are in so that we can guess which languages may need better support.<br><br>" +

            "Registered users inform the server which pads are in their CryptDrive so that such pads are not considered abandoned, and are removed from the server due to inactivity."
        },
        other: {
            q: "What can other collaborators learn about me?",
            a: "When you edit a pad with someone else, you communicate through the server, so only we learn your IP address." +
            " Other users can see your display name, avatar, the link to your profile (if you have one), and your <em>public key</em> (which is used for encrypting communications between each other)."
        },
        anonymous: {
            q: "Does CryptPad make me anonymous?",
            a: "Even though CryptPad is designed to know as little about you as possible, it does not provide strong anonymity." +
            " Our servers have access to your IP address, however, you can hide this information by using Tor to access CryptPad." +
            " Using Tor without changing your behaviour will not guarantee you anonymity, as the server is also able to identify users by their unique cryptographic identifier." +
            " If you use the same account when you're not using Tor, it will be possible to deanonymize your session.<br><br>" +

            "For users who require a lesser degree of privacy, CryptPad does not require users to identify themselves by name, phone number, or email address like many other services."
        },
        policy: {
            q: "Do you have a data privacy policy?",
            a: "Yes! It is available <a href='/privacy.html' target='_blank'>here</a>."
        }
    };
    out.faq.security = {
        title: 'Security',
        proof: {
            q: "How do you use Zero Knowledge Proofs?",
            a: "When we use the term <em>Zero Knowledge</em>, we are not referring to <em>Zero Knowledge proofs</em>, but to <em>Zero Knowledge Web Services</em>." +
            " <em>Zero Knowledge Web Services</em> encrypt user data in the user's browser, without the server ever having access to the unencrypted data, or the encryption keys.<br><br>" +
            "We've compiled a short list of Zero Knowledge services <a href='https://blog.cryptpad.fr/2017/02/20/Time-to-Encrypt-the-Cloud/#Other-Zero-Knowledge-Services'>here</a>."
        },
        why: {
            q: "Why should I use CryptPad?",
            a: "Our position is that cloud services should not require access to your data in order for you to share it with your friends and colleagues." +
            " If you are using another service to collaborate, and they do not explicitly say that they can't access your information, it is very likely that they are leveraging it for profit."
        },
        compromised: {
            q: "Does CryptPad protect me if my device is compromised?",
            a: "In the event that your device is stolen, CryptPad allows you to trigger a remote logout of all devices except the one you are currently using." +
            " To do so, go to your <strong>settings page</strong> and click <strong>Log out everywhere</strong>." +
            " All other devices which are currently connected to the account will log out." +
            " Any previously connected devices which visit CryptPad will log out as soon as they load the page.<br><br>" +

            "Currently, <em>remote logout</em> is implemented in the browser, not in conjunction with the server." +
            " As such, it may not protect you from government agencies, but it should be sufficient if you forgot to log out after using CryptPad from a shared computer."
        },
        crypto: {
            q: "What cryptography do you use?",
            a: "CryptPad is based upon two open-source cryptography libraries: <a href='https://github.com/dchest/tweetnacl-js' target='_blank'>tweetnacl.js</a> and <a href='https://github.com/dchest/scrypt-async-js' target='_blank'>scrypt-async.js</a>.<br><br>" +

            "Scrypt is a <em>password-based key derivation algorithm</em>. We use it to turn your username and password into a unique keyring which secures access to your CryptDrive such that only you can access your list of pads.<br><br>" +

            "We use the <em>xsalsa20-poly1305</em> and <em>x25519-xsalsa20-poly1305</em> cyphers provided by tweetnacl to encrypt pads and chat history, respectively."
        }
    };
    out.faq.usability = {
        title: 'Usability',
        register: {
            q: "What do I get by registering?",
            a: "Registered users have access to a number of features unavailable to unregistered users. There's a chart <a href='/features.html' target='_blank'>here</a>."
        },
        share: {
            q: "How can I share encrypted pads with my friends?",
            a: "CryptPad puts the secret encryption key to your pad after the <em>#</em> character in the URL." +
            " Anything after this character is not sent to the server, so we never have access to your encryption keys." +
            " By sharing the link to a pad, you share the ability to read and access it."
        },
        remove: {
            q: "I removed a pad or file from my CryptDrive, but the content is still available. How can I remove it?",
            a: "Only <em>owned pads</em> (introduced in February 2018) can be deleted. Additionally, these pads can only be deleted by their <em>owners</em> (the person that originally created the pad)." +
            " If you are not the creator of the pad, you will have to ask its owner to delete it for you." +
            " For pads you do own, you can <strong>right-click the pad in your CryptDrive</strong>, and choose <strong>Delete from the server</strong>."
        },
        forget: {
            q: "What if I forget my password?",
            a: "Unfortunately, if we could recover access to your encrypted pads for you, we'd be able to access them ourselves." +
            " If you did not record your username and password anywhere, and cannot remember either, you may be able to recover your pads by filtering your browser's history."
        },
        change: {
            q: "What if I want to change my password?",
            a: "It is not currently possible to change your CryptPad password, though we are planning to develop this functionality very soon."
        },
        devices: {
            q: "I am logged in on two devices, and see two different CryptDrives, how is this possible?",
            a: "It's probable that you registered the same name twice, using different passwords." +
            " Because the CryptPad server identifies you by your cryptographic signature and not your name, it cannot prevent others from registering with the same name." +
            " As such, each user account has a unique username and password combination." +
            " Logged in users can see their username at the top of the settings page."
        },
        folder: {
            q: "Can I share entire folders from my CryptDrive?",
            a: "We're working on adding support for <em>\"workgroups\"</em>, which would allow collaborators to share a folder structure, and all the pads contained within that structure."
        },
        feature: {
            q: "Can you add a very special feature which I need?",
            a: "Many of the features in CryptPad exist because users asked for them." +
            " Our <a href='https://cryptpad.fr/contact.html' target='_blank'>contacts page</a> lists the ways that you can reach us.<br><br>" +

            "Unfortunately, we cannot guarantee that we will implement everything that people ask for." +
            " If a particular feature is critical for your organization, you can sponsor development time to ensure its completion." +
            " Please contact <a href='mailto:sales@cryptpad.fr' target='_blank'>sales@cryptpad.fr</a> for more information.<br><br>" +

            "Even if you cannot afford to sponsor development, we're interested in feedback that can help us improve CryptPad." +
            " Feel free to contact us with via the above methods any time."
        },
    };
    out.faq.other = {
        title: "Other questions",
        pay: {
            q: "Why should I pay when so many features are free?",
            a: "We give supporters additional storage and the ability to increase their friends' quotas (<a href='https://accounts.cryptpad.fr/#/faq' target='_blank'>learn more</a>).<br><br>" +

            "Beyond these short term benefits, by subscribing with a premium account you help to fund continued, active development of CryptPad. That includes fixing bugs, adding new features, and making it easier for others to help host CryptPad themselves." +
            " Additionally, you help to prove to other service providers that people are willing to support privacy enhancing technologies. It is our hope that eventually business models based on selling user data will become a thing of the past.<br><br>" +

            "Finally, we offer most of CryptPad's functionality for free because we believe everyone deserves personal privacy, not just those with disposable income." +
            " By supporting us, you help us continue to make it possible for underprivileged populations to access these basic features without a price tag attached."
        },
        goal: {
            q: "What is your goal?",
            a: "By developing privacy-respecting collaboration technology, we wish to raise users' expectations of privacy from cloud-computing platforms." +
            " We hope that our work drives other service providers in all domains to match or exceed our efforts." +
            " Despite our optimism, we know that much of the web is funded by revenue from targeted advertising." +
            " There is much more work to be done than we can manage ourselves, and we appreciate the promotion, support, and contributions of our community towards this goal."
        },
        jobs: {
            q: "Are you hiring?",
            a: "Yes! Please introduce yourself with an email to <a href='mailto:jobs@xwiki.com' target='_blank'>jobs@xwiki.com</a>."
        },
        host: {
            q: "Can you help me set up my own instance of CryptPad?",
            a: "We are happy to provide support for your organization's internal CryptPad installation. Please contact <a href='mailto:sales@cryptpad.fr' target='_blank'>sales@cryptpad.fr</a> for more information."
        },
        revenue: {
            q: "How can I participate in the revenue sharing?",
            a: " If you are running your own instance of CryptPad, and would like to enable paid accounts and split the revenue with the developers, your server will need to be configured as a partner service.<br><br>" +

            "In your CryptPad directory, <em>config.example.js</em> should contain an explanation of what you need to configure on your server." +
            " You will need to contact <a href='mailto:sales@cryptpad.fr'>sales@cryptpad.fr</a> to verify that your server is configured to use HTTPS correctly, and discuss payment methods."
        },
    };

    // terms.html

    out.tos_title = "CryptPad Terms of Service";
    out.tos_legal = "Please don't be malicious, abusive, or do anything illegal.";
    out.tos_availability = "We hope you find this service useful, but availability or performance cannot be guaranteed. Please export your data regularly.";
    out.tos_e2ee = "CryptPad contents can be read or modified by anyone who can guess or otherwise obtain the pad's fragment identifier. We recommend that you use end-to-end-encrypted (e2ee) messaging technology to share links, and assume no liability in the event that such a link is leaked.";
    out.tos_logs = "Metadata provided by your browser to the server may be logged for the purpose of maintaining the service.";
    out.tos_3rdparties = "We do not provide individualized data to third parties unless required to by law.";

    // 404 page
    out.four04_pageNotFound = "We couldn't find the page you were looking for.";

    // BottomBar.html

    //out.bottom_france = '<a href="http://www.xwiki.com/" target="_blank" rel="noopener noreferrer">Made with <img class="bottom-bar-heart" src="/customize/heart.png" alt="love" /> in <img class="bottom-bar-fr" src="/customize/fr.png" alt="France" /></a>';
    //out.bottom_support = '<a href="http://labs.xwiki.com/" title="XWiki Labs" target="_blank" rel="noopener noreferrer">An <img src="/customize/logo-xwiki2.png" alt="XWiki SAS" class="bottom-bar-xwiki"/> Labs Project </a> with the support of <a href="http://ng.open-paas.org/" title="OpenPaaS::ng" target="_blank" rel="noopener noreferrer"> <img src="/customize/openpaasng.png" alt="OpenPaaS-ng" class="bottom-bar-openpaas" /></a>';

    // Header.html

    out.updated_0_header_logoTitle = 'Go to your CryptDrive';
    out.header_logoTitle = out.updated_0_header_logoTitle;
    out.header_homeTitle = 'Go to CryptPad homepage';

    // Initial states

    out.help = {};

    out.help.title = "Getting started";
    out.help.generic = {
        more: 'Learn more about how CryptPad can work for you by reading our <a href="/faq.html" target="_blank">FAQ</a>',
        share: 'Use the share menu (<span class="fa fa-share-alt"></span>) to generate a link so collaborators can view or edit this pad',
        stored: 'Every pad you visit is automatically stored in your <a href="/drive/" target="_blank">CryptDrive</a>',
    };

    out.help.text = {
        formatting: 'You can display or hide the text formatting toolbar by clicking the <span class="fa fa-caret-down"></span> or <span class="fa fa-caret-up"></span> buttons',
        embed: 'Registered users can embed an image or a file stored in their CryptDrive using <span class="fa fa-image"></span>',
        history: 'You can use <em>history</em> <span class="fa fa-history"></span> to view or restore previous versions',
    };

    out.help.pad = {
        export: 'You can export the content as PDF using the <span class="fa fa-print"></span> button in the text formatting toolbar',
    };

    out.help.code = {
        modes: 'Use the dropdown menus in the <span class="fa fa-ellipsis-h"></span> submenu to change syntax highlighting modes or color themes',
    };

    out.help.slide = {
        markdown: 'Write slides in <a href="http://www.markdowntutorial.com/">Markdown</a> and separate them with a line containing <code>---</code>',
        present: 'Start the presentation using the <span class="fa fa-play-circle"></span> button',
        settings: 'Change the slide settings (background, transitions, page numbers, etc.) with the <span class="fa fa-cog"></span> button in the <span class="fa fa-ellipsis-h"></span> submenu',
        colors: 'Change the text and background colors using the <span class="fa fa-i-cursor"></span> and <span class="fa fa-square"></span> buttons',
    };

    out.help.poll = {
        decisions: 'Make decisions in private among trusted friends',
        options: 'Propose options, and express your preferences',
        choices: 'Click cells in your column to cycle through yes (<strong>✔</strong>), maybe (<strong>~</strong>), or no (<strong>✖</strong>)',
        submit: 'Click <strong>submit</strong> to make your choices visible to others',
    };

    out.help.whiteboard = {
        colors: 'Double-click colors to modify your palette',
        mode: 'Disable draw mode to drag and stretch strokes',
        embed: 'Embed images from your disk <span class="fa fa-file-image-o"></span> or your CryptDrive <span class="fa fa-image"></span> and export them as PNG to your disk <span class="fa fa-download"></span> or your CryptDrive <span class="fa fa-cloud-upload"></span>'
    };

    out.help.kanban = {
        add: 'Add new boards using the <span class="fa fa-plus"></span> button in the top-right corner',
        task: 'Move items by dragging and dropping them from one board to another',
        color: 'Change the colors by clicking on the colored part next to the board titles',
    };

    out.initialState = [
        '<p>',
        'This is&nbsp;<strong>CryptPad</strong>, the Zero Knowledge realtime collaborative editor. Everything is saved as you type.',
        '<br>',
        'Share the link to this pad to edit with friends or use the <span class="fa fa-share-alt"></span> button to share a <em>read-only link</em>&nbsp;which allows viewing but not editing.',
        '</p>',
    ].join('');

    out.codeInitialState = [
        '# CryptPad\'s Zero Knowledge collaborative code editor\n',
        '\n',
        '* What you type here is encrypted so only people who have the link can access it.\n',
        '* You can choose the programming language to highlight and the UI color scheme in the upper right.'
    ].join('');

    out.slideInitialState = [
        '# CryptSlide\n',
        '1. Write your slides content using markdown syntax\n',
        '  - Learn more about markdown syntax [here](http://www.markdowntutorial.com/)\n',
        '2. Separate your slides with ---\n',
        '3. Click on the "Play" button to see the result',
        '  - Your slides are updated in realtime'
    ].join('');

    // Readme

    out.driveReadmeTitle = "What is CryptPad?";
    out.readme_welcome = "Welcome to CryptPad !";
    out.readme_p1 = "Welcome to CryptPad, this is where you can take note of things alone and with friends.";
    out.readme_p2 = "This pad will give you a quick walk through of how you can use CryptPad to take notes, keep them organized and work together on them.";
    out.readme_cat1 = "Get to know your CryptDrive";
    out.readme_cat1_l1 = "Make a pad: In your CryptDrive, click {0} then {1} and you can make a pad."; // 0: New, 1: Rich Text
    out.readme_cat1_l2 = "Open Pads from your CryptDrive: double-click on a pad icon to open it.";
    out.readme_cat1_l3 = "Organize your pads: When you are logged in, every pad you access will be shown as in the {0} section of your drive."; // 0: Unsorted files
    out.readme_cat1_l3_l1 = "You can click and drag files into folders in the {0} section of your drive and make new folders."; // 0: Documents
    out.readme_cat1_l3_l2 = "Remember to try right clicking on icons because there are often additional menus.";
    out.readme_cat1_l4 = "Put old pads in the trash: You can click and drag your pads into the {0} the same way you drag them into folders."; // 0: Trash
    out.readme_cat2 = "Make pads like a pro";
    out.edit = "edit";
    out.view = "view";
    out.readme_cat2_l1 = "The {0} button in your pad allows you to give access to collaborators to either {1} or to {2} the pad."; // 0: Share, 1: edit, 2: view
    out.readme_cat2_l2 = "Change the title of the pad by clicking on the pencil";
    out.readme_cat3 = "Discover CryptPad apps";
    out.readme_cat3_l1 = "With CryptPad code editor, you can collaborate on code like Javascript and markdown like HTML and Markdown";
    out.readme_cat3_l2 = "With CryptPad slide editor, you can make quick presentations using Markdown";
    out.readme_cat3_l3 = "With CryptPoll you can take quick votes, especially for scheduling meetings which fit with everybody's calendar";

    // Tips
    out.tips = {};
    out.tips.shortcuts = "`ctrl+b`, `ctrl+i` and `ctrl+u` are quick shortcuts for bold, italic and underline.";
    out.tips.indent = "In numbered and bulleted lists, you can use tab or shift+tab to quickly increase or decrease indentation.";
    out.tips.store = "Every time you visit a pad, if you're logged in it will be saved to your CryptDrive.";
    out.tips.marker = "You can highlight text in a pad using the \"marker\" item in the styles dropdown menu.";
    out.tips.driveUpload = "Registered users can upload encrypted files by dragging and dropping them into their CryptDrive.";
    out.tips.filenames = "You can rename files in your CryptDrive, this name is just for you.";
    out.tips.drive = "Logged in users can organize their files in their CryptDrive, accessible from the CryptPad icon at the top left of all pads.";
    out.tips.profile = "Registered users can create a profile from the user menu in the top right.";
    out.tips.avatars = "You can upload an avatar in your profile. People will see it when you collaborate in a pad.";
    out.tips.tags = "Tag your pads and start a search with # in your CryptDrive to find them";

    out.feedback_about = "If you're reading this, you were probably curious why CryptPad is requesting web pages when you perform certain actions";
    out.feedback_privacy = "We care about your privacy, and at the same time we want CryptPad to be very easy to use.  We use this file to figure out which UI features matter to our users, by requesting it along with a parameter specifying which action was taken.";
    out.feedback_optout = "If you would like to opt out, visit <a href='/settings/'>your user settings page</a>, where you'll find a checkbox to enable or disable user feedback";

    // Creation page
    out.creation_404 = "This pad not longer exists. Use the following form to create a new pad.";
    out.creation_ownedTitle = "Type of pad";
    out.creation_owned = "Owned pad"; // Creation page
    out.creation_ownedTrue = "Owned pad"; // Settings
    out.creation_ownedFalse = "Open pad";
    out.creation_owned1 = "An <b>owned</b> pad can be deleted from the server whenever the owner wants. Deleting an owned pad removes it from other users' CryptDrives.";
    out.creation_owned2 = "An <b>open</b> pad doesn't have any owner and thus, it can't be deleted from the server unless it has reached its expiration time.";
    out.creation_expireTitle = "Life time";
    out.creation_expire = "Expiring pad";
    out.creation_expireTrue = "Add a life time";
    out.creation_expireFalse = "Unlimited";
    out.creation_expireHours = "Hour(s)";
    out.creation_expireDays = "Day(s)";
    out.creation_expireMonths = "Month(s)";
    out.creation_expire1 = "An <b>unlimited</b> pad will not be removed from the server until its owner deletes it.";
    out.creation_expire2 = "An <b>expiring</b> pad has a set lifetime, after which it will be automatically removed from the server and other users' CryptDrives.";
    out.creation_password = "Add a password";
    out.creation_noTemplate = "No template";
    out.creation_newTemplate = "New template";
    out.creation_create = "Create";
    out.creation_saveSettings = "Don't show this again";
    out.creation_settings = "View more settings";
    out.creation_rememberHelp = "Visit your Settings page to reset this preference";
    // Properties about creation data
    out.creation_owners = "Owners";
    out.creation_ownedByOther = "Owned by another user";
    out.creation_noOwner = "No owner";
    out.creation_expiration = "Expiration time";
    out.creation_passwordValue = "Password";
    out.creation_propertiesTitle = "Availability";
    out.creation_appMenuName = "Advanced mode (Ctrl + E)";
    out.creation_newPadModalDescription = "Click on a pad type to create it. You can also press <b>Tab</b> to select the type and press <b>Enter</b> to confirm.";
    out.creation_newPadModalDescriptionAdvanced = "You can check the box (or press <b>Space</b> to change its value) if you want to display the pad creation screen (for owned pads, expiring pads, etc.).";
    out.creation_newPadModalAdvanced = "Display the pad creation screen";

    // Password prompt on the loading screen
    out.password_info = "The pad you're trying to open is protected with a password. Enter the correct password to access its content.";
    out.password_error = "Pad not found!<br>This error can be caused by two factors: either the password in invalid, or the pad has been deleted from the server.";
    out.password_placeholder = "Type the password here...";
    out.password_submit = "Submit";
    out.password_show = "Show";

    // Change password in pad properties
    out.properties_addPassword = "Add a password";
    out.properties_changePassword = "Change the password";
    out.properties_confirmNew = "Are you sure? Adding a password will change this pad's URL and remove its history. Users without the password will lose access to this pad";
    out.properties_confirmChange = "Are you sure? Changing the password will remove its history. Users without the new password will lose access to this pad";
    out.properties_passwordSame = "New passwords must differ from the current one.";
    out.properties_passwordError = "An error occured while trying to change the password. Please try again.";
    out.properties_passwordWarning = "The password was successfully changed but we were unable to update your CryptDrive with the new data. You may have to remove the old version of the pad manually.<br>Press OK to reload and update your acces rights.";
    out.properties_passwordSuccess = "The password was successfully changed.<br>Press OK to reload and update your access rights.";
    out.properties_changePasswordButton = "Submit";

    // New share modal
    out.share_linkCategory = "Share link";
    out.share_linkAccess = "Access rights";
    out.share_linkEdit = "Edit";
    out.share_linkView = "View";
    out.share_linkOptions = "Link options";
    out.share_linkEmbed = "Embed mode (toolbar and userlist hidden)";
    out.share_linkPresent = "Present mode (editable sections hidden)";
    out.share_linkOpen = "Open in new tab";
    out.share_linkCopy = "Copy to clipboard";
    out.share_embedCategory = "Embed";
    out.share_mediatagCopy = "Copy mediatag to clipboard";

    // Loading info
    out.loading_pad_1 = "Initializing pad";
    out.loading_pad_2 = "Loading pad content";
    out.loading_drive_1 = "Loading data";
    out.loading_drive_2 = "Updating data format";
    out.loading_drive_3 = "Verifying data integrity";

    // Shared folders
    out.sharedFolders_forget = "This pad is only stored in a shared folder, you can't move it to the trash. You can use your CryptDrive if you want to delete it.";
    out.sharedFolders_duplicate = "Some of the pads you were trying to move were already shared in the destination folder.";
    out.sharedFolders_create = "Create a shared folder";
    out.sharedFolders_create_name = "Folder name";
    out.sharedFolders_create_owned = "Owned folder";
    out.sharedFolders_create_password = "Folder password";
    out.sharedFolders_share = "Share this URL with other registered users to give them access to the shared folder. Once they open this URL, the shared folder will be added to the root directory of their CryptDrive.";

    out.chrome68 = "It seems that you're using the browser Chrome or Chromium version 68. It contains a bug resulting in the page turning completely white after a few seconds or the page being unresponsive to clicks. To fix this issue, you can switch to another tab and come back, or try to scroll in the page. This bug should be fixed in the next version of your browser.";

    // Manual pad storage popup
    out.autostore_notstored = "This pad is not in your CryptDrive. Do you want to store it now?"; // XXX
    out.autostore_settings = "You can enable automatic pad storage in your <a href=\"/settings/\">Settings</a> page!"; // XXX
    out.autostore_store = "Store";
    out.autostore_hide = "Don't store";
    out.autostore_error = "Unexpected error: we were unable to store this pad, please try again.";
    out.autostore_saved = "The pad was successfully stored in your CryptDrive!";
    out.autostore_forceSave = "Store the file in CryptDrive"; // File upload modal
    out.autostore_notAvailable = "You must store this pad in your CryptDrive before being able to use this feature."; // Properties/tags/move to trash

    return out;
});
=======
/*
 * You can override the translation text using this file.
 * The recommended method is to make a copy of this file (/customize.dist/translations/messages.{LANG}.js)
   in a 'customize' directory (/customize/translations/messages.{LANG}.js).
 * If you want to check all the existing translation keys, you can open the internal language file
   but you should not change it directly (/common/translations/messages.{LANG}.js)
*/
define(['/common/translations/messages.js'], function (Messages) {
    // Replace the existing keys in your copied file here:
    // Messages.button_newpad = "New Rich Text Document";

    return Messages;
});
>>>>>>> bca120a3
<|MERGE_RESOLUTION|>--- conflicted
+++ resolved
@@ -1,1275 +1,3 @@
-<<<<<<< HEAD
-define(function () {
-    var out = {};
-
-    out.main_title = "CryptPad: Zero Knowledge, Collaborative Real Time Editing";
-
-    out.type = {};
-    out.type.pad = 'Rich text';
-    out.type.code = 'Code';
-    out.type.poll = 'Poll';
-    out.type.kanban = 'Kanban';
-    out.type.slide = 'Presentation';
-    out.type.drive = 'CryptDrive';
-    out.type.whiteboard = 'Whiteboard';
-    out.type.file = 'File';
-    out.type.media = 'Media';
-    out.type.todo = "Todo";
-    out.type.contacts = 'Contacts';
-    out.type.oodoc = 'OnlyOffice Text';
-    out.type.ooslide = 'OnlyOffice Slide';
-    out.type.oocell = 'OnlyOffice Spreadsheet';
-
-    out.button_newpad = 'New Rich Text pad';
-    out.button_newcode = 'New Code pad';
-    out.button_newpoll = 'New Poll';
-    out.button_newslide = 'New Presentation';
-    out.button_newwhiteboard = 'New Whiteboard';
-    out.button_newoodoc = 'New OnlyOffice document';
-    out.button_newooslide = 'New OnlyOffice presentation';
-    out.button_newoocell = 'New OnlyOffice spreadsheet';
-    out.button_newkanban = 'New Kanban';
-
-    // NOTE: Remove updated_0_ if we need an updated_1_
-    out.updated_0_common_connectionLost = "<b>Server Connection Lost</b><br>You're now in read-only mode until the connection is back.";
-    out.common_connectionLost = out.updated_0_common_connectionLost;
-
-    out.websocketError = 'Unable to connect to the websocket server...';
-    out.typeError = "This pad is not compatible with the selected application";
-    out.onLogout = 'You are logged out, {0}click here{1} to log in<br>or press <em>Escape</em> to access your pad in read-only mode.';
-    out.wrongApp = "Unable to display the content of that realtime session in your browser. Please try to reload that page.";
-    out.padNotPinned = 'This pad will expire after 3 months of inactivity, {0}login{1} or {2}register{3} to preserve it.';
-    out.anonymousStoreDisabled = "The webmaster of this CryptPad instance has disabled the store for anonymous users. You have to log in to be able to use CryptDrive.";
-    out.expiredError = 'This pad has reached its expiration time and is no longer available.';
-    out.deletedError = 'This pad has been deleted by its owner and is no longer available.';
-    out.inactiveError = 'This pad has been deleted due to inactivity. Press Esc to create a new pad.';
-    out.chainpadError = 'A critical error occurred when updating your content. This page is in read-only mode to make sure you won\'t lose your work.<br>' +
-                        'Hit <em>Esc</em> to continue to view this pad, or reload to try editing again.';
-    out.errorCopy = ' You can still copy the content to another location by pressing <em>Esc</em>.<br>Once you leave this page, it will disappear forever!';
-    out.errorRedirectToHome = 'Press <em>Esc</em> to be redirected to your CryptDrive.';
-    out.newVersionError = "A new version of CryptPad is available.<br>" +
-                          "<a href='#'>Reload</a> to use the new version, or press escape to access your content in <b>offline mode</b>.";
-
-    out.loading = "Loading...";
-    out.error = "Error";
-    out.saved = "Saved";
-    out.synced = "Everything is saved";
-    out.deleted = "Pad deleted from your CryptDrive";
-    out.deletedFromServer = "Pad deleted from the server";
-
-    out.realtime_unrecoverableError = "An unrecoverable error has occured. Click OK to reload.";
-
-    out.disconnected = 'Disconnected';
-    out.synchronizing = 'Synchronizing';
-    out.reconnecting = 'Reconnecting';
-    out.typing = "Editing";
-    out.initializing = "Initializing...";
-    out.forgotten = 'Moved to the trash';
-    out.errorState = 'Critical error: {0}';
-    out.lag = 'Lag';
-    out.readonly = 'Read only';
-    out.anonymous = "Anonymous";
-    out.yourself = "Yourself";
-    out.anonymousUsers = "anonymous editors";
-    out.anonymousUser = "anonymous editor";
-    out.users = "Users";
-    out.and = "And";
-    out.viewer = "viewer";
-    out.viewers = "viewers";
-    out.editor = "editor";
-    out.editors = "editors";
-    out.userlist_offline = "You're currently offline, the user list is not available.";
-
-    out.language = "Language";
-
-    out.comingSoon = "Coming soon...";
-
-    out.newVersion = '<b>CryptPad has been updated!</b><br>' +
-                     'Check out what\'s new in the latest version:<br>'+
-                     '<a href="https://github.com/xwiki-labs/cryptpad/releases/tag/{0}" target="_blank">Release notes for CryptPad {0}</a>';
-
-    out.upgrade = "Upgrade";
-    out.upgradeTitle = "Upgrade your account to increase the storage limit";
-
-    out.upgradeAccount = "Upgrade account";
-    out.MB = "MB";
-    out.GB = "GB";
-    out.KB = "KB";
-
-    out.supportCryptpad = "Support CryptPad";
-
-    out.formattedMB = "{0} MB";
-    out.formattedGB = "{0} GB";
-    out.formattedKB = "{0} KB";
-
-    out.greenLight = "Everything is working fine";
-    out.orangeLight = "Your slow connection may impact your experience";
-    out.redLight = "You are disconnected from the session";
-
-    out.pinLimitReached = "You've reached your storage limit";
-    out.updated_0_pinLimitReachedAlert = "You've reached your storage limit. New pads won't be stored in your CryptDrive.<br>" +
-        'You can either remove pads from your CryptDrive or <a href="https://accounts.cryptpad.fr/#!on={0}" target="_blank">subscribe to a premium offer</a> to increase your limit.';
-    out.pinLimitReachedAlert = out.updated_0_pinLimitReachedAlert;
-    out.pinLimitReachedAlertNoAccounts = out.pinLimitReached;
-    out.pinLimitNotPinned = "You've reached your storage limit.<br>"+
-                            "This pad is not stored in your CryptDrive.";
-    out.pinLimitDrive = "You've reached your storage limit.<br>" +
-                        "You can't create new pads.";
-
-    out.moreActions = "More actions";
-
-    out.importButton = "Import";
-    out.importButtonTitle = 'Import a pad from a local file';
-
-    out.exportButton = "Export";
-    out.exportButtonTitle = 'Export this pad to a local file';
-    out.exportPrompt = 'What would you like to name your file?';
-
-    out.changeNamePrompt = 'Change your name (leave empty to be anonymous): ';
-    out.user_rename = "Change display name";
-    out.user_displayName = "Display name";
-    out.user_accountName = "Account name";
-
-    out.clickToEdit = "Click to edit";
-    out.saveTitle = "Save the title (enter)";
-
-    out.forgetButton = "Delete";
-    out.forgetButtonTitle = 'Move this pad to the trash';
-    out.forgetPrompt = 'Clicking OK will move this pad to your trash. Are you sure?';
-    out.movedToTrash = 'That pad has been moved to the trash.<br><a href="/drive/">Access my Drive</a>';
-
-    out.shareButton = 'Share';
-    out.shareSuccess = 'Copied link to clipboard';
-
-    out.userListButton = "User list";
-
-    out.userAccountButton = "Your account";
-
-    out.newButton = 'New';
-    out.newButtonTitle = 'Create a new pad';
-    out.uploadButton = 'Upload files';
-    out.uploadButtonTitle = 'Upload a new file to the current folder';
-
-    out.saveTemplateButton = "Save as template";
-    out.saveTemplatePrompt = "Choose a title for the template";
-    out.templateSaved = "Template saved!";
-    out.selectTemplate = "Select a template or press escape";
-    out.useTemplate = "Start with a template?"; //Would you like to "You have available templates for this type of pad. Do you want to use one?";
-    out.useTemplateOK = 'Pick a template (Enter)';
-    out.useTemplateCancel = 'Start fresh (Esc)';
-    out.template_import = "Import a template";
-    out.template_empty = "No template available";
-
-    out.previewButtonTitle = "Display or hide the Markdown preview mode";
-
-    out.presentButtonTitle = "Enter presentation mode";
-
-    out.backgroundButtonTitle = 'Change the background color in the presentation';
-    out.colorButtonTitle = 'Change the text color in presentation mode';
-
-    out.propertiesButton = "Properties";
-    out.propertiesButtonTitle = 'Get pad properties';
-
-    out.printText = "Print";
-    out.printButton = "Print (enter)";
-    out.printButtonTitle = "Print your slides or export them as a PDF file";
-    out.printOptions = "Layout options";
-    out.printSlideNumber = "Display the slide number";
-    out.printDate = "Display the date";
-    out.printTitle = "Display the pad title";
-    out.printCSS = "Custom style rules (CSS):";
-    out.printTransition = "Enable transition animations";
-    out.printBackground = "Use a background image";
-    out.printBackgroundButton = "Pick an image";
-    out.printBackgroundValue = "<b>Current background:</b> <em>{0}</em>";
-    out.printBackgroundNoValue = "<em>No background image displayed</em>";
-    out.printBackgroundRemove = "Remove this background image";
-
-    out.filePickerButton = "Embed a file stored in CryptDrive";
-    out.filePicker_close = "Close";
-    out.filePicker_description = "Choose a file from your CryptDrive to embed it or upload a new one";
-    out.filePicker_filter = "Filter files by name";
-    out.or = 'or';
-
-    out.tags_title = "Tags (for you only)";
-    out.tags_add = "Update this page's tags";
-    out.tags_searchHint = "Find files by their tags by searching in your CryptDrive";
-    out.tags_searchHint = "Start a search with # in your CryptDrive to find your tagged pads.";
-    out.tags_notShared = "Your tags are not shared with other users";
-    out.tags_duplicate = "Duplicate tag: {0}";
-    out.tags_noentry = "You can't tag a deleted pad!";
-
-    out.slideOptionsText = "Options";
-    out.slideOptionsTitle = "Customize your slides";
-    out.slideOptionsButton = "Save (enter)";
-    out.slide_invalidLess = "Invalid custom style";
-
-    out.languageButton = "Language";
-    out.languageButtonTitle = "Select the language to use for the syntax highlighting";
-    out.themeButton = "Theme";
-    out.themeButtonTitle = "Select the color theme to use for the code and slide editors";
-
-    out.editShare = "Editing link";
-    out.editShareTitle = "Copy the editing link to clipboard";
-    out.editOpen = "Open editing link in a new tab";
-    out.editOpenTitle = "Open this pad in editing mode in a new tab";
-    out.viewShare = "Read-only link";
-    out.viewShareTitle = "Copy the read-only link to clipboard";
-    out.viewOpen = "Open read-only link in a new tab";
-    out.viewOpenTitle = "Open this pad in read-only mode in a new tab";
-    out.fileShare = "Copy link";
-    out.getEmbedCode = "Get embed code";
-    out.viewEmbedTitle = "Embed the pad in an external page";
-    out.viewEmbedTag = "To embed this pad, include this iframe in your page wherever you want. You can style it using CSS or HTML attributes.";
-    out.fileEmbedTitle = "Embed the file in an external page";
-    out.fileEmbedScript = "To embed this file, include this script once in your page to load the Media Tag:";
-    out.fileEmbedTag = "Then place this Media Tag wherever in your page you would like to embed:";
-
-    out.notifyJoined = "{0} has joined the collaborative session";
-    out.notifyRenamed = "{0} is now known as {1}";
-    out.notifyLeft = "{0} has left the collaborative session";
-
-    out.ok = 'OK';
-    out.okButton = 'OK (enter)';
-
-    out.cancel = "Cancel";
-    out.cancelButton = 'Cancel (esc)';
-    out.doNotAskAgain = "Don't ask me again (Esc)";
-
-    out.show_help_button = "Show help";
-    out.hide_help_button = "Hide help";
-    out.help_button = "Help";
-
-    out.historyText = "History";
-    out.historyButton = "Display the document history";
-    out.history_next = "Newer version";
-    out.history_prev = "Older version";
-    out.history_loadMore = "Load more history";
-    out.history_closeTitle = "Close the history";
-    out.history_restoreTitle = "Restore the selected version of the document";
-    out.history_restorePrompt = "Are you sure you want to replace the current version of the document by the displayed one?";
-    out.history_restoreDone = "Document restored";
-    out.history_version = "Version:";
-
-    // Ckeditor
-    out.openLinkInNewTab = "Open Link in New Tab";
-    out.pad_mediatagTitle = "Media-Tag settings";
-    out.pad_mediatagWidth = "Width (px)";
-    out.pad_mediatagHeight = "Height (px)";
-    out.pad_mediatagRatio = "Keep ratio";
-    out.pad_mediatagBorder = "Border width (px)";
-    out.pad_mediatagPreview = "Preview";
-    out.pad_mediatagImport = 'Save in CryptDrive';
-    out.pad_mediatagOptions = 'Image properties';
-
-    // Kanban
-    out.kanban_newBoard = "New board";
-    out.kanban_item = "Item {0}"; // Item number for initial content
-    out.kanban_todo = "To Do";
-    out.kanban_done = "Done";
-    out.kanban_working = "In progress";
-    out.kanban_deleteBoard = "Are you sure you want to delete this board?";
-    out.kanban_addBoard = "Add a board";
-    out.kanban_removeItem = "Remove this item";
-    out.kanban_removeItemConfirm = "Are you sure you want to delete this item?";
-
-    // Polls
-
-    out.poll_title = "Zero Knowledge Date Picker";
-    out.poll_subtitle = "Zero Knowledge, <em>realtime</em> scheduling";
-
-    out.poll_p_save = "Your settings are updated instantly, so you never need to save.";
-    out.poll_p_encryption = "All your input is encrypted so only people who have the link can access it. Even the server cannot see what you change.";
-
-    out.wizardLog = "Click the button in the top left to return to your poll";
-    out.wizardTitle = "Use the wizard to create your poll";
-    out.wizardConfirm = "Are you really ready to add these options to your poll?";
-
-    out.poll_publish_button = "Publish";
-    out.poll_admin_button = "Admin";
-    out.poll_create_user = "Add a new user";
-    out.poll_create_option = "Add a new option";
-    out.poll_commit = "Submit";
-
-    out.poll_closeWizardButton = "Close wizard";
-    out.poll_closeWizardButtonTitle = "Close wizard";
-    out.poll_wizardComputeButton = "Compute Options";
-    out.poll_wizardClearButton = "Clear Table";
-    out.poll_wizardDescription = "Automatically create a number of options by entering any number of dates and times segments";
-    out.poll_wizardAddDateButton = "+ Dates";
-    out.poll_wizardAddTimeButton = "+ Times";
-
-    out.poll_optionPlaceholder = "Option";
-    out.poll_userPlaceholder = "Your name";
-    out.poll_removeOption = "Are you sure you'd like to remove this option?";
-    out.poll_removeUser = "Are you sure you'd like to remove this user?";
-
-    out.poll_titleHint = "Title";
-    out.poll_descriptionHint = "Describe your poll, and use the ✓ (publish) button when you're done.\n" +
-                               "The description can be written using markdown syntax and you can embed media elements from your CryptDrive.\n" +
-                               "Anyone with the link can change the description, but this is discouraged.";
-
-    out.poll_remove = "Remove";
-    out.poll_edit = "Edit";
-    out.poll_locked = "Locked";
-    out.poll_unlocked = "Unlocked";
-
-    out.poll_bookmark_col = 'Bookmark this column so that it is always unlocked and displayed at the beginning for you';
-    out.poll_bookmarked_col = 'This is your bookmarked column. It will always be unlocked and displayed at the beginning for you.';
-    out.poll_total = 'TOTAL';
-
-    out.poll_comment_list = "Comments";
-    out.poll_comment_add = "Add a comment";
-    out.poll_comment_submit = "Send";
-    out.poll_comment_remove = "Delete this comment";
-    out.poll_comment_placeholder = "Your comment";
-
-    out.poll_comment_disabled = "Publish this poll using the ✓ button to enable the comments.";
-
-    // OnlyOffice
-    out.oo_saveError = "We were unable to save your modifications, please try again in a few moments.";
-    out.oo_newVersion = "A new version of this document is available, click OK to load it.";
-    out.oo_locked = "This document is currently locked. ";
-    out.oo_locked_unregistered = "Only registered users can edit.";
-    out.oo_locked_edited = "Only one person can edit at a time.";
-
-    // Canvas
-    out.canvas_clear = "Clear";
-    out.canvas_delete = "Delete selection";
-    out.canvas_disable = "Disable draw";
-    out.canvas_enable = "Enable draw";
-    out.canvas_width = "Width";
-    out.canvas_opacity = "Opacity";
-    out.canvas_opacityLabel = "Opacity: {0}";
-    out.canvas_widthLabel = "Width: {0}";
-    out.canvas_saveToDrive = "Save this image as a file in your CryptDrive";
-    out.canvas_currentBrush = "Current brush";
-    out.canvas_chooseColor = "Choose a color";
-    out.canvas_imageEmbed = "Embed an image from your computer";
-
-    // Profile
-    out.profileButton = "Profile"; // dropdown menu
-    out.profile_urlPlaceholder = 'URL';
-    out.profile_namePlaceholder = 'Name displayed in your profile';
-    out.profile_avatar = "Avatar";
-    out.profile_upload = " Upload a new avatar";
-    out.profile_uploadSizeError = "Error: your avatar must be smaller than {0}";
-    out.profile_uploadTypeError = "Error: your avatar type is not allowed. Allowed types are: {0}";
-    out.profile_error = "Error while creating your profile: {0}";
-    out.profile_register = "You have to sign up to create a profile!";
-    out.profile_create = "Create a profile";
-    out.profile_description = "Description";
-    out.profile_fieldSaved = 'New value saved: {0}';
-
-    out.profile_inviteButton = "Connect";
-    out.profile_inviteButtonTitle ='Create a link that will invite this user to connect with you.';
-    out.profile_inviteExplanation = "Clicking <strong>OK</strong> will create a link to a secure messaging session that <em>only {0} will be able to redeem.</em><br><br>The link will be copied to your clipboard and can be shared publicly.";
-    out.profile_viewMyProfile = "View my profile";
-
-    // contacts/userlist
-    out.userlist_addAsFriendTitle = 'Add "{0}" as a contact';
-    out.userlist_thisIsYou = 'This is you ("{0}")';
-    out.userlist_pending = "Pending...";
-    out.contacts_title = "Contacts";
-    out.contacts_addError = 'Error while adding that contact to the list';
-    out.contacts_added = 'Contact invite accepted.';
-    out.contacts_rejected = 'Contact invite rejected';
-    out.contacts_request = '<em>{0}</em> would like to add you as a contact. <b>Accept<b>?';
-    out.contacts_send = 'Send';
-    out.contacts_remove = 'Remove this contact';
-    out.contacts_confirmRemove = 'Are you sure you want to remove <em>{0}</em> from your contacts?';
-    out.contacts_typeHere = "Type a message here...";
-
-    out.contacts_info1 = "These are your contacts. From here, you can:";
-    out.contacts_info2 = "Click your contact's icon to chat with them";
-    out.contacts_info3 = "Double-click their icon to view their profile";
-    out.contacts_info4 = "Either participant can clear permanently a chat history";
-
-    out.contacts_removeHistoryTitle = 'Clean the chat history';
-    out.contacts_confirmRemoveHistory = 'Are you sure you want to permanently remove your chat history? Data cannot be restored';
-    out.contacts_removeHistoryServerError = 'There was an error while removing your chat history. Try again later';
-    out.contacts_fetchHistory = "Retrieve older history";
-
-    // File manager
-
-    out.fm_rootName = "Documents";
-    out.fm_trashName = "Trash";
-    out.fm_unsortedName = "Unsorted files";
-    out.fm_filesDataName = "All files";
-    out.fm_templateName = "Templates";
-    out.fm_searchName = "Search";
-    out.fm_recentPadsName = "Recent pads";
-    out.fm_ownedPadsName = "Owned";
-    out.fm_tagsName = "Tags";
-    out.fm_searchPlaceholder = "Search...";
-    out.fm_newButton = "New";
-    out.fm_newButtonTitle = "Create a new pad or folder, import a file in the current folder";
-    out.fm_newFolder = "New folder";
-    out.fm_newFile = "New pad";
-    out.fm_folder = "Folder";
-    out.fm_sharedFolder = "Shared folder";
-    out.fm_folderName = "Folder name";
-    out.fm_numberOfFolders = "# of folders";
-    out.fm_numberOfFiles = "# of files";
-    out.fm_fileName = "File name";
-    out.fm_title = "Title";
-    out.fm_type = "Type";
-    out.fm_lastAccess = "Last access";
-    out.fm_creation = "Creation";
-    out.fm_forbidden = "Forbidden action";
-    out.fm_originalPath = "Original path";
-    out.fm_openParent = "Show in folder";
-    out.fm_noname = "Untitled Document";
-    out.fm_emptyTrashDialog = "Are you sure you want to empty the trash?";
-    out.fm_removeSeveralPermanentlyDialog = "Are you sure you want to remove these {0} elements from your CryptDrive permanently?";
-    out.fm_removePermanentlyDialog = "Are you sure you want to remove that element from your CryptDrive permanently?";
-    out.fm_removeSeveralDialog = "Are you sure you want to move these {0} elements to the trash?";
-    out.fm_removeDialog = "Are you sure you want to move {0} to the trash?";
-    out.fm_deleteOwnedPad = "Are you sure you want to remove permanently this pad from the server?";
-    out.fm_deleteOwnedPads = "Are you sure you want to remove permanently these pads from the server?";
-    out.fm_restoreDialog = "Are you sure you want to restore {0} to its previous location?";
-    out.fm_unknownFolderError = "The selected or last visited directory no longer exist. Opening the parent folder...";
-    out.fm_contextMenuError = "Unable to open the context menu for that element. If the problem persist, try to reload the page.";
-    out.fm_selectError = "Unable to select the targetted element. If the problem persist, try to reload the page.";
-    out.fm_categoryError = "Unable to open the selected category, displaying root.";
-    out.fm_info_root = "Create as many nested folders here as you want to sort your files.";
-    out.fm_info_unsorted = 'Contains all the files you\'ve visited that are not yet sorted in "Documents" or moved to the "Trash".'; // "My Documents" should match with the "out.fm_rootName" key, and "Trash" with "out.fm_trashName"
-    out.fm_info_template = 'Contains all the pads stored as templates and that you can re-use when you create a new pad.';
-    out.fm_info_recent = "List the recently modified or opened pads.";
-    out.updated_0_fm_info_trash = 'Empty your trash to free space in your CryptDrive.';
-    out.fm_info_trash = out.updated_0_fm_info_trash;
-    out.fm_info_allFiles = 'Contains all the files from "Documents", "Unsorted" and "Trash". You can\'t move or remove files from here.'; // Same here
-    out.fm_info_anonymous = 'You are not logged in so your pads will expire after 3 months (<a href="https://blog.cryptpad.fr/2017/05/17/You-gotta-log-in/" target="_blank">find out more</a>). ' +
-                            'They are stored in your browser so clearing history may make them disappear.<br>' +
-                            '<a href="/register/">Sign up</a> or <a href="/login/">Log in</a> to keep them alive.<br>';
-    out.fm_info_owned = "You are the owner of the pads displayed here. This means you can remove them permanently from the server whenever you want. If you do so, other users won't be able to access them anymore.";
-    out.fm_alert_backupUrl = "Backup link for this drive.<br>" +
-                             "It is <strong>highly recommended</strong> that you keep it secret.<br>" +
-                             "You can use it to retrieve all your files in case your browser memory got erased.<br>" +
-                             "Anybody with that link can edit or remove all the files in your file manager.<br>";
-    out.fm_alert_anonymous = "Hello there, you are currently using CryptPad anonymously, that's ok but your pads may be deleted after a period of " +
-                             "inactivity. We have disabled advanced features of the drive for anonymous users because we want to be clear that it is " +
-                             'not a safe place to store things. You can <a href="https://blog.cryptpad.fr/2017/05/17/You-gotta-log-in/" target="_blank">read more</a> about ' +
-                             'why we are doing this and why you really should <a href="/register/">Sign up</a> and <a href="/login/">Log in</a>.';
-    out.fm_backup_title = 'Backup link';
-    out.fm_nameFile = 'How would you like to name that file?';
-    out.fm_error_cantPin = "Internal server error. Please reload the page and try again.";
-    out.fm_viewListButton = "List view";
-    out.fm_viewGridButton = "Grid view";
-    out.fm_renamedPad = "You've set a custom name for this pad. Its shared title is:<br><b>{0}</b>";
-    out.fm_canBeShared = "This folder can be shared";
-    out.fm_prop_tagsList = "Tags";
-    out.fm_burnThisDriveButton = "Erase all information stored by CryptPad in your browser";
-    out.fm_burnThisDrive = "Are you sure you want to remove everything stored by CryptPad in your browser?<br>" +
-                           "This will remove your CryptDrive and its history from your browser, but your pads will still exist (encrypted) on our server.";
-    out.fm_padIsOwned = "You are the owner of this pad";
-    out.fm_padIsOwnedOther = "This pad is owned by another user";
-    out.fm_deletedPads = "These pads no longer exist on the server, they've been removed from your CryptDrive: {0}";
-    out.fm_tags_name = "Tag name";
-    out.fm_tags_used = "Number of uses";
-    out.fm_restoreDrive = "Resetting your drive to an earlier state. For best results, avoid making changes to your drive until this process is complete.";
-    out.fm_moveNestedSF = "You can't place one shared folder within another. The folder {0} was not moved.";
-    // File - Context menu
-    out.fc_newfolder = "New folder";
-    out.fc_newsharedfolder = "New shared folder";
-    out.fc_rename = "Rename";
-    out.fc_open = "Open";
-    out.fc_open_ro = "Open (read-only)";
-    out.fc_delete = "Move to trash";
-    out.fc_delete_owned = "Delete from the server";
-    out.fc_restore = "Restore";
-    out.fc_remove = "Remove from your CryptDrive";
-    out.fc_remove_sharedfolder = "Remove";
-    out.fc_empty = "Empty the trash";
-    out.fc_prop = "Properties";
-    out.fc_hashtag = "Tags";
-    out.fc_sizeInKilobytes = "Size in Kilobytes";
-    // fileObject.js (logs)
-    out.fo_moveUnsortedError = "You can't move a folder to the list of templates";
-    out.fo_existingNameError = "Name already used in that directory. Please choose another one.";
-    out.fo_moveFolderToChildError = "You can't move a folder into one of its descendants";
-    out.fo_unableToRestore = "Unable to restore that file to its original location. You can try to move it to a new location.";
-    out.fo_unavailableName = "A file or a folder with the same name already exist at the new location. Rename the element and try again.";
-
-    out.fs_migration = "Your CryptDrive is being updated to a new version. As a result, the current page has to be reloaded.<br><strong>Please reload this page to continue to use it.</strong>";
-
-    // login
-    out.login_login = "Log in";
-    out.login_makeAPad = 'Create a pad anonymously';
-    out.login_nologin = "Browse local pads";
-    out.login_register = "Sign up";
-    out.logoutButton = "Log out";
-    out.settingsButton = "Settings";
-
-    out.login_username = "Username";
-    out.login_password = "Password";
-    out.login_confirm = "Confirm your password";
-    out.login_remember = "Remember me";
-
-    out.login_hashing = "Hashing your password, this might take some time.";
-
-    out.login_hello = 'Hello {0},'; // {0} is the username
-    out.login_helloNoName = 'Hello,';
-    out.login_accessDrive = 'Access your drive';
-    out.login_orNoLogin = 'or';
-
-    out.login_noSuchUser = 'Invalid username or password. Try again, or sign up';
-    out.login_invalUser = 'Username required';
-    out.login_invalPass = 'Password required';
-    out.login_unhandledError = 'An unexpected error occurred :(';
-
-    out.register_importRecent = "Import pads from your anonymous session";
-    out.register_acceptTerms = "I accept <a href='/terms.html' tabindex='-1'>the terms of service</a>";
-    out.register_passwordsDontMatch = "Passwords do not match!";
-    out.register_passwordTooShort = "Passwords must be at least {0} characters long.";
-
-    out.register_mustAcceptTerms = "You must accept the terms of service.";
-    out.register_mustRememberPass = "We cannot reset your password if you forget it. It's very important that you remember it! Please check the checkbox to confirm.";
-
-    out.register_whyRegister = "Why sign up?";
-    out.register_header = "Welcome to CryptPad";
-    out.register_explanation = [
-        "<h3>Lets go over a couple things first:</h3>",
-        "<ul class='list-unstyled'>",
-            "<li><i class='fa fa-info-circle'> </i> Your password is your secret key which encrypts all of your pads. If you lose it there is no way we can recover your data.</li>",
-            "<li><i class='fa fa-info-circle'> </i> You can import pads which were recently viewed in your browser so you have them in your account.</li>",
-            "<li><i class='fa fa-info-circle'> </i> If you are using a shared computer, you need to log out when you are done, closing the tab is not enough.</li>",
-        "</ul>"
-    ].join('');
-
-    out.register_writtenPassword = "I have written down my username and password, proceed";
-    out.register_cancel = "Go back";
-
-    out.register_warning = "Zero Knowledge means that we can't recover your data if you lose your password.";
-
-    out.register_alreadyRegistered = "This user already exists, do you want to log in?";
-
-    // Settings
-    out.settings_cat_account = "Account";
-    out.settings_cat_drive = "CryptDrive";
-    out.settings_cat_code = "Code";
-    out.settings_cat_pad = "Rich text";
-    out.settings_cat_creation = "New pad";
-    out.settings_cat_subscription = "Subscription";
-    out.settings_title = "Settings";
-    out.settings_save = "Save";
-
-    out.settings_backupCategory = "Backup";
-    out.settings_backupTitle = "Backup or restore all your data";
-    out.settings_backup = "Backup";
-    out.settings_restore = "Restore";
-
-    out.settings_resetNewTitle = "Clean CryptDrive";
-    out.settings_resetButton = "Remove";
-    out.settings_reset = "Remove all the files and folders from your CryptDrive";
-    out.settings_resetPrompt = "This action will remove all the pads from your drive.<br>"+
-                               "Are you sure you want to continue?<br>" +
-                               "Type “<em>I love CryptPad</em>” to confirm.";
-    out.settings_resetDone = "Your drive is now empty!";
-    out.settings_resetError = "Incorrect verification text. Your CryptDrive has not been changed.";
-
-    out.settings_resetTipsAction = "Reset";
-    out.settings_resetTips = "Tips";
-    out.settings_resetTipsButton = "Reset the available tips in CryptDrive";
-    out.settings_resetTipsDone = "All the tips are now visible again.";
-
-    out.settings_thumbnails = "Thumbnails";
-    out.settings_disableThumbnailsAction = "Disable thumbnails creation in your CryptDrive";
-    out.settings_disableThumbnailsDescription = "Thumbnails are automatically created and stored in your browser when you visit a new pad. You can disable this feature here.";
-    out.settings_resetThumbnailsAction = "Clean";
-    out.settings_resetThumbnailsDescription = "Clean all the pads thumbnails stored in your browser.";
-    out.settings_resetThumbnailsDone = "All the thumbnails have been erased.";
-
-    out.settings_importTitle = "Import this browser's recent pads in your CryptDrive";
-    out.settings_import = "Import";
-    out.settings_importConfirm = "Are you sure you want to import recent pads from this browser to your user account's CryptDrive?";
-    out.settings_importDone = "Import completed";
-
-    out.settings_autostoreTitle = "Pad storage in CryptDrive";
-    out.settings_autostoreHint = "<b>Automatic</b> pad storage results in all the pads you visit being stored in your CryptDrive.<br>" +
-                                 "<b>Manual (always ask)</b> results in the pads not being stored but a reminder will appear to ask you if you want to store them in CryptDrive.<br>" +
-                                 "<b>Manual (never ask)</b> results in the pads not being stored and option to store them will be available but in a hidden way.";
-    out.settings_autostoreYes = "Automatic";
-    out.settings_autostoreNo = "Manual (never ask)";
-    out.settings_autostoreMaybe = "Manual (always ask)";
-
-    out.settings_userFeedbackTitle = "Feedback";
-    out.settings_userFeedbackHint1 = "CryptPad provides some very basic feedback to the server, to let us know how to improve your experience. ";
-    out.settings_userFeedbackHint2 = "Your pad's content will never be shared with the server.";
-    out.settings_userFeedback = "Enable user feedback";
-
-    out.settings_deleteTitle = "Account deletion";
-    out.settings_deleteHint = "Account deletion is permanent. Your CryptDrive and your list of pads will be deleted from the server. The rest of your pads will be deleted in 90 days if nobody else has stored them in their CryptDrive.";
-    out.settings_deleteButton = "Delete your account";
-    out.settings_deleteModal = "Share the following information with your CryptPad administrator in order to have your data removed from their server.";
-    out.settings_deleteConfirm = "Clicking OK will delete your account permanently. Are you sure?";
-    out.settings_deleted = "Your user account is now deleted. Press OK to go to the home page.";
-
-    out.settings_anonymous = "You are not logged in. Settings here are specific to this browser.";
-    out.settings_publicSigningKey = "Public Signing Key";
-
-    out.settings_usage = "Usage";
-    out.settings_usageTitle = "See the total size of your pinned pads in MB";
-    out.settings_pinningNotAvailable = "Pinned pads are only available to registered users.";
-    out.settings_pinningError = "Something went wrong";
-    out.settings_usageAmount = "Your pinned pads occupy {0}MB";
-
-    out.settings_logoutEverywhereButton = "Log out";
-    out.settings_logoutEverywhereTitle = "Log out everywhere";
-    out.settings_logoutEverywhere = "Force log out of all other web sessions";
-    out.settings_logoutEverywhereConfirm = "Are you sure? You will need to log in with all your devices.";
-
-    out.settings_codeIndentation = 'Code editor indentation (spaces)';
-    out.settings_codeUseTabs = "Indent using tabs (instead of spaces)";
-
-    out.settings_padWidth = "Editor's maximum width";
-    out.settings_padWidthHint = "Rich text pads use by default the maximum available width on your screen and it can be difficult to read. You can reduce the editor's width here.";
-    out.settings_padWidthLabel = "Reduce the editor's width";
-
-    out.settings_creationSkip = "Skip the pad creation screen";
-    out.settings_creationSkipHint = "The pad creation screen offers new options to create a pad, providing you more control and security over your data. However, it may slow down your workflow by adding one additionnal step so, here, you have the option to skip this screen and use the default settings selected above.";
-    out.settings_creationSkipTrue = "Skip";
-    out.settings_creationSkipFalse = "Display";
-
-    out.settings_templateSkip = "Skip the template selection modal";
-    out.settings_templateSkipHint = "When you create a new empty pad, if you have stored templates for this type of pad, a modal appears to ask if you want to use a template. Here you can choose to never show this modal and so to never use a template.";
-
-    out.settings_ownDriveTitle = "Drive migration"; // XXX
-    out.settings_ownDriveHint = "Migrating your drive to the new version will give you access to new features..."; // XXX
-    out.settings_ownDriveButton = "Migrate"; // XXX
-    out.settings_ownDriveConfirm = "Are you sure?"; // XXX
-
-    out.settings_changePasswordTitle = "Change your password";
-    out.settings_changePasswordHint = "Change your account's password. Enter your current password, and confirm the new password by typing it twice.<br>" +
-                                      "<b>We can't reset your password if you forget it, so be very careful!</b>";
-    out.settings_changePasswordButton = "Change password";
-    out.settings_changePasswordCurrent = "Current password";
-    out.settings_changePasswordNew = "New password";
-    out.settings_changePasswordNewConfirm = "Confirm new password";
-    out.settings_changePasswordConfirm = "Are you sure you want to change your password? You will need to log back in on all your devices.";
-    out.settings_changePasswordError = "An unexpected error occurred. If you are unable to login or change your password, contact your CryptPad administrators.";
-    out.settings_changePasswordPending = "Your password is being updated. Please do not close or reload this page until the process has completed.";
-    out.settings_changePasswordNewPasswordSameAsOld = "Your new password must be different than your current password.";
-
-    out.upload_title = "File upload";
-    out.upload_modal_title = "File upload options";
-    out.upload_modal_filename = "File name (extension <em>{0}</em> added automatically)";
-    out.upload_modal_owner = "Owned file";
-    out.upload_serverError = "Server Error: unable to upload your file at this time.";
-    out.upload_uploadPending = "You already have an upload in progress. Cancel it and upload your new file?";
-    out.upload_success = "Your file ({0}) has been successfully uploaded and added to your drive.";
-    out.upload_notEnoughSpace = "There is not enough space for this file in your CryptDrive.";
-    out.upload_notEnoughSpaceBrief = "Not enough space";
-    out.upload_tooLarge = "This file exceeds the maximum upload size.";
-    out.upload_tooLargeBrief = 'File too large';
-    out.upload_choose = "Choose a file";
-    out.upload_pending = "Pending";
-    out.upload_cancelled = "Cancelled";
-    out.upload_name = "File name";
-    out.upload_size = "Size";
-    out.upload_progress = "Progress";
-    out.upload_mustLogin = "You must be logged in to upload files";
-    out.download_button = "Decrypt & Download";
-    out.download_mt_button = "Download";
-    out.download_resourceNotAvailable = "The requested resource was not available... Press Esc to continue.";
-
-    out.todo_title = "CryptTodo";
-    out.todo_newTodoNamePlaceholder = "Describe your task...";
-    out.todo_newTodoNameTitle = "Add this task to your todo list";
-    out.todo_markAsCompleteTitle = "Mark this task as complete";
-    out.todo_markAsIncompleteTitle = "Mark this task as incomplete";
-    out.todo_removeTaskTitle = "Remove this task from your todo list";
-
-    // pad
-    out.pad_showToolbar = "Show toolbar";
-    out.pad_hideToolbar = "Hide toolbar";
-    out.pad_base64 = "This pad contains images stored in an inefficient way. These images will increase significantly the size of the pad in your CryptDrive, and they will make it slower to load.     Do you want to migrate these images to a better format (they will be stored separately in your drive)?"; // XXX
-
-    // markdown toolbar
-    out.mdToolbar_button = "Show or hide the Markdown toolbar";
-    out.mdToolbar_defaultText = "Your text here";
-    out.mdToolbar_help = "Help";
-    out.mdToolbar_tutorial = "http://www.markdowntutorial.com/";
-    out.mdToolbar_bold = "Bold";
-    out.mdToolbar_italic = "Italic";
-    out.mdToolbar_strikethrough = "Strikethrough";
-    out.mdToolbar_heading = "Heading";
-    out.mdToolbar_link = "Link";
-    out.mdToolbar_quote = "Quote";
-    out.mdToolbar_nlist = "Ordered list";
-    out.mdToolbar_list = "Bullet list";
-    out.mdToolbar_check = "Task list";
-    out.mdToolbar_code = "Code";
-
-    // index.html
-
-
-    //about.html
-    out.about_intro = 'CryptPad is created inside of the Research Team at <a href="http://xwiki.com">XWiki SAS</a>, a small business located in Paris France and Iasi Romania. There are 3 core team members working on CryptPad plus a number of contributors both inside and outside of XWiki SAS.';
-    out.about_core = 'Core Developers';
-    out.about_contributors = 'Key Contributors';
-
-    // contact.html
-    out.main_about_p22 = 'Tweet us';
-    out.main_about_p23 = 'open an issue on GitHub';
-    out.main_about_p24 = 'say Hello (Matrix)';
-    out.main_about_p25 = 'send us an email';
-    out.main_about_p26 = 'If you have any questions or comments, feel free to reach out!';
-
-    out.main_info = "<h2>Collaborate in Confidence</h2> Grow your ideas together with shared documents while <strong>Zero Knowledge</strong> technology secures your privacy; <strong>even from us</strong>.";
-    out.main_catch_phrase = "The Zero Knowledge Cloud";
-
-    out.main_richText = 'Rich Text editor';
-    out.main_code = 'Code editor';
-    out.main_slide = 'Slide editor';
-    out.main_poll = 'Polls';
-    out.main_drive = 'CryptDrive';
-
-    out.main_richTextPad = 'Rich Text Pad';
-    out.main_codePad = 'Markdown/Code Pad';
-    out.main_slidePad = 'Markdown Presentation';
-    out.main_pollPad = 'Poll or Schedule';
-    out.main_whiteboardPad = 'Whiteboard';
-    out.main_kanbanPad = 'Kanban';
-    out.main_localPads = 'Local Pads';
-    out.main_yourCryptDrive = 'Your CryptDrive';
-    out.main_footerText = "With CryptPad, you can make quick collaborative documents for taking notes and writing down ideas together.";
-
-    out.footer_applications = "Applications";
-    out.footer_contact = "Contact";
-    out.footer_aboutUs = "About us";
-
-    out.about = "About";
-    out.privacy = "Privacy";
-    out.contact = "Contact";
-    out.terms = "ToS";
-    out.blog = "Blog";
-
-    out.topbar_whatIsCryptpad = "What is CryptPad";
-
-    // what-is-cryptpad.html
-
-    out.whatis_title = 'What is CryptPad';
-    out.whatis_collaboration = 'Fast, Easy Collaboration';
-    out.whatis_collaboration_p1 = 'With CryptPad, you can make quick collaborative documents for taking notes and writing down ideas together. When you sign up and log in, you get file upload capability and a CryptDrive where you can organize all of your pads. As a registered user you get 50MB of space for free.';
-    out.whatis_collaboration_p2 = 'You can share access to a CryptPad document simply by sharing the link. You can also share a link which provides <em>read only</em> access to a pad, allowing you to publicise your collaborative work while still being able to edit it.';
-    out.whatis_collaboration_p3 = 'You can make simple rich text documents with <a href="http://ckeditor.com/">CKEditor</a> as well as Markdown documents which are rendered in realtime while you type. You can also use the poll app for scheduling events with multiple participants.';
-    out.whatis_zeroknowledge = 'Zero Knowledge';
-    out.whatis_zeroknowledge_p1 = "We don't want to know what you're typing and with modern cryptography, you can be sure that we can't know. CryptPad uses <strong>100% client side encryption</strong> to protect the content that you type from us, the people who host the server.";
-    out.whatis_zeroknowledge_p2 = 'When you sign up and log in, your username and password are computed into a secret key using <a href="https://en.wikipedia.org/wiki/Scrypt">scrypt key derivation function</a>. Neither this key, nor the username and password are ever sent to the server. Instead they are used on the client side to decrypt the content of your CryptDrive, which contains the keys to all pads that you are able to access.';
-    out.whatis_zeroknowledge_p3 = 'When you share the link to a document, you\'re sharing the cryptographic key for accessing that document but since the key is in the <a href="https://en.wikipedia.org/wiki/Fragment_identifier">fragment identifier</a>, it is never directly sent to the server. Check out our <a href="https://blog.cryptpad.fr/2017/07/07/cryptpad-analytics-what-we-cant-know-what-we-must-know-what-we-want-to-know/">privacy blog post</a> to learn more about what types of metadata we do and do not have access to.';
-    out.whatis_drive = 'Organization with CryptDrive';
-    out.whatis_drive_p1 = 'Whenever you access a pad in CryptPad, the pad is automatically added to your CryptDrive in the main folder. Later on, you can organize these pads into folders or you can put them in the trash bin. CryptDrive allows you to search through your pads and to organize them whenever you want, however you want.';
-    out.whatis_drive_p2 = 'With intuitive drag-and-drop, you can move pads around in your drive and the link to these pads will stay the same so your collaborators will never lose access.';
-    out.whatis_drive_p3 = 'You can also upload files in your CryptDrive and share them with colleagues. Uploaded files can be organized just like collaborative pads.';
-    out.whatis_business = 'CryptPad for Business';
-    out.whatis_business_p1 = "CryptPad\'s Zero Knowledge encryption multiplies the effectiveness of existing security protocols by mirroring organizational access controls in cryptography. Because sensitive assets can only be decrypted using user access credentials, CryptPad is less valuable as a target when compared to traditional cloud services. Read the <a href='https://blog.cryptpad.fr/images/CryptPad-Whitepaper-v1.0.pdf'>CryptPad Whitepaper</a> to learn more about how it can help your business.";
-    out.whatis_business_p2 = 'CryptPad is deployable on premises and the <a href="https://cryptpad.fr/about.html">CryptPad developers</a> at XWiki SAS are able to offer commercial support, customization and development. Reach out to <a href="mailto:sales@cryptpad.fr">sales@cryptpad.fr</a> for more information.';
-
-    // privacy.html
-
-    out.policy_title = 'CryptPad Privacy Policy';
-    out.policy_whatweknow = 'What we know about you';
-    out.policy_whatweknow_p1 = 'As an application that is hosted on the web, CryptPad has access to metadata exposed by the HTTP protocol. This includes your IP address, and various other HTTP headers that can be used to identify your particular browser. You can see what information your browser is sharing by visiting <a target="_blank" rel="noopener noreferrer" href="https://www.whatismybrowser.com/detect/what-http-headers-is-my-browser-sending" title="what http headers is my browser sending">WhatIsMyBrowser.com</a>.';
-    out.policy_whatweknow_p2 = 'We use <a href="https://www.elastic.co/products/kibana" target="_blank" rel="noopener noreferrer" title="open source analytics platform">Kibana</a>, an open source analytics platform, to learn more about our users. Kibana tells us about how you found CryptPad, via direct entry, through a search engine, or via a referral from another web service like Reddit or Twitter.';
-    out.policy_howweuse = 'How we use what we learn';
-    out.policy_howweuse_p1 = 'We use this information to make better decisions about promoting CryptPad, by evaluating which of our past efforts were successful. Information about your location lets us know whether we should consider providing better support for languages other than English.';
-    out.policy_howweuse_p2 = "Information about your browser (whether it's a desktop or mobile operating system) helps us make decisions when prioritizing feature improvements. Our development team is small, and we try to make choices that will improve as many users' experience as possible.";
-    out.policy_whatwetell = 'What we tell others about you';
-    out.policy_whatwetell_p1 = 'We do not furnish to third parties the information that we gather or that you provide to us unless we are legally required to do so.';
-    out.policy_links = 'Links to other sites';
-    out.policy_links_p1 = 'This site contains links to other sites, including those produced by other organizations. We are not responsible for the privacy practices or the contents of any outside sites. As a general rule, links to outside sites are launched in a new browser window, to make clear that you are leaving CryptPad.fr.';
-    out.policy_ads = 'Advertisement';
-    out.policy_ads_p1 = 'We do not display any online advertising, though we may link to the bodies which are financing our research.';
-    out.policy_choices = 'Choices you have';
-    out.policy_choices_open = 'Our code is open source, so you always have the option of hosting your own instance of CryptPad.';
-    out.policy_choices_vpn = 'If you want to use our hosted instance, but don\'t want to expose your IP address, you can protect your IP using the <a href="https://www.torproject.org/projects/torbrowser.html.en" title="downloads from the Tor project" target="_blank" rel="noopener noreferrer">Tor browser bundle</a>, or a <a href="https://riseup.net/en/vpn" title="VPNs provided by Riseup" target="_blank" rel="noopener noreferrer">VPN</a>.';
-    out.policy_choices_ads = 'If you just want to block our analytics platform, you can use adblocking tools like <a href="https://www.eff.org/privacybadger" title="download privacy badger" target="_blank" rel="noopener noreferrer">Privacy Badger</a>.';
-
-    // features.html
-
-    out.features = "Features";
-    out.features_title = "Features table";
-    out.features_feature = "Feature";
-    out.features_anon = "Anonymous user";
-    out.features_registered = "Registered user";
-    out.features_notes = "Notes";
-    out.features_f_pad = "Create/edit/view a pad";
-    out.features_f_pad_notes = "Rich Text, Code, Slide, Poll and Whiteboard applications";
-    out.features_f_history = "History";
-    out.features_f_history_notes = "View and restore any version of your pads";
-    out.features_f_todo = "Create a TODO-list";
-    out.features_f_drive = "Limited CryptDrive functionality";
-    out.features_f_drive_full = "Complete CryptDrive functionality";
-    out.features_f_export = "Export/Import";
-    out.features_f_export_notes = "For pads and CryptDrive";
-    out.features_f_viewFiles = "View files";
-    out.features_f_uploadFiles = "Upload files";
-    out.features_f_embedFiles = "Embed files";
-    out.features_f_embedFiles_notes = "Embed a file stored in CryptDrive in a pad";
-    out.features_f_multiple = "Use on multiple devices";
-    out.features_f_multiple_notes = "Easy way to access your pads from any device";
-    out.features_f_logoutEverywhere = "Log out from other devices";
-    out.features_f_logoutEverywhere_notes = ""; // Used in the French translation to explain
-    out.features_f_templates = "Use templates";
-    out.features_f_templates_notes = "Create templates and create new pads from your templates";
-    out.features_f_profile = "Create a profile";
-    out.features_f_profile_notes = "Personal page including an avatar and a description";
-    out.features_f_tags = "Use tags";
-    out.features_f_tags_notes = "Allow users to search by tags in CryptDrive";
-    out.features_f_contacts = "Contacts application";
-    out.features_f_contacts_notes = "Add contacts and chat with them in an encrypted session";
-    out.features_f_storage = "Storage";
-    out.features_f_storage_anon = "Pads are deleted after 3 months";
-    out.features_f_storage_registered = "Free: 50MB<br>Premium: 5GB/20GB/50GB";
-    out.features_f_register = "Register for free";
-
-    // faq.html
-
-    out.faq_link = "FAQ";
-    out.faq_title = "Frequently Asked Questions";
-    out.faq_whatis = "What is <span class='cp-brand-font'>CryptPad</span>?";
-    out.faq = {};
-    out.faq.keywords = {
-        title: 'Keywords',
-        pad: {
-            q: "What is a pad?",
-            a: "<em>Pad</em> is a term popularized by <a href='http://etherpad.org/' target='_blank'>Etherpad</a>, a real-time collaborative editor.\n" +
-            "It refers to a document that you can edit in your browser, generally with other people's changes visible nearly instantly."
-        },
-        owned: {
-            q: "What is an owned Pad?",
-            a: "An <em>owned pad</em> is a pad created with an explicit <em>owner</em>, identified to the server by their <em>public signing key</em>." +
-            " A pad's owner may choose to delete their pads from the server, making it unavailable to other collaborators in the future, whether they had it in their CryptDrive or not."
-        },
-        expiring: {
-            q: "What is an expiring Pad?",
-            a: "An <em>expiring pad</em> is a pad created with a set time at which it will be automatically removed from the server." +
-                " Expiring pads can be configured to last anywhere from one hour to one hundred months." +
-                " The pad and all of its history will become permanently unavailable even if it is being edited at the time that it expires.<br><br>" +
-                "If a pad is set to expire, you can check its expiration time by viewing its <em>properties</em>, either by right-clicking the pad in your CryptDrive, or by using the <em>properties</em> sub-menu from an application's toolbar."
-        },
-        tag: {
-            q: "How can I use tags?",
-            a: "You can tag pads and uploaded files via your CryptDrive, or using the <em>tag</em> button (<span class='fa fa-hashtag'></span>) in any editor's toolbar." +
-            " Search for pads and files in your CryptDrive using the search bar with a term beginning with hashtag, like <em>#crypto</em>."
-        },
-        template: {
-            q: "What is a template?",
-            a: "A template is a pad which can be used to define to initial content for another pad of the same type when you create it." +
-            " Any existing pad can be turned into a template by moving it into the <em>Templates</em> section in your CryptDrive." +
-            " You can also create a copy of a pad to be used as a template by clicking the template button (<span class='fa fa-bookmark'></span>) in the editor's toolbar."
-        },
-        abandoned: {
-            q: "What is an abandoned pad?",
-            a: "An <em>abandoned pad</em> is a pad that is not pinned in any registered user's CryptDrive and that hasn't been changed for six months. Abandoned documents will be automatically removed from the server."
-        },
-    };
-    out.faq.privacy = {
-        title: 'Privacy',
-        different: {
-            q: "How is CryptPad different from other Pad services?",
-            a: "CryptPad encrypts changes to your pads before sending that information to be stored on the server, so we can't read what you're typing."
-        },
-        me: {
-            q: "What information does the server know about me?",
-            a: "Server administrators are able to see the IP addresses of people who visit the CryptPad." +
-            " We don't record which addresses visit which pads, but we could, even though we don't have access to the decrypted content of those pads." +
-            " If you are worried about us analyzing that information, it's safest to assume that we do collect it, since we can't prove that we don't.<br><br>" +
-
-            "We collect some basic telemetry about how people use CryptPad, such as the size of the screen on their device, and which buttons they click the most." +
-            "This helps us improve the software, but if you'd prefer not to send such information to the server, you can <strong>opt out by unchecking the <em>Enable user feedback</em> checkbox</strong>.<br><br>" +
-
-            "We do keep track of which pads are in a user's CryptDrive so that we can impose storage limits, but we don't know the content or type of those pads." +
-            " Storage quotas are associated with a user's public key, but we don't associate names or emails with those public keys.<br><br>" +
-
-            " For more information, you can read this <a href='https://blog.cryptpad.fr/2017/07/07/cryptpad-analytics-what-we-cant-know-what-we-must-know-what-we-want-to-know/' target='_blank'>blog post</a> which we wrote about the topic."
-        },
-        register: {
-            q: "Does the server know more about me if I register?",
-            a: "We don't require users to verify their email address, and the server does not even learn your username or password when you register." +
-            " Instead, the register and login forms generate a unique keyring from your input, and the server only learns your cryptographic signature." +
-            " We use this information to track details like how much data you are using, which allows us to restrict each user to a quota.<br><br>" +
-
-            "We use our <em>feedback</em> functionality to inform the server that someone with your IP has registered an account." +
-            " We use this to measure how many people register for CryptPad accounts, and to see what regions they are in so that we can guess which languages may need better support.<br><br>" +
-
-            "Registered users inform the server which pads are in their CryptDrive so that such pads are not considered abandoned, and are removed from the server due to inactivity."
-        },
-        other: {
-            q: "What can other collaborators learn about me?",
-            a: "When you edit a pad with someone else, you communicate through the server, so only we learn your IP address." +
-            " Other users can see your display name, avatar, the link to your profile (if you have one), and your <em>public key</em> (which is used for encrypting communications between each other)."
-        },
-        anonymous: {
-            q: "Does CryptPad make me anonymous?",
-            a: "Even though CryptPad is designed to know as little about you as possible, it does not provide strong anonymity." +
-            " Our servers have access to your IP address, however, you can hide this information by using Tor to access CryptPad." +
-            " Using Tor without changing your behaviour will not guarantee you anonymity, as the server is also able to identify users by their unique cryptographic identifier." +
-            " If you use the same account when you're not using Tor, it will be possible to deanonymize your session.<br><br>" +
-
-            "For users who require a lesser degree of privacy, CryptPad does not require users to identify themselves by name, phone number, or email address like many other services."
-        },
-        policy: {
-            q: "Do you have a data privacy policy?",
-            a: "Yes! It is available <a href='/privacy.html' target='_blank'>here</a>."
-        }
-    };
-    out.faq.security = {
-        title: 'Security',
-        proof: {
-            q: "How do you use Zero Knowledge Proofs?",
-            a: "When we use the term <em>Zero Knowledge</em>, we are not referring to <em>Zero Knowledge proofs</em>, but to <em>Zero Knowledge Web Services</em>." +
-            " <em>Zero Knowledge Web Services</em> encrypt user data in the user's browser, without the server ever having access to the unencrypted data, or the encryption keys.<br><br>" +
-            "We've compiled a short list of Zero Knowledge services <a href='https://blog.cryptpad.fr/2017/02/20/Time-to-Encrypt-the-Cloud/#Other-Zero-Knowledge-Services'>here</a>."
-        },
-        why: {
-            q: "Why should I use CryptPad?",
-            a: "Our position is that cloud services should not require access to your data in order for you to share it with your friends and colleagues." +
-            " If you are using another service to collaborate, and they do not explicitly say that they can't access your information, it is very likely that they are leveraging it for profit."
-        },
-        compromised: {
-            q: "Does CryptPad protect me if my device is compromised?",
-            a: "In the event that your device is stolen, CryptPad allows you to trigger a remote logout of all devices except the one you are currently using." +
-            " To do so, go to your <strong>settings page</strong> and click <strong>Log out everywhere</strong>." +
-            " All other devices which are currently connected to the account will log out." +
-            " Any previously connected devices which visit CryptPad will log out as soon as they load the page.<br><br>" +
-
-            "Currently, <em>remote logout</em> is implemented in the browser, not in conjunction with the server." +
-            " As such, it may not protect you from government agencies, but it should be sufficient if you forgot to log out after using CryptPad from a shared computer."
-        },
-        crypto: {
-            q: "What cryptography do you use?",
-            a: "CryptPad is based upon two open-source cryptography libraries: <a href='https://github.com/dchest/tweetnacl-js' target='_blank'>tweetnacl.js</a> and <a href='https://github.com/dchest/scrypt-async-js' target='_blank'>scrypt-async.js</a>.<br><br>" +
-
-            "Scrypt is a <em>password-based key derivation algorithm</em>. We use it to turn your username and password into a unique keyring which secures access to your CryptDrive such that only you can access your list of pads.<br><br>" +
-
-            "We use the <em>xsalsa20-poly1305</em> and <em>x25519-xsalsa20-poly1305</em> cyphers provided by tweetnacl to encrypt pads and chat history, respectively."
-        }
-    };
-    out.faq.usability = {
-        title: 'Usability',
-        register: {
-            q: "What do I get by registering?",
-            a: "Registered users have access to a number of features unavailable to unregistered users. There's a chart <a href='/features.html' target='_blank'>here</a>."
-        },
-        share: {
-            q: "How can I share encrypted pads with my friends?",
-            a: "CryptPad puts the secret encryption key to your pad after the <em>#</em> character in the URL." +
-            " Anything after this character is not sent to the server, so we never have access to your encryption keys." +
-            " By sharing the link to a pad, you share the ability to read and access it."
-        },
-        remove: {
-            q: "I removed a pad or file from my CryptDrive, but the content is still available. How can I remove it?",
-            a: "Only <em>owned pads</em> (introduced in February 2018) can be deleted. Additionally, these pads can only be deleted by their <em>owners</em> (the person that originally created the pad)." +
-            " If you are not the creator of the pad, you will have to ask its owner to delete it for you." +
-            " For pads you do own, you can <strong>right-click the pad in your CryptDrive</strong>, and choose <strong>Delete from the server</strong>."
-        },
-        forget: {
-            q: "What if I forget my password?",
-            a: "Unfortunately, if we could recover access to your encrypted pads for you, we'd be able to access them ourselves." +
-            " If you did not record your username and password anywhere, and cannot remember either, you may be able to recover your pads by filtering your browser's history."
-        },
-        change: {
-            q: "What if I want to change my password?",
-            a: "It is not currently possible to change your CryptPad password, though we are planning to develop this functionality very soon."
-        },
-        devices: {
-            q: "I am logged in on two devices, and see two different CryptDrives, how is this possible?",
-            a: "It's probable that you registered the same name twice, using different passwords." +
-            " Because the CryptPad server identifies you by your cryptographic signature and not your name, it cannot prevent others from registering with the same name." +
-            " As such, each user account has a unique username and password combination." +
-            " Logged in users can see their username at the top of the settings page."
-        },
-        folder: {
-            q: "Can I share entire folders from my CryptDrive?",
-            a: "We're working on adding support for <em>\"workgroups\"</em>, which would allow collaborators to share a folder structure, and all the pads contained within that structure."
-        },
-        feature: {
-            q: "Can you add a very special feature which I need?",
-            a: "Many of the features in CryptPad exist because users asked for them." +
-            " Our <a href='https://cryptpad.fr/contact.html' target='_blank'>contacts page</a> lists the ways that you can reach us.<br><br>" +
-
-            "Unfortunately, we cannot guarantee that we will implement everything that people ask for." +
-            " If a particular feature is critical for your organization, you can sponsor development time to ensure its completion." +
-            " Please contact <a href='mailto:sales@cryptpad.fr' target='_blank'>sales@cryptpad.fr</a> for more information.<br><br>" +
-
-            "Even if you cannot afford to sponsor development, we're interested in feedback that can help us improve CryptPad." +
-            " Feel free to contact us with via the above methods any time."
-        },
-    };
-    out.faq.other = {
-        title: "Other questions",
-        pay: {
-            q: "Why should I pay when so many features are free?",
-            a: "We give supporters additional storage and the ability to increase their friends' quotas (<a href='https://accounts.cryptpad.fr/#/faq' target='_blank'>learn more</a>).<br><br>" +
-
-            "Beyond these short term benefits, by subscribing with a premium account you help to fund continued, active development of CryptPad. That includes fixing bugs, adding new features, and making it easier for others to help host CryptPad themselves." +
-            " Additionally, you help to prove to other service providers that people are willing to support privacy enhancing technologies. It is our hope that eventually business models based on selling user data will become a thing of the past.<br><br>" +
-
-            "Finally, we offer most of CryptPad's functionality for free because we believe everyone deserves personal privacy, not just those with disposable income." +
-            " By supporting us, you help us continue to make it possible for underprivileged populations to access these basic features without a price tag attached."
-        },
-        goal: {
-            q: "What is your goal?",
-            a: "By developing privacy-respecting collaboration technology, we wish to raise users' expectations of privacy from cloud-computing platforms." +
-            " We hope that our work drives other service providers in all domains to match or exceed our efforts." +
-            " Despite our optimism, we know that much of the web is funded by revenue from targeted advertising." +
-            " There is much more work to be done than we can manage ourselves, and we appreciate the promotion, support, and contributions of our community towards this goal."
-        },
-        jobs: {
-            q: "Are you hiring?",
-            a: "Yes! Please introduce yourself with an email to <a href='mailto:jobs@xwiki.com' target='_blank'>jobs@xwiki.com</a>."
-        },
-        host: {
-            q: "Can you help me set up my own instance of CryptPad?",
-            a: "We are happy to provide support for your organization's internal CryptPad installation. Please contact <a href='mailto:sales@cryptpad.fr' target='_blank'>sales@cryptpad.fr</a> for more information."
-        },
-        revenue: {
-            q: "How can I participate in the revenue sharing?",
-            a: " If you are running your own instance of CryptPad, and would like to enable paid accounts and split the revenue with the developers, your server will need to be configured as a partner service.<br><br>" +
-
-            "In your CryptPad directory, <em>config.example.js</em> should contain an explanation of what you need to configure on your server." +
-            " You will need to contact <a href='mailto:sales@cryptpad.fr'>sales@cryptpad.fr</a> to verify that your server is configured to use HTTPS correctly, and discuss payment methods."
-        },
-    };
-
-    // terms.html
-
-    out.tos_title = "CryptPad Terms of Service";
-    out.tos_legal = "Please don't be malicious, abusive, or do anything illegal.";
-    out.tos_availability = "We hope you find this service useful, but availability or performance cannot be guaranteed. Please export your data regularly.";
-    out.tos_e2ee = "CryptPad contents can be read or modified by anyone who can guess or otherwise obtain the pad's fragment identifier. We recommend that you use end-to-end-encrypted (e2ee) messaging technology to share links, and assume no liability in the event that such a link is leaked.";
-    out.tos_logs = "Metadata provided by your browser to the server may be logged for the purpose of maintaining the service.";
-    out.tos_3rdparties = "We do not provide individualized data to third parties unless required to by law.";
-
-    // 404 page
-    out.four04_pageNotFound = "We couldn't find the page you were looking for.";
-
-    // BottomBar.html
-
-    //out.bottom_france = '<a href="http://www.xwiki.com/" target="_blank" rel="noopener noreferrer">Made with <img class="bottom-bar-heart" src="/customize/heart.png" alt="love" /> in <img class="bottom-bar-fr" src="/customize/fr.png" alt="France" /></a>';
-    //out.bottom_support = '<a href="http://labs.xwiki.com/" title="XWiki Labs" target="_blank" rel="noopener noreferrer">An <img src="/customize/logo-xwiki2.png" alt="XWiki SAS" class="bottom-bar-xwiki"/> Labs Project </a> with the support of <a href="http://ng.open-paas.org/" title="OpenPaaS::ng" target="_blank" rel="noopener noreferrer"> <img src="/customize/openpaasng.png" alt="OpenPaaS-ng" class="bottom-bar-openpaas" /></a>';
-
-    // Header.html
-
-    out.updated_0_header_logoTitle = 'Go to your CryptDrive';
-    out.header_logoTitle = out.updated_0_header_logoTitle;
-    out.header_homeTitle = 'Go to CryptPad homepage';
-
-    // Initial states
-
-    out.help = {};
-
-    out.help.title = "Getting started";
-    out.help.generic = {
-        more: 'Learn more about how CryptPad can work for you by reading our <a href="/faq.html" target="_blank">FAQ</a>',
-        share: 'Use the share menu (<span class="fa fa-share-alt"></span>) to generate a link so collaborators can view or edit this pad',
-        stored: 'Every pad you visit is automatically stored in your <a href="/drive/" target="_blank">CryptDrive</a>',
-    };
-
-    out.help.text = {
-        formatting: 'You can display or hide the text formatting toolbar by clicking the <span class="fa fa-caret-down"></span> or <span class="fa fa-caret-up"></span> buttons',
-        embed: 'Registered users can embed an image or a file stored in their CryptDrive using <span class="fa fa-image"></span>',
-        history: 'You can use <em>history</em> <span class="fa fa-history"></span> to view or restore previous versions',
-    };
-
-    out.help.pad = {
-        export: 'You can export the content as PDF using the <span class="fa fa-print"></span> button in the text formatting toolbar',
-    };
-
-    out.help.code = {
-        modes: 'Use the dropdown menus in the <span class="fa fa-ellipsis-h"></span> submenu to change syntax highlighting modes or color themes',
-    };
-
-    out.help.slide = {
-        markdown: 'Write slides in <a href="http://www.markdowntutorial.com/">Markdown</a> and separate them with a line containing <code>---</code>',
-        present: 'Start the presentation using the <span class="fa fa-play-circle"></span> button',
-        settings: 'Change the slide settings (background, transitions, page numbers, etc.) with the <span class="fa fa-cog"></span> button in the <span class="fa fa-ellipsis-h"></span> submenu',
-        colors: 'Change the text and background colors using the <span class="fa fa-i-cursor"></span> and <span class="fa fa-square"></span> buttons',
-    };
-
-    out.help.poll = {
-        decisions: 'Make decisions in private among trusted friends',
-        options: 'Propose options, and express your preferences',
-        choices: 'Click cells in your column to cycle through yes (<strong>✔</strong>), maybe (<strong>~</strong>), or no (<strong>✖</strong>)',
-        submit: 'Click <strong>submit</strong> to make your choices visible to others',
-    };
-
-    out.help.whiteboard = {
-        colors: 'Double-click colors to modify your palette',
-        mode: 'Disable draw mode to drag and stretch strokes',
-        embed: 'Embed images from your disk <span class="fa fa-file-image-o"></span> or your CryptDrive <span class="fa fa-image"></span> and export them as PNG to your disk <span class="fa fa-download"></span> or your CryptDrive <span class="fa fa-cloud-upload"></span>'
-    };
-
-    out.help.kanban = {
-        add: 'Add new boards using the <span class="fa fa-plus"></span> button in the top-right corner',
-        task: 'Move items by dragging and dropping them from one board to another',
-        color: 'Change the colors by clicking on the colored part next to the board titles',
-    };
-
-    out.initialState = [
-        '<p>',
-        'This is&nbsp;<strong>CryptPad</strong>, the Zero Knowledge realtime collaborative editor. Everything is saved as you type.',
-        '<br>',
-        'Share the link to this pad to edit with friends or use the <span class="fa fa-share-alt"></span> button to share a <em>read-only link</em>&nbsp;which allows viewing but not editing.',
-        '</p>',
-    ].join('');
-
-    out.codeInitialState = [
-        '# CryptPad\'s Zero Knowledge collaborative code editor\n',
-        '\n',
-        '* What you type here is encrypted so only people who have the link can access it.\n',
-        '* You can choose the programming language to highlight and the UI color scheme in the upper right.'
-    ].join('');
-
-    out.slideInitialState = [
-        '# CryptSlide\n',
-        '1. Write your slides content using markdown syntax\n',
-        '  - Learn more about markdown syntax [here](http://www.markdowntutorial.com/)\n',
-        '2. Separate your slides with ---\n',
-        '3. Click on the "Play" button to see the result',
-        '  - Your slides are updated in realtime'
-    ].join('');
-
-    // Readme
-
-    out.driveReadmeTitle = "What is CryptPad?";
-    out.readme_welcome = "Welcome to CryptPad !";
-    out.readme_p1 = "Welcome to CryptPad, this is where you can take note of things alone and with friends.";
-    out.readme_p2 = "This pad will give you a quick walk through of how you can use CryptPad to take notes, keep them organized and work together on them.";
-    out.readme_cat1 = "Get to know your CryptDrive";
-    out.readme_cat1_l1 = "Make a pad: In your CryptDrive, click {0} then {1} and you can make a pad."; // 0: New, 1: Rich Text
-    out.readme_cat1_l2 = "Open Pads from your CryptDrive: double-click on a pad icon to open it.";
-    out.readme_cat1_l3 = "Organize your pads: When you are logged in, every pad you access will be shown as in the {0} section of your drive."; // 0: Unsorted files
-    out.readme_cat1_l3_l1 = "You can click and drag files into folders in the {0} section of your drive and make new folders."; // 0: Documents
-    out.readme_cat1_l3_l2 = "Remember to try right clicking on icons because there are often additional menus.";
-    out.readme_cat1_l4 = "Put old pads in the trash: You can click and drag your pads into the {0} the same way you drag them into folders."; // 0: Trash
-    out.readme_cat2 = "Make pads like a pro";
-    out.edit = "edit";
-    out.view = "view";
-    out.readme_cat2_l1 = "The {0} button in your pad allows you to give access to collaborators to either {1} or to {2} the pad."; // 0: Share, 1: edit, 2: view
-    out.readme_cat2_l2 = "Change the title of the pad by clicking on the pencil";
-    out.readme_cat3 = "Discover CryptPad apps";
-    out.readme_cat3_l1 = "With CryptPad code editor, you can collaborate on code like Javascript and markdown like HTML and Markdown";
-    out.readme_cat3_l2 = "With CryptPad slide editor, you can make quick presentations using Markdown";
-    out.readme_cat3_l3 = "With CryptPoll you can take quick votes, especially for scheduling meetings which fit with everybody's calendar";
-
-    // Tips
-    out.tips = {};
-    out.tips.shortcuts = "`ctrl+b`, `ctrl+i` and `ctrl+u` are quick shortcuts for bold, italic and underline.";
-    out.tips.indent = "In numbered and bulleted lists, you can use tab or shift+tab to quickly increase or decrease indentation.";
-    out.tips.store = "Every time you visit a pad, if you're logged in it will be saved to your CryptDrive.";
-    out.tips.marker = "You can highlight text in a pad using the \"marker\" item in the styles dropdown menu.";
-    out.tips.driveUpload = "Registered users can upload encrypted files by dragging and dropping them into their CryptDrive.";
-    out.tips.filenames = "You can rename files in your CryptDrive, this name is just for you.";
-    out.tips.drive = "Logged in users can organize their files in their CryptDrive, accessible from the CryptPad icon at the top left of all pads.";
-    out.tips.profile = "Registered users can create a profile from the user menu in the top right.";
-    out.tips.avatars = "You can upload an avatar in your profile. People will see it when you collaborate in a pad.";
-    out.tips.tags = "Tag your pads and start a search with # in your CryptDrive to find them";
-
-    out.feedback_about = "If you're reading this, you were probably curious why CryptPad is requesting web pages when you perform certain actions";
-    out.feedback_privacy = "We care about your privacy, and at the same time we want CryptPad to be very easy to use.  We use this file to figure out which UI features matter to our users, by requesting it along with a parameter specifying which action was taken.";
-    out.feedback_optout = "If you would like to opt out, visit <a href='/settings/'>your user settings page</a>, where you'll find a checkbox to enable or disable user feedback";
-
-    // Creation page
-    out.creation_404 = "This pad not longer exists. Use the following form to create a new pad.";
-    out.creation_ownedTitle = "Type of pad";
-    out.creation_owned = "Owned pad"; // Creation page
-    out.creation_ownedTrue = "Owned pad"; // Settings
-    out.creation_ownedFalse = "Open pad";
-    out.creation_owned1 = "An <b>owned</b> pad can be deleted from the server whenever the owner wants. Deleting an owned pad removes it from other users' CryptDrives.";
-    out.creation_owned2 = "An <b>open</b> pad doesn't have any owner and thus, it can't be deleted from the server unless it has reached its expiration time.";
-    out.creation_expireTitle = "Life time";
-    out.creation_expire = "Expiring pad";
-    out.creation_expireTrue = "Add a life time";
-    out.creation_expireFalse = "Unlimited";
-    out.creation_expireHours = "Hour(s)";
-    out.creation_expireDays = "Day(s)";
-    out.creation_expireMonths = "Month(s)";
-    out.creation_expire1 = "An <b>unlimited</b> pad will not be removed from the server until its owner deletes it.";
-    out.creation_expire2 = "An <b>expiring</b> pad has a set lifetime, after which it will be automatically removed from the server and other users' CryptDrives.";
-    out.creation_password = "Add a password";
-    out.creation_noTemplate = "No template";
-    out.creation_newTemplate = "New template";
-    out.creation_create = "Create";
-    out.creation_saveSettings = "Don't show this again";
-    out.creation_settings = "View more settings";
-    out.creation_rememberHelp = "Visit your Settings page to reset this preference";
-    // Properties about creation data
-    out.creation_owners = "Owners";
-    out.creation_ownedByOther = "Owned by another user";
-    out.creation_noOwner = "No owner";
-    out.creation_expiration = "Expiration time";
-    out.creation_passwordValue = "Password";
-    out.creation_propertiesTitle = "Availability";
-    out.creation_appMenuName = "Advanced mode (Ctrl + E)";
-    out.creation_newPadModalDescription = "Click on a pad type to create it. You can also press <b>Tab</b> to select the type and press <b>Enter</b> to confirm.";
-    out.creation_newPadModalDescriptionAdvanced = "You can check the box (or press <b>Space</b> to change its value) if you want to display the pad creation screen (for owned pads, expiring pads, etc.).";
-    out.creation_newPadModalAdvanced = "Display the pad creation screen";
-
-    // Password prompt on the loading screen
-    out.password_info = "The pad you're trying to open is protected with a password. Enter the correct password to access its content.";
-    out.password_error = "Pad not found!<br>This error can be caused by two factors: either the password in invalid, or the pad has been deleted from the server.";
-    out.password_placeholder = "Type the password here...";
-    out.password_submit = "Submit";
-    out.password_show = "Show";
-
-    // Change password in pad properties
-    out.properties_addPassword = "Add a password";
-    out.properties_changePassword = "Change the password";
-    out.properties_confirmNew = "Are you sure? Adding a password will change this pad's URL and remove its history. Users without the password will lose access to this pad";
-    out.properties_confirmChange = "Are you sure? Changing the password will remove its history. Users without the new password will lose access to this pad";
-    out.properties_passwordSame = "New passwords must differ from the current one.";
-    out.properties_passwordError = "An error occured while trying to change the password. Please try again.";
-    out.properties_passwordWarning = "The password was successfully changed but we were unable to update your CryptDrive with the new data. You may have to remove the old version of the pad manually.<br>Press OK to reload and update your acces rights.";
-    out.properties_passwordSuccess = "The password was successfully changed.<br>Press OK to reload and update your access rights.";
-    out.properties_changePasswordButton = "Submit";
-
-    // New share modal
-    out.share_linkCategory = "Share link";
-    out.share_linkAccess = "Access rights";
-    out.share_linkEdit = "Edit";
-    out.share_linkView = "View";
-    out.share_linkOptions = "Link options";
-    out.share_linkEmbed = "Embed mode (toolbar and userlist hidden)";
-    out.share_linkPresent = "Present mode (editable sections hidden)";
-    out.share_linkOpen = "Open in new tab";
-    out.share_linkCopy = "Copy to clipboard";
-    out.share_embedCategory = "Embed";
-    out.share_mediatagCopy = "Copy mediatag to clipboard";
-
-    // Loading info
-    out.loading_pad_1 = "Initializing pad";
-    out.loading_pad_2 = "Loading pad content";
-    out.loading_drive_1 = "Loading data";
-    out.loading_drive_2 = "Updating data format";
-    out.loading_drive_3 = "Verifying data integrity";
-
-    // Shared folders
-    out.sharedFolders_forget = "This pad is only stored in a shared folder, you can't move it to the trash. You can use your CryptDrive if you want to delete it.";
-    out.sharedFolders_duplicate = "Some of the pads you were trying to move were already shared in the destination folder.";
-    out.sharedFolders_create = "Create a shared folder";
-    out.sharedFolders_create_name = "Folder name";
-    out.sharedFolders_create_owned = "Owned folder";
-    out.sharedFolders_create_password = "Folder password";
-    out.sharedFolders_share = "Share this URL with other registered users to give them access to the shared folder. Once they open this URL, the shared folder will be added to the root directory of their CryptDrive.";
-
-    out.chrome68 = "It seems that you're using the browser Chrome or Chromium version 68. It contains a bug resulting in the page turning completely white after a few seconds or the page being unresponsive to clicks. To fix this issue, you can switch to another tab and come back, or try to scroll in the page. This bug should be fixed in the next version of your browser.";
-
-    // Manual pad storage popup
-    out.autostore_notstored = "This pad is not in your CryptDrive. Do you want to store it now?"; // XXX
-    out.autostore_settings = "You can enable automatic pad storage in your <a href=\"/settings/\">Settings</a> page!"; // XXX
-    out.autostore_store = "Store";
-    out.autostore_hide = "Don't store";
-    out.autostore_error = "Unexpected error: we were unable to store this pad, please try again.";
-    out.autostore_saved = "The pad was successfully stored in your CryptDrive!";
-    out.autostore_forceSave = "Store the file in CryptDrive"; // File upload modal
-    out.autostore_notAvailable = "You must store this pad in your CryptDrive before being able to use this feature."; // Properties/tags/move to trash
-
-    return out;
-});
-=======
 /*
  * You can override the translation text using this file.
  * The recommended method is to make a copy of this file (/customize.dist/translations/messages.{LANG}.js)
@@ -1283,4 +11,3 @@
 
     return Messages;
 });
->>>>>>> bca120a3
