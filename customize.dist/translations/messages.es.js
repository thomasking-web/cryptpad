define(function () {
    var out = {};

    out._languageName = 'Español';

    out.main_title = "Cryptpad: Zero Knowledge, Editor Colaborativo en Tiempo Real";
    out.main_slogan = "La unidad es la fuerza - la colaboración es la clave";

    out.type = {};
    out.type.pad = 'Pad';
    out.type.code = 'Código';
    out.type.poll = 'Encuesta';
    out.type.slide = 'Presentación';

    out.updated_0_common_connectionLost = "<b>Connexión perdida</b><br>El documento está ahora en modo solo lectura hasta que la conexión vuelva.";
    out.common_connectionLost = out.updated_0_common_connectionLost;

    out.disconnected = "Desconectado";
    out.synchronizing = "Sincronización";
    out.reconnecting = "Reconectando...";
    out.lag = "Retraso";
    out.readonly = 'Solo lectura';
    out.anonymous = 'Anónimo';
    out.yourself = "Tú mismo";
    out.anonymousUsers = "usuarios anónimos";
    out.anonymousUser = "usuario anónimo";
    out.users = "Usuarios";
    out.and = "y";
    out.viewer = "espectador";
    out.viewers = "espectadores";
    out.editor = "editor";
    out.editors = "editores";

    out.greenLight = "Todo funciona bién";
    out.orangeLight = "La conexión es lenta y podria impactar la experiencia";
    out.redLight = "Has sido desconectado de la sesión";

    out.importButton = 'Importar';
    out.importButtonTitle = 'Importar un documento de tus archivos locales';

    out.exportButton = 'Exportar';
    out.exportButtonTitle = 'Exportar este documento a un archivo local';
    out.exportPrompt = '¿Cómo te gustaría llamar a este archivo?';

    out.changeNamePrompt = 'Cambiar tu nombre (dejar vacío para ser anónimo): ';

    out.clickToEdit = "Haz clic para cambiar";

    out.forgetButton = 'Olvidar';
    out.forgetButtonTitle = 'Eliminar este documento de la lista en la pagina de inicio';
    out.forgetPrompt = 'Pulser OK eliminará este documento del almacenamiento local (localStorage), ¿estás seguro?';

    out.shareButton = 'Compartir';
    out.shareSuccess = 'URL copiada al portapapeles';

    out.presentButton = 'Presentar';
    out.presentButtonTitle = "Entrar en el modo presentación";
    out.presentSuccess = 'ESC para salir del modo presentación';
    out.sourceButton = 'Ver código fuente';
    out.sourceButtonTitle = "Abandonar modo presentación";

    out.backgroundButton = 'Color de fondo';
    out.backgroundButtonTitle = 'Cambiar el color de fondo en el modo presentación';
    out.colorButton = 'Color de texto';
    out.colorButtonTitle = 'Cambiar el color de texto en el modo presentación';

    out.editShare = "URL de edición compartida";
    out.editShareTitle = "Copiar la URL de edición al portapapeles";
    out.viewShare = "Compartir URL de solo lectura";
    out.viewShareTitle = "Copiar la URL de solo lectura al portapapeles";
    out.viewOpen = "Ver en pestaña nueva";
    out.viewOpenTitle = "Abrir el documento en solo lectura en una pestaña nueva";

    out.notifyJoined = "{0} se ha unido a la sesión de colaboración";
    out.notifyRenamed = "{0} ahora se conoce como {1}";
    out.notifyLeft = "{0} ha dejado la sesión de colaboración";

    out.tryIt = '¡Pruébalo!';

    out.okButton = 'OK (Enter)';
    out.cancelButton = 'Cancelar (Esc)';

    // Polls

    out.poll_title = "Selector de fecha Zero Knowledge";
    out.poll_subtitle = "Agenda en <em>tiempo real</em> Zero Knowledge";

    out.poll_p_save = "Tus configuraciones se actualizan instantaneamente, no es necesario guardar cambios.";
    out.poll_p_encryption = "Todos los datos entrados son cifrados, solo las personas que poseen el enlace tienen acceso. Incluso el servidor no puede ver el contenido.";

    out.wizardButton = 'Asistente';
    out.wizardLog = "Presiona el boton en la parte superior izquierda para volver a la encuesta";
    out.wizardTitle = "Utiliza el asistente para crear tu encuesta";
    out.wizardConfirm = "¿Estás realmente seguro de agregar estas opciones a tu encuesta?";

    out.poll_closeWizardButton = "Cerrar el asistente";
    out.poll_closeWizardButtonTitle = "Cerrar el asistente";
    out.poll_wizardComputeButton = "Generar opciones";
    out.poll_wizardClearButton = "Limpiar tabla";
    out.poll_wizardDescription = "Automaticamente crear opciones ingresando cualquier cantidad de fechas y horas";
    out.poll_wizardAddDateButton = "+ Fechas";
    out.poll_wizardAddTimeButton = "+ Horas";

    out.poll_optionPlaceholder = "Opción";
    out.poll_userPlaceholder = "Tu nombre";
    out.poll_removeOption = "¿Estás seguro que quieres eliminar esta opción?";
    out.poll_removeUser = "¿Estás seguro que quieres eliminar este usuario?";

    out.poll_titleHint = "Título";
    out.poll_descriptionHint = "Descripción";

    // index.html

    out.main_p2 = 'Este proyecto utiliza el editor de texto visual <a href="http://ckeditor.com/">CKEditor</a>, <a href="https://codemirror.net/">CodeMirror</a>, y el motor en tiempo real <a href="https://github.com/xwiki-contrib/chainpad">ChainPad</a>.';
    out.main_howitworks = '¿Cómo funciona?';
    out.main_howitworks_p1 = "CryptPad utiliza una variante del algoritmo de <a href='https://en.wikipedia.org/wiki/Operational_transformation'>transformación operacional</a> (página en inglés) que es capaz de encontrar un consenso distribuido usando un <a href='https://bitcoin.org/bitcoin.pdf'>Blockchain Nakamoto</a> (página en inglés), popularizado por <a href='https://es.wikipedia.org/wiki/Bitcoin'>Bitcoin</a>. De esta manera el algoritmo puede evitar la necesidad de un servidor central para resolver conflictos de edición de la transformación operacional y sin necesidad de resolver conflictos, el servidor puede mantenerse inconsciente del contenido que se está editando en el pad.";
    out.main_about_p2 = 'Si tienes preguntas o comentarios, puedes <a href="https://twitter.com/cryptpad">enviarnos un tweet</a>, abrir un issue <a href="https://github.com/xwiki-labs/cryptpad/issues/" title="nuestro issue tracker">en GitHub</a>, saludarnos en nuestro canal IRC (<a href="http://webchat.freenode.net?channels=%23cryptpad&uio=MT1mYWxzZSY5PXRydWUmMTE9Mjg3JjE1PXRydWUe7" title="freenode webchat">irc.freenode.net</a>), o <a href="mailto:research@xwiki.com">envianos un email</a>.';

    out.button_newpad = 'Crear nuevo pad de texto enriquezido';
    out.button_newcode = 'Crear nuevo pad de código';
    out.button_newpoll = 'Crear nueva encuesta';
    out.button_newslide = 'Crear nueva presentación';

    // privacy.html

    out.policy_title = 'Política de privacidad Cryptpad';
    out.policy_whatweknow = 'Qué sabemos sobre tí';
    out.policy_whatweknow_p1 = 'Como cualquier aplicación que está en la red, Cryptpad tiene acceso a los metadatos expuestos por el protócolo HTTP. Esto incluye tu dirección IP, y otros headers HTTP que pueden ser utilizados para identificar a tu navegador propio. Puedes ver la información que comparte tu navegador visitando <a target="_blank" rel="noopener noreferrer" href="https://www.whatismybrowser.com/detect/what-http-headers-is-my-browser-sending" title="Que headers HTTP esta compartiendo mi navegador">WhatIsMyBrowser.com</a> (página en inglés).';
    out.policy_whatweknow_p2 = 'Nosotros usamos <a href="https://piwik.org/" target="_blank" rel="noopener noreferrer" title="open source analytics platform">Piwik</a>, una plataforma de analítica de datos abierta, para mejor conocer a nuestros usuarios. Piwik nos dice como encontráste Cryptpad, en entrada manual, por un motor de busquéda, or por referal de otra página como Reddit o Twitter. También aprendemos cuándo visitas, que páginas vees en nuestra web, y cuánto tiempo te quedas en cada una.';
    out.policy_howweuse = 'Cómo usamos lo que aprendemos';
    out.policy_howweuse_p1 = 'Usamos esta información para tomar mejores decisiones para promocionar Cryptpad, para evaluar cuáles de nuestros esfuerzos han sido exitosos. La información sobre tu ubicación nos permite saber si deberíamos considerar mejor soporte para idiomas diferentes al inglés.';
    out.policy_howweuse_p2 = "La información sobre tu navegador (en escritorio u movil) nos ayuda a saber qué caracteristicas que debemos mejorar. Nuestro equipo de desarrollo es pequeño, e intentamos tomar decisiones que beneficien a la experiencia de la mayoria de nuestros usuarios.";
    out.policy_whatwetell = 'Lo que decimos a otros sobre tí';
    out.policy_whatwetell_p1 = 'No suministramos la información que colectamos a terceros a menos de ser legalmente obligados a hacerlo.';
    out.policy_links = 'Enlaces a otras páginas';
    out.policy_links_p1 = 'Esta web contiene enlaces a otros sitios, incluyendo algunos producidos por otras organizaciones. No somos responsables por el tratamiento de la privacidad de los datos y el contenido de páginas externas. Como regla general, los enlaces externos se abren en una nueva pestaña del navegador, para clarificar que estás abandonando a Cryptpad.fr.';
    out.policy_ads = 'Anuncios';
    out.policy_ads_p1 = 'Nosotros no mostramos anuncios, pero podemos poner enlaces a las organizaciones que financian nuestro trabajo de investigación.';
    out.policy_choices = 'Lo que puedes hacer';
    out.policy_choices_open = 'Nuestro código fuente es abierto para que siempre tengas la opción de desplegar tu propia instancia de Cryptpad.';
    out.policy_choices_vpn = 'Si deseas utilizar nuestra instancia, pero no deseas exponer tu dirección IP, puedes protegerla utilizando <a href="https://www.torproject.org/projects/torbrowser.html.en" title="descargas Tor project" target="_blank" rel="noopener noreferrer">el navegador Tor</a>, o un <a href="https://riseup.net/en/vpn" title="VPNs por Riseup" target="_blank" rel="noopener noreferrer">VPN</a>.';
    out.policy_choices_ads = 'Si deseas no ser seguido por nuestra plataforma, puedes utilizar herramientas como <a href="https://www.eff.org/privacybadger" title="descargar a Privacy Badger" target="_blank" rel="noopener noreferrer">Privacy Badger</a>.';

    // terms.html

    out.tos_title = "Condiciones de servicio Cryptpad";
    out.tos_legal = "Por favor, no seas malicioso, abusivo o hagas algo ilegal.";
    out.tos_availability = "Esperamos que este servicio te parezca util, pero nuestra disponibilidad o rendimiento no pueden ser garantizados. Por favor, exporta tus datos regularmente.";
    out.tos_e2ee = "Los documentos Cryptpad pueden ser leidos o modificados por cualquiera que pueda adivinar o que pueda tener el enlace. Recomendamos que utilizes mensajes cifrados de punto a punto (e2ee) para compartir URLs, no asumimos ninguna responsabilidad en el evento de alguna fuga.";
    out.tos_logs = "Los metadatos entregados por el navegador al servidor pueden ser almacenados para la mantenencia del servicio.";
    out.tos_3rdparties = "No proveemos datos individualizados a terceros a menos de ser obligados por la ley.";

    // BottomBar.html

    out.bottom_france = '<a href="http://www.xwiki.com/" target="_blank" rel="noopener noreferrer">Hecho con <img class="bottom-bar-heart" src="/customize/heart.png" alt="amor" /> en <img class="bottom-bar-fr" src="/customize/fr.png" alt="Francia" /></a>';
    out.bottom_support = '<a href="http://labs.xwiki.com/" title="XWiki Labs" target="_blank" rel="noopener noreferrer">Un <img src="/customize/logo-xwiki2.png" alt="XWiki SAS" class="bottom-bar-xwiki"/>Proyecto Labs</a> con el soporte de <a href="http://ng.open-paas.org/" title="OpenPaaS::ng" target="_blank" rel="noopener noreferrer"><img src="/customize/openpaasng.png" alt="OpenPaaS-ng" class="bottom-bar-openpaas" /></a>';

    // Header.html

    out.header_france = '<a href="http://www.xwiki.com/" target="_blank" rel="noopener noreferrer">Con <img class="bottom-bar-heart" src="/customize/heart.png" alt="amor" /> de <img class="bottom-bar-fr" src="/customize/fr.png" title="France" alt="Francia"/> por <img src="/customize/logo-xwiki.png" alt="XWiki SAS" class="bottom-bar-xwiki"/></a>';
    out.header_support = '<a href="http://ng.open-paas.org/" title="OpenPaaS::ng" target="_blank" rel="noopener noreferre-r"> <img src="/customize/openpaasng.png" alt="OpenPaaS-ng" class="bottom-bar-openpaas" /></a>';
    out.header_logoTitle = 'Ir a la página principal';

    out.websocketError = "Error al conectarse al servidor WebSocket";
    out.typeError = "Este documento no es compatible con la applicación seleccionada";
    out.onLogout = "Tu sesión está cerrada, <a href=\"/\" target=\"_blank\">haz clic aquí</a> para iniciar sesión<br>o apreta sobre <em>Escape</em> para acceder al documento en modo solo lectura.";
    out.loading = "Cargando...";
    out.error = "Error";
    out.language = "Idioma";
    out.user_rename = "Cambiar nombre";
    out.user_displayName = "Nombre visible";
    out.user_accountName = "Nombre de cuenta";
    out.newButton = "Nuevo";
    out.newButtonTitle = "Nuevo documento";
    out.cancel = "Cancelar";
    out.poll_publish_button = "Publicar";
    out.poll_admin_button = "Administrar";
    out.poll_create_user = "Añadir usuario";
    out.poll_create_option = "Añadir opción";
    out.poll_commit = "Validar";
    out.fm_rootName = "Documentos";
    out.fm_trashName = "Papelera";
    out.fm_unsortedName = "Sin organizar";
    out.fm_filesDataName = "Todos los archivos";
    out.fm_templateName = "Plantilla";
    out.fm_newButton = "Nuevo";
    out.fm_newFolder = "Nueva carpeta";
    out.fm_folder = "Carpeta";
    out.fm_folderName = "Nombre de carpeta";
    out.fm_numberOfFolders = "# de carpetas";
    out.fm_numberOfFiles = "# de archivos";
    out.fm_fileName = "Nombre";
    out.fm_title = "Título";
    out.fm_lastAccess = "Último acceso";
    out.fm_creation = "Creación";
    out.fm_forbidden = "Acción prohibida";
    out.fm_originalPath = "Enlace original";
    out.fm_noname = "Documento sín título";
    out.fm_emptyTrashDialog = "¿Seguro qué quieres vaciar la papelera?";
    out.fm_removeSeveralPermanentlyDialog = "¿Seguro qué quieres eliminar estos {0} elementos de la papelera para siempre?";
    out.fm_removePermanentlyDialog = "¿Seguro qué quieres eliminar este elemento para siempre?";
    out.fm_removeSeveralDialog = "¿Seguro qué quieres mover estos {0} elementos a la papelera?";
    out.fm_removeDialog = "¿Seguro qué quieres mover {0} a la papelera?";
    out.fm_restoreDialog = "¿Seguro que quieres recuperar {0}?";
    out.fm_unknownFolderError = "La carpeta seleccionada ya no existe. Abriendo la carpeta anterior...";
    out.fm_contextMenuError = "No se puedo abrir el menú para este elemento. Si persiste el problema, recarga la página.";
    out.fm_selectError = "No se puedo abrir el elemento. Si persiste el problema, recarga la página.";
    out.fm_info_root = "Crea carpetas aquí para organizar tus documentos.";
    out.fm_info_unsorted = "Contiene todos los documentos que has visitado que no estan organizados en \"Documentos\" o movidos a la \"Papelera\".";
    out.fm_info_template = "Contiene todas las plantillas que puedes volver a usar para crear nuevos documentos.";
    out.fm_info_trash = "Archivos eliminados de la papelera también se eliminan de \"Todos los archivos\" y es imposible recuparlos desde el explorador.";
    out.fm_info_allFiles = "Contiene todos los archivos de \"Documentos\", \"Sin organizar\" y \"Papelera\". No puedes mover o eliminar archivos aquí.";
    out.fm_alert_backupUrl = "Enlace de copia de seguridad para este drive. Te recomendamos <strong>muy fuertemente</strong> que lo guardes secreto.<br>Lo puedes usar para recuparar todos tus archivos en el caso que la memoria de tu navegador se borre.<br>Cualquiera con este enlace puede editar o eliminar todos los archivos en el explorador.<br><input type=\"text\" id=\"fm_backupUrl\" value=\"{0}\"/>";
    out.fm_backup_title = "Enlace de copia de seguridad";
    out.fm_nameFile = "¿Cómo quieres nombrar este archivo?";
    out.fc_newfolder = "Nueva carpeta";
    out.fc_rename = "Cambiar nombre";
    out.fc_open = "Abrir";
    out.fc_open_ro = "Abrir (solo lectura)";
    out.fc_delete = "Eliminar";
    out.fc_restore = "Recuperar";
    out.fc_remove = "Eliminar para siempre";
    out.fc_empty = "Vaciar la papelera";
    out.fc_prop = "Propriedades";
    out.fo_moveUnsortedError = "No puedes mover una carpeta en la lista de documentos no organizados";
    out.fo_existingNameError = "Nombre ya utilizado en esta carpeta. Por favor elige otro.";
    out.fo_moveFolderToChildError = "No puedes mover una carpeta en una de sus subcarpetas";
    out.fo_unableToRestore = "No se pudo restaurar este archivo a la localización de orígen. Puedes intentar moverlo a otra localización.";
    out.fo_unavailableName = "Un archivo o carpeta ya tiene este nombre. Cambiálo y vuelve a intentarlo.";
    out.login_login = "Iniciar sesión";
    out.login_makeAPad = "Crear documento anónimo";
    out.login_nologin = "Ver documentos locales";
    out.login_register = "Registrarse";
    out.logoutButton = "Cerrar sesión";
    out.settingsButton = "Preferencias";
    out.login_username = "Nombre de usuario";
    out.login_password = "Contraseña";
    out.login_confirm = "Confirmar contraseña";
    out.login_remember = "Recuérdame";
    out.login_hashing = "Tratamiento de datos, esto puede tardar un poco.";
    out.login_hello = "Hola {0},";
    out.login_helloNoName = "Hola,";
    out.login_accessDrive = "Acceder a tu drive";
    out.login_orNoLogin = "o";
    out.login_noSuchUser = "Credenciales invalidos. Inténtalo de nuevo, o registrate";
    out.login_invalUser = "Nombre de usuario requirido";
    out.login_invalPass = "Contraseña requirida";
    out.login_unhandledError = "Un error inesperado se produjo :(";
    out.register_importRecent = "Importar historial (recomendado)";
    out.register_acceptTerms = "Accepto los <a href='/terms.html'>términos de servicio</a>";
    out.register_rememberPassword = "Me acordaré de mi cuenta y contraseña";
    out.register_passwordsDontMatch = "Las contraseñas no corresponden";
    out.register_mustAcceptTerms = "Tienes que acceptar los términos de servicio";
    out.register_mustRememberPass = "No podemos reiniciar tu contraseña si la olvidas. ¡Es muy importante que la recuerdes! Marca la casilla para confirmarlo.";
    out.register_header = "Bienvenido a CryptPad";
    out.register_explanation = ["<p>Vamos a ver algunas cosas antes</p>", "<ul>", "<li>Tu contraseña es tu clave secreta que cifra todos tus documentos. Si la pierdes no podremos recuparar tus datos.</li>", "<li>Puedes importar documentos que has visto recientemente en tu navegador para tenerlos en tu cuenta.</li>", "<li>Si estás usando un ordenador compartido, tienes que cerrar sesión cuando terminas, cerrar la pestaña no es suficiente.</li>", "</ul>"].join('');
    out.settings_title = "Preferencias";
    out.settings_save = "Guardar";
    out.settings_backupTitle = "Copia de seguridad";
    out.settings_backup = "Copia de seguridad";
    out.settings_restore = "Recuparar datos";
    out.settings_resetTitle = "Limpiar tu drive";
    out.settings_reset = "Quita todos los documentos de tu CryptDrive";
    out.settings_resetPrompt = "Esta acción eliminará todos tus documentos.<br>¿Seguro que quieres continuar?<br>Introduce “<em>I love CryptPad</em>” para confirmar.";
    out.settings_resetDone = "¡Tu drive ahora está vacio!";
    out.settings_resetTips = "Consejos en CryptDrive";
    out.settings_resetTipsButton = "Restaurar consejos";
    out.settings_resetTipsDone = "Todos los consejos ahora están visibles";
    out.main_info = "<h1>Collabora en Confidencia</h1><br>Cultiva ideas juntos con documentos compartidos con tecnología <strong>Zero Knowledge</strong> que protege tu privacidad.";
    out.main_zeroKnowledge = "Zero Knowledge";
    out.main_zeroKnowledge_p = "No tienes que confiar que <em>no</em> veremos tus documentos, con la tecnología Zero Knowledge de CryptPad <em>no podemos</em>. Aprende más sobre como protegemos tu <a href=\"/privacy.html\" title='Privacidad'>Privacidad y Seguridad</a>.";
    out.main_writeItDown = "Escríbelo";
    out.main_writeItDown_p = "Los mejores proyectos vienen de las más pequeñas ideas. Escribe tus momentos de inspiración y ideas inesperadas porque nunca sabrás cual será tu próximo descubrimiento.";
    out.main_share = "Comparte el enlace, comparte el pad";
    out.main_share_p = "Cultiva ideas juntos: ten reuniones eficaces, collabora en listas y haz presentaciones rápidas en todos tus dispositivos.";
    out.main_organize = "Organizate";
    out.main_organize_p = "Con CryptPad Drive, porta tu atención en lo más importante. Carpetas te permiten organizar tus proyectos y tener una visión global de donde van las cosas.";
    out.main_richText = "Editor de Texto Enriquezido";
    out.main_richText_p = "Collabora en texto enriquezido con nuestro editor Zero Knowledge en tiempo real <a href=\"http://ckeditor.com\" target=\"_blank\">CkEditor</a>.";
    out.main_code = "Editor de código";
    out.main_code_p = "Edita código fuente para tus programas con nuestro editor Zero Knowledge en tiempo real <a href=\"https://www.codemirror.net\" target=\"_blank\">CodeMirror</a>.";
    out.main_slide = "Editor de presentación";
    out.main_slide_p = "Crea presentaciones utilizando Markdown, y visualizalos en tu navegador";
    out.main_poll = "Encuestas";
    out.main_poll_p = "Planifica tus reuniones y eventos, o vota para la mejor solución a un problema.";
    out.main_drive = "CryptDrive";
    out.footer_applications = "Applicaciones";
    out.footer_contact = "Contacto";
    out.footer_aboutUs = "Acerca de nosotros";
    out.about = "Acerca de nosotros";
    out.privacy = "Privacidad";
    out.contact = "Contacto";
    out.terms = "Términos de Servicio";

    // 1.1.0 - Bunyip
    out.movedToTrash = "Este pad fue movido a la papelera.<br><a href\"/drive/\">Acceder a mi Drive</a>";
    out.fm_newFile = "Nuevo pad";
    out.fm_type = "Típo";
    out.fm_categoryError = "No se pudo abrir la categoría seleccionada, mostrando la raíz.";
    out.settings_userFeedbackHint1 = "CryptPad suministra informaciones muy básicas al servidor, para ayudarnos a mejorar vuestra experiencia.";
    out.settings_userFeedbackHint2 = "El contenido de tu pad nunca será compartido con el servidor.";
<<<<<<< HEAD
    out.settings_userFeedback = "Desactivar feedback"; // "Disable user feedback"
=======
    out.settings_userFeedback = "Activar feedback"; // "Disable user feedback"
>>>>>>> 1bb87164
    out.settings_anonymous = "No has iniciado sesión. Tus ajustes se aplicarán solo a este navegador.";
    out.blog = "Blog";
    out.initialState = "<p>Esto es <strong>CryptPad</strong>, el editor collaborativo en tiempo real zero knowledge.<br>Lo que escribes aquí es cifrado, con lo cual solo las personas con el enlace pueden accederlo.<br>Incluso el servido no puede ver lo que escribes.</p><p><small><i>Lo que ves aquí, lo que escuchas aquí, cuando sales, se queda aquí</i></small></p>";
    out.codeInitialState = "/*\n   Esto es CryptPad, el editor collaborativo en tiempo real zero knowledge.\n   Lo que escribes aquí es cifrado, con lo cual solo las personas con el enlace pueden accederlo.\n   Incluso el servidor no puede ver lo que escribes.\n   Lo que ves aquí, lo que escuchas aquí, cuando sales, se queda aquí\n*/";
    out.slideInitialState = "# CryptSlide\n* Esto es CryptPad, el editor collaborativo en tiempo real zero knowledge.\n* Lo que escribes aquí es cifrado, con lo cual solo las personas con el enlace pueden accederlo.\n* Incluso el servidor no puede ver lo que escribes.\n* Lo que ves aquí, lo que escuchas aquí, cuando sales, se queda aquí\n\n---\n# Como utilizarlo\n1. Escribe tu contenido en Markdown\n  - Puedes aprender más sobre Markdown [aquí](http://www.markdowntutorial.com/)\n2. Separa tus slides con ---\n3. Haz clic en \"Presentar\" para ver el resultado  - Tus slides se actualizan en tiempo real";
    out.driveReadmeTitle = "¿Qué es CryptDrive?";
    out.readme_welcome = "¡Bienvenido a CryptPad!";
    out.readme_p1 = "Bienvenido a CryptPad, aquí podrás tomar nota de cosas sólo u con otra gente.";
    out.readme_p2 = "Este pad es un guía rapida para aprender a usar a CryptPad para tomar notas, organizarlas y trabajar con más personas.";
    out.readme_cat1 = "Aprende a conocer a tu CryptDrive";
    out.readme_cat1_l1 = "Crea un pad: En CryptDrive, haz clic en {0} y luego en {1} para crear un pad.";
    out.readme_cat1_l2 = "Abrir pads desde CryptDrive: haz doble clic en un icono para abrirlo.";
    out.readme_cat1_l3 = "Organiza tus pads: Cuando has iniciado sesión, cada pad que accedes se quedaran en tu drive en {0}.";
    out.readme_cat1_l3_l1 = "Puedes hacer clic y arrastrar archivos en carpetas desde {0}, y crear nuevas carpetas.";
    out.readme_cat1_l3_l2 = "Recuerda hacer clic derecho en varios iconos, ya que hay menús addicionales.";
    out.readme_cat1_l4 = "Elimina tus viejos pads: Haz clic y arrastra tus pads en la {0} de la misma manera que lo harías con carpetas.";
    out.readme_cat2 = "Haz pads como un pro";
    out.edit = "editar";
    out.view = "ver";
    out.readme_cat2_l1 = "El botón {0} en tu pad te permite dar acceso a collaboradores para {1} o {2} el pad.";
    out.readme_cat2_l2 = "Cambia el título del pad haciendo clic en el lápiz";
    out.readme_cat3 = "Descubre las apps CryptPad";
    out.readme_cat3_l1 = "Con el editor de código CryptPad, puedes collaborar en código fuente, como por ejemplo JavaScript y Markdown";
    out.readme_cat3_l2 = "Con los slides CryptPad, puedes hacer presentaciones rápidas con Markdown";
    out.readme_cat3_l3 = "Con CryptPoll puedes tomar votos rápidos, especialmente utíl para programar un horario que conviene a todo el mundo";

    return out;
});<|MERGE_RESOLUTION|>--- conflicted
+++ resolved
@@ -299,11 +299,7 @@
     out.fm_categoryError = "No se pudo abrir la categoría seleccionada, mostrando la raíz.";
     out.settings_userFeedbackHint1 = "CryptPad suministra informaciones muy básicas al servidor, para ayudarnos a mejorar vuestra experiencia.";
     out.settings_userFeedbackHint2 = "El contenido de tu pad nunca será compartido con el servidor.";
-<<<<<<< HEAD
-    out.settings_userFeedback = "Desactivar feedback"; // "Disable user feedback"
-=======
     out.settings_userFeedback = "Activar feedback"; // "Disable user feedback"
->>>>>>> 1bb87164
     out.settings_anonymous = "No has iniciado sesión. Tus ajustes se aplicarán solo a este navegador.";
     out.blog = "Blog";
     out.initialState = "<p>Esto es <strong>CryptPad</strong>, el editor collaborativo en tiempo real zero knowledge.<br>Lo que escribes aquí es cifrado, con lo cual solo las personas con el enlace pueden accederlo.<br>Incluso el servido no puede ver lo que escribes.</p><p><small><i>Lo que ves aquí, lo que escuchas aquí, cuando sales, se queda aquí</i></small></p>";
