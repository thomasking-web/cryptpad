define(function () {
    var out = {};

    // translations must set this key for their language to be available in
    // the language dropdowns that are shown throughout Cryptpad's interface
    out._languageName = 'German';

    out.main_title = "Cryptpad: Echtzeitzusammenarbeit ohne Preisgabe von Informationen";
    out.main_slogan = "Einigkeit ist Stärke - Zusammenarbeit der Schlüssel";

    out.type = {};
    out.type.pad = 'Pad';
    out.type.code = 'Code';
    out.type.poll = 'Umfrage';
    out.type.kanban = 'Kanban'; 
    out.type.slide = 'Präsentation';
    out.type.drive = 'CryptDrive';
    out.type.whiteboard = 'Whiteboard';
    out.type.file = 'Datei';
    out.type.media = 'Medien';
    out.type.todo = 'Aufgabe';
    out.type.contacts = 'Kontakte';

    out.button_newpad = 'Neues Pad';
    out.button_newcode = 'Neues Code Pad';
    out.button_newpoll = 'Neue Umfrage';
    out.button_newslide = 'Neue Präsentation';
    out.button_newwhiteboard = 'Neues Whiteboard';
    out.button_newkanban = 'Neues Kanban';  

    // NOTE: Remove updated_0_ if we need an updated_1_
    out.updated_0_common_connectionLost = "<b>Die Verbindung zum Server ist abgebrochen</b><br>Du verwendest jetzt das Dokument schreibgeschützt, bis die Verbindung wieder funktioniert.";
    out.common_connectionLost = out.updated_0_common_connectionLost;

    out.websocketError = 'Verbindung zum Websocket fehlgeschlagen...';
    out.typeError = "Dieses Dokument ist nicht mit dem Programm kompatibel";
    out.onLogout = 'Du bist ausgeloggt. {0}Klicke hier{1}, um wieder einzuloggen,<br>oder drücke die <em>Escape</em>taste, um Dein Dokument schreibgeschützt zu benutzen.';
    out.wrongApp = "Der Inhalt dieser Echtzeitsitzung kann nicht in Deinem Browser angezeigt werden. Bitte lade die Seite neu.";
    out.padNotPinned = 'Dieses Dokument wird nach 3 Monaten ohne Zugang auslaufen, {0}logge Dich ein{1} or {2}registriere Dich{3}, um das Auslaufen zu verhindern.';
    out.anonymousStoreDisabled = "Der Webmaster dieses CryptPad Server hat die anonyme Verwendung deaktiviert. Du muss Dich einloggen, um CryptDrive zu verwenden.";
    out.expiredError = 'Dieses Dokument ist abgelaufen und ist nicht mehr verfügbar.';
<<<<<<< HEAD
    out.deletedError = 'Dieses Dokument wurde von seinem Besitzer gelöscht und ist nicht mehr verfügbar.';
    out.inactiveError = 'Dieses Dokument ist wegen Inaktivität gelöscht worden. Drücke auf die Esc-Taste, um ein neues Dokument zu erstellen.';
    out.chainpadError = 'Ein kritischer Fehler ist beim Aktualisieren Deines Dokuments aufgetreten. Dieses Dokument ist schreibgeschützt, damit Du sicherstellen kannst, dass kein Inhalt verloren geht.<br>'+
                        'Drücke auf <em>Esc</em>, um das Dokument schreibgeschützt zu lesen, oder lade es neu, um das Editierien wieder aufzunehmen.';
    out.errorCopy = ' Du kannst noch den Inhalt woanders hin kopieren, nachdem Du <em>Esc</em> gedrückt hast.<br>Wenn Du die Seite verlässt, verschwindet der Inhalt für immer!';
    out.errorRedirectToHome = 'Drückee <em>Esc</em> um zu Deinem CryptDrive zurückzukehren.';
    out.newVersionError = "Eine neue Version von CryptPad ist verfügbar.<br>" +    
                          "<a href='#'>Lade die Seite neu</a> um die neue version zu benutzen, oder drücke Esc um im <b>Offline-Modus</b> weiterzuarbeiten.";
    
=======
    out.deletedError = 'Dieses Dokument wurde von seinem Besitzer gelöscht und nicht mehr verfügbar.';
    out.inactiveError = 'Dieses Dokument ist wegen Inaktivität gelöscht worden. Drucke auf die Esc-Taste, um ein neues Dokument zu gestalten.';
    out.chainpadError = 'Ein kritischer Fehler hat stattgefunden, bei den Updates deines Dokuments. Dieses Dokument ist schreibgeschützt, damit du sicher machen kannst, dass keine Inhalt verloren geht.<br>'+
                        'Druck auf <em>Esc</em>, um das Dokument schreibgeschützt zu lesen, oder lade es neu, um das Editierien wiederanzufangen.';
    out.errorCopy = ' Du kannst noch den Inhalt woanders kopieren, nachdem du <em>Esc</em> drucken.<br>Wenn du die Seite verlässt, verschwindet der Inhalt für immer!';
    out.errorRedirectToHome = 'Drucke <em>Esc</em>, um zu deinem CryptDrive zu gehen.'; 

>>>>>>> 0769452f
    out.loading = "Laden...";
    out.error = "Fehler";
    out.saved = "Gespeichert";
    out.synced = "Alles gespeichert";
    out.deleted = "Dokumente, die von Deinem CryptDrive gelöscht wurden";
    out.deletedFromServer = "Dokumente, die vom Server gelöscht wurden";

    out.realtime_unrecoverableError = "Es ist ein nicht reparierbarer Fehler aufgetreten.. Klicke auf OK, um neuzuladen.";

    out.disconnected = 'Getrennt';
    out.synchronizing = 'Synchronisieren';
    out.reconnecting = 'Verbindung wird aufgebaut';
    out.typing = "Es wird getippt";
    out.initializing = "Starten...";
    out.forgotten = 'Zum Papierkorb verschoben';
    out.errorState = 'Kritischer Fehler: {0}';
    out.lag = 'Verspätung';
    out.readonly = 'schreibgeschützt';
    out.anonymous = "Anonym";
    out.yourself = "Du";
    out.anonymousUsers = "anonyme Nutzer*innen";
    out.anonymousUser = "anonyme Nutzer*in";
    out.users = "Nutzer*innen";
    out.and = "Und";
    out.viewer = "Betrachter*in";
    out.viewers = "Betrachter*innen";
    out.editor = "Bearbeiter*in";
    out.editors = "Bearbeiter*innen";
    out.userlist_offline = "Du bist aktuell offline, die Benutzerliste ist nicht verfügbar.";

    out.language = "Sprache";

    out.comingSoon = "Kommt bald...";

    out.newVersion = '<b>CryptPad wurde aktualisiert!</b><br>' +
                     'Entdecke, was neu in dieser Version ist:<br>'+
                     '<a href="https://github.com/xwiki-labs/cryptpad/releases/tag/{0}" target="_blank">Release notes for CryptPad {0}</a>';

    out.upgrade = "aufrüsten";
    out.upgradeTitle = "Rüste Dein Konto auf, um mehr Speicherplatz zu haben";

    out.upgradeAccount = "Konto aufrüsten";
    out.MB = "MB";
    out.GB = "GB";
    out.KB = "KB";

    out.supportCryptpad = "CryptPad unterstützen";

    out.formattedMB = "{0} MB";
    out.formattedGB = "{0} GB";
    out.formattedKB = "{0} KB";

    out.greenLight = "Alles funktioniert bestens";
    out.orangeLight = "Deine langsame Verbindung kann die Nutzung beeinträchtigen";
    out.redLight = "Du wurdest von dieser Sitzung getrennt";

    out.pinLimitReached = "Du hast Deine Speicherplatzgrenze erreicht";
    out.updated_0_pinLimitReachedAlert = "Du hast Deine Speicherplatzgrenze erreicht. Neue Dokumente werden nicht mehr in Deinem CryptDrive gespeichert.<br>" +
        'Du kannst entweder ein Dokument von Deinem CryptDrive entfernen oder <a href="https://accounts.cryptpad.fr/#!on={0}" target="_blank">ein Premiumangebot anfordern</a>, damit Deine Grenze erhöht wird.';
    out.pinLimitReachedAlert = out.updated_0_pinLimitReachedAlert;
    out.pinLimitReachedAlertNoAccounts = out.pinLimitReached;
    out.pinLimitNotPinned = "Du hast Deine Speicherplatzgrenze erreicht.<br>"+
                            "Dieses Dokument ist nicht in Deinem CryptDrive gespeichert.";
    out.pinLimitDrive = "Du hast Deine Speicherplatzgrenze erreicht.<br>" +
                        "Du kannst keine neue Dokumente gestalten.";

    out.moreActions = "Mehr Aktionen";

    out.importButton = "Importieren";
    out.importButtonTitle = 'Importiere eine lokale Datei in dieses Dokument';

    out.exportButton = "Exportieren";
    out.exportButtonTitle = 'Exportiere dieses Dokument in eine lokale Datei';
    out.exportPrompt = 'Wie möchtest Du die Datei nennen?';

    out.changeNamePrompt = 'Ändere Deinen Namen (oder lasse dieses Feld leer, um anonym mitzuarbeiten): ';
    out.user_rename = "Bearbeite Deinen Namen";
    out.user_displayName = "Name";
    out.user_accountName = "Kontoname";

    out.clickToEdit = "Zum Bearbeiten klicken";
    out.saveTitle = "Bitte gebe den Titel ein (Enter)";

    out.forgetButtonTitle = 'Entferne dieses Dokument von Deiner Startseitenliste';
    out.forgetButtonTitle = 'Dieses Dokument zum Papierkorb verschieben';
    out.forgetPrompt = 'Mit dem Klick auf OK wird das Dokument aus Deinem lokalen Speicher gelöscht. Fortfahren?';
    out.movedToTrash = 'Dieses Dokument liegt im Papierkorb.<br>Du kannst <a href="/drive/">zum CryptDrive</a> navigieren';

    out.shareButton = 'Teilen';
    out.shareSuccess = 'Die URL wurde in die Zwischenablage kopiert';

    out.userListButton = "Benutzerliste";

    out.userAccountButton = "Dein Konto";

    out.newButton = 'Neu';
    out.newButtonTitle = 'Neues Dokument gestalten';
    out.uploadButton = 'Hochladen';
    out.uploadButtonTitle = 'Eine neue Datei in den aktuelle Ordner hochladen';

    out.saveTemplateButton = "Als Vorlage speichern";
    out.saveTemplatePrompt = "Bitte gib einen Titel für die Vorlage ein";
    out.templateSaved = "Vorlage gespeichert!";
    out.selectTemplate = "Bitte wähle eine Vorlage oder drucke die Esc Taste";
    out.useTemplate = "Mit einer Vorlage starten?"; //Would you like to "You have available templates for this type of pad. Do you want to use one?";
    out.useTemplateOK = 'Wähle eine Vorlage (Enter)';
    out.useTemplateCancel = 'Frisch starten (Esc)';
    out.template_import = "Eine Vorlage importieren";
    out.template_empty = "Keine Vorlage verfügbar";

    out.previewButtonTitle = "Die Markdownvorschau (un)sichtbar machen";

    out.presentButtonTitle = "Zum Präsentationsmodus wechseln";

    out.backgroundButtonTitle = 'Hintergrundfarbe';
    out.colorButtonTitle = 'Die Hintergrundfarbe des Präsentationsmodus bearbeiten';

    out.propertiesButton = "Eigenschaften";
    out.propertiesButtonTitle = 'Die Eigenschaften des Dokuments ansehen';

    out.printText = "Drucken";
    out.printButton = "Drucken (enter)";
    out.printButtonTitle = "Deine Präsentation ausdrucken oder als PDF Dateien exportieren";
    out.printOptions = "Druckeinstellungen";
    out.printSlideNumber = "Foliennummer anzeigen";
    out.printDate = "Datum anzeigen";
    out.printTitle = "Titel der Präsentation anzeigen";
    out.printCSS = "Custom CSS Regeln (CSS):";
    out.printTransition = "Animierte Übergänge aktivieren";
    out.printBackground = "Ein Hintergrundbild verwenden";
    out.printBackgroundButton = "Bitte ein Bild wählen";
    out.printBackgroundValue = "<b>Aktueller Hintergrund:</b> <em>{0}</em>";
    out.printBackgroundNoValue = "<em>Kein Hintergrundbild gewählt</em>";
    out.printBackgroundRemove = "Das Hintergrundbild wählen";

    out.filePickerButton = "Eine Datei Deines CryptDrives einbetten";
    out.filePicker_close = "Schliessen";
    out.filePicker_description = "Bitte wähle eine Datei aus Deinem CryptDrive oder lade eine neue hoch";
    out.filePicker_filter = "Namensfilter";
    out.or = 'oder';

    out.tags_title = "Tags (nur für Dich)";
    out.tags_add = "Die Tags dieser Seite bearbeiten";
    out.tags_searchHint = "Dateien mit Tags in Deinem CryptDrive suchen";
    out.tags_searchHint = "Die Suche mit dem Tag # in Deinem CryptDrive starten.";
    out.tags_notShared = "Deine Tags sind nicht mit anderen Benutzern geteilt";
    out.tags_duplicate = "Doppeltes Tag: {0}";
    out.tags_noentry = "Du kannst kein Tag bei einem gelöschten Dokument hinzufügen!";

    out.slideOptionsText = "Einstellungen";
    out.slideOptionsTitle = "Präsentationseinstellungen";
    out.slideOptionsButton = "Speichern (enter)";
    out.slide_invalidLess = "Ungültiges Custom-Stil";

    out.languageButton = "Sprache";
    out.languageButtonTitle = "Bitte wähle die Sprache für die Syntaxhervorhebung";
    out.themeButton = "Farbschema";
    out.themeButtonTitle = "Wähle das Farbschema für Code und Folieneditor";

    out.editShare = "Mitarbeits-URL teilen";
    out.editShareTitle = "Mitarbeit-URL in die Zwischenablage kopieren";
    out.editOpen = "Die Mitarbeits-URL in einem neuen Tab öffnen";
    out.editOpenTitle = "Öffne dieses Dokument im Mitarbeitmodus in einem neuen Tab";
    out.viewShare = "Schreibgeschützte URL teilen";
    out.viewShareTitle = "Schreibgeschützte URL in die Zwischenablage kopieren";
    out.viewOpen = "In neuem Tab anzeigen";
    out.viewOpenTitle = "Dokument schreibgeschützt in neuem Tab öffnen.";
    out.fileShare = "Link kopieren";
    out.getEmbedCode = "Einbettungscode anzeigen";
    out.viewEmbedTitle = "Das Dokument in eine externe Webseite einbetten";
    out.viewEmbedTag = "Um dieses Dokument einzubetten, platziere dieses iframe an der gewünschten Stelle Deiner HTML Seite. Du kannst es mit CSS oder HTML Attributen gestalten";
    out.fileEmbedTitle = "Die Datei in einer externen Seite einbetten";
    out.fileEmbedScript = "Um diese Datei einzubetten, füge dieses Skript einmal in Deiner Webseite ein, damit das Media-Tag geladen wird:";
    out.fileEmbedTag = "Dann platziere das Media-Tag an der gewünschten Stelle der Seite:";

    out.notifyJoined = "{0} ist in der Mitarbeits-Sitzung ";
    out.notifyRenamed = "{0} ist jetzt als {1} bekannt";
    out.notifyLeft = "{0} hat die Mitarbeits-Sitzung verlassen";

    out.okButton = 'OK (enter)';

    out.cancel = "Abbrechen";
    out.cancelButton = 'Abbrechen (esc)';
    out.doNotAskAgain = "Nicht mehr fragen (Esc)";

    out.show_help_button = "Hilfe anzeigen";
    out.hide_help_button = "Hilfe verbergen";
    out.help_button = "Hilfe";

    out.historyText = "Verlauf";
    out.historyButton = "Den Dokumentverlauf anzeigen";
    out.history_next = "früher";
    out.history_prev = "Zur früheren Version wechseln";
    out.history_goTo = "Zur genannten Version wechseln";
    out.history_loadMore = "Load more history"; 
    out.history_close = "Zurück";
    out.history_closeTitle = "Verlauf schliessen";
    out.history_restore = "wiederherstellen";
    out.history_restoreTitle = "Die gewählte Version des Dokuments wiederherstellen";
    out.history_restorePrompt = "Bist Du sicher, dass Du die aktuelle Version mit der angezeigten ersetzen möchtest?";
    out.history_restoreDone = "Version wiederhergestellt";
    out.history_version = "Version:";

    // Ckeditor
    out.openLinkInNewTab = "Link im neuen Tab öffnen";
    out.pad_mediatagTitle = "Media-Tag Einstellungen";
    out.pad_mediatagWidth = "Breite (px)";
    out.pad_mediatagHeight = "Höhe (px)";

    // Kanban
    out.kanban_newBoard = "Neues Kanban-Bord";
    out.kanban_item = "Item {0}"; // Item number for initial content
    out.kanban_todo = "Zu bearbeiten";
    out.kanban_done = "Erledigt";
    out.kanban_working = "In Bearbeitung";
    out.kanban_deleteBoard = "Bist Du sicher, dass Du dieses Bord löschen möchtest?";
    out.kanban_addBoard = "Ein Bord hinzufügen";
    out.kanban_removeItem = "Dieses Item entfernen";
    out.kanban_removeItemConfirm = "Bist Du sicher, dass Du dieses Item löschen möchtest?";   

    // Polls
    out.poll_title = "Terminplaner ohne Preisgabe von Daten";
    out.poll_subtitle = "<em>Echtzeit</em>-planen ohne Preisgabe von Daten";

    out.poll_p_save = "Deine Einstellungen werden sofort automatisch gesichert.";
    out.poll_p_encryption = "Alle Eingaben sind verschlüsselt, deshalb haben nur Leute Zugriff, die den Link kennen. Selbst der Server sieht nicht was Du änderst.";

    out.wizardLog = "Klicke auf den Button links oben um zur Umfrage zurückzukehren.";
    out.wizardTitle = "Nutze den Assistenten um Deine Umfrage zu erstellen.";
    out.wizardConfirm = "Bist Du wirklich bereit, die angegebenen Optionen bereits zu Deiner Umfrage hinzuzufügen?";

    out.poll_publish_button = "Veröffentlichen";
    out.poll_admin_button = "Admin";
    out.poll_create_user = "Neuen Benutzer hinzufügen";
    out.poll_create_option = "Neue Option hinzufügen";
    out.poll_commit = "Einchecken";

    out.poll_closeWizardButton = "Assistent schließen";
    out.poll_closeWizardButtonTitle = "Assistent schließen";
    out.poll_wizardComputeButton = "Optionen übernehmen";
    out.poll_wizardClearButton = "Tabelle leeren";
    out.poll_wizardDescription = "Erstelle die Optionen automatisch, indem Du eine beliebige Anzahl von Daten und Zeiten eingibst.";
    out.poll_wizardAddDateButton = "+ Daten";
    out.poll_wizardAddTimeButton = "+ Zeiten";

    out.poll_optionPlaceholder = "Option";
    out.poll_userPlaceholder = "Dein Name";
    out.poll_removeOption = "Bist Du sicher, dass Du diese Option entfernen möchtest?";
    out.poll_removeUser = "Bist Du sicher, dass Du diese(n) Nutzer*in entfernen möchtest?";

    out.poll_titleHint = "Titel";
    out.poll_descriptionHint = "Beschreibe Deine Abstimmung und publiziere sie mit dem 'Veröffentlichen'-Knopf wenn Du fertig bist."+
            " Die Beschreibung kann mit Markdown Syntax geschrieben werden und Du kannst Media-Elemente von Deinem CryptPad einbetten." +
            "Jeder, der den Link kennt, kann die Beschreibung ändern, aber es ist keine gute Praxis.";

    out.poll_remove = "Entfernen";
    out.poll_edit = "Bearbeiten";
    out.poll_locked = "Gesperrt";
    out.poll_unlocked = "Editierbar";

    out.poll_bookmark_col = 'Setze ein Lesezeichen auf dieser Spalte, damit sie immer gleich editierbar und links angezeigt wird.';
    out.poll_bookmarked_col = 'Dieses ist die Spalte mit Lesezeichen für Dich. Sie wird immer editierbar und links angezeigt.';
    out.poll_total = 'SUMME';

    out.poll_comment_list = "Komentare";
    out.poll_comment_add = "Einen Kommentar hinzufügen";
    out.poll_comment_submit = "Schicken";
    out.poll_comment_remove = "Diesen Kommentar entfernen";
    out.poll_comment_placeholder = "Dein Kommentar";

    out.poll_comment_disabled = "Diese Umfrage mit dem ✓ Knopf veröffentlichen, damit Kommentare möglich sind.";

    // Canvas
    out.canvas_clear = "Löschen";
    out.canvas_delete = "Abschnitt entfernen";
    out.canvas_disable = "Zeichnung deaktivieren";
    out.canvas_enable = "Zeichnung aktivieren";
    out.canvas_width = "Breite";
    out.canvas_opacity = "Deckkraft";
    out.canvas_opacityLabel = "Deckkraft: {0}";
    out.canvas_widthLabel = "Breite: {0}";
    out.canvas_saveToDrive = "Dieses Bild in Deinem CryptDrive speichern";
    out.canvas_currentBrush = "Aktueller Pinsel";
    out.canvas_chooseColor = "Eine Farbe wählen";
    out.canvas_imageEmbed = "Ein Bild aus Deinem Rechner einbetten";

    // Profile
    out.profileButton = "Profil"; // dropdown menu
    out.profile_urlPlaceholder = 'URL';
    out.profile_namePlaceholder = 'Angezeigter Name';
    out.profile_avatar = "Avatar";
    out.profile_upload = " Einen neuen Avatar hochladen";
    out.profile_uploadSizeError = "Fehler: Dein Avatar muss kleiner als {0} sein";
    out.profile_uploadTypeError = "Fehler: Der Typ dieses Bildes wird nicht unterstützt. Unterstütze Typen sind: {0}";
    out.profile_error = "Fehler bei der Erstellung Deines Profils: {0}";
    out.profile_register = "Du muss Dich einloggen, um ein Profil zu erstellen!";
    out.profile_create = "Ein Profil erstellen";
    out.profile_description = "Beschreibung";
    out.profile_fieldSaved = 'Neuer Wert gespeichert: {0}';

    out.profile_inviteButton = "Sich in Verbindung setzen";
    out.profile_inviteButtonTitle ='Ein Link erstellen, damit dieser Benutzer sich mit Dir in Verbindung setzt.';
    out.profile_inviteExplanation = "Ein Klick auf  <strong>OK</strong> wird einen Link erstellen, der eine sichere Chatsession nur mit {0} erlaubt.<br></br>Dieser Link kann öffentlich gepostet werden.";
    out.profile_viewMyProfile = "Mein Profil anzeigen";

    // contacts/userlist
    out.userlist_addAsFriendTitle = 'Benutzer "{0}" als Kontakt hinzufügen';
    out.userlist_thisIsYou = 'Das bist Du ("{0}")';
    out.userlist_pending = "Warte...";
    out.contacts_title = "Kontakte";
    out.contacts_addError = 'Fehler bei dem Hinzufügen des Kontakts in die Liste';
    out.contacts_added = 'Verbindungseinladung angenommen.';
    out.contacts_rejected = 'Verbindungseinladung abgelehnt';
    out.contacts_request = 'Benutzer <em>{0}</em> möchtet Dich als Kontakt hinzufügen. <b>Annehmen<b>?';
    out.contacts_send = 'Schicken';
    out.contacts_remove = 'Diesen Kontakt entfernen';
    out.contacts_confirmRemove = 'Bist Du sicher, dass Du <em>{0}</em> von der Kontaktliste entfernen möchtest?';
    out.contacts_typeHere = "Gebe eine Nachricht ein...";

    out.contacts_info1 = "Diese ist Deine Kontaktliste. Ab hier, kannst Du:";
    out.contacts_info2 = "Auf den Avatar eines Kontakts klicken, um mit diesem Benutzer zu chatten";
    out.contacts_info3 = "Den Avatar doppelklicken, um sein Profil anzuzeigen";
    out.contacts_info4 = "Jeder Teilnehmer kann den Chatverlauf löschen";

    out.contacts_removeHistoryTitle = 'Den Chatverlauf löschen';
    out.contacts_confirmRemoveHistory = 'Bist Du sicher, Dass Du den Chatverlauf komplett löschen willst? Die Daten sind dann weg.';
    out.contacts_removeHistoryServerError = 'Es gab einen Fehler bei dem Löschen des Chatverlaufs. Versuche es später noch einmal';
    out.contacts_fetchHistory = "Den früheren Verlauf laden";

    // File manager
    out.fm_rootName = "Dokumente";
    out.fm_trashName = "Papierkorb";
    out.fm_unsortedName = "Dateien (ohne Ordnung)";
    out.fm_filesDataName = "Alle Dateien";
    out.fm_templateName = "Vorlagen";
    out.fm_searchName = "Suchen";
    out.fm_recentPadsName = "Zuletzt geöffnete Dokumente";
    out.fm_ownedPadsName = "Eigene";
    out.fm_tagsName = "Tags"; 
    out.fm_searchPlaceholder = "Suchen...";
    out.fm_newButton = "Neu";
    out.fm_newButtonTitle = "Ein neues Dokument oder Ordner erstellen, oder eine Datei in den aktuellen Ordner importieren";
    out.fm_newFolder = "Neuer Ordner";
    out.fm_newFile = "Neues Dokument";
    out.fm_folder = "Ordner";
    out.fm_folderName = "Ordnername";
    out.fm_numberOfFolders = "# von Ordnern";
    out.fm_numberOfFiles = "# von Dateien";
    out.fm_fileName = "Dateiname";
    out.fm_title = "Titel";
    out.fm_type = "Typ";
    out.fm_lastAccess = "Zuletzt besucht";
    out.fm_creation = "Erstellung";
    out.fm_forbidden = "Verbotene Aktion";
    out.fm_originalPath = "Herkunft Pfad";
    out.fm_openParent = "Im Ordner zeigen";
    out.fm_noname = "Dokument ohne Titel";
    out.fm_emptyTrashDialog = "Soll der Papierkorb wirklich gelöscht werden?";
    out.fm_removeSeveralPermanentlyDialog = "Bist Du sicher, dass Du diese {0} Elemente dauerhaft aus Deinem CryptDrive entfernen willst?";
    out.fm_removePermanentlyDialog = "Bist Du sicher, dass Du dieses Element dauerhaft aus Deinem CryptDrive entfernen willst?";
    out.fm_removeSeveralDialog = "Bist Du sicher, dasss Du diese {0} Elemente aus dem Papierkorb entfernen willst?";
    out.fm_removeDialog = "Bist Du sicher, dass Du {0} zum Papierkorb zu verschieben?";
    out.fm_deleteOwnedPad = "Bist Du sicher, dass Du dieses Dokument aus dem Server dauerhaft löschen willst?";
    out.fm_deleteOwnedPads = "Bist Du sicher, dass Du diese Dokumente dauerhaft aus dem Server entfernen möchtest?";
    out.fm_restoreDialog = "Bist Du sicher, dass Du {0} zurück zum originalen Ordner verschieben möchtests?";
    out.fm_unknownFolderError = "Der Ordner, der gerade gewählt oder letzlich besucht wurde, existiert nicht mehr. Der übergeordnete Ordner wird geöffnet...";
    out.fm_contextMenuError = "Fehler bei der Öfnnung des Kontextmenü für dieses Element. Wenn dieses Problem wieder erscheint, versuche die Seite neu zu laden.";
    out.fm_selectError = "Fehler bei der Selektierung des Zielelements. Wenn dieses Problem wieder erscheint, versuche die Seite neu zu laden.";
    out.fm_categoryError = "Fehler beim Öffnen der selektierten Kategorie. Der Stamm-Ordner wird angezeigt.";
    out.fm_info_root = "Erstelle hier so viele Ordner, wie Du willst, um Deine Dateien und Dokumente zu organisieren.";
    out.fm_info_unsorted = 'Hier sind alle Dateien, die Du besucht hast, die noch nicht in "Dokumente" sortiert sind oder zum Papierkorb verschoben wurden.';
    out.fm_info_template = 'Hier sind alle Dokumente, die als Vorlage gespeichert wurden und die Du wiederverwenden kannst, um ein neues Dokument zu erstellen.';
    out.fm_info_recent = "Liste der zuletzt geöffneten Dokumente.";
    out.updated_0_fm_info_trash = 'Leere den Papierkorb, um mehr freien Platz in Deinem CryptDrive zu erhalten.';
    out.fm_info_trash = out.updated_0_fm_info_trash;
    out.fm_info_allFiles = 'Beinhaltet alle Dateien von "Dokumente", "Unklassifiziert" und "Papierkorb". Dateien können hier nicht verschoben werden.';
    out.fm_info_anonymous = 'Du bist nicht eingeloggt, daher laufen die Dokumente nach 3 Monaten aus (<a href="https://blog.cryptpad.fr/2017/05/17/You-gotta-log-in/" target="_blank">mehr dazu lesen</a>). ' +
                            'Der Zugang zu den Dokumenten ist in Deinem Browser gespeichert, daher wird das Löschen des Browserverlaufs auch die Dokumente verschwinden lassen.<br>' +
                            '<a href="/register/">Registriere Dich</a> oder <a href="/login/">logge Dich ein</a>, um sie dauerhaft zu machen.<br>';
    out.fm_info_owned = "Diese Dokumente sind Deine eigenen. Das heisst, dass Du sie vom Server entfernen kannst, wann Du willst. Wenn Du das machst, dann wird es auch keinen Zugriff zu diesem für andere Benutzer geben.";
    out.fm_alert_backupUrl = "Backuplink für dieses CryptDrive.<br>" +
                             "Es ist <strong>hoch empfohlen</strong> diesen Link geheim zu halten.<br>" +
                             "Du kannst es benutzen, um Deine gesamten Dateien abzurufen, wenn Dein Browserspeicher gelöscht wurde.<br>" +
                             "Jede Person, die diesen Link hat, kann die Dateien in Deinem CryptDrive bearbeiten oder löschen.<br>";
    out.fm_alert_anonymous = "Hallo, Du benutzt CryptPad anonym. Das ist in Ordnung aber Dokumente können nach einer Inaktivitätsperiode gelöscht werden. " +
                             "Wir haben fortgeschrittene Aktionen aus dem anonymen CryptDrive entfernt, weil wir klar machen wollen, dass es kein sicherer Platz ist, Dinge zu lagern." + 
                             'Du kannst <a href="https://blog.cryptpad.fr/2017/05/17/You-gotta-log-in/" target="_blank">lesen</a>, weshalb wir das machen und weshalb Du wirklich ' +
                             '<a href="/register/">registrieren</a> oder <a href="/login/">einloggen</a> solltest.';
    out.fm_backup_title = 'Backup link';
    out.fm_nameFile = 'Wie soll diese Datei heissen?';
    out.fm_error_cantPin = "Interner Serverfehler. Bitte lade die Seite neu und versuche es wieder.";
    out.fm_viewListButton = "Listenansicht";
    out.fm_viewGridButton = "Kachelansicht";
    out.fm_renamedPad = "Du hast einen speziellen Name für dieses Dokument gesetzt. Seine geteilter Titel ist:<br><b>{0}</b>";
    out.fm_prop_tagsList = "Tags";
    out.fm_burnThisDriveButton = "Alle Informationen löschen, die CryptPad in Deinem Browser hält";
    out.fm_burnThisDrive = "Bist Du sicher, dass Du alles, was CryptPad in Deinem Browser gespeichert hat, löschen möchtest?<br>" +
                                                      "Das wird Dein CryptDrive und seinen Verlauf in Deinem Browser löschen, Dokumente werden noch (verschlüsselt) auf unserem Server bleiben.";
    out.fm_padIsOwned = "Dieses Dokument ist Dein Eigenes";
    out.fm_padIsOwnedOther = "Dieses Dokument ist von einem anderen Benutzer";
    out.fm_deletedPads = "Dieses Dokument existiert nicht mehr auf dem Server, es wurde von Deinem CryptDrive gelöscht: {0}";
    out.fm_tags_name = "Tag Bezeichnung";
    out.fm_tags_used = "Anzahl";
    
    // File - Context menu
    out.fc_newfolder = "Neuer Ordner";
    out.fc_rename = "Unbenennen";
    out.fc_open = "Öffnen";
    out.fc_open_ro = "Öffnen (schreibgeschützt)";
    out.fc_delete = "Zum Papierkorb verschieben";
    out.fc_delete_owned = "Vom Server löschen";
    out.fc_restore = "Restaurieren";
    out.fc_remove = "Von Deinem CryptDrive entfernen";
    out.fc_empty = "Den Papierkorb leeren";
    out.fc_prop = "Eigenschaften";
    out.fc_hashtag = "Tags";
    out.fc_sizeInKilobytes = "Grösse in Kilobytes";

    // fileObject.js (logs)
    out.fo_moveUnsortedError = "Du kannst einen Ordner nicht in die Liste von allen Pads verschieben";
    out.fo_existingNameError = "Dieser Dokumentname existiert schon in diesem Verzeichnis. Bitte wähle einen Anderen.";
    out.fo_moveFolderToChildError = "Du kannst einen Ordner nicht in einen seiner Nachfolger verschieben";
    out.fo_unableToRestore = "Es hat nicht funktioniert, diese Datei an ihrem Herkunftort wiederherzustellen. Du kannst versuchen, sie an einen anderen Ort zu verschieben.";
    out.fo_unavailableName = "Ein Dokument oder Ordner mit diesem Namen existiert in diesem Ordner schon. Bitte benenne sie zuerst um, und versuche es dann erneut.";

    out.fs_migration = "Dein CryptDrive wird gerade zu einer neueren Version aktualisiert. Daher muss die Seite neugeladen werden.<br><strong>Bitte lade die Seite neu, um sie weiter zu verwenden.</strong>";

    // login
    out.login_login = "Einloggen";
    out.login_makeAPad = 'Ein Dokument anonym erstellen';
    out.login_nologin = "Lokale Dokumente ansehen";
    out.login_register = "Registrieren";
    out.logoutButton = "Ausloggen";
    out.settingsButton = "Einstellungen";

    out.login_username = "Benutzername";
    out.login_password = "Passwort";
    out.login_confirm = "Passwort bestätigen";
    out.login_remember = "Mein Login speichern";

    out.login_hashing = "Dein Passwort wird gerade durchgerechnet, das kann etwas dauern.";

    out.login_hello = 'Hallo {0},'; // {0} is the username
    out.login_helloNoName = 'Hallo,';
    out.login_accessDrive = 'Dein CryptDrive ansehen';
    out.login_orNoLogin = 'oder';

    out.login_noSuchUser = 'Ungültiger Benutzername oder Passwort. Versuche es erneut oder registriere Dich';
    out.login_invalUser = 'Der Benutzername kann nicht leer sein';
    out.login_invalPass = 'Der Passwort kann nicht leer sein';
    out.login_unhandledError = 'Ein Fehler ist aufgetreten:(';

    out.register_importRecent = "Die Dokumente aus Deiner anonymen Sitzung importieren";
    out.register_acceptTerms = "Ich bin mit den <a href='/terms.html' tabindex='-1'>Nutzungsbedingungen</a> einverstanden";
    out.register_passwordsDontMatch = "Passwörter sind nicht gleich!";
    out.register_passwordTooShort = "Passwörter müssen mindestens {0} Zeichen haben.";

    out.register_mustAcceptTerms = "Du musst mit den Nutzungsbedingungen einverstanden sein.";
    out.register_mustRememberPass = "Wir können Dein Passwort nicht zurücksetzen, falls Du es vergisst. Es ist äusserst wichtig, dass Du es Dir merkst! Bitte markiere das Kästchen.";

    out.register_whyRegister = "Wieso solltest Du Dich registrieren?";
    out.register_header = "Willkommen zu CryptPad";
    out.register_explanation = [
        "<h3>Lass uns ein Paar Punkte überprüfen:</h3>",
        "<ul class='list-unstyled'>",
            "<li><i class='fa fa-info-circle'> </i> Dein Passwort ist Dein Geheimnis, um alle Deine Dokumente zu verschlüsseln. Wenn Du es verlierst, gibt es keine Methode, die Daten wiederzufinden.</li>",
            "<li><i class='fa fa-info-circle'> </i> Du kannst die Dokumente, die Du zuletzt angesehen hast, importieren, damit sie in Deinem CryptDrive sind.</li>",
            "<li><i class='fa fa-info-circle'> </i> Wenn Du den Rechner mit anderen teilst, musst Du ausloggen, wenn Du fertig bist. Es ist nicht ausreichend, das Browserfensters oder den Browser zu schliessen.</li>",
        "</ul>"
    ].join('');

    out.register_writtenPassword = "Ich habe meinen Benutzername und Passwort notiert. Weiter geht's.";
    out.register_cancel = "Zurück";

    out.register_warning = "\"Ohne Preisgabe von Daten\" heisst, dass niemand Deine Daten wiederherstellen kann, wenn Du Dein Passwort verlierst.";

    out.register_alreadyRegistered = "Dieser Benutzer existiert schon, willst Du Dich einloggen?";

    // Settings
    out.settings_cat_account = "Konto";
    out.settings_cat_drive = "CryptDrive";
    out.settings_cat_code = "Code";
    out.settings_cat_pad = "Rich text";
    out.settings_cat_creation = "Neues Dokument";
    out.settings_cat_subscription = "Registrierung";
    out.settings_title = "Einstellungen";
    out.settings_save = "Speichern";

    out.settings_backupCategory = "Backup";
    out.settings_backupTitle = "Eine Backup erstellen oder die Daten wiederherstellen";
    out.settings_backup = "Backup";
    out.settings_restore = "Wiederherstellen";

    out.settings_resetNewTitle = "CryptDrive säubern";
    out.settings_resetButton = "Löschen";
    out.settings_reset = "Alle Dateien und Ordnern aus Deinem CryptDrive löschen";
    out.settings_resetPrompt = "Diese Aktion wird alle Dokumente Deines CryptDrives entfernen.<br>"+
                               "Bist Du sicher, dass Du das tun möchtest?<br>" +
                               "Gebe <em>I love CryptPad</em> ein, um zu bestätigen."; // TODO: I love CryptPad should be localized
    out.settings_resetDone = "Dein CryptDrive ist jetzt leer!";
    out.settings_resetError = "Prüftext inkorrekt. Dein CryptDrive wurde nicht verändert.";

    out.settings_resetTipsAction = "Zurücksetzen";
    out.settings_resetTips = "Tipps";
    out.settings_resetTipsButton = "Die Tipps für CryptDrive zurücksetzen";
    out.settings_resetTipsDone = "Alle Tipps sind wieder sichtbar.";

    out.settings_thumbnails = "Vorschaubilder";
    out.settings_disableThumbnailsAction = "Die Erstellung von Vorschaubilder in Deinem CryptPad deaktivieren";
    out.settings_disableThumbnailsDescription = "Vorschaubilder werden automatisch erstellt und in Deinem Browser gespeichert, wenn Du ein Dokument besuchst. Du kannst dieses Feature hier deaktivieren.";
    out.settings_resetThumbnailsAction = "Entfernen";
    out.settings_resetThumbnailsDescription = "Alle Vorschaubilder entfernen, die in Deinem Browser gespeichert sind.";
    out.settings_resetThumbnailsDone = "Alle Vorschaubilder sind entfernt worden.";

    out.settings_importTitle = "Importiere die kürzlich besuchte Dokumente in Deinem CryptDrive";
    out.settings_import = "Importieren";
    out.settings_importConfirm = "Bist Du sicher, dass Du die kürzlich besuchte Dokumente in Deinem Konto importieren möchtest??";
    out.settings_importDone = "Import erledigt";

    out.settings_userFeedbackTitle = "Rückmeldung";
    out.settings_userFeedbackHint1 = "CryptPad gibt grundlegende Rückmeldungen zum Server, um die Benutzer-Erfahrung zu verbessern können.";
    out.settings_userFeedbackHint2 = "Der Inhalt Deiner Dokumente wird nie mit dem Server geteilt.";
    out.settings_userFeedback = "Rückmeldungen aktivieren";

    out.settings_deleteTitle = "Löschung des Kontos";
    out.settings_deleteHint = "Die Löschung eines Kontos ist dauerhaft. Dein CryptDrive und eigene Dokumente werden alle von dem Server gelöscht. Die restliche Dokumente werden nach 90 Tage gelöscht, wenn niemand anderes diese bei sich gelagert hat.";
    out.settings_deleteButton = "Dein Konto löschen";
    out.settings_deleteModal = "Gebe die folgende Information Deinem CryptPad Adminstrator, damit er die Daten vom Server löschen kann.";
    out.settings_deleteConfirm = "Wenn Du OK klickst, wird Dein Konto dauerhaft löschen. Bist Du sicher?";
    out.settings_deleted = "Dein Konto ist jetzt gelöscht. Drucke OK, um zum Homepage zu gelangen.";

    out.settings_anonymous = "Du bist nicht eingeloggt. Die Einstellungen hier gelten nur für diesem Browser.";
    out.settings_publicSigningKey = "Öffentliche Schlüssel zum Unterschreiben";

    out.settings_usage = "Verbrauch";
    out.settings_usageTitle = "Die Gesamtgrösse Deiner Dokumente in MB"; // TODO: pinned ??
    out.settings_pinningNotAvailable = "Gepinnte Dokumente sind nur für angemeldete Benutzer verfügbar.";
    out.settings_pinningError = "Etwas ging schief";
    out.settings_usageAmount = "Deine gepinnten Dokumente verwenden {0}MB";

    out.settings_logoutEverywhereButton = "Ausloggen";
    out.settings_logoutEverywhereTitle = "Überall ausloggen";
    out.settings_logoutEverywhere = "Das Ausloggen in allen andere Websitzungen erzwingen";
    out.settings_logoutEverywhereConfirm = "Bist Du sicher? Du wirst Dich auf allen Deinen Geräten wieder einloggen müssen.";

    out.settings_codeIndentation = 'Einrücken für den Code-Editor (Leerzeichen)';
    out.settings_codeUseTabs = "Mit Tabs einrücken (anstatt mit Leerzeichen)";

    out.settings_padWidth = "Maximalgrösse des Editors";
    out.settings_padWidthHint = "Rich-text Dokumente benutzen normalerweise die grösste verfügbare Zeilenbreite, das kann manchmal schwer lesbar sein. Du kannst die Breite des Editors hier reduzieren.";
    out.settings_padWidthLabel = "Die Breite des Editors reduzieren";

    out.settings_creationSkip = "Den Erstellungsdialg für neue Dokumente überspringen";
    out.settings_creationSkipHint = "Dieser Erstellungsdialog erlaubt Einstellungen für mehr Kontrolle und Sicherheit bei Deinen Dokumenten. Aber der zusätzliche Dialog verlangsamt die Arbeit. Mit dieser Option kannst Du diese Dialog überspringen und die Standard-Einstellungen wählen.";
    out.settings_creationSkipTrue = "Überspringen";
    out.settings_creationSkipFalse = "Anzeigen";

    out.settings_templateSkip = "Die Wahl der Vorlage überspringen";
    out.settings_templateSkipHint = "Wenn Du ein neues Dokument erstellst und Vorlagen vorhanden sind, erscheint ein Dialog, wo Du die Vorlage wählen kannst. Hier kannst Du diesen Dialog überspringen und somit keine Vorlage verwenden.";

    out.settings_changePasswordTitle = "Ändere Dein Passwort"; // XXX
    out.settings_changePasswordHint = "Ändere das Passwort Deines Kontos ohne Deine Daten zu verlieren. Du mußt einmal das jetzige Passwort eintragen und dann das gewünschte neue Passwort zweimal.<br>" +
                                      "<b>Wir können das Passwort nicht zurücksetzen, wenn Du es vergisst, also sei besonders sorgfältig!</b>"; // XXX
    out.settings_changePasswordButton = "Passwort ändern"; // XXX
    out.settings_changePasswordCurrent = "Jetziges Passwort"; // XXX
    out.settings_changePasswordNew = "Neues Passwort"; // XXX
    out.settings_changePasswordNewConfirm = "Neues Passwort bestätigen"; // XXX
    out.settings_changePasswordConfirm = "Bist Du sicher?"; // XXX

    out.upload_title = "Datei hochladen";
    out.upload_rename = "Willst Du einen neuen Name für <b>{0}</b> geben, bevor es zum Server hochgeladen wird?<br>" +
                        "<em>Die Dateieendung ({1}) wird automatisch hinzugefügt. "+
                        "Dieser Name bleibt für immer und wird für die andere Benutzer sichtbar.</em>";
    out.upload_serverError = "Serverfehler: Die Datei kann aktuell nicht hochgeladen werden. ";
    out.upload_uploadPending = "Ein anderes Hochlade-Vorgang läuft gerade. Willst Du den abbrechen und Deine neue Datei hochladen?";
    out.upload_success = "Deine Datei ({0}) wurde erfolgreich hochgeladen und in Deinem CryptDrive hinzugefügt.";
    out.upload_notEnoughSpace = "Der verfügbare Speicherplatz auf Deinem CryptDrive reicht leider nicht für diese Datei.";
    out.upload_notEnoughSpaceBrief = "Unzureichender Speicherplatz";
    out.upload_tooLarge = "Diese Datei ist zu gross, um hochgeladen zu werden.";
    out.upload_tooLargeBrief = 'Datei zu gross';
    out.upload_choose = "Eine Datei wählen";
    out.upload_pending = "In der Warteschlange";
    out.upload_cancelled = "Abgebrochen";
    out.upload_name = "Dateiname";
    out.upload_size = "Grösse";
    out.upload_progress = "Fortschritt";
    out.upload_mustLogin = "Du muss eingeloggt sein, um Dateien hochzuladen";
    out.download_button = "Entschlüsseln und runterladen";
    out.download_mt_button = "Runterladen";
    out.download_resourceNotAvailable = "Diese Ressource war nicht verfügbar..";

    out.todo_title = "CryptTodo";
    out.todo_newTodoNamePlaceholder = "Die Aufgabe prüfen...";
    out.todo_newTodoNameTitle = "Diese Aufgabe zu Deiner ToDo-Liste hinzufügen";
    out.todo_markAsCompleteTitle = "Diese Aufgabe als erledigt markieren";
    out.todo_markAsIncompleteTitle = "Diese Aufgabe als nicht erledigt markieren";
    out.todo_removeTaskTitle = "Diese Aufgabe aus Deiner ToDo-Liste entfernen";

    // pad
    out.pad_showToolbar = "Werkzeugsleiste anzeigen";
    out.pad_hideToolbar = "Werkzeugsleiste verbergen";

    // markdown toolbar
    out.mdToolbar_button = "Die Markdown-Werkzeugsleiste anzeigen oder verbergen";
    out.mdToolbar_defaultText = "Dein Text hier";
    out.mdToolbar_help = "Hilfe";
    out.mdToolbar_tutorial = "http://www.markdowntutorial.com/";
    out.mdToolbar_bold = "Fett";
    out.mdToolbar_italic = "Kursiv";
    out.mdToolbar_strikethrough = "Durchgestrichen";
    out.mdToolbar_heading = "Kopfzeile";
    out.mdToolbar_link = "Link";
    out.mdToolbar_quote = "Zitat";
    out.mdToolbar_nlist = "Nummerierte Liste";
    out.mdToolbar_list = "Aufzählung";
    out.mdToolbar_check = "Aufgabenliste";
    out.mdToolbar_code = "Code";

    // index.html


    //about.html
    out.about_intro = 'CryptPad wurde erstellt im Research Team von <a href="http://xwiki.com">XWiki SAS</a>, einem kleinen Unternehmen in Paris, Frankreich, und Iasi, Rumänien. Das kernteam hat 3 Mitglieder, die an CryptPad arbeiten, sowie einige Mitwirkende innerhalb von XWiki SAS und außerhalb.';
    out.about_core = 'Core Developers';
    out.about_contributors = 'Key Contributors';

    // contact.html
    out.main_about_p22 = 'Uns antweeten';
    out.main_about_p23 = 'Eine Issue auf GitHub erstellen';
    out.main_about_p24 = 'Hallo sagen (Matrix)';
    out.main_about_p25 = 'uns ein Email schicken';
    out.main_about_p26 = 'Wenn Du Fragen oder Kommentare hast, freuen wir uns, von Dir zu hören!';

    out.main_info = "<h2>Vertrauenswürdige Kollaboration</h2> Lass Deine Ideen gemeinsam wachsen, während die <strong>Zero Knowledge</strong>-Technologie Deinen Datenschutz <strong>sogar uns gegenüber</strong> sichert.";
    out.main_catch_phrase = "Die Cloud ohne Preisgabe Deiner Daten";

    out.main_richText = 'Text-Editor';
    out.main_code = 'Code-Editor';
    out.main_slide = 'Präsentations-Editor';
    out.main_poll = 'Umfragen';
    out.main_drive = 'CryptDrive';

    out.main_richTextPad = 'Rich Text Dokument';
    out.main_codePad = 'Markdown/Code Dokument';
    out.main_slidePad = 'Markdown Präsentation';
    out.main_pollPad = 'Umfrage oder Terminabstimmung';
    out.main_whiteboardPad = 'Whiteboard';
    out.main_kanbanPad = 'Kanban-Bord';
    out.main_localPads = 'Lokale Dokumente';
    out.main_yourCryptDrive = 'Dein CryptDrive';
    out.main_footerText = "Mit CryptPad kannst Du schnell kollaborative Dokumente erstellen, um Notizen oder Ideen zusammen mit anderen zu bearbeiten.";

    out.footer_applications = "Apps";
    out.footer_contact = "Kontakt";
    out.footer_aboutUs = "Über uns";

    out.about = "Über uns";
    out.privacy = "Datenschutz";
    out.contact = "Kontakt";
    out.terms = "Nutzungsbedingungen";
    out.blog = "Blog";

    out.topbar_whatIsCryptpad = "Was ist CryptPad";

    // what-is-cryptpad.html
    out.whatis_title = 'Was ist CryptPad';
    out.whatis_collaboration = 'Effektive und und leichte Zusammenarbeit';
    out.whatis_collaboration_p1 = 'Mit CryptPad kannst Du kollaborative Dokumente erstellen, um Notizen und Ideen gemeinsam zu bearbeiten. Wenn Du Dich registrierst und Dich einloggst, bekommst Du die Möglichkeit, Dateien hochzuladen und Ordner einzurichten, um alle Deine Dokumente zu organisieren.';
    out.whatis_collaboration_p2 = 'Du kannst Zugang zu einem CryptPad teilen, indem Du den Link teilst. Du kannst auch einen <em>schreibgeschützten</em> Zugang erstellen, um die Ergebnisse Deiner Arbeit zu teilen, während Du sie noch bearbeitest.';
    out.whatis_collaboration_p3 = 'Du kannst Rich-Text Dokumente mit dem <a href="http://ckeditor.com/">CKEditor</a> sowie Markdown Dokumente erstellen, die in Echtzeit angezeigt werden, während Du tippst. Du kannst auch die Umfrage-App verwenden, um Termine unter mehrere Teilnehmern zu abzustimmen.';
    out.whatis_zeroknowledge = 'Zero Knowledge - Ohne Preisgabe von Daten';
    out.whatis_zeroknowledge_p1 = "Wir wollen nicht wissen, was Du gerade tippst. Und mit moderner Verschlüsselungstechnologie, kannst Du sicher sein, dass wir es auch nicht können. CryptPad verwendet <strong>100% Clientseitige Verschlüsselung</strong>, um den Inhalt vor uns, den Hostern dieser Website, zu schützen.";
    out.whatis_zeroknowledge_p2 = 'Wenn Du Dich registrierst und Dich einloggst, werden Dein Benutzername und Passwort in einen Schlüssel umgerechnet mit einer <a href="https://en.wikipedia.org/wiki/Scrypt">Scrypt Sclüssel-Ableitungsfunktion</a>. Weder dieser Schlüssel noch der Benutzername oder das Passwort werden zum Server geschickt. Stattdessen werden sie clientseitig benutzt, um den Inhalt Deines CryptDrives zu entschlüsseln. Dieses beinhaltet alle Dokumente, die Dir zugänglich sind.';
    out.whatis_zeroknowledge_p3 = 'Wenn Du ein Dokument teilst, teilst Du auch den kryptografischen Schlüssel, der Zugang zu diesem Dokument gibt. Da dieser Schlüssel im <a href="https://en.wikipedia.org/wiki/Fragment_identifier">fragment identifier</a> liegt, wird er nie direkt zum Server geschickt. Bitte lese unsere <a href="https://blog.cryptpad.fr/2017/07/07/cryptpad-analytics-what-we-cant-know-what-we-must-know-what-we-want-to-know/">Blogeintrag über Datenschutz</a> um mehr zu erfahren, welche Typen von Kontextinformation wir zugänglich und nicht zugänglich haben.';
    out.whatis_drive = 'Organisieren mit CryptDrive';
    out.whatis_drive_p1 = 'Sobald auf ein Dokument mit CryptPad zugegriffen wird, wird deses automatisch zu Deinem CryptDrive hinzugefügt, im Stamm-Ordner. Später kannst Du diese Dokumente in eigenen Ordnern organisieren oder Du kannst es in den Papierkorb verschieben. CryptDrive erlaubt die Suche durch Deine Dokumente, wie und wann Du willst.';
    out.whatis_drive_p2 = 'Mit dem einfachem Ziehen und Ablegen kannst Du die Dokumente auf Deinem CryptDrive umplatzieren. Die Links zu diesen Dokumenten bleiben erhalten, damit Kollaboratoren nie Zugang verlieren.';
    out.whatis_drive_p3 = 'Du kannst auch Dateien in Dein CryptDrive hochladen und mit Deinen Kollegen teilen. Hochgeladene Dateien können genau so wie kollaborative Dokumente organisiert werden.';
    out.whatis_business = 'CryptPad im Business';
    out.whatis_business_p1 = 'CryptPad\'s Zero Knowledge Verschlüsselung ohne Preisgabe der Daten ist ausgezeichnet, um die Effektivität von existierenden sicherheitsverfahren zu verbessern, indem die Zugangsberechtigungen des Unternehmens in der Kryptografie gespiegelt werden. Weil hochsensible Medien nur mit Angestelltenzugang entschlüsselt werden können, kann CryptPad das Jackpot der Hackers wegnehmen, was in der Natur von tradioneller IT liegt. Lese das <a href="https://blog.cryptpad.fr/images/CryptPad-Whitepaper-v1.0.pdf">CryptPad Whitepaper</a>, um mehr zu erfahren, wie CryptPad Deinem Unternehmen helfen kann.';
    out.whatis_business_p2 = 'CryptPad kann auf eigenen Rechnern installiert werden. <a href="https://cryptpad.fr/about.html">CryptPad\'s Entwickler</a> von XWiki SAS können kommerzielle Unterstützung, Customisierung und Entwicklung anbieten. Bitte schicke eine Email an <a href="mailto:sales@cryptpad.fr">sales@cryptpad.fr</a>, um mehr zu erfahren.';

    // privacy.html
    out.policy_title = 'Cryptpad Datenschutzbestimmungen';
    out.policy_whatweknow = 'Was wir über Dich wissen';
    out.policy_whatweknow_p1 = 'Als Programm, das im Web gehostet wird, hat Cryptpad Zugriff auf die Metadaten, die vom HTTP-Protokoll übertragen werden. Inbegriffen ist Deine IP-Adresse und diverse andere HTTP-Header, die es ermöglichen Deinen Browser zu identifizieren. Um zu sehen welche Daten Dein Browser preisgibt, kannst Du die Seite <a target="_blank" rel="noopener noreferrer" href="https://www.whatismybrowser.com/detect/what-http-headers-is-my-browser-sending" title="what http headers is my browser sending">WhatIsMyBrowser.com</a> besuchen.';
    out.policy_whatweknow_p2 = 'Wir nutzen <a href="https://piwik.org/" target="_blank" rel="noopener noreferrer" title="open source analytics platform">Piwik</a>, eine Open-Source Analyseplattform, um mehr über unsere Nutzer*innen zu erfahren. Piwik teilt uns mit, wie Du Cryptpad gefunden hast &mdash; durch direkten Zugriff, mit Hilfe einer Suchmaschine oder über einen Link auf einer anderen Seite wie z.B. Reddit oder Twitter. Außerdem lernen wir mehr über Deinen Besuch, welchen Link Du auf den Informationsseiten klickst und wie lange Du auf diesen Seiten verweilst.';
    out.policy_howweuse = 'Wie wir das Wissen anwenden';
    out.policy_howweuse_p1 = 'Wir nutzen diese Informationen um besser entscheiden zu können, wie Cryptpad beworben werden kann und um derzeit genutzte Strategien zu evaluieren. Informationen über Deinen Standort helfen uns, abzuschätzen welche Sprachen wir besser unterstützen sollten.';
    out.policy_howweuse_p2 = "Informationen zu Deinem Browser (ob Du auf einem Desktop oder Smartphone arbeitest) helfen uns außerdem dabei, zu entscheiden, welche Features priorisiert werden sollen. Unser Entwicklerteam ist klein, deshalb ist es uns wichtig, Entscheidungen derart zu treffen, dass möglichst viele Nutzer*innen davon profitieren.";
    out.policy_whatwetell = 'Was wir anderen über Dich (nicht) erzählen';
    out.policy_whatwetell_p1 = 'Wir reichen keine von uns gesammelten Daten weiter, außer im Falle einer gerichtlichen Anordnung.';
    out.policy_links = 'Links zu anderen Seiten';
    out.policy_links_p1 = 'Diese Seite beinhaltet Links zu anderen Seiten, teilweise werden diese von anderen Organisationen verwaltet. Wir sind nicht für den Umgang mit der Privatsphäre und die Inhalte der anderen Seiten verantwortlich. Generell werden Links zu externen Seiten in einem neuem Fenster geöffnet, um zu verdeutlichen, dass Du Cryptpad.fr verlässt.';
    out.policy_ads = 'Werbung';
    out.policy_ads_p1 = 'Wir zeigen keine Onlinewerbung, können aber zu Organisationen verlinken, die unsere Forschung finanzieren.';
    out.policy_choices = 'Deine Möglichkeiten';
    out.policy_choices_open = 'Unser Code ist frei und offengelegt, deshalb kannst Du jederzeit Deine eigene Cryptpad-Instanz hosten.';
    out.policy_choices_vpn = 'Wenn Du unsere gehostete Instanz nutzen möchtest ohne Deine IP-Adresse zu offenbaren, bitten wir Dich darum, Deine IP-Adresse zu verschleiern, das geht zum Beispiel mit dem <a href="https://www.torproject.org/projects/torbrowser.html.en" title="downloads vor Torproject" target="_blank" rel="noopener noreferrer">Tor browser bundle</a>, oder einem <a href="https://riseup.net/en/vpn" title="VPNs provided by Riseup" target="_blank" rel="noopener noreferrer">VPN-Zugang</a>.';
    out.policy_choices_ads = 'Wenn Du unsere Analysesoftware blockieren möchtest kannst Du Block-Software wie <a href="https://www.eff.org/privacybadger" title="download privacy badger" target="_blank" rel="noopener noreferrer">Privacy Badger</a> verwenden.';

    // features.html
    out.features = "Funktionen";
    out.features_title = "Tabelle der Funktionen";
    out.features_feature = "Funktion";
    out.features_anon = "Anonymer Benutzer";
    out.features_registered = "Angemeldete Benutzer";
    out.features_notes = "Notizzen";
    out.features_f_pad = "Ein Dokument erstellen/bearbeiten/ansehen";
    out.features_f_pad_notes = "Rich Text, Code, Präsentation, Umfrage und Whiteboard Apps";
    out.features_f_history = "Verlauf";
    out.features_f_history_notes = "Jegliche Version Deines Dokuments ansehen und zurückbringen";
    out.features_f_todo = "Eine ToDo-Liste erstellen";
    out.features_f_drive = "CryptDrive";
    out.features_f_drive_notes = "Einfache Funktionen für anonyme Benutzer";
    out.features_f_export = "Export/Import";
    out.features_f_export_notes = "Für Dokumente und CryptDrive";
    out.features_f_viewFiles = "Dateien ansehen";
    out.features_f_uploadFiles = "Dateien hochladen";
    out.features_f_embedFiles = "Dateien einbetten";
    out.features_f_embedFiles_notes = "Eine Datei in ein Dokument einbetten, die im CryptDrive steht";
    out.features_f_multiple = "Verwendung auf mehrere Geräte";
    out.features_f_multiple_notes = "Eine leichte Methode, Deine Dokumente von jeglichem Gerät zu verwenden";
    out.features_f_logoutEverywhere = "Auf allen Geräten ausloggen";
    out.features_f_logoutEverywhere_notes = ""; // Used in the French translation to explain
    out.features_f_templates = "Vorlagen verwenden";
    out.features_f_templates_notes = "Neue Vorlagen erstellen und neue Dokumente aus den Vorlagen erstellen";
    out.features_f_profile = "Ein Profil erstellen";
    out.features_f_profile_notes = "Persönliche Seite, mit ein Benutzerbild und eine Beschreibung";
    out.features_f_tags = "Tags anwenden";
    out.features_f_tags_notes = "Erlaubt Dich in CryptDrive anhand Tags zu suchen";
    out.features_f_contacts = "Kontakte App";
    out.features_f_contacts_notes = "Kontakte hinzufügen und mit den in einer verschlüsselte Sitzung chatten";
    out.features_f_storage = "Speicherplatz";
    out.features_f_storage_anon = "Dokumente sind nach 3 Monate gelöscht";
    out.features_f_storage_registered = "Frei: 50MB<br>Premium: 5GB/20GB/50GB";
    out.features_f_register = "Kostenlose Anmeldung"; 

    // faq.html
    out.faq_link = "FAQ";
    out.faq_title = "Häufige Fragen";
    out.faq_whatis = "Was ist <span class='cp-brand-font'>CryptPad</span>?";
    out.faq = {};
    out.faq.keywords = {
        title: 'Schlüsselkonzepte',
        pad: {
            q: "Was ist ein CryptPad Dokument?",
            a: "Ein CryptPad Dokument wird manchmal einfach <em>Pad</em> genannt, übernommen von  <a href='http://etherpad.org/' target='_blank'>Etherpad</a>, einem kollaborativen Echtzeit-Editor\n"+
			"Es beschreibt ein Dokument, das Du in Deinem Browser bearbeiten kannst, normalerweise mit der Möglichkeit für andere Personen, die Veränderungen gleichzeiti direkt zu sehen."
        },
        owned: {
            q: "What ist ein eigenes Dokument?",
            a: "Ein <em>eigenes Dokument</em> ist ein Dokument mit einem definierten Eigentümer, der anhand einer <em>Unterschrift mit öffentlichen Schlüssel</em> erkannt wird." +
				"Der Eigentümer eines Dokuments kann entscheiden, das Dokument zu löschen. In diesem Fall macht er das Dokument unverfügbar für weitere Kollaboration, egal ob das Dokument in Deinem CryptDrive war oder nicht."
        },
        expiring: {
            q: "Was ist das Ablaufsdatum eines Dokuments?",
            a: "Ein Dokument kann mit einem <em>Ablaufsdatum</em> versehen werden. Nach diesem Datum wird es automatisch vom Server gelöscht" +
                " Das Ablaufdatum kann sowohl sehr nah (ein Paar Stunden) als sehr weit sein (hunderte Monate)." +
                " Das Dokument und sein gesamter Verlauf wird nach dem Ablaufdatum dauerhauft unverfügbar, auch wenn es gerade noch bearbeitet wird.<br><br>" +
                " Wenn ein Dokument ein Ablaufsadtum hat, kann mann dieses Datum in den <em>Eigenschaften</em> sehen: Entweder mit einem Rechtklick in CryptDrive oder mit der Eigenschaften-Ansicht, wenn das Dokument geöffnet ist."
        },
        tag: {
            q: "Wie kann ich Tags verwenden?",
            a: "Du kannst Dokumente und auf CryptDrive hochgeladene Dateien <em>taggen</em>, das heisst mit einem Stichwort (Tag) versehen. Während der  Bearbeitung gibt es dafür den <em>Tag</em> Knopf (<span class='fa fa-hashtag'></span>)" +
			"   Wenn Du die Dokumente und Dateien in Deinem CryptDrive nach einem Tag durchsuchen willst, beginne den Suchbegriff mit einem Hashtag, zB  <em>#crypto</em>."
        },
        template: {
            q: "Was ist eine Vorlage?",
            a: "Eine Vorlage ist ein Dokument, dass Du benutzen kannst, um den Anfangsinhalt für zukünftige Dokumente zu definieren." +
            " Jedes existes existierende Dokument kann eine Vorlage werden, indem es in den <em>Vorlagen</em> Abschnitt des CryptDrives geschoben wird." +
            " Du kannst auch eine Kopie eines Dokuments erstellen, die zur Vorlage wird, indem Du auf der Vorlagen-Knopf (<span class='fa fa-bookmark'></span>) der Werkzeugleiste des Editors drückst."
        },
    };
    out.faq.privacy = {
        title: 'Privacy',
        different: {
            q: "Wie unterscheidet sich CryptPad von anderen online kollaborativen Editoren?",
            a: "CryptPad verschlüsselt Veränderungen Deiner Dokumente, bevor diese Information zum Server geschickt wird. Somit können wir nicht lesen, was Du getippt hast." 
        },
        me: {
            q: "Welche Informationen erhält der Server über mich?",
            a: "Die Administratoren des Servers können die IP-Adresse der Personen sehen, die CryptPad besuchen."  +
            " Wir speichern nicht, welche Adresse welches Dokument besucht, aber wir könnten es tun, aber immer nur ohne den Inhalt des Dokuments zu kennen." +
            " Wenn Du besorgt bist, dass wir diese Information analysieren, ist es am sichersten davon auszugehen, dass wir es tun, da wir nicht beweisen können, dass wir es nicht tun.<br><br>" +

			" Wir sammeln elementare technische Informationen darüber, wie CryptPad benutzt wird, wie die Grösse des Bildschirms auf dem Gerät und welche Knöpfe am meisten geklickt werden." +
			" Das hilft uns, unsere Software besser zu machen. Aber diese Sammlung unterbleibt, solange Du bei <em>Rückmeldung aktivieren</em> keinen Haken setzt.<br><br>" + 

            " Die Speicherungsgrössen und deren Grenzen sind mit dem öffentlichen Schlüssel eines Benutzers verbunden, aber wir verbinden nicht Namen oder Emailadressen mit diesen öffentlichen Schlüsseln.<br><br>" +

			" Du kannst mehr Informationen darüber in diesem <a href='https://blog.cryptpad.fr/2017/07/07/cryptpad-analytics-what-we-cant-know-what-we-must-know-what-we-want-to-know/' target='_blank'>Blogeintrag</a> lesen."
        },
        register: {
            q: "Weisst der Server mehr über mich, wenn ich registriere?",
            a: "Wir verlangen nicht Deine Emailadresse und der Server kennt Benutzername und Passwort auch dann nicht, wenn Du Dich registrierst. " +
			   " Statt dessen generiert das Registrierungs- und Anmeldeformular ein Schlüsselpaar mit Deiner Eingabe. Nur der öffentliche Schlüssel dieses Schlüsselpaars wird zum Server geschickt." +
               " Mit diesem öffentlichen Schlüssel könenn wir z.B. die Menge der Daten, die Du benutzt, kontrollieren, denn jeder Benutzer hat eine beschränkte Quota.<br><br>" +

			   " Wir benutzen die <em>Rückmeldung</em>s-Funktion, um den Server zu informieren, dass jemand mit Deiner IP ein Konto registriert hat." +
			   " Damit können wir messen, wie viele Benutzer CryptPad Konten registrieren, und aus welchen Regionen. Somit können wir erfahren, welche Sprache besseren Support braucht.<br><br>" +
				
			   " Wenn Du registrierst, erstellst Du einen öffentlichen Schlüssel, der benutzt wird, um den Server zu informieren, dass er Dokumente auch dann nicht löschen sollte, wenn sie nicht aktiv benutzt werden." + 
               " Diese Information zeigt dem Server, wie Du CryptPad benutzt, und dieses System erlaubt uns, die Dokumente zu löschen, wofür sich keiner mehr interessiert."
        },
        other: {
            q: "Was können andere Benutzer über micht erfahren?",
            a: "Wenn Du ein Dokument von jemand anderen bearbeitest, kommunizierst Du mit dem Server. Nur wir kennen Deine IP-Adresse. " +
			   " Andere Benutzern sehen Deinen Benutzernamen, Dein Benutzerbild, das Link Deines Profils (wenn Du eins hast), und Deinen <em>öffentlichen Schlüssel</em> (um die Nachrichten zu diesen Benutzern zu verschlüsseln)."
        },
        anonymous: {
            q: "Macht mich CryptPad anonym?",
            a: "Auch wenn CryptPad so konzipiert wurde, dass es so wenig wie möglich über Dich kennt, es liefert keine strenge Anonymität" +
 		       " Unsere Server haben einen Zugang zu Deiner IP-Adresse, allerdings kannst Du diese Information verbergen, indem Du Tor verwendest." +
			   " Einfach Tor zu verwenden, ohne Dein Verhalten zu ändern, garantiert auch keine Anonymität, da der Server Benutzer noch mit deren öffentlichen Schlüsseln identifizeren kann." +
               " Wenn Du denselben Schlüssel mit und ohne Tor benutzt, wird es möglich, Deine Sitzung zu de-anonimisieren.<br><br>" +
 
			   " Für Benutzer, die Datenschutz im normalen Umfang brauchen, ist wichtig, daß CryptPad, im Gegenteil zu anderen Onlinediensten, nicht verlangt, daß der Benutzer sich mit Namen, Telefonnummer oder Emailadressen identifiziert."
        },
        policy: {
            q: "Habt ihr eine Datenschutzerklärung?",
            a: "Ja! Sie ist <a href='/privacy.html' target='_blank'>hier</a> verfügbar."
        }
    };
    out.faq.security = {
        title: 'Sicherheit',
        proof: {
            q: "Wie benutzt ihr <em>Zero Knowledge</em> Beweise?",
            a: "Wir benutzen den Begriff <em>Zero Knowledge</em> (<em>Ohne Preisgabe von Daten</em>) nicht im Sinn eines <em>Zero Knowledge Beweises</em> aber im Sinn eines <em>Zero Knowledge Webdienstes</em> " +
            " Ein <em>Zero Knowledge Webdienst</em> verschlüsselt die Benutzerdaten im Browser, ohne dass der Server je Zugang zu den unverschlüsselten Daten oder zu den Verschlüsselungschlüsseln hat. <br><br>" +
            " Wir haben <a href='https://blog.cryptpad.fr/2017/02/20/Time-to-Encrypt-the-Cloud/#Other-Zero-Knowledge-Services'>hier</a> eine kurze Liste von Zero-Knowledge Webdiensten erstellt."
        },
        why: {
            q: "Wieso sollte ich CryptPad verwenden?",
            a: "Unsere Position ist, dass Clouddienste nicht Zugang zu Deinen Daten verlangen sollten, damit Du sie mit Deinen Kontakten und Mitarbeitern teilen kannst. " +
            " Wenn Du einen Webdienst benutzt, der nicht explizit eine Ankündigung macht, dass die keinen Zugang zu Deinen Information haben, ist es sehr wahrscheinlich, dass sie diese Information für andere Zwecke verwerten."
        },
        compromised: {
            q: "Liefert mir CryptPad einen Schutz, wenn auf mein Gerät zugegriffen wird?",
            a: "Für den Fall, dass ein Gerät gestohlen wird, ermöglicht CryptPad, das Ausloggen aller Geräte - ausser dem, wo Du gerade eingeloggt bist, zu erzwingen. " +
            " Dafür gehe auf die Seite mit Deinen <strong>Einstellungen</strong> and drücke <strong>Überall ausloggen</strong>." +    
            " Alle andere Geräte, die mit diesem Konto verbunden sind, werden dann ausgeloggt. " +
            " Alle früher verbundenen Geräte werden ausgeloggt, sobald sie CryptPad besuchen.<br><br> " +
        
            " Die <em>Fernlogout</em> Funktion, wie oben beschrieben, ist im Browser implementiert und nicht im Server. " +
            " Somit schützt diese nicht von Regierungsagenturen. Aber es sollte ausreichend sein, wenn Du ein Logout vergessen hast, wenn Du auf einem mit anderen Benutzern geteilten Rechner warst."
        },
        crypto: {
            q: "Welche Kryptografie benutzt ihr?",
            a: "CryptPad basiert auf zwei quelloffenen Kryptografiebibliotheken: " +
			   " <a href='https://github.com/dchest/tweetnacl-js' target='_blank'>tweetnacl.js</a> und <a href='https://github.com/dchest/scrypt-async-js' target='_blank'>scrypt-async.js</a>.<br><br>" +
			   " Scrypt ist ein <em>Passwort-basierter Schlüsselableitungsalgorithmus</em>. Wir benutzen es, um Deinen Benutzernamen und Kennwort in einem Schlüsselpaar umzuwandeln, das Deinen Zugang zum CryptDrive, und daher Deine gesamten Dokumente, sichert.<br><br>" +  
		
               " Wir verwenden  die Verschlüsselung <em>xsalsa20-poly1305</em> und <em>x25519-xsalsa20-poly1305</em> von tweetnacl, um Dokumente und Chat-Historie zu verschlüsseln."
        }
    };
    out.faq.usability = {
        title: 'Usability',
        register: {
            q: "Was kriege ich, wenn ich registriere?",
            a: "Registrierte Benutzer können eine Menge Funktionen verwenden, die unregistrierte nicht nutzen können. Es gibt <a href='/features.html' target='_blank'>hier</a> eine Tabelle."
        },
        share: {
            q: "Wie kann ich den Zugang zu einem verschlüsselten Dokument mit Freunden teilen?",
            a: "CryptPad legt den Verschlüsselungsschlüssel zu Deinem Pad nach dem <em>#</em> Buchstabe in dem URL." +
			   " Alles was nach diesem Buchstaben kommt, wird nicht zum Server geschickt; also haben wir nie Zugang zu Deinem Verschlüsselungsschlüssel." +
			   " Wenn Du den Link Deines Dokuments teilst, teilst Du auch die Fähigkeit zum Lesen und zum Bearbeiten."
        },
        remove: {
            q: "Ich habe ein Dokument aus meinem CryptDrive gelöscht, aber der Inhalt ist noch verfügbar. Wie kann ich es entfernen?",
			a: "Nur <em>eigene Dokumente</em>, die erst in Februar 2018 eingeführt wurden, können gelöscht werden und zwar nur von deren Eigentümer" +
			   " (der Benutzer, der das Dokument original gestaltet hat). Wenn Du nicht der Eigentümer eines Dokuments bist, musst Du den Eigentümer bitten, dass er dieses löscht." +
			   " Für ein Dokument, dessen Eigentümer Du bist, kannst Du auf dem Dokument <strong>in CryptDrive rechtsklicken</em> und <strong>Vom Server löschen</strong> wählen. "
        },
        forget: {
            q: "Was passiert, wenn ich mein Passwort vergesse?",
            a: " Leider: Wenn wir Dein Passwort zurückerstellen könnten, könnten wir auch Zugang zu Deinen Daten selber haben. " +
               " Wenn Du Dein Passwort nicht aufgeschrieben und vergessen hast, kannst Du vielleicht die vergangenen Dokumente aus Deinem Browserverlauf zurückgewinnen. "
        },
        change: {
            q: "Was ist, wenn ich mein Passwort wechseln möchte?",
            a: "Es ist aktuell nicht möglich, Dein CryptPad Passwort zu wechseln, obwohl wir diese Funktion bald planen."
        },
        devices: {
            q: "Ich bin auf zwei Geräten eingeloggt und sehe zwei unterschiedliche CryptDrives. Wie ist das möglich?",
            a: "Es ist möglich, dass Du zweimal denselben Namen registriert hast, mit unterschiedlichen Passwörtern." +
            " Weil der CyrptPad Server Dich mit Deiner kryptografischen Unterschrift und nicht mit Deinem Namen identifiziert, kann er nicht verhindern, daß derselbe Name von mehreren verwendet wird." +
            " Somit hat jede Benutzerkonto eine einzigartige Beutzername- und Passwortkombination. " +
            " Angemeldete Benutzer können ihren Benutzernamen im oberen Teil der Einstellungsseite sehen."
        },
        folder: {
            q: "Kann ich ganze Ordner in CryptDrive teilen?",
            a: "Wir arbeiten daran, eine <em>Arbeitgruppenfunktion</em> anzubieten, die Mitgliedern erlauben würde, ganze Ordnern sowie alle Dokumente darin  zu teilen."
        },
        feature: {
            q: "Könnt ihr diese eine Funktion hinzufügen, die ich brauche?",
            a: "Viele Funktionen existieren in CryptPad, weil Benutzern darum gebeten haben." +
            " Unsere <a href='https://cryptpad.fr/contact.html' target='_blank'>Kontaktseite</a> hat eine Liste der Möglichkeiten, wie man mit uns in Kontakt treten kann.<br><br>" +

            "Leider können wir aber nicht garantieren, dass wir alle Funktionen entwickeln, um die Benutzer bitten." +
            " Wenn eine Funktion kritisch für Deine Organisation ist, kannst Du Sponsor der Entwicklung dieser Funktion werden, und somit deren Realisierung sichern." +
            " Bitte kontaktiere <a href='mailto:sales@cryptpad.fr' target='_blank'>sales@cryptpad.fr</a> für mehr Informationen.<br><br>" +

            "Auch wenn Du nicht die Entwicklung einer Funktion sponsorn kannst, sind wir an Rückmeldungen interessiert, damit es uns hilft CryptPad zu verbessern." +
            " Kontaktiere uns jederzeit mit einer der oben angegebenen Methoden."
        }
    };

    out.faq.other = {
        title: "Andere Fragen?",
        pay: {
            q: "Wieso soll ich zahlen, wenn so viele Funktionen sowieso kostenfrei sind?",
            a: "Wir geben Sponsoren zusätzlichen Speicherplatz sowie die Möglichkeit, die Speicherplatzgrenzen ihrer Freunde zu erhöhen (<a href='https://accounts.cryptpad.fr/#/faq' target='_blank'>lese mehr</a>).<br><br>" +

            " Über diese diese kurzfristigen Vorteile hinaus kannst Du, wenn Du ein Premiumangebot annimmst, die aktive Weiterentwicklung von CryptPad fördern. Dieses beinhaltet Fehler zu beseitigen, neue Funktionen zu gestalten, und es erleichtern, CryptPad auf eigenen Servern zu installieren." +
            " Zusätzlich hilfst Du, anderen Anbiertern zu beweisen, dass Leute datenschutzschonende Technologien unterstützen. Wir hoffen, dass am Ende Geschäftmodelle, die auf dem Verkauf von Benutzerdaten basieren, Vergangenheit werden.<br><br>" +

            " Außerdem glauben wir, dass es gut ist, die Funktionen von CryptPad kostenfrei anzubieten, weil jeder persönlichen Datenschutz braucht, nicht nur diejenige mit Extraeinkommen." +
            " Durch Deine Unterstützung hilfst Du uns, zu ermöglichen, dass auch Menschen mit weniger Einkommen diese grundlegenden Funktionen geniessen können, ohne dass ein Preisetikett daran klebt."
        },
        goal: {
            q: "Was ist Euer Ziel?",
            a: "Durch die Verbesserung von datenschutzschonenden Technologien möchten wir die Erwartungen der Benutzer an den Datenschutz auf Cloudplattformen erhöhen." + 
            "Wir hoffen, dass unsere Arbeit andere Dienstanbieter in allen Bereichen anspornt, ähnliche oder bessere Dienste anzubieten. " + 
            "Trotz unser Optimismus wissen wir, dass ein grosser Teil des Netztes durch gezielte Werbung finanziert wird. " +
            "Es gibt viel mehr Arbeit in der Richtung, als wir jemals schaffen können, und wir freuen uns über die Förderung, Unterstützung und Beiträge aus unserer Community."
        },
        jobs: {
            q: "Sucht Ihr Mitarbeiter*innen?",
            a: "Ja! Bitte schicke eine kurze Vorstellung an <a href='mailto:jobs@xwiki.com' target='_blank'>jobs@xwiki.com</a>."
        },
        host: {
            q: "Könnt ihr mir helfen, meine eigene Installation von CryptPad aufzubauen?",
            a: "Wir bieten gerne Support für das Aufsetzen eines internen CryptPads für Deine Organisation. Setze Dich bitte mit <a href='mailto:sales@cryptpad.fr' target='_blank'>sales@cryptpad.fr</a> in Kontakt für mehr Information.",
        },
        revenue: {
            q: "Wie kann ich meine Einnahmen mit den Entwicklern teilen?",
            a:  " Wenn Du Deine eigene Installation von CrytPad betreibst und die Einnahmen für Deine bezahlten Konten mit Entwicklern teilen möchtest, muß Dein Server als Partnerservice konfiguriert werden.<br><br>" +

            "In Deinem CryptPad Verzeichnis befindet sich <em>config.example.js</em>, die erklärt, wie Du Deinen Server dafür konfigurieren musst. "+
            "Danach solltest Du  <a href='mailto:sales@cryptpad.fr'>sales@cryptpad.fr</a> kontaktieren, damit geprüft wird, dass Dein Server richtig mit HTTPS konfiguriert ist und die Bezahlungsmethoden abgesprochen werden können. "
        },
    };
  
    // terms.html 995
    out.tos_title = "Cryptpad Nutzungsbedingungen";
    out.tos_legal = "Sei nicht bösartig oder missbrauchend und mach nichts illegales.";
    out.tos_availability = "Wir hoffen, dass Dir dieser Service nützt, aber Erreichbarkeit und Performanz können nicht garantiert werden. Bitte exportiere  Deine Daten regelmäßig.";
    out.tos_e2ee = "Cryptpad Dokumente können von allen gelesen oder bearbeitet werden, die den \"fragment identifier\" des Dokuments erraten oder auf eine andere Art davon erfahren. Wir empfehlen Dir Ende-Zu-Ende verschlüsselte Nachrichtentechnik (e2ee) zum Versenden der URLs zu nutzen. Wir übernehmen keine Haftung, falls eine URL erschlichen oder abgegriffen wird.";
    out.tos_logs = "Metadaten, die Dein Browser übermittelt, können geloggt werden, um den Service aufrechtzuerhalten.";
    out.tos_3rdparties = "Wir geben keine Individualdaten an Dritte Weiter, außer auf richterliche Anordnung.";

    // 404 page
    out.four04_pageNotFound = "Wir konnten die Seite, die Du angefordert hast, nicht finden.";

      // BottomBar.html
      // out.bottom_france = '<a href="http://www.xwiki.com/" target="_blank" rel="noopener noreferrer">Mit <img class="bottom-bar-heart" src="/customize/heart.png" /> in <img class="bottom-bar-fr" src="/customize/fr.png" /> gemacht</a>';
      // out.bottom_support = '<a href="http://labs.xwiki.com/" title="XWiki Labs" target="_blank" rel="noopener noreferrer">Ein <img src="/customize/logo-xwiki2.png" alt="XWiki SAS" class="bottom-bar-xwiki"/> Labs Project </a> mit Hilfe von <a href="http://ng.open-paas.org/" title="OpenPaaS::ng" target="_blank" rel="noopener noreferrer"> <img src="/customize/openpaasng.png" alt="OpenPaaS-ng" class="bottom-bar-openpaas" /></a>';

    // Header.html
    out.updated_0_header_logoTitle = 'Zu Deinem CryptDrive';
    out.header_logoTitle = out.updated_0_header_logoTitle;
    out.header_homeTitle = 'Zu der CryptPad Homeseite';

    // Initial states
    out.help = {};

    out.help.title = "Mit CryptPad anfangen";
    out.help.generic = {
        more: 'Erfahre mehr wie CryptPad für Dich arbeiten kann, indem Du unsere <a href="/faq.html" target="_blank">FAQ</a> liest.',
        share: 'Benutze das Teilen-Menü (<span class="fa fa-share-alt"></span>), um Links zu schicken, die zur Mitarbeit beim Lesen oder Bearbeiten einladen.',
        stored: 'Jedes Dokument, dass Du besuchst, ist automatisch in Deinem  <a href="/drive/" target="_blank">CryptDrive</a> gespeichert.',
    };

    out.help.text = {
        formatting: 'Du kannst die Werkzeugleiste anzeigen oder verbergen indem Du auf <span class="fa fa-caret-down"></span> oder <span class="fa fa-caret-up"></span> klickst.',
        embed: 'Registrierte Benutzer können mit <span class="fa fa-image"></span> Bilder oder Dateien einbetten, die in deren CryptDrive gespeichert sind.',
        history: 'Du kannst das Menü <em>Verlauf</em> <span class="fa fa-history"></span> benutzen, um frühere Version anzusehen oder zurückbringen.',
    };

    out.help.pad = {
        export: 'Du kannst den Export als PDF benutzen, indem Du auf dem Knopf <span class="fa fa-print"></span> in dem Formatierungs-Werkzeugleiste drückst.',
    };

    out.help.code = {
        modes: 'Benutze das Dropdown Menü im Untermenü <span class="fa fa-ellipsis-h"></span>, um die Syntaxhervorhebung oder das Farbschema zu wechseln.',
    };

    out.help.slide = {
        markdown: 'Schreibe Folien in <a href="http://www.markdowntutorial.com/">Markdown</a> and separiere sie mit der Zeile <code>---</code>.',
        present: 'Starte die Präsentation mit dem Knopf <span class="fa fa-play-circle"></span>.',
        settings: 'Verändere die Präsentationseinstellungen (Hintergrund, Transition, Anzeige der Seitenummer, etc) mit dem Knopf <span class="fa fa-cog"></span> in dem Submenü <span class="fa fa-ellipsis-h"></span>.',
        colors: 'Verändere Text- und Hintergrundfarbe mit den Knöpfen <span class="fa fa-i-cursor"></span> und <span class="fa fa-square"></span>.',
    };

    out.help.poll = {
        decisions: 'Treffe Entscheidungen gemeinsam mit Deinen Bekannten',
        options: 'Mache Vorschläge und teile Deine Präferenzen mit',
        choices: 'Klicke die Zellen in Deiner Spalte, um zwischen ja (<strong>✔</strong>), viellecht (<strong>~</strong>), oder nein (<strong>✖</strong>) zu wählen',
        submit: 'Klicke auf <strong>Schicken</strong>, damit Deine Entscheidung für andere sichtbar wird',
    };

    out.help.whiteboard = {
        colors: 'Ein Doppelklick auf Farben erlaubt, die Palette zu verändern',
        mode: 'Deaktiviere den Zeichenmodus, um die vorhandenen Striche zu ziehen und zu verlängern',
        embed: 'Bette Bilder von Deiner Festplatte ein <span class="fa fa-file-image-o"></span> oder von Deinem CryptDrive <span class="fa fa-image"></span> und exportiere sie als PNG zu Deiner Festplatte <span class="fa fa-download"></span> oder zu Deinem CryptDrive <span class="fa fa-cloud-upload'
    };

    out.help.kanban = {
        add: 'Füge ein neues Bord hinzu mit dem <span class="fa fa-plus"></span> Knopf in der rechten oberen Ecke',
        task: 'Verschiebe Items von einem Bord zum anderen durch Ziehen und Ablegen',
        color: 'Ändere die Farben durch Klicken auf den farbigen Teil neben dem Bordtitel',
    };

    out.initialState = [
        '<p>',
        'Dies ist is&nbsp;<strong>CryptPad</strong>, der Zero Knowledge Echtzeit-Kollaborativ-Editor ohne Preisgabe Deiner Daten. Alles wird beim Tippen direkt gespeichert.',
        '<br>',
        'Teile den Link zu diesem Pad, um mit Bekannten zusammen zu arbeiten, oder verwende den Knopf <span class="fa fa-share-alt"></span>, um einen <em>schreibgeschützten Link</em>&nbsp; zu teilen, der die Ansicht, aber nicht die Bearbeitung erlaubt.',
        '</p>',
    ].join('');

    out.codeInitialState = [
        '# CryptPad\'s Zero Knowledge Kollaborativer Code Editor ohne Preisgabe Deiner Daten\n',
        '\n',
        '* Was Du hier tippst, ist verschlüsselt. Nur Personen, die den vollen Link haben, können darauf zugreifen.\n',
        '* Du kannst die Programmierungsprache für die Syntaxhervorhebung sowie das Farbschema oben rechts wählen.'
    ].join('');

    out.slideInitialState = [
        '# CryptSlide\n',
        '1. SChreibe Deine Präsentation mit der Markdown Syntax\n',
        '  - Mehr über Markdown [hier](http://www.markdowntutorial.com/) erfahren\n',
        '2. Trenne Deine Folien mit ---\n',
        '3. Klicke auf den "Abspielen" Knopf, um das Ergebnis zu sehen.',
        '  - Deine Folien werden in Echtzeit aktualisiert'
    ].join('');

    // Readme
    out.driveReadmeTitle = "Was ist CryptPad?";
    out.readme_welcome = "Willkommen zu CryptPad !";
    out.readme_p1 = "Willkommen zu CryptPad, hier kannst Du Deine Notizen aufschreiben, allein oder mit Bekannten.";
    out.readme_p2 = "Dieses Dokument gibt Dir einen kurzen Überblick, wie Du CryptPad verwenden kann, um Notizen zu schreiben und und mit anderen zusammen zu arbeiten.";
    out.readme_cat1 = "Lerne CryptDrive kennen";
    out.readme_cat1_l1 = "Ein Dokument erstellen: Klicke in Deinem CryptDrive {0}, dann {1} und Du kannst ein Dokuemnt erstellen."; // 0: New, 1: Rich Text
    out.readme_cat1_l2 = "Ein Dokument Deines CryptDrives öffnen: Doppelklicke auf das Symbol eines Dokument, um es zu öffnen.";
    out.readme_cat1_l3 = "Deine Dokumente organisieren: Wenn Du eingeloggst bist, wird jedes Dokument, das Du besuchst, im {0} Bereich Deines CryptDrives angezeigt";
    out.readme_cat1_l3_l1 = "Im Abschnitt {0} Deines CryptDrives kannst Du Dateien zwischen Ordnern ziehen und ablegen oder neue Ordner anlegen."; // 0: Documents
    out.readme_cat1_l3_l2 = "Ein Rechtklick auf Symbole kann zusätzliche Menüfunktionen anbieten.";
    out.readme_cat1_l4 = "Verschiebe Deine alten Dokumente in den Papierkorb: Du kannst Deine Dokumente zu {0} verschieben, genauso, wie Du es zu einem Ordner machst."; // 0: Trash
    out.readme_cat2 = "Dokumente wie ein Profi gestalten";
    out.edit = "bearbeiten";
    out.view = "ansehen";
    out.readme_cat2_l1 = "Der Knopf {0} in Deinem Dokument erlaubt Dir, anderen einen Mitbearbeitungszugang zu geben (entweder zu {1} oder {2}).";
    out.readme_cat2_l2 = "Der Titel eines Dokuments kann mit einem Klick auf den Stift geändert werden.";
    out.readme_cat3 = "Entdecke CryptPad Apps";
    out.readme_cat3_l1 = "Mit dem CryptPad Codeeditor kannst Du Code wie JavaScript, Markdown, oder HTML bearbeiten";
    out.readme_cat3_l2 = "Mit dem CryptPad Präsentationseditor kannst Du schnell Vorträge mit Hilfe von Markdwon gestalten";
    out.readme_cat3_l3 = "Mit der CryptPad Umfrage kannst Du schnell Abstimmungen durchführen, insbesondere, um Meetings zu planen, die in den Kalender von allen passen.";

    // Tips
    out.tips = {};
    out.tips.shortcuts = "`ctrl+b`, `ctrl+i` and `ctrl+u` sind Tatstenkürzeln um fett, kurziv, oder unterschrieben zu markieren.";
    out.tips.indent = "In bezifferten oder einfache Listen kannst Du TAB und SHIFT-TAB benutzen, um den Einzug zu erhöhen oder reduzieren.";
    out.tips.store = "Jedes Mal, wenn Du ein Dokument besuchst und eingeloggt bist, wird es in Deinem CryptDrive gespeichert.";
    out.tips.marker = "Du kannst Text in einem Dokument mit \"Marker\" Menü in dem Stilmenü markieren.";
    out.tips.driveUpload = "Registrierte Benutzer können verschlüsselte Dateien aus ihrer Festplatte hochladen, indem sie sie einfach verschieben und in ihrem CryptDrive ablegen.";
    out.tips.filenames = "Du kannst Dateien in Deinem CryptDrive neubenennen. Dieser Name ist nur für Dich.";
    out.tips.drive = "Eingeloggte Benutzern können ihre Dateien in ihrem CryptDrive organisieren. Dieses ist mit einem Klick auf das CryptPad Symbol oben links erreichbar, wenn man in einem Dokument ist.";
    out.tips.profile = "Registrierte Benutzer können ihr Profil mit dem Benutzer Menü oben rechts bearbeiten.";
    out.tips.avatars = "Du kannst ein Benutzerbild in Dein Profil hochladen. Andere sehen es, wenn sie in einem Dokument zusammenarbeiten.";
    out.tips.tags = "Bringe Tags auf Deinen Dokumenten an und starte eine Suche-nach-Tags mit dem # Zeichen in dem CryptDrive Suche.";

    out.feedback_about = "Wenn Du das liest, fragst Du Dich, weshalb Dein Browser Anfragen an Webseiten schickt, wenn manche Aktionen ausgeführt werden.";
    out.feedback_privacy = "Wir kümmern uns um Deinen Datenschutz, aber gleichzeitig wollen wir, dass die Benutzung von CryptPad sehr leicht ist. Deshalb wollen wir erfahren, welche UI-Funktion am wichtigsten für unsere Benutzer ist, indem wir diese mit einer genauen Parameterbeschreibung anfordern.";
    out.feedback_optout = "Wenn Du das aber nicht möchtest. besuche <a href='/settings/'>Deine Einstellungen</a>, dort findest Du ein Haken, wo Du es deaktivieren kannst.";

    // Creation page
    out.creation_404 = "Dieses Dokument existiert nicht mehr. Benutze das folgende Formular, um ein neues Dokument zu gestalten.";
    out.creation_ownedTitle = "Dokumenttyp";
    out.creation_owned = "Eigenes Dokument"; // Creation page
    out.creation_ownedTrue = "Eigenes Dokument"; // Settings
    out.creation_ownedFalse = "Dokument von jemand anderem";
    out.creation_owned1 = "Ein <b>eigenes Dokument</b> kann vom Server gelöscht werden, wenn der Eigentümer so entscheidet. Die Löschung eines eigenes Dokuments bewirkt die Löschung aus allen anderen CryptDrives. ";
    out.creation_owned2 = "Ein offenes Dokument hat keinen Eigentümer, also kann es nicht gelöscht werden, ausser es hat sein Ablaufdatum erreicht.";
    out.creation_expireTitle = "Ablaufdatum";
    out.creation_expire = "Auslaufendes Dokument";
    out.creation_expireTrue = "Ein Ablaufdatum hinzufügen";
    out.creation_expireFalse = "Unbegrenzt";
    out.creation_expireHours = "Stunde(n)";
    out.creation_expireDays = "Tag(e)";
    out.creation_expireMonths = "Monat(e)";
    out.creation_expire1 = "Ein <b>unbegrenztes</b> Dokument wird nicht vom Server entfernt solange der Eigentümer es nicht löscht.";
    out.creation_expire2 = "Ein <b>auslaufendes</b> Dokument hat eine begrenzte lebensdauer, nach der es automatisch vom Server und aus den CryptDrives anderer Leute entfernt wird.";
    out.creation_password = "Passwort hinzufügen"; 
    out.creation_noTemplate = "Keine Vorlage";
    out.creation_newTemplate = "Neue Vorlage";
    out.creation_create = "Erstellen";
    out.creation_saveSettings = "Dieses Dialog nicht mehr anzeigen";
    out.creation_settings = "Mehr Einstellungen zeigen";
    out.creation_rememberHelp = "Geh zu Deiner Einstellungen, um diese Einstellung wieder vorzunehmen";

    // Properties about creation data
    out.creation_owners = "Eigentümer";
    out.creation_ownedByOther = "Eigentum eines anderen Benutzer";
    out.creation_noOwner = "Kein Eigentümer";
    out.creation_expiration = "Auslaufdatum";
    out.creation_passwordValue = "Passwort"; 
    out.creation_propertiesTitle = "Verfügbarkeit";
    out.creation_appMenuName = "Fortgeschrittenes Modus (Ctrl + E)";
    out.creation_newPadModalDescription = "Klicke auf einen Padtyp, um es zu erstellen. Du kannst auch die <b>Tab</b>-Taste benutzen, um zu navigieren, und die <b>Enter</b>-Taste zum Bestätigen. ";
    out.creation_newPadModalDescriptionAdvanced = "Du kannst das Kästchen markieren (oder auf die Leertaste drücken, um den Wert zu ändern), um den Einstellungsdialog bei der Dokumenterstellung anzuzeigen (für eigene oder auslaufende Dokumente).";
    out.creation_newPadModalAdvanced = "Den Einstellungdialog bei der Dokumenterstellung anzeigen";

    // Password prompt on the loading screen
    out.password_info = "Das Pad, das Du öffnen möchtest, ist mit einem Passowrt geschützt. Gib das richtige Passwort ein, um den Inhalt anzuzeigen.";
    out.password_error = "Pad nicht gefunden!<br>Dieser Fehler kann zwei Ursachen haben: entweder ist das Passwort ungültig oder das Pad wurde vom Server gelöscht.";
    out.password_placeholder = "Gib das Passwort hier ein...";
    out.password_submit = "Abschicken";
    out.password_show = "Anzeigen";

    // Change password in pad properties
    out.properties_addPassword = "Passwort hinzufügen";
    out.properties_changePassword = "Passwort ändern";
    out.properties_confirmNew = "Bist Du sicher? Das Hinzufügen eines Passworts wird die URL dieses Pads ändern und die Chronik entfernen. Benutzer ohne Passwort werden den Zugang zu diesem Pad verlieren.";
    out.properties_confirmChange = "Bist Du sicher? Das Ändern des Passworts wird die Chronik entfernen. Benutzer ohne das neue Passwort werden den Zugang zu diesem Pad verlieren.";
    out.properties_passwordError = "Ein Fehler ist aufgetreten beim Versuch das Passwort zu ändern. Bitte versuche es nochmal.";
    out.properties_passwordWarning = "Das Password wurde erfolgreich geändert, aber Dein CryptDrive konnte nicht aktualisiert werden. Du mußt möglicherweise die alte Version des Pads manuell entfernen.<br>Bitte klicke OK um die Seite neu zu laden und die Zugeriffsrechte zu aktualisieren.";
    out.properties_passwordSuccess = "Das Password wurde erfolgreich geändert.<br>Bitte klicke OK um die Seite neu zu laden und die Zugeriffsrechte zu aktualisieren.";
    out.properties_changePasswordButton = "Abschicken";

    // New share modal
    out.share_linkCategory = "Link teilen";
    out.share_linkAccess = "Zugangsrechte";
    out.share_linkEdit = "Bearbeiten";
    out.share_linkView = "Ansehen";
    out.share_linkOptions = "Linkoptionen";
    out.share_linkEmbed = "Einbettungsmodus (Werkzeugleiste und Benutzerliste sind verborgen)";
    out.share_linkPresent = "Anzeigemodus (Bearbeitbare Abschnittte sind verborgen)";
    out.share_linkOpen = "In einem neuen Tab öffnen";
    out.share_linkCopy = "In die Zwischenablage kopieren.";
    out.share_embedCategory = "Einbetten";
    out.share_mediatagCopy = "Mediatag in die Zwischenablage kopieren";

    // Loading info
    out.loading_pad_1 = "Initialisiere Pad";
    out.loading_pad_2 = "Lade Padinhalt";
    out.loading_drive_1 = "Lade Daten";
    out.loading_drive_2 = "Aktualisiere Datenformat";
    out.loading_drive_3 = "Verifiziere Datenintegrität";

    return out;
  });
  <|MERGE_RESOLUTION|>--- conflicted
+++ resolved
@@ -39,17 +39,6 @@
     out.padNotPinned = 'Dieses Dokument wird nach 3 Monaten ohne Zugang auslaufen, {0}logge Dich ein{1} or {2}registriere Dich{3}, um das Auslaufen zu verhindern.';
     out.anonymousStoreDisabled = "Der Webmaster dieses CryptPad Server hat die anonyme Verwendung deaktiviert. Du muss Dich einloggen, um CryptDrive zu verwenden.";
     out.expiredError = 'Dieses Dokument ist abgelaufen und ist nicht mehr verfügbar.';
-<<<<<<< HEAD
-    out.deletedError = 'Dieses Dokument wurde von seinem Besitzer gelöscht und ist nicht mehr verfügbar.';
-    out.inactiveError = 'Dieses Dokument ist wegen Inaktivität gelöscht worden. Drücke auf die Esc-Taste, um ein neues Dokument zu erstellen.';
-    out.chainpadError = 'Ein kritischer Fehler ist beim Aktualisieren Deines Dokuments aufgetreten. Dieses Dokument ist schreibgeschützt, damit Du sicherstellen kannst, dass kein Inhalt verloren geht.<br>'+
-                        'Drücke auf <em>Esc</em>, um das Dokument schreibgeschützt zu lesen, oder lade es neu, um das Editierien wieder aufzunehmen.';
-    out.errorCopy = ' Du kannst noch den Inhalt woanders hin kopieren, nachdem Du <em>Esc</em> gedrückt hast.<br>Wenn Du die Seite verlässt, verschwindet der Inhalt für immer!';
-    out.errorRedirectToHome = 'Drückee <em>Esc</em> um zu Deinem CryptDrive zurückzukehren.';
-    out.newVersionError = "Eine neue Version von CryptPad ist verfügbar.<br>" +    
-                          "<a href='#'>Lade die Seite neu</a> um die neue version zu benutzen, oder drücke Esc um im <b>Offline-Modus</b> weiterzuarbeiten.";
-    
-=======
     out.deletedError = 'Dieses Dokument wurde von seinem Besitzer gelöscht und nicht mehr verfügbar.';
     out.inactiveError = 'Dieses Dokument ist wegen Inaktivität gelöscht worden. Drucke auf die Esc-Taste, um ein neues Dokument zu gestalten.';
     out.chainpadError = 'Ein kritischer Fehler hat stattgefunden, bei den Updates deines Dokuments. Dieses Dokument ist schreibgeschützt, damit du sicher machen kannst, dass keine Inhalt verloren geht.<br>'+
@@ -57,7 +46,6 @@
     out.errorCopy = ' Du kannst noch den Inhalt woanders kopieren, nachdem du <em>Esc</em> drucken.<br>Wenn du die Seite verlässt, verschwindet der Inhalt für immer!';
     out.errorRedirectToHome = 'Drucke <em>Esc</em>, um zu deinem CryptDrive zu gehen.'; 
 
->>>>>>> 0769452f
     out.loading = "Laden...";
     out.error = "Fehler";
     out.saved = "Gespeichert";
