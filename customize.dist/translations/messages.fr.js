--- conflicted
+++ resolved
@@ -24,13 +24,10 @@
     out.button_newpoll = 'Nouveau sondage';
     out.button_newslide = 'Nouvelle présentation';
     out.button_newwhiteboard = 'Nouveau tableau blanc';
-<<<<<<< HEAD
     out.button_newoodoc = 'Nouveau texte OnlyOffice';
     out.button_newooslide = 'Nouvelle présentation OnlyOffice';
     out.button_newoocell = 'Nouveau tableur OnlyOffice';
-=======
     out.button_newkanban = 'Nouveau kanban';
->>>>>>> ee1027ce
 
     out.updated_0_common_connectionLost = "<b>Connexion au serveur perdue</b><br>Vous êtes désormais en mode lecture seule jusqu'au retour de la connexion.";
     out.common_connectionLost = out.updated_0_common_connectionLost;
