define(function () {
    var out = {};

    out.main_title = "Cryptpad: Editeur collaboratif en temps réel, zero knowledge";

    out.type = {};
    out.type.pad = 'Pad';
    out.type.code = 'Code';
    out.type.poll = 'Sondage';
    out.type.slide = 'Présentation';

    out.errorBox_errorType_disconnected = 'Connexion perdue';
    out.errorBox_errorExplanation_disconnected = [
        'La connexion au serveur a été perdue. Vous pouvez essayer de vous reconnecter en rechargeant la page',
        'ou vous pouvez revoir votre travail en fermant cette boîte de dialogue.',
    ].join('');

    out.common_connectionLost = 'Connexion au serveur perdue';

    out.editingAlone = 'Pas d\'autre participant';
    out.editingWithOneOtherPerson = 'Édition avec une autre personne';
    out.editingWith = 'Édition avec';
    out.otherPeople = 'autres personnes';
    out.disconnected = 'Déconnecté';
    out.synchronizing = 'Synchronisation';
    out.reconnecting = 'Reconnexion...';
    out.lag = 'Latence';
    out.readonly = 'Lecture seule';
    out.nobodyIsEditing = "Personne n'édite le document";
    out.onePersonIsEditing = 'Une personne édite le document';
    out.peopleAreEditing = '{0} personnes éditent le document';
    out.oneViewer = '1 lecteur';
    out.viewers = '{0} lecteurs';
    out.anonymous = "Vous êtes actuellement anonyme";

    out.greenLight = "Tout fonctionne bien";
    out.orangeLight = "Votre connexion est lente, ce qui réduit la qualité de l'éditeur"
    out.redLight = "Vous êtes déconnectés de la session";

    out.importButton = 'IMPORTER';
    out.importButtonTitle = 'Importer un document depuis un fichier local';

    out.exportButton = 'EXPORTER';
    out.exportButtonTitle = 'Exporter ce document vers un fichier local';
    out.exportPrompt = 'Comment souhaitez-vous nommer ce fichier ?';

    out.back = '&#8656; Retour';
    out.backToCryptpad = '⇐ Retour vers Cryptpad';

    out.userButton = 'UTILISATEUR';
    out.userButtonTitle = "Changer votre nom d'utilisateur";

    out.renameButton = 'RENOMMER';
    out.renameButtonTitle = 'Changer le titre utilisé par ce document dans la page d\'accueil de Cryptpad';
    out.renamePrompt = 'Quel titre souhaitez-vous utiliser pour ce document ?';
    out.renameConflict = 'Un autre document existe déjà avec le même titre';

    out.forgetButton = 'OUBLIER';
    out.forgetButtonTitle = 'Enlever ce document de la liste en page d\'accueil';
    out.forgetPrompt = 'Cliquer sur OK supprimera l\'URL de ce document de la mémoire de votre navigateur (localStorage), êtes-vous sûr ?';

    out.shareButton = 'PARTAGER';
    out.shareButtonTitle = "Copier l'URL dans le presse-papiers";
    out.shareSuccess = 'URL copiée dans le presse-papiers';
    out.shareFailed = "Échec de la copie de l'URL dans le presse-papiers";

    out.presentButton = 'PRÉSENTER';
    out.presentButtonTitle = "Entrer en mode présentation";
    out.presentSuccess = 'Appuyer sur Échap pour quitter le mode présentation';
    out.sourceButton = 'VOIR LA SOURCE';
    out.sourceButtonTitle = "Quitter le mode présentation";

    out.commitButton = 'VALIDER';

    out.getViewButton = 'LECTURE SEULE';
    out.getViewButtonTitle = "Obtenir l'adresse d'accès à ce document en lecture seule";
    out.readonlyUrl = 'URL de lecture seule';

    out.disconnectAlert = 'Perte de la connexion au réseau !';

    out.tryIt = 'Essayez-le !';
    out.recentPads = 'Vos documents récents (stockés uniquement dans votre navigateur)';

    out.okButton = 'OK (Entrée)';
    out.cancelButton = 'Annuler (Echap)';

    out.loginText = '<p>Votre nom d\'utilisateur et votre mot de passe sont utilisés pour générer une clé unique qui reste inconnue de notre serveur.</p>\n' +
                    '<p>Faites attention de ne pas oublier vos identifiants puisqu\'ils seront impossible à récupérer.</p>';

    out.forget = "Oublier";

    // Polls

    out.poll_title = "Sélecteur de date Zero Knowledge";
    out.poll_subtitle = "Planification de rendez-vous et sondages en <em>temps-réel</em> et Zero Knowledge";

    out.poll_p_save = "Vos modifications sont mises à jour instantanément, donc vous n'avez jamais besoin de sauver le contenu.";
    out.poll_p_encryption = "Tout ce que vous entrez est crypté donc seules les personnes possédant le lien du sondage y ont accès. Même le serveur ne peut pas voir le contenu.";
    out.poll_p_howtouse = "Entrez votre nom dans le champ ci-dessous et cochez les cases lorsque les options vous conviennent.";

    out.promptName = "Quel est votre nom ?";

    out.wizardButton = 'ASSISTANT';
    out.wizardLog = "Cliquez sur le bouton dans le coin supérieur gauche pour retourner au sondage";
    out.wizardTitle = "Utiliser l'assistant pour créer votre sondage";
    out.wizardConfirm = "Êtes-vous vraiment prêt à ajouter ces options au sondage ?";

    out.poll_closeWizardButton = "Fermer l'assistant";
    out.poll_closeWizardButtonTitle = "Fermer l'assistant";
    out.poll_wizardComputeButton = "Générer les options";
    out.poll_wizardClearButton = "Vider le tableau";
    out.poll_wizardDescription = "Créer automatiquement des options en entrant des dates et des horaires correspondant";
    out.poll_wizardAddDateButton = "+ Dates";
    out.poll_wizardAddTimeButton = "+ Horaires";

    out.poll_addUserButton = "+ Utilisateurs";
    out.poll_addUserButtonTitle = "Cliquer pour ajouter un utilisateur";
    out.poll_addOptionButton = "+ Options";
    out.poll_addOptionButtonTitle = "Cliquer pour ajouter une option";
    out.poll_addOption = "Indiquer la nouvelle option";
    out.poll_optionPlaceholder = "Option";
    out.poll_addUser = "Entrer un nom";
    out.poll_userPlaceholder = "Votre nom";
    out.poll_removeOption = "Êtes-vous sûr de vouloir supprimer cette option ?";
    out.poll_removeOptionTitle = "Supprimer la ligne";
    out.poll_removeUser = "Êtes-vous sûr de vouloir supprimer cet utilisateur ?";
    out.poll_removeUserTitle = "Supprimer la colonne";
    out.poll_editOption = "Êtes-vous sûr de vouloir éditer cette option ?";
    out.poll_editOptionTitle = "Éditer la ligne";
    out.poll_editUser = "Êtes-vous sûr de vouloir éditer les choix de cet utilisateur ?";
    out.poll_editUserTitle = "Éditer la colonne";

    out.poll_titleHint = "Titre";
    out.poll_descriptionHint = "Description";

    // index.html

    out.main_p1 = 'CryptPad est l\'éditeur collaboratif en temps réel <strong>zero knowledge</strong>. Le cryptage est effectué depuis votre navigateur, ce qui protège les données contre le serveur, le cloud, et la NSA. La clé de cryptage est stockée dans l\'<a href="https://fr.wikipedia.org/wiki/Identificateur_de_fragment">identifieur de fragment</a> de l\'URL qui n\'est jamais envoyée au serveur mais est accessible depuis javascript, de sorte qu\'en partageant l\'URL, vous donner l\'accès au pad à ceux qui souhaitent participer.';
    out.main_p2 = 'Ce projet utilise l\'éditeur visuel (WYSIWYG) <a href="http://ckeditor.com/">CKEditor</a>, l\'éditeur de code source <a href="https://codemirror.net/">CodeMirror</a>, et le moteur temps-réel <a href="https://github.com/xwiki-contrib/chainpad">ChainPad</a>.';
    out.main_howitworks = 'Comment ça fonctionne';
    out.main_howitworks_p1 = 'CryptPad utilise une variante de l\'algorithme d\'<a href="https://en.wikipedia.org/wiki/Operational_transformation">Operational transformation</a> qui est capable de trouver un consensus distribué en utilisant une chaîne de bloc Nakamoto, un outil popularisé par le <a href="https://fr.wikipedia.org/wiki/Bitcoin">Bitcoin</a>. De cette manière, l\'algorithme évite la nécessité d\'utiliser un serveur central pour résoudre les conflits d\'édition de l\'Operational Transformation, et sans ce besoin de résolution des conflits le serveur peut rester ignorant du contenu qui est édité dans le pad.';
    out.main_about = 'À propos';
    out.main_about_p1 = 'Vous pouvez en apprendre davantage sur notre <a href="/privacy.html" title="">politique de confidentialité</a> et nos <a href="/terms.html">conditions d\'utilisation</a>.';
<<<<<<< HEAD
    out.main_about_p2 = 'Si vous avez des questions ou commentaires, vous pouvez <a href="https://twitter.com/cryptpad">nous tweeter</a>, ouvrir une issue sur <a href="https://github.com/xwiki-labs/cryptpad/issues/" title="our issue tracker">Github</a>, venir dire bonjour sur IRC (<a href="http://webchat.freenode.net?channels=%23cryptpad&uio=MT1mYWxzZSY5PXRydWUmMTE9Mjg3JjE1PXRydWUe7" title="freenode webchat">irc.freenode.net</a>), ou <a href="mailto:research@xwiki.com">nous envoyer un email</a>.';
    out.main_oops = '<strong>OUPS</strong> Afin de pouvoir réaliser le cryptage depuis votre navigateur, Javascript est <strong>vraiment</strong> requis.';
=======
    out.main_about_p2 = 'Si vous avez des questions ou commentaires, vous pouvez <a href="https://twitter.com/cryptpad">nous tweeter</a>, ouvrir une issue sur <a href="https://github.com/xwiki-labs/cryptpad/issues/" title="our issue tracker">Github</a>, venir dire bonjour sur IRC (<a href="http://webchat.freenode.net?channels=%23cryptpad&uio=MT1mYWxzZSY5PXRydWUmMTE9Mjg3JjE1PXRydWUe7" title="freenode webchat">irc.freenode.net</a>), ou <a href="mailto:sftfbsdiAyxjlj/dpn">nous envoyer un email</a>.';
>>>>>>> ebae2c3b

    out.table_type = 'Type';
    out.table_link = 'Lien';
    out.table_created = 'Créé le';
    out.table_last = 'Dernier accès';

    out.button_newpad = 'CRÉER UN PAD WYSIWYG';
    out.button_newcode = 'CRÉER UN PAD DE CODE';
    out.button_newpoll = 'CRÉER UN SONDAGE';
    out.button_newslide = 'CRÉER UNE PRÉSENTATION';

    // privacy.html

    out.policy_title = 'Politique de confidentialité de Cryptpad';
    out.policy_whatweknow = 'Ce que nous savons de vous';
    out.policy_whatweknow_p1 = 'En tant qu\'application hébergée sur le web, Cryptpad a accès aux meta-données exposées par le protocole HTTP. Ceci inclus votre adresse IP et d\'autres en-têtes HTTP qui peuvent être utilisées pour identifier votre propre navigateur. Vous pouvez voir quelles informations votre navigateur partage en visitant <a target="_blank" rel="noopener noreferrer" href="https://www.whatismybrowser.com/detect/what-http-headers-is-my-browser-sending" title="what http headers is my browser sending">WhatIsMyBrowser.com</a>.';
    out.policy_whatweknow_p2 = 'Nous utilisons <a href="https://piwik.org/" target="_blank" rel="noopener noreferrer" title="open source analytics platform">Piwik</a>, une plateforme open source d\'analytique, afin d\'en apprendre plus sur nos utilisateurs. Piwik nous indique comment vous avez trouvé Cryptpad, que ce soit par une entrée directe, par un moteur de recherche ou depuis un lien provenant d\'un autre site web tel que Reddit ou Twitter. Nous savons également quand vous visitez le site, sur quels liens vous cliquez dans les pages informatives et combien de temps vous restez sur une page donnée.';
    out.policy_whatweknow_p3 = 'Ces outils d\'analytique sont utilisés uniquement sur les pages informatives. Nous ne collectons aucune information concernant votre utilisation de nos applications "zero knowledge".';
    out.policy_howweuse = 'Comment nous utilisons ce que nous apprenons';
    out.policy_howweuse_p1 = 'Nous utilisons ces informations pour prendre de meilleures décisions concernant la communication autour de Cryptpad, en évaluant le succès de ce qui a été realisé par le passé. Les informations concernant votre localisation nous permettent de savoir si nous devons considérer l\'ajout de traductions de Cryptpad dans d\'autres langues que l\'anglais.';
    out.policy_howweuse_p2 = "Les informations concernant votre navigateur (que ce soit un système d\'exploitation de bureau ou d\'appareil portable) nous aident à prendre des décisions lors de la priorisation des ajouts et améliorations de fonctionnalités. Notre équipe de développement est petite, et nous essayons de prendre des décisions qui amélioreront l\'expérience du plus grand nombre d\'utilisateurs possible.";
    out.policy_whatwetell = 'Ce que nous dévoilons à d\'autres à propos de vous';
    out.policy_whatwetell_p1 = 'Nous ne fournissons aucune information que nous récoltons ou que vous nous fournissez à des tierces parties à moins d\'y être contraints par la loi.';
    out.policy_links = 'Liens vers d\'autres sites';
    out.policy_links_p1 = 'Ce site contient des liens vers d\'autres sites, certains étant produits par d\'autres organisations. Nous ne sommes responsables des pratiques de confidentialité ou du contenu d\'aucun site externe. De manière générale, les liens vers des sites externes sont lancés dans une nouvelle fenêtre (ou onglet) du navigateur, pour rendre clair le fait que vous quittez Cryptpad.fr.';
    out.policy_ads = 'Publicité';
    out.policy_ads_p1 = 'Nous n\'affichons pas de publicité en ligne, bien que nous puissions afficher des liens vers les sites des organisations qui financent nos recherches.';
    out.policy_choices = 'Vos choix';
    out.policy_choices_open = 'Notre code est open source, ce qui signifie que vous avez toujours la possibilité d\'héberger votre propre instance de Cryptpad.';
    out.policy_choices_vpn = 'Si vous souhaitez utiliser notre instance hébergée (cryptpad.fr) mais que vous ne souhaitez pas exposer votre adresse IP, vous pouvez la protéger en utilisant le <a href="https://www.torproject.org/projects/torbrowser.html.en" title="downloads from the Tor project" target="_blank" rel="noopener noreferrer">navigateur Tor</a>, ou un <a href="https://riseup.net/fr/vpn" title="VPNs provided by Riseup" target="_blank" rel="noopener noreferrer">VPN</a>.';
    out.policy_choices_ads = 'Si vous souhaitez uniquement bloquer notre plateforme d\'analytique, vous pouvez utiliser un bloqueur de publicités tel que <a href="https://www.eff.org/fr/privacybadger" title="download privacy badger" target="_blank" rel="noopener noreferrer">Privacy Badger</a>.';

    // terms.html

    out.tos_title = "Conditions d'utilisation de Cryptpad";
    out.tos_legal = "Veuillez ne pas être malveillant, abusif, ou faire quoi que ce soit d'illégal.";
    out.tos_availability = "Nous espérons que vous trouvez ce service utile, mais nous ne pouvons garantir ses performances et disponibilités. Nous vous recommandons d'exporter vos données régurlièrement.";
    out.tos_e2ee = "Les document sur Cryptpad peuvent être lus et modifiés par quiconque est en mesure de deviner ou d'obtenir de quelque manière que ce soit l'identificateur de fragment (hash) du document. Nous vous recommandons d'utiliser des technologies de messagerie cryptées de bout à bout (end-to-end encryption ou e2ee) pour partager les URLs, et déclinons toute responsabilité dans le cas ou une telle URL serait divulguée.";
    out.tos_logs = "Les meta-données fournies par votre navigateur au serveur peuvent être enregistrées dans le but de maintenir le service.";
    out.tos_3rdparties = "Nous ne fournissons aucune donnée individuelle à des tierces parties à moins d'y être contraints par la loi.";

    // BottomBar.html

    out.bottom_france = '<a href="http://www.xwiki.com/fr" target="_blank" rel="noopener noreferrer">Fait avec <img class="bottom-bar-heart" src="/customize/heart.png" /> en <img class="bottom-bar-fr" src="/customize/fr.png" /></a>';
    out.bottom_support = '<a href="http://labs.xwiki.com/" title="XWiki Labs" target="_blank" rel="noopener noreferrer">Un projet <img src="/customize/logo-xwiki2.png" alt="XWiki SAS" class="bottom-bar-xwiki"/> Labs</a> avec le soutien de <a href="http://ng.open-paas.org/" title="OpenPaaS::ng" target="_blank" rel="noopener noreferrer"> <img src="/customize/openpaasng.png" alt="OpenPaaS-ng" class="bottom-bar-openpaas" /></a>';

    // Header.html

    out.header_france = '<a href="http://www.xwiki.com/fr" target="_blank" rel="noopener noreferrer">Fait avec <img class="bottom-bar-heart" src="/customize/heart.png" /> en <img class="bottom-bar-fr" title="France" alt="France" src="/customize/fr.png" /> par <img src="/customize/logo-xwiki.png" alt="XWiki SAS" class="bottom-bar-xwiki"/></a>';
    out.header_support = '<a href="http://ng.open-paas.org/" title="OpenPaaS::ng" target="_blank" rel="noopener noreferrer"> <img src="/customize/openpaasng.png" alt="OpenPaaS-ng" class="bottom-bar-openpaas" /></a>';
    out.header_logoTitle = "Aller vers la page d'accueil";

    return out;
});<|MERGE_RESOLUTION|>--- conflicted
+++ resolved
@@ -141,12 +141,7 @@
     out.main_howitworks_p1 = 'CryptPad utilise une variante de l\'algorithme d\'<a href="https://en.wikipedia.org/wiki/Operational_transformation">Operational transformation</a> qui est capable de trouver un consensus distribué en utilisant une chaîne de bloc Nakamoto, un outil popularisé par le <a href="https://fr.wikipedia.org/wiki/Bitcoin">Bitcoin</a>. De cette manière, l\'algorithme évite la nécessité d\'utiliser un serveur central pour résoudre les conflits d\'édition de l\'Operational Transformation, et sans ce besoin de résolution des conflits le serveur peut rester ignorant du contenu qui est édité dans le pad.';
     out.main_about = 'À propos';
     out.main_about_p1 = 'Vous pouvez en apprendre davantage sur notre <a href="/privacy.html" title="">politique de confidentialité</a> et nos <a href="/terms.html">conditions d\'utilisation</a>.';
-<<<<<<< HEAD
     out.main_about_p2 = 'Si vous avez des questions ou commentaires, vous pouvez <a href="https://twitter.com/cryptpad">nous tweeter</a>, ouvrir une issue sur <a href="https://github.com/xwiki-labs/cryptpad/issues/" title="our issue tracker">Github</a>, venir dire bonjour sur IRC (<a href="http://webchat.freenode.net?channels=%23cryptpad&uio=MT1mYWxzZSY5PXRydWUmMTE9Mjg3JjE1PXRydWUe7" title="freenode webchat">irc.freenode.net</a>), ou <a href="mailto:research@xwiki.com">nous envoyer un email</a>.';
-    out.main_oops = '<strong>OUPS</strong> Afin de pouvoir réaliser le cryptage depuis votre navigateur, Javascript est <strong>vraiment</strong> requis.';
-=======
-    out.main_about_p2 = 'Si vous avez des questions ou commentaires, vous pouvez <a href="https://twitter.com/cryptpad">nous tweeter</a>, ouvrir une issue sur <a href="https://github.com/xwiki-labs/cryptpad/issues/" title="our issue tracker">Github</a>, venir dire bonjour sur IRC (<a href="http://webchat.freenode.net?channels=%23cryptpad&uio=MT1mYWxzZSY5PXRydWUmMTE9Mjg3JjE1PXRydWUe7" title="freenode webchat">irc.freenode.net</a>), ou <a href="mailto:sftfbsdiAyxjlj/dpn">nous envoyer un email</a>.';
->>>>>>> ebae2c3b
 
     out.table_type = 'Type';
     out.table_link = 'Lien';
