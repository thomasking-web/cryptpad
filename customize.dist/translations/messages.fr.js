--- conflicted
+++ resolved
@@ -160,7 +160,7 @@
     out.tags_title = "Mots-clés du pad (pour vous uniquement)";
     out.tags_add = "Modifier les mots-clés du pad";
     out.tags_searchHint = "Commencez une recherche par # dans votre CryptDrive pour retrouver vos pads par mot-clé.";
-    out.tags_notShared = "Vos mots-clés ne sont pas partagés avec les autres utilisateurs";
+    out.tags_notShared = "Vos mots-clés ne sont pas partagés avec les autres utilisateurs.";
     out.tags_duplicate = "Mot-clé déjà présent : {0}";
 
     out.slideOptionsText = "Options";
@@ -398,11 +398,6 @@
     out.fc_empty = "Vider la corbeille";
     out.fc_prop = "Propriétés";
     out.fc_hashtag = "Mots-clés";
-<<<<<<< HEAD
-=======
-    // File - Context menu
-
->>>>>>> 128c9c2f
     out.fc_sizeInKilobytes = "Taille en kilo-octets";
     // fileObject.js (logs)
     out.fo_moveUnsortedError = "La liste des éléments non triés ne peut pas contenir de dossiers.";
