// SPDX-FileCopyrightText: 2023 XWiki CryptPad Team <contact@cryptpad.org> and contributors
//
// SPDX-License-Identifier: AGPL-3.0-or-later

/* global CKEDITOR */
CKEDITOR.editorConfig = function( config ) {
    var fixThings = false;
    // https://dev.ckeditor.com/ticket/10907
    config.needsBrFiller= fixThings;
    config.needsNbspFiller= fixThings;
<<<<<<< HEAD

    config.disableObjectResizing = true;

=======
>>>>>>> 45ac8d90
    config.removeButtons= 'Source,Maximize';
    // magicline plugin inserts html crap into the document which is not part of the
    // document itself and causes problems when it's sent across the wire and reflected back
    config.removePlugins= 'resize,elementspath,contextmenu,liststyle,tabletools,tableselection';
    config.resize_enabled= false; //bottom-bar
    config.extraPlugins= 'autolink,colorbutton,colordialog,font,indentblock,justify,mediatag,print,blockbase64,mathjax,wordcount,comments';
    config.toolbarGroups= [
        // {"name":"clipboard","groups":["clipboard","undo"]},
        //{"name":"editing","groups":["find","selection"]},
        {"name":"links"},
        {"name":"insert"},
        {"name":"forms"},
        {"name":"tools"},
        {"name":"document","groups":["mode","document","doctools"]},
        {"name":"others"},
        {"name":"basicstyles","groups":["basicstyles","cleanup"]},
        {"name":"paragraph","groups":["list","indent","blocks","align","bidi"]},
        {"name":"styles"},
        {"name":"colors"},
        {"name":"print"}];

    config.mathJaxLib = '/pad/mathjax/MathJax.js?config=TeX-AMS_HTML';
    config.font_defaultLabel = 'Arial';
    config.fontSize_defaultLabel = '16';
    config.accessibility = 'true';
    config.keystrokes = [
        [ CKEDITOR.ALT + 121 /*F10*/, 'toolbarFocus' ],
        [ CKEDITOR.ALT + 122 /*F11*/, 'elementsPathFocus' ],

        [ CKEDITOR.SHIFT + 121 /*F10*/, 'contextMenu' ],

        [ CKEDITOR.CTRL + 90 /*Z*/, 'undo' ],
        [ CKEDITOR.CTRL + 89 /*Y*/, 'redo' ],
        [ CKEDITOR.CTRL + CKEDITOR.SHIFT + 90 /*Z*/, 'redo' ],

        [ CKEDITOR.CTRL + CKEDITOR.SHIFT + 76 /*L*/, 'link' ],
        [ CKEDITOR.CTRL + 76 /*L*/, undefined ],

        [ CKEDITOR.CTRL + 66 /*B*/, 'bold' ],
        [ CKEDITOR.CTRL + 73 /*I*/, 'italic' ],
        [ CKEDITOR.CTRL + 85 /*U*/, 'underline' ],

        [CKEDITOR.ALT + 109 /*-*/, 'toolbarCollapse' ],
        [37 /* Left Arrow */, 'focusPreviousButton'],
        [39 /* Right Arrow */, 'focusNextButton'],
        //enter
        [13, 'clickFocusedButton'],
        //space bar
        [32, 'clickFocusedButton']
    ];

    //skin: 'moono-cryptpad,/pad/themes/moono-cryptpad/'
    //skin: 'flat,/pad/themes/flat/'
    //config.skin= 'moono-lisa,/pad/themes/moono-lisa/'
    //skin: 'moono-dark,/pad/themes/moono-dark/'
    //skin: 'office2013,/pad/themes/office2013/'
};

(function () {
    // These are overrides inside of ckeditor which add ?ver= to the CSS files so that
    // every part of ckeditor will get in the browser cache.
    var fix = function (x) {
        if (x.map) { return x.map(fix); }
        return (/\/components\/.*\.css$/.test(x)) ? (x + '?ver=' + CKEDITOR.timestamp) : x;
    };
    CKEDITOR.tools._buildStyleHtml = CKEDITOR.tools.buildStyleHtml;
    CKEDITOR.document._appendStyleSheet = CKEDITOR.document.appendStyleSheet;
    CKEDITOR.tools.buildStyleHtml = function (x) { return CKEDITOR.tools._buildStyleHtml(fix(x)); };
    CKEDITOR.document.appendStyleSheet = function (x) { return CKEDITOR.document._appendStyleSheet(fix(x)); };
}());<|MERGE_RESOLUTION|>--- conflicted
+++ resolved
@@ -8,12 +8,8 @@
     // https://dev.ckeditor.com/ticket/10907
     config.needsBrFiller= fixThings;
     config.needsNbspFiller= fixThings;
-<<<<<<< HEAD
-
     config.disableObjectResizing = true;
 
-=======
->>>>>>> 45ac8d90
     config.removeButtons= 'Source,Maximize';
     // magicline plugin inserts html crap into the document which is not part of the
     // document itself and causes problems when it's sent across the wire and reflected back
