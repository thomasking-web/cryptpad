define([
    'jquery',
    '/api/config',
    '/common/hyperscript.js',
    '/common/common-hash.js',
    '/common/common-constants.js',
    '/common/common-util.js',
    '/lib/textFit.min.js',
    '/customize/messages.js',
    '/customize/application_config.js',
    '/common/outer/local-store.js',
    '/customize/pages.js',
], function ($, Config, h, Hash, Constants, Util, TextFit, Msg, AppConfig, LocalStore, Pages) {
    var urlArgs = Config.requireConf.urlArgs;

    var isAvailableType = function (x) {
        if (!Array.isArray(AppConfig.availablePadTypes)) { return true; }
        return AppConfig.availablePadTypes.indexOf(x) !== -1;
    };

    var checkEarlyAccess = function (x) {
        // Check if this is an early access app and if they are allowed.
        // Check if this is a premium app and if you're premium
        // Returns false if the app should be hidden
        var earlyTypes = Constants.earlyAccessApps;
        var ea = Util.checkRestrictedApp(x, AppConfig, earlyTypes,
                    LocalStore.getPremium(), LocalStore.isLoggedIn());
        return ea > 0;
    };
    var checkRegisteredType = function (x) {
        // Return true if we're registered or if the app is not registeredOnly
        if (LocalStore.isLoggedIn()) { return true; }
        if (!Array.isArray(AppConfig.registeredOnlyTypes)) { return true; }
        return AppConfig.registeredOnlyTypes.indexOf(x) === -1;
    };

    return function () {
        var icons = [
                [ 'sheet', Msg.type.sheet],
                [ 'doc', Msg.type.doc],
                [ 'presentation', Msg.type.presentation],
                [ 'pad', Msg.type.pad],
                [ 'kanban', Msg.type.kanban],
                [ 'code', Msg.type.code],
                [ 'form', Msg.type.form],
                [ 'whiteboard', Msg.type.whiteboard],
                [ 'slide', Msg.type.slide]
            ].filter(function (x) {
                return isAvailableType(x[0]);
            })
            .map(function (x) {
                var s = 'div.bs-callout.cp-callout-' + x[0];
                var cls = '';
                var isEnabled = checkRegisteredType(x[0]);

                var isEAEnabled = checkEarlyAccess(x[0]);
                //if (i > 2) { s += '.cp-more.cp-hidden'; }
                var icon = AppConfig.applicationsIcon[x[0]];
                var font = icon.indexOf('cptools') === 0 ? 'cptools' : 'fa';
                var href = '/'+ x[0] +'/';
                var attr = isEnabled ? { href: href } : {
                    onclick: function () {
                        // if the app is not enabled then we send them to the login page
                        // which will redirect to the app in question ?
                        var loginURL = Hash.hashToHref('', 'login');
                        var url = Hash.getNewPadURL(loginURL, { href: href });
                        window.location.href = url;
                    }
                };
                if (!isEAEnabled) {
                    cls += '.cp-app-hidden';
                }
                if (!isEnabled) {
                    cls += '.cp-app-disabled';
                    attr.title = Msg.mustLogin;
                }
                return h('a.cp-index-appitem' + cls, [
                    attr,
                    h(s, [
                        h('i.' + font + '.' + icon, {'aria-hidden': 'true'}),
                        h('div.pad-button-text', [ x[1] ])
                    ])
                ]);
            });

        icons.forEach(function (a) {
            setTimeout(function () {
                // ensure that text in our app icons doesn't overflow
                TextFit($(a).find('.pad-button-text')[0], {minFontSize: 13, maxFontSize: 18});
            });
        });

        var pageLink = function (ref, loc, text) {
            if (!ref) { return; }
            var attrs =  {
                href: ref,
            };
            if (!/^\//.test(ref)) {
                attrs.target = '_blank';
                attrs.rel = 'noopener noreferrer';
            }
            if (loc) {
                attrs['data-localization'] =  loc;
                text = Msg[loc];
            }
            return h('a', attrs, text);
        };

        var fastLink = k => pageLink(Pages.customURLs[k], k);

        // XXX DB
        Msg.terms = "Terms of Service";

        // XXX DB: this may be wrong, pasted over form pages.js
        var imprintLink = fastLink('imprint');
        var privacyLink = fastLink('privacy');
        var termsLink = fastLink('terms');

        var notice;
/*  Admins can specify a notice to display in application_config.js via the `homeNotice` attribute.
    If the text is the key for the translation system then then the most appropriate translated text
    will be displayed. Otherwise, the direct text will be included as HTML.
*/
        if (AppConfig.homeNotice) {
            notice = h('div.alert.alert-info', Pages.setHTML(h('span'), [
                Msg[AppConfig.homeNotice] || AppConfig.homeNotice
            ]));
        }

        // instance title
        var instanceTitle = h('h1.cp-instance-title', Pages.Instance.name);
        // XXX DB: How does TextFit work?!
        // TextFit($(h1).find('.cp-instance-title')[0], {minFontSize: 13, maxFontSize: 18});

        // instance location
        var locationBlock;

        if (Pages.Instance.location) {
            locationBlock = h('div.cp-instance-location', [
                h('i.fa.fa-map-pin', {'aria-hidden': 'true'}),
                'Encrypted data is hosted in: ', // XXX translate
                Pages.Instance.location,
            ]);
        } else {
            locationBlock = h('div', h('br')); // XXX
        }

        Msg.home_morestorage = 'For more storage space, and to support the project:'; // XXX

        var subButton = function () {
            if (Pages.areSubscriptionsAllowed()) {
                var sub = h('div.cp-sub-prompt', [
                    h('span', Msg.home_morestorage),
                    h('br'),
                    h('button', Msg.features_f_subscribe),
                    h('button', Msg.footer_donate)
                ]);
                return sub;
            } else {
                return h('div');
            }
        };


        return [
            h('div#cp-main', [
                Pages.infopageTopbar(),
                h('div.container.cp-container', [
                    h('div.row.cp-home-hero', [
                        h('div.cp-title.col-md-6', [
                            h('img', {
                                src: '/customize/CryptPad_logo.svg?' + urlArgs,
                                'aria-hidden': 'true',
                                alt: ''
                            }),
<<<<<<< HEAD
                            instanceTitle,
                            UI.setHTML(h('span.tag-line'), Pages.Instance.description),
=======
                            h('h1.cp-instance-title', Pages.Instance.name),
                            Pages.setHTML(h('span.tag-line'), Pages.Instance.description),
>>>>>>> 82225669
                            locationBlock,
                            termsLink,
                            privacyLink,
                            imprintLink
                        ]),
                        h('div.col-md-6', [
                            h('div.cp-app-grid', [
                                h('span.cp-app-new', [
                                    h('i.fa.fa-plus'),
                                    Msg.fm_newFile
                                ]),
                                h('div.cp-app-grid-apps', [
                                    icons,
                                ])
                            ]),
                            h('div.cp-app-drive', [
                                h('a.cp-drive-btn', {'href': '/drive/'}, [
                                    h('i.fa.fa-hdd-o', {'aria-hidden': 'true'}),
                                    Msg.team_cat_drive
                                ]),
                                subButton
                            ])
                        ])
                    ]),
                    notice
                ]),
                Pages.infopageFooter(),
            ]),
        ];
    };
});
<|MERGE_RESOLUTION|>--- conflicted
+++ resolved
@@ -173,13 +173,8 @@
                                 'aria-hidden': 'true',
                                 alt: ''
                             }),
-<<<<<<< HEAD
                             instanceTitle,
                             UI.setHTML(h('span.tag-line'), Pages.Instance.description),
-=======
-                            h('h1.cp-instance-title', Pages.Instance.name),
-                            Pages.setHTML(h('span.tag-line'), Pages.Instance.description),
->>>>>>> 82225669
                             locationBlock,
                             termsLink,
                             privacyLink,
