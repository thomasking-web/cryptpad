--- conflicted
+++ resolved
@@ -44,9 +44,7 @@
             message.style.opacity = 100;
             logo.style.animation = 'none';
             message.style.animation = 'none';
-        } catch (err) {
-            console.error(err);
-        }
+        } catch (err) {}
     }
 
     // fallback if CSS animations not available
@@ -54,13 +52,7 @@
         try {
             document.querySelector('.placeholder-logo-container').style.opacity = 100;
             document.querySelector('.placeholder-message-container').style.opacity = 100;
-<<<<<<< HEAD
-        } catch (err) {
-            console.error(err);
-        }
-=======
         } catch (e) {}
->>>>>>> dc5f9e2b
     }, 3000);
 });
 }());