--- conflicted
+++ resolved
@@ -33,12 +33,6 @@
 
 document.addEventListener('DOMContentLoaded', function() {
     document.body.appendChild(elem);
-<<<<<<< HEAD
-    // fallback if CSS animations not available
-    setTimeout(() => {
-        document.querySelector('.placeholder-logo-container').style.opacity = 100;
-        document.querySelector('.placeholder-message-container').style.opacity = 100;
-=======
     window.CP_preloadingTime = +new Date();
 
     // soft transition between inner and outer placeholders
@@ -59,7 +53,6 @@
             document.querySelector('.placeholder-logo-container').style.opacity = 100;
             document.querySelector('.placeholder-message-container').style.opacity = 100;
         } catch (e) {}
->>>>>>> 1ba2ca3c
     }, 3000);
 });
 }());