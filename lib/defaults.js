--- conflicted
+++ resolved
@@ -16,15 +16,9 @@
          *  it is recommended that you configure these fields to match the
          *  domain which will serve your CryptPad instance.
          */
-<<<<<<< HEAD
-        "child-src " + domain, //'self' blob: " + domain + sandbox,
-        // IE/Edge
-        `frame-src 'self' blob:${sandbox}/* blob:${domain}/* ${sandbox}`,
-=======
         "child-src " + domain,
         // IE/Edge
         "frame-src 'self' blob: " + sandbox,
->>>>>>> 3c324cbc
 
         /*  this allows connections over secure or insecure websockets
             if you are deploying to production, you'll probably want to remove
@@ -38,11 +32,7 @@
 
         // for accounts.cryptpad.fr authentication and cross-domain iframe sandbox
         "frame-ancestors *",
-<<<<<<< HEAD
-        "worker-src 'self'", // + domain + sandbox,
-=======
         "worker-src 'self'",
->>>>>>> 3c324cbc
         ""
     ];
 };
