/* jshint esversion: 6 */
/* global Buffer */
var HK = module.exports;

const nThen = require('nthen');
const Util = require("./common-util");
const MetaRPC = require("./commands/metadata");
const Nacl = require('tweetnacl/nacl-fast');
const now = function () { return (new Date()).getTime(); };
const ONE_DAY = 1000 * 60 * 60 * 24; // one day in milliseconds

/*  getHash
    * this function slices off the leading portion of a message which is
      most likely unique
    * these "hashes" are used to identify particular messages in a channel's history
    * clients store "hashes" either in memory or in their drive to query for new messages:
      * when reconnecting to a pad
      * when connecting to chat or a mailbox
    * thus, we can't change this function without invalidating client data which:
      * is encrypted clientside
      * can't be easily migrated
    * don't break it!
*/
const getHash = HK.getHash = function (msg, Log) {
    if (typeof(msg) !== 'string') {
        if (Log) {
            Log.warn('HK_GET_HASH', 'getHash() called on ' + typeof(msg) + ': ' + msg);
        }
        return '';
    }
    return msg.slice(0,64);
};

// historyKeeper should explicitly store any channel
// with a 32 character id
const STANDARD_CHANNEL_LENGTH = HK.STANDARD_CHANNEL_LENGTH = 32;

// historyKeeper should not store messages sent to any channel
// with a 34 character id
const EPHEMERAL_CHANNEL_LENGTH = HK.EPHEMERAL_CHANNEL_LENGTH = 34;

const tryParse = HK.tryParse = function (Env, str) {
    try {
        return JSON.parse(str);
    } catch (err) {
        Env.Log.error('HK_PARSE_ERROR', {
            message: err && err.name,
            input: str,
        });
    }
};

/*  sliceCpIndex
    returns a list of all checkpoints which might be relevant for a client connecting to a session

    * if there are two or fewer checkpoints, return everything you have
    * if there are more than two
      * return at least two
      * plus any more which were received within the last 100 messages

    This is important because the additional history is what prevents
    clients from forking on checkpoints and dropping forked history.

*/
const sliceCpIndex = HK.sliceCpIndex = function (cpIndex, line) {
    // Remove "old" checkpoints (cp sent before 100 messages ago)
    const minLine = Math.max(0, (line - 100));
    let start = cpIndex.slice(0, -2);
    const end = cpIndex.slice(-2);
    start = start.filter(function (obj) {
        return obj.line > minLine;
    });
    return start.concat(end);
};

const isMetadataMessage = HK.isMetadataMessage = function (parsed) {
    return Boolean(parsed && parsed.channel);
};

HK.listAllowedUsers = function (metadata) {
    return (metadata.owners || []).concat((metadata.allowed || []));
};

HK.getNetfluxSession = function (Env, netfluxId) {
    return Env.netfluxUsers[netfluxId];
};

HK.isUserSessionAllowed = function (allowed, session) {
    if (!session) { return false; }
    for (var unsafeKey in session) {
        if (allowed.indexOf(unsafeKey) !== -1) {
            return true;
        }
    }
    return false;
};

HK.authenticateNetfluxSession = function (Env, netfluxId, unsafeKey) {
    var user = Env.netfluxUsers[netfluxId] = Env.netfluxUsers[netfluxId] || {};
    user[unsafeKey] = +new Date();
};

HK.closeNetfluxSession = function (Env, netfluxId) {
    delete Env.netfluxUsers[netfluxId];
};

// validateKeyStrings supplied by clients must decode to 32-byte Uint8Arrays
const isValidValidateKeyString = function (key) {
    try {
        return typeof(key) === 'string' &&
            Nacl.util.decodeBase64(key).length === Nacl.sign.publicKeyLength;
    } catch (e) {
        return false;
    }
};

var CHECKPOINT_PATTERN = /^cp\|(([A-Za-z0-9+\/=]+)\|)?/;

/*  expireChannel is here to clean up channels that should have been removed
    but for some reason are still present
*/
const expireChannel = function (Env, channel) {
    return void Env.store.archiveChannel(channel, function (err) {
        Env.Log.info("ARCHIVAL_CHANNEL_BY_HISTORY_KEEPER_EXPIRATION", {
            channelId: channel,
            status: err? String(err): "SUCCESS",
        });
    });
};

/*  dropChannel
    * cleans up memory structures which are managed entirely by the historyKeeper
*/
const dropChannel = HK.dropChannel = function (Env, chanName) {
    delete Env.metadata_cache[chanName];
    delete Env.channel_cache[chanName];
};

/*  checkExpired
    * synchronously returns true or undefined to indicate whether the channel is expired
      * according to its metadata
    * has some side effects:
      * closes the channel via the store.closeChannel API
        * and then broadcasts to all channel members that the channel has expired
      * removes the channel from the netflux-server's in-memory cache
      * removes the channel metadata from history keeper's in-memory cache

    FIXME the boolean nature of this API should be separated from its side effects
*/
const checkExpired = function (Env, Server, channel) {
    const store = Env.store;
    const metadata_cache = Env.metadata_cache;

    if (!(channel && channel.length === STANDARD_CHANNEL_LENGTH)) { return false; }
    let metadata = metadata_cache[channel];
    if (!(metadata && typeof(metadata.expire) === 'number')) { return false; }

    // the number of milliseconds ago the channel should have expired
    let pastDue = (+new Date()) - metadata.expire;

    // less than zero means that it hasn't expired yet
    if (pastDue < 0) { return false; }

    // if it should have expired more than a day ago...
    // there may have been a problem with scheduling tasks
    // or the scheduled tasks may not be running
    // so trigger a removal from here
    if (pastDue >= ONE_DAY) { expireChannel(Env, channel); }

    // close the channel
    store.closeChannel(channel, function () {
        Server.channelBroadcast(channel, {
            error: 'EEXPIRED',
            channel: channel
        }, Env.id);
        dropChannel(Env, channel);
    });

    // return true to indicate that it has expired
    return true;
};

const getMetadata = HK.getMetadata = function (Env, channelName, _cb) {
    var cb = Util.once(Util.mkAsync(_cb));

    var metadata = Env.metadata_cache[channelName];
    if (metadata && typeof(metadata) === 'object') {
        return void cb(undefined, metadata);
    }

    MetaRPC.getMetadataRaw(Env, channelName, function (err, metadata) {
        if (err) {
            console.error(err);
            return void cb(err);
        }
        if (!(metadata && typeof(metadata.channel) === 'string' && metadata.channel.length === STANDARD_CHANNEL_LENGTH)) {
            return cb();
        }

        // cache it
        Env.metadata_cache[channelName] = metadata;
        cb(undefined, metadata);
    });
};

/*  getIndex
    calls back with an error if anything goes wrong
    or with a cached index for a channel if it exists
        (along with metadata)
    otherwise it calls back with the index computed by 'computeIndex'

    as an added bonus:
    if the channel exists but its index does not then it caches the index
*/
const getIndex = (Env, channelName, cb) => {
    const channel_cache = Env.channel_cache;

    const chan = channel_cache[channelName];

    // if there is a channel in memory and it has an index cached, return it
    if (chan && chan.index) {
        // enforce async behaviour
        return void Util.mkAsync(cb)(undefined, chan.index);
    }

    Env.batchIndexReads(channelName, cb, function (done) {
        Env.computeIndex(Env, channelName, (err, ret) => {
            // this is most likely an unrecoverable filesystem error
            if (err) { return void done(err); }
            // cache the computed result if possible
            if (chan) { chan.index = ret; }
            // return
            done(void 0, ret);
        });
    });
};

/*  checkOffsetMap

Sorry for the weird function --ansuz

This should be almost equivalent to `Object.keys(map).length` except
that is will use less memory by not allocating space for the temporary array.
Beyond that, it returns length * -1 if any of the members of the map
are not in ascending order. The function for removing older members of the map
loops over elements in order and deletes them, so ordering is important!

*/
var checkOffsetMap = function (map) {
    var prev = 0;
    var cur;
    var ooo = 0; // out of order
    var count = 0;
    for (let k in map) {
        count++;
        cur = map[k];
        if (!ooo && prev > cur) { ooo = true; }
        prev = cur;
    }
    return ooo ? count * -1: count;
};

/* Pass the map and the number of elements it contains */
var trimOffsetByOrder = function (map, n) {
    var toRemove = Math.max(n - 50, 0);
    var i = 0;
    for (let k in map) {
        if (i >= toRemove) { return; }
        i++;
        delete map[k];
    }
};

/*  Remove from the map any byte offsets which are below
    the lowest offset you'd like to preserve
    (probably the oldest checkpoint */
var trimMapByOffset = function (map, offset) {
    if (!offset) { return; }
    for (let k in map) {
        if (map[k] < offset) {
            delete map[k];
        }
    }
};

/*  storeMessage
    * channel id
    * the message to store
    * whether the message is a checkpoint
    * optionally the hash of the message
        * it's not always used, but we guard against it


    * async but doesn't have a callback
    * source of a race condition whereby:
      * two messaages can be inserted
      * two offsets can be computed using the total size of all the messages
      * but the offsets don't correspond to the actual location of the newlines
        * because the two actions were performed like ABba...
    * the fix is to use callbacks and implement queueing for writes
      * to guarantee that offset computation is always atomic with writes
*/
const storeMessage = function (Env, channel, msg, isCp, optionalMessageHash) {
    const id = channel.id;
    const Log = Env.Log;

    Env.queueStorage(id, function (next) {
        const msgBin = Buffer.from(msg + '\n', 'utf8');
        // Store the message first, and update the index only once it's stored.
        // store.messageBin can be async so updating the index first may
        // result in a wrong cpIndex
        nThen((waitFor) => {
            Env.store.messageBin(id, msgBin, waitFor(function (err) {
                if (err) {
                    waitFor.abort();
                    Log.error("HK_STORE_MESSAGE_ERROR", err.message);

                    // this error is critical, but there's not much we can do at the moment
                    // proceed with more messages, but they'll probably fail too
                    // at least you won't have a memory leak

                    // TODO make it possible to respond to clients with errors so they know
                    // their message wasn't stored
                    return void next();
                }
            }));
        }).nThen((waitFor) => {
            getIndex(Env, id, waitFor((err, index) => {
                if (err) {
                    Log.warn("HK_STORE_MESSAGE_INDEX", err.stack);
                    // non-critical, we'll be able to get the channel index later
                    return void next();
                }
                if (typeof (index.line) === "number") { index.line++; }
                if (isCp) {
                    index.cpIndex = sliceCpIndex(index.cpIndex, index.line || 0);
                    trimMapByOffset(index.offsetByHash, index.cpIndex[0]);
                    index.cpIndex.push({
                        offset: index.size,
                        line: ((index.line || 0) + 1)
                    });
                }
                if (optionalMessageHash) {
                    index.offsetByHash[optionalMessageHash] = index.size;
                    index.offsets++;
                }
                if (index.offsets >= 100 && !index.cpIndex.length) {
                    let offsetCount = checkOffsetMap(index.offsetByHash);
                    if (offsetCount < 0) {
                        Log.warn('OFFSET_TRIM_OOO', {
                            channel: id,
                            map: index.OffsetByHash
                        });
                    } else if (offsetCount > 0) {
                        trimOffsetByOrder(index.offsetByHash, index.offsets);
                        index.offsets = checkOffsetMap(index.offsetByHash);
                    }
                }
                index.size += msgBin.length;

                // handle the next element in the queue
                next();
            }));
        });
    });
};


/*  getHistoryOffset
    returns a number representing the byte offset from the start of the log
    for whatever history you're seeking.

    query by providing a 'lastKnownHash',
        which is really just a string of the first 64 characters of an encrypted message.
    OR by -1 which indicates that we want the full history (byte offset 0)
    OR nothing, which indicates that you want whatever messages the historyKeeper deems relevant
        (typically the last few checkpoints)

    this function embeds a lot of the history keeper's logic:

    0. if you passed -1 as the lastKnownHash it means you want the complete history
      * I'm not sure why you'd need to call this function if you know it will return 0 in this case...
      * it has a side-effect of filling the index cache if it's empty
    1. if you provided a lastKnownHash and that message does not exist in the history:
      * either the client has made a mistake or the history they knew about no longer exists
      * call back with EUNKNOWN
    2. if you did not provide a lastKnownHash
      * and there are fewer than two checkpoints:
        * return 0 (read from the start of the file)
      * and there are two or more checkpoints:
        * return the offset of the earliest checkpoint which 'sliceCpIndex' considers relevant
    3. if you did provide a lastKnownHash
      * read through the log until you find the hash that you're looking for
      * call back with either the byte offset of the message that you found OR
      * -1 if you didn't find it

*/
const getHistoryOffset = (Env, channelName, lastKnownHash, _cb) => {
    const cb = Util.once(Util.mkAsync(_cb));

    // lastKnownhash === -1 means we want the complete history
    if (lastKnownHash === -1) { return void cb(null, 0); }
    let offset = -1;
    nThen((waitFor) => {
        getIndex(Env, channelName, waitFor((err, index) => {
            if (err) { waitFor.abort(); return void cb(err); }

            // check if the "hash" the client is requesting exists in the index
            const lkh = index.offsetByHash[lastKnownHash];
<<<<<<< HEAD
            // we evict old hashes from the index as new checkpoints are discovered.
            // if someone connects and asks for a hash that is no longer relevant,
            // we tell them it's an invalid request. This is because of the semantics of "GET_HISTORY"
            // which is only ever used when connecting or reconnecting in typical uses of history...
            // this assumption should hold for uses by chainpad, but perhaps not for other uses cases.
            // EXCEPT: other cases don't use checkpoints!
            // clients that are told that their request is invalid should just make another request
            // without specifying the hash, and just trust the server to give them the relevant data.
            // QUESTION: does this mean mailboxes are causing the server to store too much stuff in memory?
            if (lastKnownHash && typeof(lkh) !== "number") {
                waitFor.abort();
                return void cb(new Error('EUNKNOWN'));
            }
=======

            // fall through to the next block if the offset of the hash in question is not in memory
            if (lastKnownHash && typeof(lkh) !== "number") { return; }
>>>>>>> 834c96a4

            // Since last 2 checkpoints
            if (!lastKnownHash) {
                waitFor.abort();
                // Less than 2 checkpoints in the history: return everything
                if (index.cpIndex.length < 2) { return void cb(null, 0); }
                // Otherwise return the second last checkpoint's index
                return void cb(null, index.cpIndex[0].offset);
                /* LATER...
                    in practice, two checkpoints can be very close together
                    we have measures to avoid duplicate checkpoints, but editors
                    can produce nearby checkpoints which are slightly different,
                    and slip past these protections. To be really careful, we can
                    seek past nearby checkpoints by some number of patches so as
                    to ensure that all editors have sufficient knowledge of history
                    to reconcile their differences. */
            }

            offset = lkh;
        }));
    }).nThen((w) => {
        // skip past this block if the offset is anything other than -1
        // this basically makes these first two nThen blocks behave like if-else
        if (offset !== -1) { return; }

        // either the message exists in history but is not in the cached index
        // or it does not exist at all. In either case 'getHashOffset' is expected
        // to return a number: -1 if not present, positive interger otherwise
        Env.getHashOffset(channelName, lastKnownHash, w(function (err, _offset) {
            if (err) {
                w.abort();
                return void cb(err);
            }
            offset = _offset;
        }));
    }).nThen(() => {
        cb(null, offset);
    });
};

/*  getHistoryAsync
    * finds the appropriate byte offset from which to begin reading using 'getHistoryOffset'
    * streams through the rest of the messages, safely parsing them and returning the parsed content to the handler
    * calls back when it has reached the end of the log

    Used by:
    * GET_HISTORY

*/
const getHistoryAsync = (Env, channelName, lastKnownHash, beforeHash, handler, cb) => {
    const store = Env.store;

    let offset = -1;
    nThen((waitFor) => {
        getHistoryOffset(Env, channelName, lastKnownHash, waitFor((err, os) => {
            if (err) {
                waitFor.abort();
                return void cb(err);
            }
            offset = os;
        }));
    }).nThen((waitFor) => {
        if (offset === -1) {
            return void cb(new Error('EUNKNOWN'));
        }
        const start = (beforeHash) ? 0 : offset;
        store.readMessagesBin(channelName, start, (msgObj, readMore, abort) => {
            if (beforeHash && msgObj.offset >= offset) { return void abort(); }
            var parsed = tryParse(Env, msgObj.buff.toString('utf8'));
            if (!parsed) { return void readMore(); }
            handler(parsed, readMore);
        }, waitFor(function (err) {
            return void cb(err);
        }));
    });
};

const handleRPC = function (Env, Server, seq, userId, parsed) {
    const HISTORY_KEEPER_ID = Env.id;

    /* RPC Calls...  */
    var rpc_call = parsed.slice(1);

    Server.send(userId, [seq, 'ACK']);
    try {
        // slice off the sequence number and pass in the rest of the message
        Env.rpc(Server, userId, rpc_call, function (err, output) {
            if (err) {
                Server.send(userId, [0, HISTORY_KEEPER_ID, 'MSG', userId, JSON.stringify([parsed[0], 'ERROR', err])]); 
                return;
            }
            Server.send(userId, [0, HISTORY_KEEPER_ID, 'MSG', userId, JSON.stringify([parsed[0]].concat(output))]);
        });
    } catch (e) {
        // if anything throws in the middle, send an error
        Server.send(userId, [0, HISTORY_KEEPER_ID, 'MSG', userId, JSON.stringify([parsed[0], 'ERROR', 'SERVER_ERROR'])]);
    }
};

/*
    This is called when a user tries to connect to a channel that doesn't exist.
    we initialize that channel by writing the metadata supplied by the user to its log.
    if the provided metadata has an expire time then we also create a task to expire it.
*/
const handleFirstMessage = function (Env, channelName, metadata) {
    Env.store.writeMetadata(channelName, JSON.stringify(metadata), function (err) {
        if (err) {
            // FIXME tell the user that there was a channel error?
            return void Env.Log.error('HK_WRITE_METADATA', {
                channel: channelName,
                error: err,
            });
        }
    });

    // write tasks
    if(metadata.expire && typeof(metadata.expire) === 'number') {
        // the fun part...
        // the user has said they want this pad to expire at some point
        Env.tasks.write(metadata.expire, "EXPIRE", [ channelName ], function (err) {
            if (err) {
                // if there is an error, we don't want to crash the whole server...
                // just log it, and if there's a problem you'll be able to fix it
                // at a later date with the provided information
                Env.Log.error('HK_CREATE_EXPIRE_TASK', err);
                Env.Log.info('HK_INVALID_EXPIRE_TASK', JSON.stringify([metadata.expire, 'EXPIRE', channelName]));
            }
        });
    }
};

const handleGetHistory = function (Env, Server, seq, userId, parsed) {
    const metadata_cache = Env.metadata_cache;
    const HISTORY_KEEPER_ID = Env.id;
    const Log = Env.Log;

    // parsed[1] is the channel id
    // parsed[2] is a validation key or an object containing metadata (optionnal)
    // parsed[3] is the last known hash (optionnal)

    Server.send(userId, [seq, 'ACK']);
    var channelName = parsed[1];
    var config = parsed[2];
    var metadata = {};
    var lastKnownHash;
    var txid;

    // clients can optionally pass a map of attributes
    // if the channel already exists this map will be ignored
    // otherwise it will be stored as the initial metadata state for the channel
    if (config && typeof config === "object" && !Array.isArray(parsed[2])) {
        lastKnownHash = config.lastKnownHash;
        metadata = config.metadata || {};
        txid = config.txid;
        if (metadata.expire) {
            metadata.expire = +metadata.expire * 1000 + (+new Date());
        }
    }
    metadata.channel = channelName;
    metadata.created = +new Date();

    // if the user sends us an invalid key, we won't be able to validate their messages
    // so they'll never get written to the log anyway. Let's just drop their message
    // on the floor instead of doing a bunch of extra work
    // TODO send them an error message so they know something is wrong
    if (metadata.validateKey && !isValidValidateKeyString(metadata.validateKey)) {
        return void Log.error('HK_INVALID_KEY', metadata.validateKey);
    }

    nThen(function (waitFor) {
        var w = waitFor();
        /*  fetch the channel's metadata.
            use it to check if the channel has expired.
            send it to the client if it exists.
        */
        getMetadata(Env, channelName, waitFor(function (err, metadata) {
            if (err) {
                Env.Log.error('HK_GET_HISTORY_METADATA', {
                    channel: channelName,
                    error: err,
                });
                return void w();
            }
            if (!metadata || !metadata.channel) { return w(); }
            // if there is already a metadata log then use it instead
            // of whatever the user supplied

            // it's possible that the channel doesn't have metadata
            // but in that case there's no point in checking if the channel expired
            // or in trying to send metadata, so just skip this block
            if (!metadata) { return void w(); }

            // And then check if the channel is expired. If it is, send the error and abort
            // FIXME this is hard to read because 'checkExpired' has side effects
            if (checkExpired(Env, Server, channelName)) { return void waitFor.abort(); }

            // always send metadata with GET_HISTORY requests
            Server.send(userId, [0, HISTORY_KEEPER_ID, 'MSG', userId, JSON.stringify(metadata)], w);
        }));
    }).nThen(() => {
        let msgCount = 0;

        // TODO compute lastKnownHash in a manner such that it will always skip past the metadata line?
        getHistoryAsync(Env, channelName, lastKnownHash, false, (msg, readMore) => {
            msgCount++;
            // avoid sending the metadata message a second time
            if (isMetadataMessage(msg) && metadata_cache[channelName]) { return readMore(); }
            if (txid) { msg[0] = txid; }
            Server.send(userId, [0, HISTORY_KEEPER_ID, 'MSG', userId, JSON.stringify(msg)], readMore);
        }, (err) => {
            if (err && err.code !== 'ENOENT') {
                if (err.message !== 'EINVAL') { Log.error("HK_GET_HISTORY", err); }
                const parsedMsg = {error:err.message, channel: channelName, txid: txid};
                Server.send(userId, [0, HISTORY_KEEPER_ID, 'MSG', userId, JSON.stringify(parsedMsg)]);
                return;
            }

            if (msgCount === 0 && !metadata_cache[channelName] && Server.channelContainsUser(channelName, userId)) {
                handleFirstMessage(Env, channelName, metadata);
                Server.send(userId, [0, HISTORY_KEEPER_ID, 'MSG', userId, JSON.stringify(metadata)]);
            }

            // End of history message:
            let parsedMsg = {state: 1, channel: channelName, txid: txid};

            Server.send(userId, [0, HISTORY_KEEPER_ID, 'MSG', userId, JSON.stringify(parsedMsg)]);
        });
    });
};

const handleGetHistoryRange = function (Env, Server, seq, userId, parsed) {
    var channelName = parsed[1];
    var map = parsed[2];
    const HISTORY_KEEPER_ID = Env.id;

    if (!(map && typeof(map) === 'object')) {
        return void Server.send(userId, [seq, 'ERROR', 'INVALID_ARGS', HISTORY_KEEPER_ID]);
    }

    var oldestKnownHash = map.from;
    var desiredMessages = map.count;
    var desiredCheckpoint = map.cpCount;
    var txid = map.txid;
    if (typeof(desiredMessages) !== 'number' && typeof(desiredCheckpoint) !== 'number') {
        return void Server.send(userId, [seq, 'ERROR', 'UNSPECIFIED_COUNT', HISTORY_KEEPER_ID]);
    }

    if (!txid) {
        return void Server.send(userId, [seq, 'ERROR', 'NO_TXID', HISTORY_KEEPER_ID]);
    }

    Server.send(userId, [seq, 'ACK']);
    Env.getOlderHistory(channelName, oldestKnownHash, function (err, messages) {
        if (err && err.code !== 'ENOENT') {
            Env.Log.error("HK_GET_OLDER_HISTORY", err);
        }

        if (!Array.isArray(messages)) { messages = []; }

        var toSend = [];
        if (typeof (desiredMessages) === "number") {
            toSend = messages.slice(-desiredMessages);
        } else {
            let cpCount = 0;
            for (var i = messages.length - 1; i >= 0; i--) {
                if (/^cp\|/.test(messages[i][4]) && i !== (messages.length - 1)) {
                    cpCount++;
                }
                toSend.unshift(messages[i]);
                if (cpCount >= desiredCheckpoint) { break; }
            }
        }
        toSend.forEach(function (msg) {
            Server.send(userId, [0, HISTORY_KEEPER_ID, 'MSG', userId,
                JSON.stringify(['HISTORY_RANGE', txid, msg])]);
        });

        Server.send(userId, [0, HISTORY_KEEPER_ID, 'MSG', userId,
            JSON.stringify(['HISTORY_RANGE_END', txid, channelName])
        ]);
    });
};

const handleGetFullHistory = function (Env, Server, seq, userId, parsed) {
    const HISTORY_KEEPER_ID = Env.id;
    const Log = Env.Log;

    // parsed[1] is the channel id
    // parsed[2] is a validation key (optionnal)
    // parsed[3] is the last known hash (optionnal)

    Server.send(userId, [seq, 'ACK']);

    // FIXME should we send metadata here too?
    // none of the clientside code which uses this API needs metadata, but it won't hurt to send it (2019-08-22)
    return void getHistoryAsync(Env, parsed[1], -1, false, (msg, readMore) => {
        Server.send(userId, [0, HISTORY_KEEPER_ID, 'MSG', userId, JSON.stringify(['FULL_HISTORY', msg])], readMore);
    }, (err) => {
        let parsedMsg = ['FULL_HISTORY_END', parsed[1]];
        if (err) {
            Log.error('HK_GET_FULL_HISTORY', err.stack);
            parsedMsg = ['ERROR', parsed[1], err.message];
        }
        Server.send(userId, [0, HISTORY_KEEPER_ID, 'MSG', userId, JSON.stringify(parsedMsg)]);
    });
};

const directMessageCommands = {
    GET_HISTORY: handleGetHistory,
    GET_HISTORY_RANGE: handleGetHistoryRange,
    GET_FULL_HISTORY: handleGetFullHistory,
};

/*  onDirectMessage
    * exported for use by the netflux-server
    * parses and handles all direct messages directed to the history keeper
      * check if it's expired and execute all the associated side-effects
      * routes queries to the appropriate handlers
*/
HK.onDirectMessage = function (Env, Server, seq, userId, json) {
    const Log = Env.Log;
    const HISTORY_KEEPER_ID = Env.id;
    Log.silly('HK_MESSAGE', json);

    let parsed;
    try {
        parsed = JSON.parse(json[2]);
    } catch (err) {
        Log.error("HK_PARSE_CLIENT_MESSAGE", json);
        return;
    }

    var first = parsed[0];

    if (typeof(directMessageCommands[first]) !== 'function') {
        // it's either an unsupported command or an RPC call
        // either way, RPC has it covered
        return void handleRPC(Env, Server, seq, userId, parsed);
    }

    // otherwise it's some kind of history retrieval command...
    // go grab its metadata, because unfortunately people can ask for history
    // whether or not they have joined the channel, so we can't rely on JOIN restriction
    // to stop people from loading history they shouldn't see.
    var channelName = parsed[1];
    nThen(function (w) {
        getMetadata(Env, channelName, w(function (err, metadata) {
            if (err) {
                // stream errors?
                // we should log these, but if we can't load metadata
                // then it's probably not restricted or expired
                // it's not like anything else will recover from this anyway
                return;
            }


            // likewise, we can't do anything more here if there's no metadata
            // jump to the next block
            if (!metadata) { return; }

            // If the requested history is for an expired channel, abort
            // checkExpired has side effects and will disconnect users for you...
            if (checkExpired(Env, Server, parsed[1])) {
                // if the channel is expired just abort.
                w.abort();
                return;
            }

            // jump to handling the command if there's no restriction...
            if (!metadata.restricted) { return; }

            // check if the user is in the allow list...
            const allowed = HK.listAllowedUsers(metadata);
            const session = HK.getNetfluxSession(Env, userId);

            if (HK.isUserSessionAllowed(allowed, session)) {
                return;
            }

/*  Anyone in the userlist that isn't in the allow list should have already
    been kicked out of the channel. Likewise, disallowed users should not
    be able to add themselves to the userlist because JOIN commands respect
    access control settings. The error that is sent below protects against
    the remaining case, in which users try to get history without having
    joined the channel. Normally we'd send the allow list to tell them the
    key with which they should authenticate, but since we don't use this
    behaviour, I'm doing the easy thing and just telling them to GO AWAY.

    We can implement the more advanced behaviour later if it turns out that
    we need it. This command validates guards against all kinds of history
    access: GET_HISTORY, GET_HISTORY_RANGE, GET_FULL_HISTORY.
*/

            w.abort();
            return void Server.send(userId, [
                seq,
                'ERROR',
                'ERESTRICTED',
                HISTORY_KEEPER_ID
            ]);
        }));
    }).nThen(function () {
        // run the appropriate command from the map
        directMessageCommands[first](Env, Server, seq, userId, parsed);
    });
};

/*  onChannelMessage
    Determine what we should store when a message a broadcasted to a channel"

    * ignores ephemeral channels
    * ignores messages sent to expired channels
    * rejects duplicated checkpoints
    * validates messages to channels that have validation keys
    * caches the id of the last saved checkpoint
    * adds timestamps to incoming messages
    * writes messages to the store
*/
HK.onChannelMessage = function (Env, Server, channel, msgStruct) {
    //console.log(+new Date(), "onChannelMessage");
    const Log = Env.Log;

    // TODO our usage of 'channel' here looks prone to errors
    // we only use it for its 'id', but it can contain other stuff
    // also, we're using this RPC from both the RPC and Netflux-server
    // we should probably just change this to expect a channel id directly

    // don't store messages if the channel id indicates that it's an ephemeral message
    if (!channel.id || channel.id.length === EPHEMERAL_CHANNEL_LENGTH) { return; }

    const isCp = /^cp\|/.test(msgStruct[4]);
    let id;
    if (isCp) {
        // id becomes either null or an array or results...
        id = CHECKPOINT_PATTERN.exec(msgStruct[4]);
        if (Array.isArray(id) && id[2] && id[2] === channel.lastSavedCp) {
            // Reject duplicate checkpoints
            return;
        }
    }

    let metadata;
    nThen(function (w) {
        getMetadata(Env, channel.id, w(function (err, _metadata) {
            // if there's no channel metadata then it can't be an expiring channel
            // nor can we possibly validate it
            if (!_metadata) { return; }
            metadata = _metadata;

            // don't write messages to expired channels
            if (checkExpired(Env, Server, channel)) { return void w.abort(); }
        }));
    }).nThen(function (w) {
        // if there's no validateKey present skip to the next block
        if (!(metadata && metadata.validateKey)) { return; }

        // trim the checkpoint indicator off the message if it's present
        let signedMsg = (isCp) ? msgStruct[4].replace(CHECKPOINT_PATTERN, '') : msgStruct[4];
        // convert the message from a base64 string into a Uint8Array

        //const txid = Util.uid();

        // Listen for messages
        //console.log(+new Date(), "Send verification request");
        Env.validateMessage(signedMsg, metadata.validateKey, w(function (err) {
            // no errors means success
            if (!err) { return; }
            // validation can fail in multiple ways
            if (err === 'FAILED') {
                // we log this case, but not others for some reason
                Log.info("HK_SIGNED_MESSAGE_REJECTED", 'Channel '+channel.id);
            }
            // always abort if there was an error...
            return void w.abort();
        }));
    }).nThen(function () {
        // do checkpoint stuff...

        // 1. get the checkpoint id
        // 2. reject duplicate checkpoints

        if (isCp) {
            // if the message is a checkpoint we will have already validated
            // that it isn't a duplicate. remember its id so that we can
            // repeat this process for the next incoming checkpoint

            // WARNING: the fact that we only check the most recent checkpoints
            // is a potential source of bugs if one editor has high latency and
            // pushes a duplicate of an earlier checkpoint than the latest which
            // has been pushed by editors with low latency
            // FIXME
            if (Array.isArray(id) && id[2]) {
                // Store new checkpoint hash
                channel.lastSavedCp = id[2];
            }
        }

        // add the time to the message
        msgStruct.push(now());

        // storeMessage
        //console.log(+new Date(), "Storing message");
        storeMessage(Env, channel, JSON.stringify(msgStruct), isCp, getHash(msgStruct[4], Log));
        //console.log(+new Date(), "Message stored");
    });
};

<|MERGE_RESOLUTION|>--- conflicted
+++ resolved
@@ -407,25 +407,9 @@
 
             // check if the "hash" the client is requesting exists in the index
             const lkh = index.offsetByHash[lastKnownHash];
-<<<<<<< HEAD
-            // we evict old hashes from the index as new checkpoints are discovered.
-            // if someone connects and asks for a hash that is no longer relevant,
-            // we tell them it's an invalid request. This is because of the semantics of "GET_HISTORY"
-            // which is only ever used when connecting or reconnecting in typical uses of history...
-            // this assumption should hold for uses by chainpad, but perhaps not for other uses cases.
-            // EXCEPT: other cases don't use checkpoints!
-            // clients that are told that their request is invalid should just make another request
-            // without specifying the hash, and just trust the server to give them the relevant data.
-            // QUESTION: does this mean mailboxes are causing the server to store too much stuff in memory?
-            if (lastKnownHash && typeof(lkh) !== "number") {
-                waitFor.abort();
-                return void cb(new Error('EUNKNOWN'));
-            }
-=======
 
             // fall through to the next block if the offset of the hash in question is not in memory
             if (lastKnownHash && typeof(lkh) !== "number") { return; }
->>>>>>> 834c96a4
 
             // Since last 2 checkpoints
             if (!lastKnownHash) {
