--- conflicted
+++ resolved
@@ -236,14 +236,7 @@
     let size = 0;
     nThen(function (w) {
         getMetadata(Env, channelName, w(function (err, _metadata) {
-<<<<<<< HEAD
-            if (err) {
-                console.log(err);
-                throw new Error(err); // XXX
-            }
-=======
             //if (err) { console.log(err); }
->>>>>>> 542150b7
             metadata = _metadata;
         }));
     }).nThen(function (w) {
@@ -255,26 +248,14 @@
             let msg;
             // keep an eye out for the metadata line if you haven't already seen it
             // but only check for metadata on the first line
-<<<<<<< HEAD
-            if (!i && msgObj.buff.indexOf('{') === 0) { // XXX RESTRICT metadata...
-=======
             if (!i && msgObj.buff.indexOf('{') === 0) {
->>>>>>> 542150b7
                 i++; // always increment the message counter
                 msg = tryParse(Env, msgObj.buff.toString('utf8'));
                 if (typeof msg === "undefined") { return readMore(); }
 
                 // validate that the current line really is metadata before storing it as such
-<<<<<<< HEAD
-                if (isMetadataMessage(msg)) { // XXX RESTRICT
-                    //metadata = msg; // XXX RESTRICT
-                    // skip this, as you already have metadata...
-                    return readMore();
-                }
-=======
                 // skip this, as you already have metadata...
                 if (isMetadataMessage(msg)) { return readMore(); }
->>>>>>> 542150b7
             }
             i++;
             if (msgObj.buff.indexOf('cp|') > -1) {
@@ -713,7 +694,7 @@
         }, (err) => {
             if (err && err.code !== 'ENOENT') {
                 if (err.message !== 'EINVAL') { Log.error("HK_GET_HISTORY", err); }
-                const parsedMsg = {error:err.message, channel: channelName, txid: txid}; // XXX history retrieval error format
+                const parsedMsg = {error:err.message, channel: channelName, txid: txid};
                 Server.send(userId, [0, HISTORY_KEEPER_ID, 'MSG', userId, JSON.stringify(parsedMsg)]);
                 return;
             }
@@ -840,9 +821,9 @@
 };
 
 const directMessageCommands = {
-    GET_HISTORY: handleGetHistory, // XXX RESTRICT
-    GET_HISTORY_RANGE: handleGetHistoryRange, // XXX RESTRICT
-    GET_FULL_HISTORY: handleGetFullHistory, // XXX RESTRICT
+    GET_HISTORY: handleGetHistory,
+    GET_HISTORY_RANGE: handleGetHistoryRange,
+    GET_FULL_HISTORY: handleGetFullHistory,
 };
 
 /*  onDirectMessage
@@ -864,7 +845,6 @@
     }
 
     var first = parsed[0];
-<<<<<<< HEAD
 
     if (typeof(directMessageCommands[first]) !== 'function') {
         // it's either an unsupported command or an RPC call
@@ -897,7 +877,6 @@
             if (checkExpired(Env, Server, parsed[1])) {
                 // if the channel is expired just abort.
                 w.abort();
-                // XXX what do we tell the person who asked?
                 return;
             }
 
@@ -912,54 +891,6 @@
                 return;
             }
 
-=======
-
-    if (typeof(directMessageCommands[first]) !== 'function') {
-        // it's either an unsupported command or an RPC call
-        // either way, RPC has it covered
-        return void handleRPC(Env, Server, seq, userId, parsed);
-    }
-
-    // otherwise it's some kind of history retrieval command...
-    // go grab its metadata, because unfortunately people can ask for history
-    // whether or not they have joined the channel, so we can't rely on JOIN restriction
-    // to stop people from loading history they shouldn't see.
-    var channelName = parsed[1];
-    nThen(function (w) {
-        HK.getMetadata(Env, channelName, w(function (err, metadata) {
-            if (err) {
-                // stream errors?
-                // we should log these, but if we can't load metadata
-                // then it's probably not restricted or expired
-                // it's not like anything else will recover from this anyway
-                return;
-            }
-
-
-            // likewise, we can't do anything more here if there's no metadata
-            // jump to the next block
-            if (!metadata) { return; }
-
-            // If the requested history is for an expired channel, abort
-            // checkExpired has side effects and will disconnect users for you...
-            if (checkExpired(Env, Server, parsed[1])) {
-                // if the channel is expired just abort.
-                w.abort();
-                return;
-            }
-
-            // jump to handling the command if there's no restriction...
-            if (!metadata.restricted) { return; }
-
-            // check if the user is in the allow list...
-            const allowed = HK.listAllowedUsers(metadata);
-            const session = HK.getNetfluxSession(Env, userId);
-
-            if (HK.isUserSessionAllowed(allowed, session)) {
-                return;
-            }
-
->>>>>>> 542150b7
             // XXX NOT ALLOWED
             // respond to txid with error as in handleGetHistory
             // send the allow list anyway, it might not get used currently
