--- conflicted
+++ resolved
@@ -971,10 +971,6 @@
 
             var msg = Util.tryParse(s_msg);
             if (!msg) { return void readMore(); }
-<<<<<<< HEAD
-
-=======
->>>>>>> ff73e96c
             var msgHash = Extras.getHash(msg[4]);
 
             if (msgHash === hash) {
