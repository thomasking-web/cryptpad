/* jshint esversion: 6 */

const nThen = require('nthen');
const Crypto = require('crypto');
const WriteQueue = require("./write-queue");
const BatchRead = require("./batch-read");
const RPC = require("./rpc");
const HK = require("./hk-util.js");
const Core = require("./commands/core");

const Store = require("./storage/file");
const BlobStore = require("./storage/blob");

module.exports.create = function (config, cb) {
    const Log = config.log;
    var WARN = function (e, output) {
        if (e && output) {
            Log.warn(e, {
                output: output,
                message: String(e),
                stack: new Error(e).stack,
            });
        }
    };

    Log.silly('HK_LOADING', 'LOADING HISTORY_KEEPER MODULE');

    // TODO populate Env with everything that you use from config
    // so that you can stop passing around your raw config
    // and more easily share state between historyKeeper and rpc
    const Env = {
        Log: Log,
        // tasks
        // store
        id: Crypto.randomBytes(8).toString('hex'),

        metadata_cache: {},
        channel_cache: {},
        queueStorage: WriteQueue(),
        batchIndexReads: BatchRead("HK_GET_INDEX"),
        batchMetadata: BatchRead('GET_METADATA'),

        //historyKeeper: config.historyKeeper,
        intervals: config.intervals || {},
        maxUploadSize: config.maxUploadSize || (20 * 1024 * 1024),
        Sessions: {},
        paths: {},
        //msgStore: config.store,

        netfluxUsers: {},

        pinStore: undefined,
        pinnedPads: {},
        pinsLoaded: false,
        pendingPinInquiries: {},
        pendingUnpins: {},
        pinWorkers: 5,

        limits: {},
        admins: [],
        WARN: WARN,
        flushCache: config.flushCache,
        adminEmail: config.adminEmail,
        allowSubscriptions: config.allowSubscriptions,
        myDomain: config.myDomain,
        mySubdomain: config.mySubdomain,
        customLimits: config.customLimits,
        // FIXME this attribute isn't in the default conf
        // but it is referenced in Quota
        domain: config.domain
    };

    var paths = Env.paths;

    var keyOrDefaultString = function (key, def) {
        return typeof(config[key]) === 'string'? config[key]: def;
    };

    var pinPath = paths.pin = keyOrDefaultString('pinPath', './pins');
    paths.block = keyOrDefaultString('blockPath', './block');
    paths.data = keyOrDefaultString('filePath', './datastore');
    paths.staging = keyOrDefaultString('blobStagingPath', './blobstage');
    paths.blob = keyOrDefaultString('blobPath', './blob');

    Env.defaultStorageLimit = typeof(config.defaultStorageLimit) === 'number' && config.defaultStorageLimit > 0?
        config.defaultStorageLimit:
        Core.DEFAULT_LIMIT;

    try {
        Env.admins = (config.adminKeys || []).map(function (k) {
            k = k.replace(/\/+$/, '');
            var s = k.split('/');
            return s[s.length-1];
        });
    } catch (e) {
        console.error("Can't parse admin keys. Please update or fix your config.js file!");
    }

    config.historyKeeper = Env.historyKeeper = {
        metadata_cache: Env.metadata_cache,
        channel_cache: Env.channel_cache,

        id: Env.id,

        channelMessage: function (Server, channel, msgStruct) {
            // netflux-server emits 'channelMessage' events whenever someone broadcasts to a channel
            // historyKeeper stores these messages if the channel id indicates that they are
            // a channel type with permanent history
            HK.onChannelMessage(Env, Server, channel, msgStruct);
        },
        channelClose: function (channelName) {
            // netflux-server emits 'channelClose' events whenever everyone leaves a channel
            // we drop cached metadata and indexes at the same time
            HK.dropChannel(Env, channelName);
        },
        channelOpen: function (Server, channelName, userId, wait) {
            Env.channel_cache[channelName] = Env.channel_cache[channelName] || {};

            var sendHKJoinMessage = function () {
                Server.send(userId, [
                    0,
                    Env.id,
                    'JOIN',
                    channelName
                ]);
            };

            // a little backwards compatibility in case you don't have the latest server
            // allow lists won't work unless you update, though
            if (typeof(wait) !== 'function') { return void sendHKJoinMessage(); }

            var next = wait();
            var cb = function (err, info) {
                next(err, info, sendHKJoinMessage);
            };

            // only conventional channels can be restricted
            if ((channelName || "").length !== HK.STANDARD_CHANNEL_LENGTH) {
                return void cb();
            }

            // gets and caches the metadata...
<<<<<<< HEAD
            HK.getMetadata(Env, channelName, function (err, metadata) {
                if (err) {
                    Log.error('HK_METADATA_ERR', {
                        channel: channelName,
                        error: err,
                    });
=======
            // XXX make sure it doesn't get stuck in cache...
            HK.getMetadata(Env, channelName, function (err, metadata) {
                if (err) {
                    console.log("> METADATA ERR", err);
                    throw new Error(err); // XXX
>>>>>>> e328ae97
                }

                if (!metadata || (metadata && !metadata.restricted)) {
                    // the channel doesn't have metadata, or it does and it's not restricted
                    // either way, let them join.
                    return void cb();
                }

                // this channel is restricted. verify that the user in question is in the allow list

                // construct a definitive list (owners + allowed)
                var allowed = HK.listAllowedUsers(metadata);
                // and get the list of keys for which this user has already authenticated
                var session = HK.getNetfluxSession(Env, userId);

                if (HK.isUserSessionAllowed(allowed, session)) {
                    return void cb();
                }

                // otherwise they're not allowed.
                // respond with a special error that includes the list of keys
                // which would be allowed...
<<<<<<< HEAD
                // FIXME bonus points if you hash the keys to limit data exposure
=======
                // XXX bonus points if you hash the keys to limit data exposure
>>>>>>> e328ae97
                cb("ERESTRICTED", allowed);
            });
        },
        sessionClose: function (userId, reason) {
            HK.closeNetfluxSession(Env, userId);

<<<<<<< HEAD
            // TODO RESTRICT drop user session data
=======
            // XXX RESTRICT drop user session data
>>>>>>> e328ae97
            if (['BAD_MESSAGE', 'SOCKET_ERROR', 'SEND_MESSAGE_FAIL_2'].indexOf(reason) !== -1) {
                if (reason && reason.code === 'ECONNRESET') { return; }
                return void Log.error('SESSION_CLOSE_WITH_ERROR', {
                    userId: userId,
                    reason: reason,
                });
            }

            if (reason && reason === 'SOCKET_CLOSED') { return; }
            Log.verbose('SESSION_CLOSE_ROUTINE', {
                userId: userId,
                reason: reason,
            });
        },
        directMessage: function (Server, seq, userId, json) {
            // netflux-server allows you to register an id with a handler
            // this handler is invoked every time someone sends a message to that id
            HK.onDirectMessage(Env, Server, seq, userId, json);
        },
    };

    Log.verbose('HK_ID', 'History keeper ID: ' + Env.id);

    nThen(function (w) {
        // create a pin store
        Store.create({
            filePath: pinPath,
        }, w(function (s) {
            Env.pinStore = s;
        }));

        // create a channel store
        Store.create(config, w(function (_store) {
            config.store = _store;
            Env.msgStore = _store; // API used by rpc
            Env.store = _store; // API used by historyKeeper
        }));

        // create a blob store
        BlobStore.create({
            blobPath: config.blobPath,
            blobStagingPath: config.blobStagingPath,
            archivePath: config.archivePath,
            getSession: function (safeKey) {
                return Core.getSession(Env.Sessions, safeKey);
            },
        }, w(function (err, blob) {
            if (err) { throw new Error(err); }
            Env.blobStore = blob;
        }));
    }).nThen(function (w) {
        // create a task store
        require("./storage/tasks").create(config, w(function (e, tasks) {
            if (e) {
                throw e;
            }
            Env.tasks = tasks;
            config.tasks = tasks;
            if (config.disableIntegratedTasks) { return; }

            config.intervals = config.intervals || {};
            config.intervals.taskExpiration = setInterval(function () {
                tasks.runAll(function (err) {
                    if (err) {
                        // either TASK_CONCURRENCY or an error with tasks.list
                        // in either case it is already logged.
                    }
                });
            }, 1000 * 60 * 5); // run every five minutes
        }));
    }).nThen(function () {
        RPC.create(Env, function (err, _rpc) {
            if (err) { throw err; }

            Env.rpc = _rpc;
            cb(void 0, config.historyKeeper);
        });
    });
};<|MERGE_RESOLUTION|>--- conflicted
+++ resolved
@@ -140,22 +140,13 @@
             }
 
             // gets and caches the metadata...
-<<<<<<< HEAD
             HK.getMetadata(Env, channelName, function (err, metadata) {
                 if (err) {
                     Log.error('HK_METADATA_ERR', {
                         channel: channelName,
                         error: err,
                     });
-=======
-            // XXX make sure it doesn't get stuck in cache...
-            HK.getMetadata(Env, channelName, function (err, metadata) {
-                if (err) {
-                    console.log("> METADATA ERR", err);
-                    throw new Error(err); // XXX
->>>>>>> e328ae97
                 }
-
                 if (!metadata || (metadata && !metadata.restricted)) {
                     // the channel doesn't have metadata, or it does and it's not restricted
                     // either way, let them join.
@@ -176,22 +167,12 @@
                 // otherwise they're not allowed.
                 // respond with a special error that includes the list of keys
                 // which would be allowed...
-<<<<<<< HEAD
-                // FIXME bonus points if you hash the keys to limit data exposure
-=======
-                // XXX bonus points if you hash the keys to limit data exposure
->>>>>>> e328ae97
+                // FIXME RESTRICT bonus points if you hash the keys to limit data exposure
                 cb("ERESTRICTED", allowed);
             });
         },
         sessionClose: function (userId, reason) {
             HK.closeNetfluxSession(Env, userId);
-
-<<<<<<< HEAD
-            // TODO RESTRICT drop user session data
-=======
-            // XXX RESTRICT drop user session data
->>>>>>> e328ae97
             if (['BAD_MESSAGE', 'SOCKET_ERROR', 'SEND_MESSAGE_FAIL_2'].indexOf(reason) !== -1) {
                 if (reason && reason.code === 'ECONNRESET') { return; }
                 return void Log.error('SESSION_CLOSE_WITH_ERROR', {
@@ -200,7 +181,7 @@
                 });
             }
 
-            if (reason && reason === 'SOCKET_CLOSED') { return; }
+            if (['SOCKET_CLOSED', 'SOCKET_ERROR'].indexOf(reason)) { return; }
             Log.verbose('SESSION_CLOSE_ROUTINE', {
                 userId: userId,
                 reason: reason,
