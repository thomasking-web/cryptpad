/* jshint esversion: 6 */

const nThen = require('nthen');
const Crypto = require('crypto');
const WriteQueue = require("./write-queue");
const BatchRead = require("./batch-read");
const RPC = require("./rpc");
const HK = require("./hk-util.js");

module.exports.create = function (config, cb) {
    const Log = config.log;

    Log.silly('HK_LOADING', 'LOADING HISTORY_KEEPER MODULE');

    // TODO populate Env with everything that you use from config
    // so that you can stop passing around your raw config
    // and more easily share state between historyKeeper and rpc
    const Env = {
        Log: Log,
        // tasks
        // store
        id: Crypto.randomBytes(8).toString('hex'),

<<<<<<< HEAD
    */
    const getHistoryOffset = (channelName, lastKnownHash, cb) => {
        // lastKnownhash === -1 means we want the complete history
        if (lastKnownHash === -1) { return void cb(null, 0); }
        let offset = -1;
        nThen((waitFor) => {
            getIndex(channelName, waitFor((err, index) => {
                if (err) { waitFor.abort(); return void cb(err); }

                // check if the "hash" the client is requesting exists in the index
                const lkh = index.offsetByHash[lastKnownHash];
                // we evict old hashes from the index as new checkpoints are discovered.
                // if someone connects and asks for a hash that is no longer relevant,
                // we tell them it's an invalid request. This is because of the semantics of "GET_HISTORY"
                // which is only ever used when connecting or reconnecting in typical uses of history...
                // this assumption should hold for uses by chainpad, but perhaps not for other uses cases.
                // EXCEPT: other cases don't use checkpoints!
                // clients that are told that their request is invalid should just make another request
                // without specifying the hash, and just trust the server to give them the relevant data.
                // QUESTION: does this mean mailboxes are causing the server to store too much stuff in memory?
                if (lastKnownHash && typeof(lkh) !== "number") {
                    waitFor.abort();
                    return void cb(new Error('EINVAL'));
                }

                // Since last 2 checkpoints
                if (!lastKnownHash) {
                    waitFor.abort();
                    // Less than 2 checkpoints in the history: return everything
                    if (index.cpIndex.length < 2) { return void cb(null, 0); }
                    // Otherwise return the second last checkpoint's index
                    return void cb(null, index.cpIndex[0].offset);
                    /* LATER...
                        in practice, two checkpoints can be very close together
                        we have measures to avoid duplicate checkpoints, but editors
                        can produce nearby checkpoints which are slightly different,
                        and slip past these protections. To be really careful, we can
                        seek past nearby checkpoints by some number of patches so as
                        to ensure that all editors have sufficient knowledge of history
                        to reconcile their differences. */
                }

                offset = lkh;
            }));
        }).nThen((waitFor) => {
            // if offset is less than zero then presumably the channel has no messages
            // returning falls through to the next block and therefore returns -1
            if (offset !== -1) { return; }

            // do a lookup from the index
            // FIXME maybe we don't need this anymore?
            // otherwise we have a non-negative offset and we can start to read from there
            store.readMessagesBin(channelName, 0, (msgObj, readMore, abort) => {
                // tryParse return a parsed message or undefined
                const msg = tryParse(msgObj.buff.toString('utf8'));
                // if it was undefined then go onto the next message
                if (typeof msg === "undefined") { return readMore(); }
                if (typeof(msg[4]) !== 'string' || lastKnownHash !== getHash(msg[4], Log)) {
                    return void readMore();
                }
                offset = msgObj.offset;
                abort();
            }, waitFor(function (err) {
                if (err) { waitFor.abort(); return void cb(err); }
            }));
        }).nThen(() => {
            cb(null, offset);
        });
    };

    /*  getHistoryAsync
        * finds the appropriate byte offset from which to begin reading using 'getHistoryOffset'
        * streams through the rest of the messages, safely parsing them and returning the parsed content to the handler
        * calls back when it has reached the end of the log

        Used by:
        * GET_HISTORY

    */
    const getHistoryAsync = (channelName, lastKnownHash, beforeHash, handler, cb) => {
        let offset = -1;
        nThen((waitFor) => {
            getHistoryOffset(channelName, lastKnownHash, waitFor((err, os) => {
                if (err) {
                    waitFor.abort();
                    return void cb(err);
                }
                offset = os;
            }));
        }).nThen((waitFor) => {
            if (offset === -1) { return void cb(new Error("could not find offset")); }
            const start = (beforeHash) ? 0 : offset;
            store.readMessagesBin(channelName, start, (msgObj, readMore, abort) => {
                if (beforeHash && msgObj.offset >= offset) { return void abort(); }
                var parsed = tryParse(msgObj.buff.toString('utf8'));
                if (!parsed) { return void readMore(); }
                handler(parsed, readMore);
            }, waitFor(function (err) {
                return void cb(err);
            }));
        });
    };

    /*  getOlderHistory
        * allows clients to query for all messages until a known hash is read
        * stores all messages in history as they are read
          * can therefore be very expensive for memory
          * should probably be converted to a streaming interface

        Used by:
        * GET_HISTORY_RANGE
    */
    const getOlderHistory = function (channelName, oldestKnownHash, cb) {
        var messageBuffer = [];
        var found = false;
        store.getMessages(channelName, function (msgStr) {
            if (found) { return; }

            let parsed = tryParse(msgStr);
            if (typeof parsed === "undefined") { return; }

            // identify classic metadata messages by their inclusion of a channel.
            // and don't send metadata, since:
            // 1. the user won't be interested in it
            // 2. this metadata is potentially incomplete/incorrect
            if (isMetadataMessage(parsed)) { return; }

            var content = parsed[4];
            if (typeof(content) !== 'string') { return; }

            var hash = getHash(content, Log);
            if (hash === oldestKnownHash) {
                found = true;
            }
            messageBuffer.push(parsed);
        }, function (err) {
            if (err) {
                Log.error("HK_GET_OLDER_HISTORY", err);
            }
            cb(messageBuffer);
        });
    };


    /*  onChannelCleared
        * broadcasts to all clients in a channel if that channel is deleted
    */
    const onChannelCleared = function (Server, channel) {
        Server.channelBroadcast(channel, {
            error: 'ECLEARED',
            channel: channel
        }, HISTORY_KEEPER_ID);
    };

    // When a channel is removed from datastore, broadcast a message to all its connected users
    const onChannelDeleted = function (Server, channel) {
        store.closeChannel(channel, function () {
            Server.channelBroadcast(channel, {
                error: 'EDELETED',
                channel: channel
            }, HISTORY_KEEPER_ID);
        });

        delete channel_cache[channel];
        Server.clearChannel(channel);
        delete metadata_cache[channel];
    };
    // Check if the selected channel is expired
    // If it is, remove it from memory and broadcast a message to its members

    const onChannelMetadataChanged = function (Server, channel, metadata) {
        if (!(channel && metadata_cache[channel] && typeof (metadata) === "object")) { return; }
        Log.silly('SET_METADATA_CACHE', {
            channel: channel,
            metadata: JSON.stringify(metadata),
        });

        metadata_cache[channel] = metadata;

        if (channel_cache[channel] && channel_cache[channel].index) {
            channel_cache[channel].index.metadata = metadata;
        }
        Server.channelBroadcast(channel, metadata, HISTORY_KEEPER_ID);
    };

    const handleGetHistory = function (Server, seq, userId, parsed) {
        // parsed[1] is the channel id
        // parsed[2] is a validation key or an object containing metadata (optionnal)
        // parsed[3] is the last known hash (optionnal)

        Server.send(userId, [seq, 'ACK']);
        var channelName = parsed[1];
        var config = parsed[2];
        var metadata = {};
        var lastKnownHash;
        var txid;

        // clients can optionally pass a map of attributes
        // if the channel already exists this map will be ignored
        // otherwise it will be stored as the initial metadata state for the channel
        if (config && typeof config === "object" && !Array.isArray(parsed[2])) {
            lastKnownHash = config.lastKnownHash;
            metadata = config.metadata || {};
            txid = config.txid;
            if (metadata.expire) {
                metadata.expire = +metadata.expire * 1000 + (+new Date());
            }
        }
        metadata.channel = channelName;
        metadata.created = +new Date();

        // if the user sends us an invalid key, we won't be able to validate their messages
        // so they'll never get written to the log anyway. Let's just drop their message
        // on the floor instead of doing a bunch of extra work
        // TODO send them an error message so they know something is wrong
        if (metadata.validateKey && !isValidValidateKeyString(metadata.validateKey)) {
            return void Log.error('HK_INVALID_KEY', metadata.validateKey);
        }

        nThen(function (waitFor) {
            var w = waitFor();

            /*  unless this is a young channel, we will serve all messages from an offset
                this will not include the channel metadata, so we need to explicitly fetch that.
                unfortunately, we can't just serve it blindly, since then young channels will
                send the metadata twice, so let's do a quick check of what we're going to serve...
            */
            getIndex(channelName, waitFor((err, index) => {
                /*  if there's an error here, it should be encountered
                    and handled by the next nThen block.
                    so, let's just fall through...
                */
                if (err) { return w(); }


                // it's possible that the channel doesn't have metadata
                // but in that case there's no point in checking if the channel expired
                // or in trying to send metadata, so just skip this block
                if (!index || !index.metadata) { return void w(); }
                // And then check if the channel is expired. If it is, send the error and abort
                // FIXME this is hard to read because 'checkExpired' has side effects
                if (checkExpired(Server, channelName)) { return void waitFor.abort(); }
                // always send metadata with GET_HISTORY requests
                Server.send(userId, [0, HISTORY_KEEPER_ID, 'MSG', userId, JSON.stringify(index.metadata)], w);
            }));
        }).nThen(() => {
            let msgCount = 0;

            // TODO compute lastKnownHash in a manner such that it will always skip past the metadata line?
            getHistoryAsync(channelName, lastKnownHash, false, (msg, readMore) => {
                msgCount++;
                // avoid sending the metadata message a second time
                if (isMetadataMessage(msg) && metadata_cache[channelName]) { return readMore(); }
                if (txid) { msg[0] = txid; }
                Server.send(userId, [0, HISTORY_KEEPER_ID, 'MSG', userId, JSON.stringify(msg)], readMore);
            }, (err) => {
                if (err && err.code !== 'ENOENT') {
                    if (err.message !== 'EINVAL') { Log.error("HK_GET_HISTORY", err); }
                    const parsedMsg = {error:err.message, channel: channelName, txid: txid};
                    Server.send(userId, [0, HISTORY_KEEPER_ID, 'MSG', userId, JSON.stringify(parsedMsg)]);
                    return;
                }

                const chan = channel_cache[channelName];

                if (msgCount === 0 && !metadata_cache[channelName] && Server.channelContainsUser(channelName, userId)) {
                    metadata_cache[channelName] = metadata;

                    // the index will have already been constructed and cached at this point
                    // but it will not have detected any metadata because it hasn't been written yet
                    // this means that the cache starts off as invalid, so we have to correct it
                    if (chan && chan.index) { chan.index.metadata = metadata; }

                    // new channels will always have their metadata written to a dedicated metadata log
                    // but any lines after the first which are not amendments in a particular format will be ignored.
                    // Thus we should be safe from race conditions here if just write metadata to the log as below...
                    // TODO validate this logic
                    // otherwise maybe we need to check that the metadata log is empty as well
                    store.writeMetadata(channelName, JSON.stringify(metadata), function (err) {
                        if (err) {
                            // FIXME tell the user that there was a channel error?
                            return void Log.error('HK_WRITE_METADATA', {
                                channel: channelName,
                                error: err,
                            });
                        }
                    });

                    // write tasks
                    if(tasks && metadata.expire && typeof(metadata.expire) === 'number') {
                        // the fun part...
                        // the user has said they want this pad to expire at some point
                        tasks.write(metadata.expire, "EXPIRE", [ channelName ], function (err) {
                            if (err) {
                                // if there is an error, we don't want to crash the whole server...
                                // just log it, and if there's a problem you'll be able to fix it
                                // at a later date with the provided information
                                Log.error('HK_CREATE_EXPIRE_TASK', err);
                                Log.info('HK_INVALID_EXPIRE_TASK', JSON.stringify([metadata.expire, 'EXPIRE', channelName]));
                            }
                        });
                    }
                    Server.send(userId, [0, HISTORY_KEEPER_ID, 'MSG', userId, JSON.stringify(metadata)]);
                }

                // End of history message:
                let parsedMsg = {state: 1, channel: channelName, txid: txid};

                Server.send(userId, [0, HISTORY_KEEPER_ID, 'MSG', userId, JSON.stringify(parsedMsg)]);
            });
        });
=======
        metadata_cache: {},
        channel_cache: {},
        queueStorage: WriteQueue(),
        batchIndexReads: BatchRead("HK_GET_INDEX"),
>>>>>>> 93abdff3
    };

    config.historyKeeper = {
        metadata_cache: Env.metadata_cache,
        channel_cache: Env.channel_cache,

        id: Env.id,

        channelMessage: function (Server, channel, msgStruct) {
            // netflux-server emits 'channelMessage' events whenever someone broadcasts to a channel
            // historyKeeper stores these messages if the channel id indicates that they are
            // a channel type with permanent history
            HK.onChannelMessage(Env, Server, channel, msgStruct);
        },
        channelClose: function (channelName) {
            // netflux-server emits 'channelClose' events whenever everyone leaves a channel
            // we drop cached metadata and indexes at the same time
            HK.dropChannel(Env, channelName);
        },
        channelOpen: function (Server, channelName, userId) {
            Env.channel_cache[channelName] = {};
            Server.send(userId, [
                0,
                Env.id,
                'JOIN',
                channelName
            ]);
        },
        directMessage: function (Server, seq, userId, json) {
            // netflux-server allows you to register an id with a handler
            // this handler is invoked every time someone sends a message to that id
            HK.onDirectMessage(Env, Server, seq, userId, json);
        },
    };

    Log.verbose('HK_ID', 'History keeper ID: ' + Env.id);

    nThen(function (w) {
        require('../storage/file').create(config, w(function (_store) {
            config.store = _store;
            Env.store = _store;
        }));
    }).nThen(function (w) {
        require("../storage/tasks").create(config, w(function (e, tasks) {
            if (e) {
                throw e;
            }
            Env.tasks = tasks;
            config.tasks = tasks;
            if (config.disableIntegratedTasks) { return; }

            config.intervals = config.intervals || {};
            config.intervals.taskExpiration = setInterval(function () {
                tasks.runAll(function (err) {
                    if (err) {
                        // either TASK_CONCURRENCY or an error with tasks.list
                        // in either case it is already logged.
                    }
                });
            }, 1000 * 60 * 5); // run every five minutes
        }));
    }).nThen(function () {
        RPC.create(config, function (err, _rpc) {
            if (err) { throw err; }

            Env.rpc = _rpc;
            cb(void 0, config.historyKeeper);
        });
    });
};<|MERGE_RESOLUTION|>--- conflicted
+++ resolved
@@ -21,324 +21,10 @@
         // store
         id: Crypto.randomBytes(8).toString('hex'),
 
-<<<<<<< HEAD
-    */
-    const getHistoryOffset = (channelName, lastKnownHash, cb) => {
-        // lastKnownhash === -1 means we want the complete history
-        if (lastKnownHash === -1) { return void cb(null, 0); }
-        let offset = -1;
-        nThen((waitFor) => {
-            getIndex(channelName, waitFor((err, index) => {
-                if (err) { waitFor.abort(); return void cb(err); }
-
-                // check if the "hash" the client is requesting exists in the index
-                const lkh = index.offsetByHash[lastKnownHash];
-                // we evict old hashes from the index as new checkpoints are discovered.
-                // if someone connects and asks for a hash that is no longer relevant,
-                // we tell them it's an invalid request. This is because of the semantics of "GET_HISTORY"
-                // which is only ever used when connecting or reconnecting in typical uses of history...
-                // this assumption should hold for uses by chainpad, but perhaps not for other uses cases.
-                // EXCEPT: other cases don't use checkpoints!
-                // clients that are told that their request is invalid should just make another request
-                // without specifying the hash, and just trust the server to give them the relevant data.
-                // QUESTION: does this mean mailboxes are causing the server to store too much stuff in memory?
-                if (lastKnownHash && typeof(lkh) !== "number") {
-                    waitFor.abort();
-                    return void cb(new Error('EINVAL'));
-                }
-
-                // Since last 2 checkpoints
-                if (!lastKnownHash) {
-                    waitFor.abort();
-                    // Less than 2 checkpoints in the history: return everything
-                    if (index.cpIndex.length < 2) { return void cb(null, 0); }
-                    // Otherwise return the second last checkpoint's index
-                    return void cb(null, index.cpIndex[0].offset);
-                    /* LATER...
-                        in practice, two checkpoints can be very close together
-                        we have measures to avoid duplicate checkpoints, but editors
-                        can produce nearby checkpoints which are slightly different,
-                        and slip past these protections. To be really careful, we can
-                        seek past nearby checkpoints by some number of patches so as
-                        to ensure that all editors have sufficient knowledge of history
-                        to reconcile their differences. */
-                }
-
-                offset = lkh;
-            }));
-        }).nThen((waitFor) => {
-            // if offset is less than zero then presumably the channel has no messages
-            // returning falls through to the next block and therefore returns -1
-            if (offset !== -1) { return; }
-
-            // do a lookup from the index
-            // FIXME maybe we don't need this anymore?
-            // otherwise we have a non-negative offset and we can start to read from there
-            store.readMessagesBin(channelName, 0, (msgObj, readMore, abort) => {
-                // tryParse return a parsed message or undefined
-                const msg = tryParse(msgObj.buff.toString('utf8'));
-                // if it was undefined then go onto the next message
-                if (typeof msg === "undefined") { return readMore(); }
-                if (typeof(msg[4]) !== 'string' || lastKnownHash !== getHash(msg[4], Log)) {
-                    return void readMore();
-                }
-                offset = msgObj.offset;
-                abort();
-            }, waitFor(function (err) {
-                if (err) { waitFor.abort(); return void cb(err); }
-            }));
-        }).nThen(() => {
-            cb(null, offset);
-        });
-    };
-
-    /*  getHistoryAsync
-        * finds the appropriate byte offset from which to begin reading using 'getHistoryOffset'
-        * streams through the rest of the messages, safely parsing them and returning the parsed content to the handler
-        * calls back when it has reached the end of the log
-
-        Used by:
-        * GET_HISTORY
-
-    */
-    const getHistoryAsync = (channelName, lastKnownHash, beforeHash, handler, cb) => {
-        let offset = -1;
-        nThen((waitFor) => {
-            getHistoryOffset(channelName, lastKnownHash, waitFor((err, os) => {
-                if (err) {
-                    waitFor.abort();
-                    return void cb(err);
-                }
-                offset = os;
-            }));
-        }).nThen((waitFor) => {
-            if (offset === -1) { return void cb(new Error("could not find offset")); }
-            const start = (beforeHash) ? 0 : offset;
-            store.readMessagesBin(channelName, start, (msgObj, readMore, abort) => {
-                if (beforeHash && msgObj.offset >= offset) { return void abort(); }
-                var parsed = tryParse(msgObj.buff.toString('utf8'));
-                if (!parsed) { return void readMore(); }
-                handler(parsed, readMore);
-            }, waitFor(function (err) {
-                return void cb(err);
-            }));
-        });
-    };
-
-    /*  getOlderHistory
-        * allows clients to query for all messages until a known hash is read
-        * stores all messages in history as they are read
-          * can therefore be very expensive for memory
-          * should probably be converted to a streaming interface
-
-        Used by:
-        * GET_HISTORY_RANGE
-    */
-    const getOlderHistory = function (channelName, oldestKnownHash, cb) {
-        var messageBuffer = [];
-        var found = false;
-        store.getMessages(channelName, function (msgStr) {
-            if (found) { return; }
-
-            let parsed = tryParse(msgStr);
-            if (typeof parsed === "undefined") { return; }
-
-            // identify classic metadata messages by their inclusion of a channel.
-            // and don't send metadata, since:
-            // 1. the user won't be interested in it
-            // 2. this metadata is potentially incomplete/incorrect
-            if (isMetadataMessage(parsed)) { return; }
-
-            var content = parsed[4];
-            if (typeof(content) !== 'string') { return; }
-
-            var hash = getHash(content, Log);
-            if (hash === oldestKnownHash) {
-                found = true;
-            }
-            messageBuffer.push(parsed);
-        }, function (err) {
-            if (err) {
-                Log.error("HK_GET_OLDER_HISTORY", err);
-            }
-            cb(messageBuffer);
-        });
-    };
-
-
-    /*  onChannelCleared
-        * broadcasts to all clients in a channel if that channel is deleted
-    */
-    const onChannelCleared = function (Server, channel) {
-        Server.channelBroadcast(channel, {
-            error: 'ECLEARED',
-            channel: channel
-        }, HISTORY_KEEPER_ID);
-    };
-
-    // When a channel is removed from datastore, broadcast a message to all its connected users
-    const onChannelDeleted = function (Server, channel) {
-        store.closeChannel(channel, function () {
-            Server.channelBroadcast(channel, {
-                error: 'EDELETED',
-                channel: channel
-            }, HISTORY_KEEPER_ID);
-        });
-
-        delete channel_cache[channel];
-        Server.clearChannel(channel);
-        delete metadata_cache[channel];
-    };
-    // Check if the selected channel is expired
-    // If it is, remove it from memory and broadcast a message to its members
-
-    const onChannelMetadataChanged = function (Server, channel, metadata) {
-        if (!(channel && metadata_cache[channel] && typeof (metadata) === "object")) { return; }
-        Log.silly('SET_METADATA_CACHE', {
-            channel: channel,
-            metadata: JSON.stringify(metadata),
-        });
-
-        metadata_cache[channel] = metadata;
-
-        if (channel_cache[channel] && channel_cache[channel].index) {
-            channel_cache[channel].index.metadata = metadata;
-        }
-        Server.channelBroadcast(channel, metadata, HISTORY_KEEPER_ID);
-    };
-
-    const handleGetHistory = function (Server, seq, userId, parsed) {
-        // parsed[1] is the channel id
-        // parsed[2] is a validation key or an object containing metadata (optionnal)
-        // parsed[3] is the last known hash (optionnal)
-
-        Server.send(userId, [seq, 'ACK']);
-        var channelName = parsed[1];
-        var config = parsed[2];
-        var metadata = {};
-        var lastKnownHash;
-        var txid;
-
-        // clients can optionally pass a map of attributes
-        // if the channel already exists this map will be ignored
-        // otherwise it will be stored as the initial metadata state for the channel
-        if (config && typeof config === "object" && !Array.isArray(parsed[2])) {
-            lastKnownHash = config.lastKnownHash;
-            metadata = config.metadata || {};
-            txid = config.txid;
-            if (metadata.expire) {
-                metadata.expire = +metadata.expire * 1000 + (+new Date());
-            }
-        }
-        metadata.channel = channelName;
-        metadata.created = +new Date();
-
-        // if the user sends us an invalid key, we won't be able to validate their messages
-        // so they'll never get written to the log anyway. Let's just drop their message
-        // on the floor instead of doing a bunch of extra work
-        // TODO send them an error message so they know something is wrong
-        if (metadata.validateKey && !isValidValidateKeyString(metadata.validateKey)) {
-            return void Log.error('HK_INVALID_KEY', metadata.validateKey);
-        }
-
-        nThen(function (waitFor) {
-            var w = waitFor();
-
-            /*  unless this is a young channel, we will serve all messages from an offset
-                this will not include the channel metadata, so we need to explicitly fetch that.
-                unfortunately, we can't just serve it blindly, since then young channels will
-                send the metadata twice, so let's do a quick check of what we're going to serve...
-            */
-            getIndex(channelName, waitFor((err, index) => {
-                /*  if there's an error here, it should be encountered
-                    and handled by the next nThen block.
-                    so, let's just fall through...
-                */
-                if (err) { return w(); }
-
-
-                // it's possible that the channel doesn't have metadata
-                // but in that case there's no point in checking if the channel expired
-                // or in trying to send metadata, so just skip this block
-                if (!index || !index.metadata) { return void w(); }
-                // And then check if the channel is expired. If it is, send the error and abort
-                // FIXME this is hard to read because 'checkExpired' has side effects
-                if (checkExpired(Server, channelName)) { return void waitFor.abort(); }
-                // always send metadata with GET_HISTORY requests
-                Server.send(userId, [0, HISTORY_KEEPER_ID, 'MSG', userId, JSON.stringify(index.metadata)], w);
-            }));
-        }).nThen(() => {
-            let msgCount = 0;
-
-            // TODO compute lastKnownHash in a manner such that it will always skip past the metadata line?
-            getHistoryAsync(channelName, lastKnownHash, false, (msg, readMore) => {
-                msgCount++;
-                // avoid sending the metadata message a second time
-                if (isMetadataMessage(msg) && metadata_cache[channelName]) { return readMore(); }
-                if (txid) { msg[0] = txid; }
-                Server.send(userId, [0, HISTORY_KEEPER_ID, 'MSG', userId, JSON.stringify(msg)], readMore);
-            }, (err) => {
-                if (err && err.code !== 'ENOENT') {
-                    if (err.message !== 'EINVAL') { Log.error("HK_GET_HISTORY", err); }
-                    const parsedMsg = {error:err.message, channel: channelName, txid: txid};
-                    Server.send(userId, [0, HISTORY_KEEPER_ID, 'MSG', userId, JSON.stringify(parsedMsg)]);
-                    return;
-                }
-
-                const chan = channel_cache[channelName];
-
-                if (msgCount === 0 && !metadata_cache[channelName] && Server.channelContainsUser(channelName, userId)) {
-                    metadata_cache[channelName] = metadata;
-
-                    // the index will have already been constructed and cached at this point
-                    // but it will not have detected any metadata because it hasn't been written yet
-                    // this means that the cache starts off as invalid, so we have to correct it
-                    if (chan && chan.index) { chan.index.metadata = metadata; }
-
-                    // new channels will always have their metadata written to a dedicated metadata log
-                    // but any lines after the first which are not amendments in a particular format will be ignored.
-                    // Thus we should be safe from race conditions here if just write metadata to the log as below...
-                    // TODO validate this logic
-                    // otherwise maybe we need to check that the metadata log is empty as well
-                    store.writeMetadata(channelName, JSON.stringify(metadata), function (err) {
-                        if (err) {
-                            // FIXME tell the user that there was a channel error?
-                            return void Log.error('HK_WRITE_METADATA', {
-                                channel: channelName,
-                                error: err,
-                            });
-                        }
-                    });
-
-                    // write tasks
-                    if(tasks && metadata.expire && typeof(metadata.expire) === 'number') {
-                        // the fun part...
-                        // the user has said they want this pad to expire at some point
-                        tasks.write(metadata.expire, "EXPIRE", [ channelName ], function (err) {
-                            if (err) {
-                                // if there is an error, we don't want to crash the whole server...
-                                // just log it, and if there's a problem you'll be able to fix it
-                                // at a later date with the provided information
-                                Log.error('HK_CREATE_EXPIRE_TASK', err);
-                                Log.info('HK_INVALID_EXPIRE_TASK', JSON.stringify([metadata.expire, 'EXPIRE', channelName]));
-                            }
-                        });
-                    }
-                    Server.send(userId, [0, HISTORY_KEEPER_ID, 'MSG', userId, JSON.stringify(metadata)]);
-                }
-
-                // End of history message:
-                let parsedMsg = {state: 1, channel: channelName, txid: txid};
-
-                Server.send(userId, [0, HISTORY_KEEPER_ID, 'MSG', userId, JSON.stringify(parsedMsg)]);
-            });
-        });
-=======
         metadata_cache: {},
         channel_cache: {},
         queueStorage: WriteQueue(),
         batchIndexReads: BatchRead("HK_GET_INDEX"),
->>>>>>> 93abdff3
     };
 
     config.historyKeeper = {
