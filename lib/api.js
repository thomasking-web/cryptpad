--- conflicted
+++ resolved
@@ -14,25 +14,7 @@
             .on('channelClose', historyKeeper.channelClose)
             .on('channelMessage', historyKeeper.channelMessage)
             .on('channelOpen', historyKeeper.channelOpen)
-<<<<<<< HEAD
-            .on('sessionClose', function (userId, reason) {
-                if (['BAD_MESSAGE', 'SOCKET_ERROR', 'SEND_MESSAGE_FAIL_2'].indexOf(reason) !== -1) {
-                    if (reason && reason.code === 'ECONNRESET') { return; }
-                    return void log.error('SESSION_CLOSE_WITH_ERROR', {
-                        userId: userId,
-                        reason: reason,
-                    });
-                }
-
-                if (['SOCKET_CLOSED', 'SOCKET_ERROR'].indexOf(reason)) { return; }
-                log.verbose('SESSION_CLOSE_ROUTINE', {
-                    userId: userId,
-                    reason: reason,
-                });
-            })
-=======
             .on('sessionClose', historyKeeper.sessionClose)
->>>>>>> e328ae97
             .on('error', function (error, label, info) {
                 if (!error) { return; }
                 /* labels:
