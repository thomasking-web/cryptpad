--- conflicted
+++ resolved
@@ -27,7 +27,6 @@
         }
     }));
 }).nThen(function (w) {
-<<<<<<< HEAD
     // we assume the server has generated a secret used to validate JWT tokens
     if (typeof(Env.bearerSecret) === 'string') { return; }
     // if one does not exist, then create one and remember it
@@ -41,12 +40,12 @@
         +new Date()
     ], w(function (err) {
         if (err) { throw err; }
-=======
+    }));
+}).nThen(function (w) {
     Fse.mkdirp(Env.paths.block, w(function (err) {
-        if (err) { 
+        if (err) {
             log.error("BLOCK_FOLDER_CREATE_FAILED", err);
         }
->>>>>>> 51e6136a
     }));
 }).nThen(function (w) {
     var fullPath = Path.join(Env.paths.block, 'placeholder.txt');
