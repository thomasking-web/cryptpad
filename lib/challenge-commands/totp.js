// SPDX-FileCopyrightText: 2023 XWiki CryptPad Team <contact@cryptpad.org> and contributors
//
// SPDX-License-Identifier: AGPL-3.0-or-later

/* globals Buffer */
const B32 = require("thirty-two");
const OTP = require("notp");
const nThen = require("nthen");
const Util = require("../common-util");

const MFA = require("../storage/mfa");
const Sessions = require("../storage/sessions");
const BlockStore = require("../storage/block");
const Block = require("../commands/block");
const config = require("../load-config");

const  Commands = module.exports;

var isString = s => typeof(s) === 'string';

// basic definition of what we'll accept as an OTP code
// exactly six numerical digits
var isValidOTP = otp => {
    return isString(otp) &&
        // in the future this could be updated to support 8 digits
        otp.length === 6 &&
        // \D is non-digit characters, so this tests that it is exclusively numeric
        !/\D/.test(otp);
};

// basic definition of what we'll accept as a recovery key
// 24 bytes encoded as b64 ==> 32 characters
var isValidRecoveryKey = otp => {
    return isString(otp) &&
        // in the future this could be updated to support 8 digits
        otp.length === 32 &&
        // \D is non-digit characters, so this tests that it is exclusively numeric
        /[A-Za-z0-9+\/]{32}/.test(otp);
};

// we'll only allow users to set up multi-factor auth
// for keypairs they control which already have blocks
// this check doesn't confirm that their id is valid base64
// any attempt relying on this should fail when we can't decode
// the id they provided.
var isValidBlockId = Block.isValidBlockId;

// the base32 library can throw when decoding under various conditions.
// we have some basic requirements for the length of base32 as well,
// so we just do all the validation here. It either returns a buffer
// of length 20 or undefined, so the caller can just check whether it's
// falsey and otherwise assume it was well-formed
// Length === 20 comes from the recommendation of 160 bits of entropy
// in RFC4226 (https://www.rfc-editor.org/rfc/rfc4226#section-4)
var decode32 = S => {
    let decoded;
    try {
        decoded = B32.decode(S);
    } catch (err) { return; }
    if (!(decoded instanceof Buffer) || decoded.length !== 20) { return; }
    return decoded;
};


<<<<<<< HEAD
// Decide expire time
// Allow user settings?
var EXPIRATION = 7 * 24 * 3600 * 1000; // Sessions are valid 7 days
=======
// TODO Allow user settings?
var EXPIRATION = (config.otpSessionExpiration || 7 * 24) * 3600 * 1000;
>>>>>>> 641f224c

// Create a session with a token for the given public key
const makeSession = (Env, publicKey, oldKey, ssoSession, cb) => {
    const sessionId = ssoSession || Sessions.randomId();
    let SSOUtils = Env.plugins && Env.plugins.SSO && Env.plugins.SSO.utils;

    // For password change, we need to get the sso session associated to the old block key
    // In other cases (login and totp_setup), the sso session is associated to the current block
    oldKey = oldKey || publicKey; // use the current block if no old key

    let isUpdate = false;
    nThen(function (w) {
        if (!ssoSession || !SSOUtils) { return; }
        // If we have an session token, confirm this is an sso account
        SSOUtils.readBlock(Env, oldKey, w((err) => {
            if (err === 'ENOENT') { return; } // No sso block, no need to update the session
            if (err) {
                w.abort();
                return void cb('TOTP_VALIDATE_READ_SSO');
            }
            // We have an existing session for an SSO account: update the existing session
            isUpdate = true;
        }));
    }).nThen(function (w) {
        // store the token
        let sessionData = {
            mfa: {
                type: 'otp',
                exp: (+new Date()) + EXPIRATION
            }
        };
        var then = w(function (err) {
            if (err) {
                Env.Log.error("TOTP_VALIDATE_SESSION_WRITE", {
                    error: Util.serializeError(err),
                    publicKey: publicKey,
                    sessionId: sessionId,
                });
                w.abort();
                return void cb("SESSION_WRITE_ERROR");
            }
            // else continue
        });
        if (isUpdate) {
            Sessions.update(Env, publicKey, oldKey, sessionId, JSON.stringify(sessionData), then);
        } else {
            Sessions.write(Env, publicKey, sessionId, JSON.stringify(sessionData), then);
        }
    }).nThen(function () {
        cb(void 0, {
            bearer: sessionId,
        });
    });

};
// Read the MFA settings for the given public key
const readMFA = (Env, publicKey, cb) => {
    // check that there is an MFA configuration for the given account
    MFA.read(Env, publicKey, function (err, content) {
        if (err) {
            Env.Log.error('TOTP_VALIDATE_MFA_READ', {
                error: err,
                publicKey: publicKey,
            });
            return void cb('NO_MFA_CONFIGURED');
        }

        var parsed = Util.tryParse(content);
        if (!parsed) { return void cb("INVALID_CONFIGURATION"); }
        cb(undefined, parsed);
    });
};
// Check if an OTP code is valid against the provided secret
const checkCode = (Env, secret, code, publicKey, _cb) => {
    const cb = Util.mkAsync(_cb);

    let decoded = decode32(secret);
    if (!decoded) {
        Env.Log.error("TOTP_VALIDATE_INVALID_SECRET", {
            publicKey, // log the public key so the admin can investigate further
            // don't log the problematic secret directly as
            // logs are likely to be pasted in random places
        });
        return void cb("E_INVALID_SECRET");
    }

    // validate the code
    var validated = OTP.totp.verify(code, decoded, {
        window: 1,
    });

    if (!validated) {
        // I won't worry about logging these OTPs as they shouldn't leak any useful information
        Env.Log.error("TOTP_VALIDATE_BAD_OTP", {
            code,
        });
        return void cb("INVALID_OTP");
    }

    // call back to indicate that their request was well-formed and valid
    cb();
};


// This command allows clients to configure TOTP as a second factor protecting
// their login block IFF they:
// 1. provide a sufficiently strong TOTP secret
// 2. are able to produce a valid OTP code for that secret (indicating that their clock is sufficiently close to ours)
// 3. such a login block actually exists
// 4. are able to sign an arbitrary message for the login block's public key
// 5. have not already configured TOTP protection for this account
// (changing to a new secret can be done by disabling and re-enabling TOTP 2FA)
const TOTP_SETUP = Commands.TOTP_SETUP = function (Env, body, cb) {
    const { publicKey, secret, code, contact } = body;


    // the client MUST provide an OTP code of the expected format
    // this doesn't check if it matches the secret and time, just that it's well-formed
    if (!isValidOTP(code)) { return void cb("E_INVALID"); }

    // if they provide an (optional) point of contact as a recovery mechanism then it should be a string.
    // the intent is to allow to specify some side channel for those who inevitably lock themselves out
    // we should be able to use that to validate their identity.
    // I don't want to assume email, but limiting its length to 254 (the maximum email length) seems fair.
    if (contact && (!isString(contact) || contact.length > 254)) { return void cb("INVALID_CONTACT"); }

    // Check that the provided public key is the expected format for a block
    if (!isValidBlockId(publicKey)) {
        return void cb("INVALID_KEY");
    }

    // decode32 checks whether the secret decodes to a sufficiently long buffer
    var decoded = decode32(secret);
    if (!decoded) { return void cb('INVALID_SECRET'); }

    // Reject attempts to setup TOTP if a record of their preferences already exists
    MFA.read(Env, publicKey, function (err) {
        // There **should be** an error here, because anything else
        // means that a record already exists
        // This may need to be adjusted as other methods of MFA are added
        if (!err) { return void cb("EEXISTS"); }

        // if no MFA settings exist then we expect ENOENT
        // anything else indicates a problem and should result in rejection
        if (err.code !== 'ENOENT') { return void cb(err); }
        try {
            // allow for 30s of clock drift in either direction
            // returns an object ({ delta: 0 }) indicating the amount of clock drift
            // if successful, otherwise `null`
            var validated = OTP.totp.verify(code, decoded, {
                window: 1,
            });
            if (!validated) { return void cb("INVALID_OTP"); }
            cb();
        } catch (err2) {
            Env.Log.error('TOTP_SETUP_VERIFICATION_ERROR', {
                error: err2,
            });
            return void cb("INTERNAL_ERROR");
        }
    });
};

// The 'complete' step for TOTP_SETUP will only be called if the client
// passed earlier validation and successfully signed the server's challenge.
// There's still a little bit more to do and it could still fail.
TOTP_SETUP.complete = function (Env, body, cb) {
    // the OTP code should have already been validated
    var { publicKey, secret, contact, session } = body;

    // the device from which they configure MFA settings
    // is assumed to be safe, so we'll respond with a JWT token
    // the remainder of the setup is successfully completed.
    // Otherwise they would have to reauthenticate.
    // The session id is used as a reference to this particular session.
    nThen(function (w) {
        // confirm that the block exists
        BlockStore.check(Env, publicKey, w(function (err) {
            if (err) {
                Env.Log.error("TOTP_SETUP_NO_BLOCK", {
                    publicKey,
                });
                w.abort();
                return void cb("NO_BLOCK");
            }
            // otherwise the block exists, continue
        }));
    }).nThen(function (w) {
        // store the data you'll need in the future
        var data = {
            method: 'TOTP', // specify this so it's easier to add other methods later?
            secret: secret, // the 160 bit, base32-encoded secret that is used for OTP validation
            creation: new Date(), // the moment at which the MFA was configured
        };

        if (isString(contact)) {
            // 'contact' is an arbitary (and optional) string for manual recovery from 2FA auth fails
            // it should already be validated
            data.contact = contact;
        }

        // We attempt to store a record of the above preferences
        // if it fails then we abort and inform the client of an error.
        MFA.write(Env, publicKey, JSON.stringify(data), w(function (err) {
            if (err) {
                w.abort();
                Env.Log.error("TOTP_SETUP_STORAGE_FAILURE", {
                    publicKey: publicKey,
                    error: err,
                });
                return void cb('STORAGE_FAILURE');
            }
            // otherwise continue
        }));
    }).nThen(function () {
        // we have already stored the MFA data, which will cause access to the resource to be restricted to the provided TOTP secret.
        // we attempt to create a session as a matter of convenience - so if it fails
        // that just means they'll be forced to authenticate
        makeSession(Env, publicKey, null, session, cb);
    });
};

// This command is somewhat simpler than TOTP_SETUP
// Issue a client a JWT which will allow them to access a login block IFF:
// 1. That login block exists
// 2. That login block is protected by TOTP 2FA
// 3. They can produce a valid OTP for that block's TOTP secret
// 4. They can sign for the block's public key
const validate = Commands.TOTP_VALIDATE = function (Env, body, cb) {
    var { publicKey, code } = body;

    // they must provide a valid OTP code
    if (!isValidOTP(code)) { return void cb('E_INVALID'); }

    // they must provide a valid block public key
    if (!isValidBlockId(publicKey)) { return void cb("INVALID_KEY"); }

    var secret;
    nThen(function (w) {
        // check that there is an MFA configuration for the given account
        readMFA(Env, publicKey, w(function (err, content) {
            if (err) {
                w.abort();
                return void cb(err);
            }
            secret = content.secret;
        }));
    }).nThen(function () {
        checkCode(Env, secret, code, publicKey, cb);
    });
};

validate.complete = function (Env, body, cb) {
/*
if they are here then they:

1. have a valid block configured with TOTP-based 2FA
2. were able to provide a valid TOTP for that block's secret
3. were able to sign their messages for the block's public key

So, we should:

1. instanciate a session for them by generating and storing a token for their public key
2. send them the token

*/
    var { publicKey, session } = body;
    makeSession(Env, publicKey, null, session, cb);
};

// Same as TOTP_VALIDATE but without making a session at the end
const check = Commands.TOTP_MFA_CHECK = function (Env, body, cb) {
    var { publicKey, auth } = body;
    const code = auth;
    if (!isValidOTP(code)) { return void cb('E_INVALID'); }
    if (!isValidBlockId(publicKey)) { return void cb("INVALID_KEY"); }
    var secret;
    nThen(function (w) {
        readMFA(Env, publicKey, w(function (err, content) {
            if (err) {
                w.abort();
                return void cb(err);
            }
            secret = content.secret;
        }));
    }).nThen(function () {
        checkCode(Env, secret, code, publicKey, cb);
    });
};
check.complete = function (Env, body, cb) { cb(); };


// Revoke a client TOTP secret which will allow them to disable TOTP for a login block IFF:
// 1. That login block exists
// 2. That login block is protected by TOTP 2FA
// 3. They can produce a valid OTP for that block's TOTP secret
// 4. They can sign for the block's public key
const revoke = Commands.TOTP_REVOKE = function (Env, body, cb) {
    var { publicKey, code, recoveryKey } = body;

    // they must provide a valid OTP code
    if (!isValidOTP(code) && !isValidRecoveryKey(recoveryKey)) { return void cb('E_INVALID'); }

    // they must provide a valid block public key
    if (!isValidBlockId(publicKey)) { return void cb("INVALID_KEY"); }

    var secret, recoveryStored;
    nThen(function (w) {
        // check that there is an MFA configuration for the given account
        readMFA(Env, publicKey, w(function (err, content) {
            if (err) {
                w.abort();
                return void cb(err);
            }
            secret = content.secret;
            recoveryStored = content.contact;
        }));
    }).nThen(function (w) {
        if (!recoveryKey) { return; }
        w.abort();
        if (!/^secret:/.test(recoveryStored)) {
            return void cb("E_NO_RECOVERY_KEY");
        }
        recoveryStored = recoveryStored.slice(7);
        if (recoveryKey !== recoveryStored) {
            return void cb("E_WRONG_RECOVERY_KEY");
        }
        cb();
    }).nThen(function () {
        checkCode(Env, secret, code, publicKey, cb);
    });
};

revoke.complete = function (Env, body, cb) {
/*
if they are here then they:

1. have a valid block configured with TOTP-based 2FA
2. were able to provide a valid TOTP for that block's secret
3. were able to sign their messages for the block's public key

So, we should:

1. Revoke the TOTP authentication for their block
2. Remove all existing sessions
*/
    var { publicKey } = body;
    MFA.revoke(Env, publicKey, cb);
};



// Write a login block using an existing OTP block IFF
// 1. You can sign for the block's public key
// 2. You have a proof for the old block
// 3. The old block is OTP protected
// 4. The OTP code is valid
// Note: this is used when users change their password
const writeBlock = Commands.TOTP_WRITE_BLOCK = function (Env, body, cb) {
    const { publicKey, content } = body;
    const code = content.auth;
    const registrationProof = content.registrationProof;

    // they must provide a valid block public key
    if (!isValidBlockId(publicKey)) { return void cb("INVALID_KEY"); }
    if (publicKey !== content.publicKey) { return void cb("INVALID_KEY"); }
    if (!isValidOTP(code)) { return void cb('E_INVALID'); }
    if (!registrationProof) { return void cb('MISSING_ANCESTOR'); }

    let secret;
    let oldKey;
    nThen(function (w) {
        Block.validateAncestorProof(Env, registrationProof, w((err, provenKey) => {
            if (err || !provenKey) {
                w.abort();
                return void cb('INVALID_ANCESTOR');
            }
            oldKey = provenKey;
        }));
    }).nThen(function (w) {
        // check that there is an MFA configuration for the ancestor account
        readMFA(Env, oldKey, w(function (err, content) {
            if (err) {
                w.abort();
                return void cb(err);
            }
            secret = content.secret;
        }));
    }).nThen(function () {
        // check that the OTP code is valid
        checkCode(Env, secret, code, oldKey, cb);
    });
};



writeBlock.complete = function (Env, body, cb) {
    const { publicKey, content, session } = body;
    let oldKey;
    nThen(function (w) {
        // Write new block
        Block.writeLoginBlock(Env, content, w((err) => {
            if (err) {
                w.abort();
                return void cb("BLOCK_WRITE_ERROR");
            }
        }));
    }).nThen(function (w) {
        // Copy MFA settings
        const proof = Util.tryParse(content.registrationProof);
        oldKey = proof && proof[0];
        if (!oldKey) {
            w.abort();
            return void cb('INVALID_ANCESTOR');
        }
        MFA.copy(Env, oldKey, publicKey, w());
    }).nThen(function () {
        // Create a session for the current user
        makeSession(Env, publicKey, oldKey, session, cb);
    });
};

// Remove a login block IFF
// 1. You can sign for the block's public key
const removeBlock = Commands.TOTP_REMOVE_BLOCK = function (Env, body, cb) {
    const { publicKey, auth } = body;
    const code = auth;

    // they must provide a valid block public key
    if (!isValidBlockId(publicKey)) { return void cb("INVALID_KEY"); }
    if (!isValidOTP(code)) { return void cb('E_INVALID'); }

    let secret;
    nThen(function (w) {
        // check that there is an MFA configuration for this block
        readMFA(Env, publicKey, w(function (err, content) {
            if (err) {
                w.abort();
                return void cb(err);
            }
            secret = content.secret;
        }));
    }).nThen(function () {
        // check that the OTP code is valid
        checkCode(Env, secret, code, publicKey, cb);
    });
};

removeBlock.complete = function (Env, body, cb) {
    const { publicKey, reason } = body;
    nThen(function (w) {
        // Remove the block
        Block.removeLoginBlock(Env, publicKey, reason, w((err) => {
            if (err) {
                w.abort();
                return void cb(err);
            }
        }));
    }).nThen(() => {
        // Delete the MFA settings and sessions
        MFA.revoke(Env, publicKey, cb);
    });
};
<|MERGE_RESOLUTION|>--- conflicted
+++ resolved
@@ -62,14 +62,8 @@
 };
 
 
-<<<<<<< HEAD
-// Decide expire time
 // Allow user settings?
-var EXPIRATION = 7 * 24 * 3600 * 1000; // Sessions are valid 7 days
-=======
-// TODO Allow user settings?
 var EXPIRATION = (config.otpSessionExpiration || 7 * 24) * 3600 * 1000;
->>>>>>> 641f224c
 
 // Create a session with a token for the given public key
 const makeSession = (Env, publicKey, oldKey, ssoSession, cb) => {
