// SPDX-FileCopyrightText: 2023 XWiki CryptPad Team <contact@cryptpad.org> and contributors
//
// SPDX-License-Identifier: AGPL-3.0-or-later

/* globals process */
const nThen = require("nthen");
const getFolderSize = require("get-folder-size");
const Util = require("../common-util");
const Ulimit = require("ulimit");
const Decrees = require("../decrees");
const Pinning = require("./pin-rpc");
const Core = require("./core");
const Channel = require("./channel");
const Invitation = require("./invitation");
const Users = require("./users");
const Moderators = require("./moderators");
const BlockStore = require("../storage/block");
const MFA = require("../storage/mfa");
const ArchiveAccount = require('../archive-account');
const { Worker } = require('node:worker_threads');
const Fse = require("fs-extra");

const Fs = require("fs");

var Admin = module.exports;

var getFileDescriptorCount = function (Env, server, cb) {
    Fs.readdir('/proc/self/fd', function(err, list) {
        if (err) { return void cb(err); }
        cb(void 0, list.length);
    });
};

var getFileDescriptorLimit = function (env, server, cb) {
    Ulimit(cb);
};

var getCacheStats = function (env, server, cb) {
    var metaSize = 0;
    var channelSize = 0;
    var metaCount = 0;
    var channelCount = 0;

    try {
        var meta = env.metadata_cache;
        for (var x in meta) {
            if (meta.hasOwnProperty(x)) {
                metaCount++;
                metaSize += JSON.stringify(meta[x]).length;
            }
        }

        var channels = env.channel_cache;
        for (var y in channels) {
            if (channels.hasOwnProperty(y)) {
                channelCount++;
                channelSize += JSON.stringify(channels[y]).length;
            }
        }
    } catch (err) {
        return void cb(err && err.message);
    }

    cb(void 0, {
        metadata: metaCount,
        metaSize: metaSize,
        channel: channelCount,
        channelSize: channelSize,
        memoryUsage: process.memoryUsage(),
    });
};

// CryptPad_AsyncStore.rpc.send('ADMIN', ['GET_WORKER_PROFILES'], console.log)
var getWorkerProfiles = function (Env, Server, cb) {
    cb(void 0, Env.commandTimers);
};

var getActiveSessions = function (Env, Server, cb) {
    var stats = Server.getSessionStats();
    cb(void 0, [
        stats.total,
        stats.unique
    ]);
};

var shutdown = function (Env, Server, cb) {
    if (true) { // eslint-disable-line no-constant-condition
        return void cb('E_NOT_IMPLEMENTED');
    }

    // disconnect all users and reject new connections
    Server.shutdown();

    // stop all intervals that may be running
    Object.keys(Env.intervals).forEach(function (name) {
        clearInterval(Env.intervals[name]);
    });

    // set a flag to prevent incoming database writes
    // wait until all pending writes are complete
    // then process.exit(0);
    // and allow system functionality to restart the server
};

var getRegisteredUsers = function (Env, Server, cb) {
    Env.batchRegisteredUsers('', cb, function (done) {
        var dir = Env.paths.pin;
        var folders;
        var users = 0;
        nThen(function (waitFor) {
            Fs.readdir(dir, waitFor(function (err, list) {
                if (err) {
                    waitFor.abort();
                    return void done(err);
                }
                folders = list;
            }));
        }).nThen(function (waitFor) {
            folders.forEach(function (f) {
                var dir = Env.paths.pin + '/' + f;
                Fs.readdir(dir, waitFor(function (err, list) {
                    if (err) { return; }
                    users += list.length;
                }));
            });
        }).nThen(function () {
            done(void 0, users);
        });
    });
};

var getDiskUsage = function (Env, Server, cb) {
    Env.batchDiskUsage('', cb, function (done) {
        var data = {};
        nThen(function (waitFor) {
            getFolderSize('./', waitFor(function(err, info) {
                data.total = info;
            }));
            getFolderSize(Env.paths.pin, waitFor(function(err, info) {
                data.pin = info;
            }));
            getFolderSize(Env.paths.blob, waitFor(function(err, info) {
                data.blob = info;
            }));
            getFolderSize(Env.paths.staging, waitFor(function(err, info) {
                data.blobstage = info;
            }));
            getFolderSize(Env.paths.block, waitFor(function(err, info) {
                data.block = info;
            }));
            getFolderSize(Env.paths.data, waitFor(function(err, info) {
                data.datastore = info;
            }));
        }).nThen(function () {
            done(void 0, data);
        });
    });
};

var getActiveChannelCount = function (Env, Server, cb) {
    cb(void 0, Server.getActiveChannelCount());
};

var flushCache = function (Env, Server,  cb) {
    Env.flushCache();
    cb(void 0, true);
};

// CryptPad_AsyncStore.rpc.send('ADMIN', ['ARCHIVE_DOCUMENT', documentID], console.log)
var archiveDocument = function (Env, Server, cb, data) {
    if (!Array.isArray(data)) { return void cb("EINVAL"); }
    var args = data[1];

    var id, reason;
    if (typeof(args) === 'string') {
        id = args;
    } else if (args && typeof(args) === 'object') {
        id = args.id;
        reason = args.reason;
    }

    if (typeof(id) !== 'string' || id.length < 32) { return void cb("EINVAL"); }

    const archiveReason = {
        code: 'MODERATION_PAD',
        txt: reason
    };
    const reasonStr = `MODERATION_PAD:${reason}`;

    switch (id.length) {
        case 32:
            return void Env.msgStore.archiveChannel(id, archiveReason, Util.both(cb, function (err) {
                Env.Log.info("ARCHIVAL_CHANNEL_BY_ADMIN_RPC", {
                    channelId: id,
                    reason: reason,
                    status: err? String(err): "SUCCESS",
                });
                Channel.disconnectChannelMembers(Env, Server, id, 'EDELETED', reasonStr, err => {
                    if (err) { } // TODO
                });
            }));
        case 48:
            return void Env.blobStore.archive.blob(id, archiveReason, Util.both(cb, function (err) {
                Env.Log.info("ARCHIVAL_BLOB_BY_ADMIN_RPC", {
                    id: id,
                    reason: reason,
                    status: err? String(err): "SUCCESS",
                });
            }));
        default:
            return void cb("INVALID_ID_LENGTH");
    }

    // archival for blob proofs isn't automated, but evict-inactive.js will
    // clean up orpaned blob proofs
    // Env.blobStore.archive.proof(userSafeKey, blobId, cb)
};

var removeDocument = function (Env, Server, cb, data) {
    if (!Array.isArray(data)) { return void cb("EINVAL"); }
    var args = data[1];

    var id, reason;
    if (typeof(args) === 'string') {
        id = args;
    } else if (args && typeof(args) === 'object') {
        id = args.id;
        reason = `MODERATION_DESTROY:${args.reason}`;
    }

    if (typeof(id) !== 'string' || id.length < 32) { return void cb("EINVAL"); }

    switch (id.length) {
        case 32:
            return void Env.msgStore.removeChannel(id, Util.both(cb, function (err) {
                Env.Log.info("REMOVAL_CHANNEL_BY_ADMIN_RPC", {
                    channelId: id,
                    reason: reason,
                    status: err? String(err): "SUCCESS",
                });
                Channel.disconnectChannelMembers(Env, Server, id, 'EDELETED', reason, err => {
                    if (err) { } // TODO
                });
            }));
        case 48:
            return void Env.blobStore.remove.blob(id, Util.both(cb, function (err) {
                Env.Log.info("REMOVAL_BLOB_BY_ADMIN_RPC", {
                    id: id,
                    reason: reason,
                    status: err? String(err): "SUCCESS",
                });
            }));
        default:
            return void cb("INVALID_ID_LENGTH");
    }
};


var restoreArchivedDocument = function (Env, Server, cb, data) {
    if (!Array.isArray(data)) { return void cb("EINVAL"); }
    var args = data[1];

    var id, reason;
    if (typeof(args) === 'string') {
        id = args;
    } else if (args && typeof(args) === 'object') {
        id = args.id;
        reason = args.reason;
    }

    if (typeof(id) !== 'string' || id.length < 32) { return void cb("EINVAL"); }

    switch (id.length) {
        case 32:
            return void Env.msgStore.restoreArchivedChannel(id, Util.both(cb, function (err) {
                Env.Log.info("RESTORATION_CHANNEL_BY_ADMIN_RPC", {
                    id: id,
                    reason: reason,
                    status: err? String(err): 'SUCCESS',
                });
            }));
        case 48:
            // FIXME this does not yet restore blob ownership
            // Env.blobStore.restore.proof(userSafekey, id, cb)
            return void Env.blobStore.restore.blob(id, Util.both(cb, function (err) {
                Env.Log.info("RESTORATION_BLOB_BY_ADMIN_RPC", {
                    id: id,
                    reason: reason,
                    status: err? String(err): 'SUCCESS',
                });
            }));
        default:
            return void cb("INVALID_ID_LENGTH");
    }
};

// CryptPad_AsyncStore.rpc.send('ADMIN', ['ARCHIVE_ACCOUNT', {key, block, reason}], console.log)
var archiveAccount = function (Env, Server, _cb, data) {
    const cb = Util.once(_cb);
    const worker = new Worker('./lib/archive-account.js');
    const args = Array.isArray(data) && data[1];
    if (!args || typeof(args) !== 'object') { return void cb("EINVAL"); }
    worker.on('message', message => {
        if (message === 'READY') {
            return worker.postMessage({
                command: 'start',
                content: args.key,
                block: args.block, // optional, may be including in pin log
                reason: args.reason
            });
        }

        // DONE: disconnect all users from these channels
        Env.Log.info('ARCHIVE_ACCOUNT_BY_ADMIN', {
            safeKey: args.key,
            reason: args.reason,
        });
        const reason = `MODERATION_ACCOUNT:${args.reason}`;
        var deletedChannels = Util.tryParse(message);
        if (Array.isArray(deletedChannels)) {
            let n = nThen;
            deletedChannels.forEach((chanId) => {
                n = n((w) => {
                    setTimeout(w(() => {
                        Channel.disconnectChannelMembers(Env, Server, chanId, 'EDELETED', reason, () => {});
                    }), 10);
                }).nThen;
            });
        }
        cb(void 0, { state: true });
    });
    worker.on('error', (err) => {
        console.error(err);
        cb(err);
    });
    worker.on('exit', () => { worker.unref(); });
};
var restoreAccount = function (Env, Server, _cb, data) {
    const cb = Util.once(_cb);
    const worker = new Worker('./lib/archive-account.js');
    const args = Array.isArray(data) && data[1];
    if (!args || typeof(args) !== 'object') { return void cb("EINVAL"); }
    worker.on('message', message => {
        if (message === 'READY') {
            return worker.postMessage({
                command: 'restore',
                content: args.key
            });
        }
        // Response
        Env.Log.info('RESTORE_ACCOUNT_BY_ADMIN', {
            safeKey: args.key,
            reason: args.reason,
        });
        cb(void 0, {
            state: true,
            errors: Util.tryParse(message)
        });
    });
    worker.on('error', (err) => {
        console.error(err);
        cb(err);
    });
    worker.on('exit', () => { worker.unref(); });
};
var getAccountArchiveStatus = function (Env, Server, cb, data) {
    const args = Array.isArray(data) && data[1];
    if (!args || typeof(args) !== 'object') { return void cb("EINVAL"); }
    ArchiveAccount.getStatus(Env, args.key, cb);
};

// CryptPad_AsyncStore.rpc.send('ADMIN', ['CLEAR_CACHED_CHANNEL_INDEX', documentID], console.log)
var clearChannelIndex = function (Env, Server, cb, data) {
    var id = Array.isArray(data) && data[1];
    if (typeof(id) !== 'string' || id.length < 32) { return void cb("EINVAL"); }
    delete Env.channel_cache[id];
    cb();
};

// CryptPad_AsyncStore.rpc.send('ADMIN', ['GET_CACHED_CHANNEL_INDEX', documentID], console.log)
var getChannelIndex = function (Env, Server, cb, data) {
    var id = Array.isArray(data) && data[1];
    if (typeof(id) !== 'string' || id.length < 32) { return void cb("EINVAL"); }

    var index = Util.find(Env, ['channel_cache', id]);
    if (!index) { return void cb("ENOENT"); }
    cb(void 0, index);
};

// CryptPad_AsyncStore.rpc.send('ADMIN', ['CLEAR_CACHED_CHANNEL_METADATA', documentID], console.log)
var clearChannelMetadata = function (Env, Server, cb, data) {
    var id = Array.isArray(data) && data[1];
    if (typeof(id) !== 'string' || id.length < 32) { return void cb("EINVAL"); }
    delete Env.metadata_cache[id];
    cb();
};

// CryptPad_AsyncStore.rpc.send('ADMIN', ['GET_CACHED_CHANNEL_METADATA', documentID], console.log)
var getChannelMetadata = function (Env, Server, cb, data) {
    var id = Array.isArray(data) && data[1];
    if (typeof(id) !== 'string' || id.length < 32) { return void cb("EINVAL"); }

    var index = Util.find(Env, ['metadata_cache', id]);
    if (!index) { return void cb("ENOENT"); }
    cb(void 0, index);
};

// CryptPad_AsyncStore.rpc.send('ADMIN', [ 'ADMIN_DECREE', ['RESTRICT_REGISTRATION', [true]]], console.log)
var adminDecree = function (Env, Server, cb, data, unsafeKey) {
    var value = data[1];
    if (!Array.isArray(value)) { return void cb('INVALID_DECREE'); }

    var command = value[0];
    var args = value[1];

/*

The admin should have sent a command to be run:

the server adds two pieces of information to the supplied decree:

* the unsafeKey of the admin who uploaded it
* the current time

1. test the command to see if it's valid and will result in a change
2. if so, apply it and write it to the log for persistence
3. respond to the admin with an error or nothing

*/

    var decree = [command, args, unsafeKey, +new Date()];
    var changed;
    try {
        changed = Decrees.handleCommand(Env, decree) || false;
    } catch (err) {
        return void cb(err);
    }

    if (!changed) { return void cb(); }
    Env.Log.info('ADMIN_DECREE', decree);
    let _err;
    nThen((waitFor) => {
        Decrees.write(Env, decree, waitFor((err) => {
            _err = err;
        }));
        setTimeout(waitFor(), 300); // NOTE: 300 because cache update may take up to 250ms
    }).nThen(function () {
        cb(_err);
    });
};

// CryptPad_AsyncStore.rpc.send('ADMIN', ['SET_LAST_EVICTION', 0], console.log)
var setLastEviction = function (Env, Server, cb, data, unsafeKey) {
    var time = data && data[1];
    if (typeof(time) !== 'number') {
        return void cb('INVALID_ARGS');
    }

    Env.lastEviction = time;
    cb();
    Env.Log.info('LAST_EVICTION_TIME_SET', {
        author: unsafeKey,
        time: time,
    });
};

// CryptPad_AsyncStore.rpc.send('ADMIN', ['INSTANCE_STATUS], console.log)
var instanceStatus = function (Env, Server, cb) {
    cb(void 0, {
        restrictRegistration: Env.restrictRegistration,
        restrictSsoRegistration: Env.restrictSsoRegistration,
        dontStoreSSOUsers: Env.dontStoreSSOUsers,
        dontStoreInvitedUsers: Env.dontStoreInvitedUsers,

        enableEmbedding: Env.enableEmbedding,
        launchTime: Env.launchTime,
        currentTime: +new Date(),

        inactiveTime: Env.inactiveTime,
        accountRetentionTime: Env.accountRetentionTime,
        archiveRetentionTime: Env.archiveRetentionTime,

        defaultStorageLimit: Env.defaultStorageLimit,

        lastEviction: Env.lastEviction,
        evictionReport: Env.evictionReport,

        disableIntegratedEviction: Env.disableIntegratedEviction,
        disableIntegratedTasks: Env.disableIntegratedTasks,

        enableProfiling: Env.enableProfiling,
        profilingWindow: Env.profilingWindow,

        maxUploadSize: Env.maxUploadSize,
        premiumUploadSize: Env.premiumUploadSize,

        consentToContact: Env.consentToContact,
        listMyInstance: Env.listMyInstance,
        provideAggregateStatistics: Env.provideAggregateStatistics,

        removeDonateButton: Env.removeDonateButton,
        blockDailyCheck: Env.blockDailyCheck,

        updateAvailable: Env.updateAvailable,
        instancePurpose: Env.instancePurpose,

        instanceDescription: Env.instanceDescription,
        instanceJurisdiction: Env.instanceJurisdiction,
        instanceName: Env.instanceName,
        instanceNotice: Env.instanceNotice,
        enforceMFA: Env.enforceMFA,
    });
};

// CryptPad_AsyncStore.rpc.send('ADMIN', ['GET_LIMITS'], console.log)
var getLimits = function (Env, Server, cb) {
    cb(void 0, Env.limits);
};

var isValidKey = key => {
    return typeof(key) === 'string' && key.length === 44;
};

// CryptPad_AsyncStore.rpc.send('ADMIN', ['GET_USER_TOTAL_SIZE', "CrufexqXcY/z+eKJlEbNELVy5Sb7E/EAAEFI8GnEtZ0="], console.log)
var getUserTotalSize = function (Env, Server, cb, data) {
    var signingKey = Array.isArray(data) && data[1];
    if (!isValidKey(signingKey)) { return void cb("EINVAL"); }
    var safeKey = Util.escapeKeyCharacters(signingKey);
    Pinning.getTotalSize(Env, safeKey, cb);
};

var getPinActivity = function (Env, Server, cb, data) {
    var signingKey = Array.isArray(data) && data[1];
    if (!isValidKey(signingKey)) { return void cb("EINVAL"); }
    // the db-worker ensures the signing key is of the appropriate form
    Env.getPinActivity(signingKey, function (err, response) {
        if (err) { return void cb(err && err.code); }
        cb(void 0, response);
    });
};

var isUserOnline = function (Env, Server, cb, data) {
    var key = Array.isArray(data) && data[1];
    if (!isValidKey(key)) { return void cb("EINVAL"); }
    key = Util.unescapeKeyCharacters(key);
    var online = false;
    try {
        Object.keys(Env.netfluxUsers).some(function (netfluxId) {
            if (!Env.netfluxUsers[netfluxId][key]) { return; }
            online = true;
            return true;
        });
    } catch (err) {
        Env.Log.error('ADMIN_USER_ONLINE_CHECK', {
            error: err,
            key: key,
        });
        return void cb("SERVER_ERROR");
    }
    cb(void 0, online);
};

var getPinLogStatus = function (Env, Server, cb, data) {
    var key = Array.isArray(data) && data[1];
    if (!isValidKey(key)) { return void cb("EINVAL"); }
    var safeKey = Util.escapeKeyCharacters(key);

    var response = {};
    nThen(function (w) {
        Env.pinStore.isChannelAvailable(safeKey, w(function (err, result) {
            if (err) {
                return void Env.Log.error('PIN_LOG_STATUS_AVAILABLE', err);
            }
            response.live = result;
        }));
        Env.pinStore.isChannelArchived(safeKey, w(function (err, result) {
            if (err) {
                return void Env.Log.error('PIN_LOG_STATUS_ARCHIVED', err);
            }
            response.archived = result;
        }));
    }).nThen(function () {
        cb(void 0, response);
    });
};

var getDocumentStatus = function (Env, Server, cb, data) {
    var id = Array.isArray(data) && data[1];
    if (typeof(id) !== 'string') { return void cb("EINVAL"); }
    var response = {};
    if (id.length === 44) {
        return void nThen(function (w) {
            BlockStore.isAvailable(Env, id, w(function (err, result) {
                if (err) {
                    return void Env.Log.error('BLOCK_STATUS_AVAILABLE', err);
                }
                response.live = result;
            }));
            BlockStore.isArchived(Env, id, w(function (err, result) {
                if (err) {
                    return void Env.Log.error('BLOCK_STATUS_ARCHIVED', err);
                }
                response.archived = result;
            }));
            BlockStore.readPlaceholder(Env, id, w((result) => {
                if (!result) { return; }
                response.placeholder = result;
            }));
            MFA.read(Env, id, w(function (err, v) {
                if (err === 'ENOENT') {
                    response.totp = 'DISABLED';
                } else if (v) {
                    var parsed = Util.tryParse(v);
                    response.totp = {
                        enabled: true,
                        recovery: parsed.contact && parsed.contact.split(':')[0]
                    };
                } else {
                    response.totp = err;
                }
            }));
        }).nThen(function () {
            cb(void 0, response);
        });
    }
    if (id.length === 48) {
        return void nThen(function (w) {
            Env.blobStore.isBlobAvailable(id, w(function (err, result) {
                if (err) {
                    return void Env.Log.error('BLOB_STATUS_AVAILABLE', err);
                }
                response.live = result;
            }));
            Env.blobStore.isBlobArchived(id, w(function (err, result) {
                if (err) {
                    return void Env.Log.error('BLOB_STATUS_ARCHIVED', err);
                }
                response.archived = result;
            }));
            Env.blobStore.getPlaceholder(id, w((result) => {
                if (!result) { return; }
                response.placeholder = result;
            }));
        }).nThen(function () {
            cb(void 0, response);
        });
    }
    if (id.length !== 32) { return void cb("EINVAL"); }
    nThen(function (w) {
        Env.store.isChannelAvailable(id, w(function (err, result) {
            if (err) {
                return void Env.Log.error('CHANNEL_STATUS_AVAILABLE', err);
            }
            response.live = result;
        }));
        Env.store.isChannelArchived(id, w(function (err, result) {
            if (err) {
                return void Env.Log.error('CHANNEL_STATUS_ARCHIVED', err);
            }
            response.archived = result;
        }));
        Env.store.getPlaceholder(id, w((result) => {
            if (!result) { return; }
            response.placeholder = result;
        }));
    }).nThen(function () {
        cb(void 0, response);
    });
};

var disableMFA = function (Env, Server, cb, data) {
    var id = Array.isArray(data) && data[1];
    if (typeof(id) !== 'string' || id.length !== 44) { return void cb("EINVAL"); }
    MFA.revoke(Env, id, cb);
};

var getPinList = function (Env, Server, cb, data) {
    var key = Array.isArray(data) && data[1];
    if (!isValidKey(key)) { return void cb("EINVAL"); }
    var safeKey = Util.escapeKeyCharacters(key);

    Env.getPinState(safeKey, function (err, value) {
        if (err) { return void cb(err); }
        try {
            return void cb(void 0, Object.keys(value).filter(k => value[k]));
        } catch (err2) { }
        cb("UNEXPECTED_SERVER_ERROR");
    });
};

var getPinHistory = function (Env, Server, cb, data) {
    Env.Log.debug('GET_PIN_HISTORY', data);
    cb("NOT_IMPLEMENTED");
};

/*
// NOTE: Deprecated, archive whole account now
var archivePinLog = function (Env, Server, cb, data) {
    var args = Array.isArray(data) && data[1];
    if (!args || typeof(args) !== 'object') { return void cb("EINVAL"); }
    var key = args.key;
    var reason = args.reason || '';
    if (!isValidKey(key)) { return void cb("EINVAL"); }
    var safeKey = Util.escapeKeyCharacters(key);

    Env.pinStore.archiveChannel(safeKey, undefined, function (err) {
        Core.expireSession(Env.Sessions, safeKey);
        if (err) {
            Env.Log.error('ARCHIVE_PIN_LOG_BY_ADMIN', {
                error: err,
                safeKey: safeKey,
                reason: reason,
            });
        } else {
            Env.Log.info('ARCHIVE_PIN_LOG_BY_ADMIN', {
                safeKey: safeKey,
                reason: reason,
            });
        }
        cb(err);
    });
};
*/

var archiveBlock = function (Env, Server, cb, data) {
    var args = Array.isArray(data) && data[1];
    if (!args) { return void cb("INVALID_ARGS"); }
    var key = args.key;
    var reason = args.reason;
    if (!isValidKey(key)) { return void cb("EINVAL"); }
    const archiveReason = {
        code: 'MODERATION_BLOCK',
        txt: reason
    };
    BlockStore.archive(Env, key, archiveReason, err => {
        Env.Log.info("ARCHIVE_BLOCK_BY_ADMIN", {
            error: err,
            key: key,
            reason: reason || '',
        });
        cb(err);
    });
    let SSOUtils = Env.plugins && Env.plugins.SSO && Env.plugins.SSO.utils;
    if (SSOUtils) { SSOUtils.deleteAccount(Env, key, () => {}); }
};

var restoreArchivedBlock = function (Env, Server, cb, data) {
    var args = Array.isArray(data) && data[1];
    if (!args) { return void cb("INVALID_ARGS"); }
    var key = args.key;
    var reason = args.reason;
    if (!isValidKey(key)) { return void cb("EINVAL"); }
    BlockStore.restore(Env, key, err => {
        Env.Log.info("RESTORE_ARCHIVED_BLOCK_BY_ADMIN", {
            error: err,
            key: key,
            reason: reason || '',
        });

        // Also restore SSO data
        let SSOUtils = Env.plugins && Env.plugins.SSO && Env.plugins.SSO.utils;
        if (SSOUtils) { SSOUtils.restoreAccount(Env, key, () => {}); }

        cb(err);
    });
};

/*
// NOTE: Deprecated, archive whole account now
var restoreArchivedPinLog = function (Env, Server, cb, data) {
    var args = Array.isArray(data) && data[1];
    if (!args || typeof(args) !== 'object') { return void cb("EINVAL"); }
    var key = args.key;
    var reason = args.reason || '';
    if (!isValidKey(key)) { return void cb("EINVAL"); }
    var safeKey = Util.escapeKeyCharacters(key);
    Env.pinStore.restoreArchivedChannel(safeKey, function (err) {
        Core.expireSession(Env.Sessions, safeKey);
        if (err) {
            Env.Log.error("RESTORE_ARCHIVED_PIN_LOG_BY_ADMIN", {
                error: err,
                safeKey: safeKey,
                reason: reason,
            });
        } else {
            Env.Log.info('RESTORE_ARCHIVED_PIN_LOG_BY_ADMIN', {
                safeKey: safeKey,
                reason: reason,
            });
        }
        cb(err);
    });
};
*/

var archiveOwnedDocuments = function (Env, Server, cb, data) {
    Env.Log.debug('ARCHIVE_OWNED_DOCUMENTS', data);
    cb("NOT_IMPLEMENTED");
};

// quotas...
var getUserQuota = function (Env, Server, cb, data) {
    var key = Array.isArray(data) && data[1];
    if (!isValidKey(key)) { return void cb("EINVAL"); }
    Pinning.getLimit(Env, key, cb);
};

var getUserStorageStats = function (Env, Server, cb, data) {
    var key = Array.isArray(data) && data[1];
    if (!isValidKey(key)) { return void cb("EINVAL"); }
    var safeKey = Util.escapeKeyCharacters(key);

    Env.getPinState(safeKey, function (err, value) {
        if (err) { return void cb(err); }
        try {
            var res = {
                channels: 0,
                files: 0,
            };
            Object.keys(value).forEach(k => {
                switch (k.length) {
                    case 32: return void ((res.channels++));
                    case 48: return void ((res.files++));
                }
            });
            return void cb(void 0, res);
        } catch (err2) { }
        cb("UNEXPECTED_SERVER_ERROR");
    });
};

var getStoredMetadata = function (Env, Server, cb, data) {
    var id = Array.isArray(data) && data[1];
    if (!Core.isValidId(id)) { return void cb('INVALID_CHAN'); }
    Env.computeMetadata(id, function (err, data) {
        cb(err, data);
    });
};

var getDocumentSize = function (Env, Server, cb, data) {
    var id = Array.isArray(data) && data[1];
    if (!Core.isValidId(id)) { return void cb('INVALID_CHAN'); }
    Env.getFileSize(id, (err, size) => {
        if (err) { return void cb(err); }
        cb(err, size);
    });
};

var getLastChannelTime = function (Env, Server, cb, data) {
    var id = Array.isArray(data) && data[1];
    if (!Core.isValidId(id)) { return void cb('INVALID_CHAN'); }
    Env.getLastChannelTime(id, function (err, time) {
        if (err) { return void cb(err && err.code); }
        cb(err, time);
    });
};

var getMetadataHistory = function (Env, Server, cb, data) {
    var id = Array.isArray(data) && data[1];
    if (!Core.isValidId(id)) { return void cb('INVALID_CHAN'); }

    var lines = [];
    Env.msgStore.readChannelMetadata(id, (err, line) => {
        if (err) { return; }
        lines.push(line);
    }, err => {
        if (err) {
            Env.Log.error('ADMIN_GET_METADATA_HISTORY', {
                error: err,
                id: id,
            });
            return void cb(err);
        }
        cb(void 0, lines);
    });
};

var getKnownUsers = (Env, Server, cb) => {
    Users.getAll(Env, cb);
};
var addKnownUser = (Env, Server, cb, data, unsafeKey) => {
    var obj = Array.isArray(data) && data[1];
    var edPublic = obj.edPublic;
    var block = obj.block;
    var alias = obj.alias;
    var userData = {
        edPublic,
        block,
        alias,
        email: obj.email,
        name: obj.name,
        type: 'manual'
    };
    Users.add(Env, edPublic, userData, unsafeKey, cb);
};
var deleteKnownUser = (Env, Server, cb, data) => {
    var id = Array.isArray(data) && data[1];
    Users.delete(Env, id, cb);
};
var updateKnownUser = (Env, Server, cb, data) => {
    var args = Array.isArray(data) && data[1];
    var edPublic = args.edPublic;
    var changes = args.changes;
    Users.update(Env, edPublic, changes, cb);
};

var getInvitations = (Env, Server, cb) => {
    Invitation.getAll(Env, cb);
};
var createInvitation = (Env, Server, cb, data, unsafeKey) => {
    const args = Array.isArray(data) && data[1];
    if (!args || typeof(args) !== 'object') { return void cb("EINVAL"); }
    Invitation.create(Env, args.alias, args.email, cb, unsafeKey);
};
var deleteInvitation = (Env, Server, cb, data) => {
    var id = Array.isArray(data) && data[1];
    Invitation.delete(Env, id, cb);
};

<<<<<<< HEAD
var getModerators = (Env, Server, cb) => {
    Moderators.getAll(Env, cb);
};
var addModerator = (Env, Server, cb, data, unsafeKey) => {
    const obj = Array.isArray(data) && data[1];
    const name = obj.name;
    const edPublic = obj.edPublic;
    const curvePublic = obj.curvePublic;
    const mailbox = obj.mailbox;
    const profile = obj.profile;
    const userData = {
        name,
        edPublic,
        curvePublic,
        mailbox,
        profile
    };
    Moderators.add(Env, edPublic, userData, unsafeKey, cb);
};
var removeModerator = (Env, Server, cb, data) => {
    const id = Array.isArray(data) && data[1];
    Moderators.delete(Env, id, cb);
};
var archiveSupport = (Env, Server, cb) => {
    let supportPinKey = Env.supportPinKey;
    getPinList(Env, Server, (err, list) => {
        if (err) { return void cb(err); }
        let n = nThen;
        list.forEach(id => {
            n = n(waitFor => {
                archiveDocument(Env, Server, waitFor(), [null, {id, reason:'DISABLE_SUPPORT'}]);
            }).nThen;
        });
        n(() => {
            cb();
        });
    }, [null, supportPinKey]);
};

=======
const MAX_LOGO_SIZE = 200*1024; // 200KB
var removeLogo = (Env, Server, cb) => {
    Fse.unlink('./customize/CryptPad_logo_hero.svg', (err) => {
        cb(err);
    });
};
var uploadLogo = (Env, Server, cb, data, unsafeKey) => {
    const args = Array.isArray(data) && data[1];
    if (!args || typeof(args) !== 'object') { return void cb("EINVAL"); }
    let dataURL = args.dataURL;

    // (size*4/3) + 24 ==> base64 and dataURL overhead
    if (!dataURL || dataURL.length > ((MAX_LOGO_SIZE*4/3)+24)) {
        return void cb('E_TOO_LARGE');
    }

    let s = dataURL.split(',');
    let base64 = s[1];
    let mime = s[0].slice(s[0].indexOf(":")+1, s[0].indexOf(";"));
    if (!base64 || !mime) { return void cb('EINVAL'); }
    let buf;
    try {
        buf = Buffer.from(base64, 'base64');
    } catch (e) {
        return void cb(e);
    }

    nThen(waitFor => {
        Fse.mkdirp('customize', {}, waitFor((err) => {
            if (!err) { return; }
            waitFor.abort();
            return void cb(err);
        }));
    }).nThen(waitFor => {
        Fse.writeFile('./customize/CryptPad_logo_hero.svg', buf, waitFor((err) => {
            if (!err) { return; }
            waitFor.abort();
            return void cb(err);
        }));
    }).nThen(() => {
        adminDecree(Env, null, function (err) {
            if (err) { return void cb(err); }
            Env.flushCache();
            cb(void 0, true);
        }, ['UPLOAD_LOGO', [
            'SET_LOGO_MIME',
            [mime]
        ]], unsafeKey);
    });
};

var changeColor = (Env, Server, cb, data, unsafeKey) => {
    const args = Array.isArray(data) && data[1];
    if (!args || typeof(args) !== 'object') { return void cb("EINVAL"); }
    let color = args.color;
    adminDecree(Env, null, function (err) {
        if (err) { return void cb(err); }
        Env.flushCache();
        cb(void 0, true);
    }, ['CHANGE_COLOR', [
        'SET_ACCENT_COLOR',
        [color]
    ]], unsafeKey);
};


>>>>>>> 0dcce94e
var commands = {
    ACTIVE_SESSIONS: getActiveSessions,
    ACTIVE_PADS: getActiveChannelCount,
    REGISTERED_USERS: getRegisteredUsers,
    DISK_USAGE: getDiskUsage,
    FLUSH_CACHE: flushCache,
    SHUTDOWN: shutdown,
    GET_FILE_DESCRIPTOR_COUNT: getFileDescriptorCount,
    GET_FILE_DESCRIPTOR_LIMIT: getFileDescriptorLimit,
    GET_CACHE_STATS: getCacheStats,

    GET_PIN_ACTIVITY: getPinActivity,
    IS_USER_ONLINE: isUserOnline,
    GET_USER_QUOTA: getUserQuota,
    GET_USER_STORAGE_STATS: getUserStorageStats,
    GET_PIN_LOG_STATUS: getPinLogStatus,

    GET_METADATA_HISTORY: getMetadataHistory,
    GET_STORED_METADATA: getStoredMetadata,
    GET_DOCUMENT_SIZE: getDocumentSize,
    GET_LAST_CHANNEL_TIME: getLastChannelTime,
    GET_DOCUMENT_STATUS: getDocumentStatus,

    DISABLE_MFA: disableMFA,

    GET_PIN_LIST: getPinList,
    GET_PIN_HISTORY: getPinHistory,
    //ARCHIVE_PIN_LOG: archivePinLog,
    ARCHIVE_OWNED_DOCUMENTS: archiveOwnedDocuments,
    //RESTORE_ARCHIVED_PIN_LOG: restoreArchivedPinLog,

    ARCHIVE_BLOCK: archiveBlock,
    RESTORE_ARCHIVED_BLOCK: restoreArchivedBlock,

    ARCHIVE_DOCUMENT: archiveDocument,
    RESTORE_ARCHIVED_DOCUMENT: restoreArchivedDocument,

    ARCHIVE_ACCOUNT: archiveAccount,
    RESTORE_ACCOUNT: restoreAccount,
    GET_ACCOUNT_ARCHIVE_STATUS: getAccountArchiveStatus,

    CLEAR_CACHED_CHANNEL_INDEX: clearChannelIndex,
    GET_CACHED_CHANNEL_INDEX: getChannelIndex,
    // TODO implement admin historyTrim
    // TODO implement kick from channel
    // TODO implement force-disconnect user(s)?

    CLEAR_CACHED_CHANNEL_METADATA: clearChannelMetadata,
    GET_CACHED_CHANNEL_METADATA: getChannelMetadata,

    ADMIN_DECREE: adminDecree,
    INSTANCE_STATUS: instanceStatus,
    GET_LIMITS: getLimits,
    SET_LAST_EVICTION: setLastEviction,
    GET_WORKER_PROFILES: getWorkerProfiles,
    GET_USER_TOTAL_SIZE: getUserTotalSize,

    REMOVE_DOCUMENT: removeDocument,

    GET_ALL_INVITATIONS: getInvitations,
    CREATE_INVITATION: createInvitation,
    DELETE_INVITATION: deleteInvitation,

    GET_ALL_USERS: getKnownUsers,
    ADD_KNOWN_USER: addKnownUser,
    DELETE_KNOWN_USER: deleteKnownUser,
    UPDATE_KNOWN_USER: updateKnownUser,

<<<<<<< HEAD
    ARCHIVE_SUPPORT: archiveSupport,
    GET_MODERATORS: getModerators,
    ADD_MODERATOR: addModerator,
    REMOVE_MODERATOR: removeModerator,
=======
    UPLOAD_LOGO: uploadLogo,
    REMOVE_LOGO: removeLogo,
    CHANGE_COLOR: changeColor,
>>>>>>> 0dcce94e
};

// addFirstAdmin is an anon_rpc command
Admin.addFirstAdmin = function (Env, data, cb) {
    if (!Env.installToken) { return void cb('EINVAL'); }
    var token = data.token;
    if (!token || !data.edPublic) { return void cb('MISSING_ARGS'); }
    if (token.length !== 64 || data.edPublic.length !== 44) { return void cb('INVALID_ARGS'); }
    if (token !== Env.installToken) { return void cb('FORBIDDEN'); }
    if (Array.isArray(Env.admins) && Env.admins.length) { return void cb('EEXISTS'); }

    var key = data.edPublic;

    adminDecree(Env, null, function (err) {
        if (err) { return void cb(err); }
        Env.flushCache();
        cb();
    }, ['ADD_FIRST_ADMIN', [
        'ADD_ADMIN_KEY',
        [key]
    ]], "");
};

Admin.command = function (Env, safeKey, data, _cb, Server) {
    var cb = Util.once(Util.mkAsync(_cb));

    var admins = Env.admins;

    var unsafeKey = Util.unescapeKeyCharacters(safeKey);
    if (admins.indexOf(unsafeKey) === -1) {
        return void cb("FORBIDDEN");
    }

    var command = commands[data[0]];

    if (typeof(command) === 'function') {
        return void command(Env, Server, cb, data, unsafeKey);
    }

    return void cb('UNHANDLED_ADMIN_COMMAND');
};
<|MERGE_RESOLUTION|>--- conflicted
+++ resolved
@@ -917,7 +917,6 @@
     Invitation.delete(Env, id, cb);
 };
 
-<<<<<<< HEAD
 var getModerators = (Env, Server, cb) => {
     Moderators.getAll(Env, cb);
 };
@@ -957,7 +956,6 @@
     }, [null, supportPinKey]);
 };
 
-=======
 const MAX_LOGO_SIZE = 200*1024; // 200KB
 var removeLogo = (Env, Server, cb) => {
     Fse.unlink('./customize/CryptPad_logo_hero.svg', (err) => {
@@ -1024,7 +1022,6 @@
 };
 
 
->>>>>>> 0dcce94e
 var commands = {
     ACTIVE_SESSIONS: getActiveSessions,
     ACTIVE_PADS: getActiveChannelCount,
@@ -1093,16 +1090,14 @@
     DELETE_KNOWN_USER: deleteKnownUser,
     UPDATE_KNOWN_USER: updateKnownUser,
 
-<<<<<<< HEAD
     ARCHIVE_SUPPORT: archiveSupport,
     GET_MODERATORS: getModerators,
     ADD_MODERATOR: addModerator,
     REMOVE_MODERATOR: removeModerator,
-=======
+
     UPLOAD_LOGO: uploadLogo,
     REMOVE_LOGO: removeLogo,
     CHANGE_COLOR: changeColor,
->>>>>>> 0dcce94e
 };
 
 // addFirstAdmin is an anon_rpc command
