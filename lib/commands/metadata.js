/*jshint esversion: 6 */
const Data = module.exports;

const Meta = require("../metadata");
const Core = require("./core");
const Util = require("../common-util");
const HK = require("../hk-util");

Data.getMetadataRaw = function (Env, channel /* channelName */, _cb) {
    const cb = Util.once(Util.mkAsync(_cb));
    if (!Core.isValidId(channel)) { return void cb('INVALID_CHAN'); }
    if (channel.length !== HK.STANDARD_CHANNEL_LENGTH &&
        channel.length !== HK.ADMIN_CHANNEL_LENGTH) { return cb("INVALID_CHAN_LENGTH"); }
<<<<<<< HEAD
=======

    // return synthetic metadata for admin broadcast channels as a safety net
    // in case anybody manages to write metadata
    /*
    if (channel.length === HK.ADMIN_CHANNEL_LENGTH) { // XXX
        return void cb(void 0, {
            channel: channel,
            creation: +new Date(),
            owners: Env.admins,
        });
    } */
>>>>>>> 3a81e5b7

    var cached = Env.metadata_cache[channel];
    if (HK.isMetadataMessage(cached)) {
        Env.checkCache(channel);
        return void cb(void 0, cached);
    }

    Env.batchMetadata(channel, cb, function (done) {
        Env.computeMetadata(channel, function (err, meta) {
            if (!err && HK.isMetadataMessage(meta)) {
                Env.metadata_cache[channel] = meta;
                // clear metadata after a delay if nobody has joined the channel within 30s
                Env.checkCache(channel);
            }
            done(err, meta);
        });
    });
};

Data.getMetadata = function (Env, channel, cb, Server, netfluxId) {
    Data.getMetadataRaw(Env, channel, function (err, metadata) {
        if (err) { return void cb(err); }

        if (!(metadata && metadata.restricted)) {
            // if it's not restricted then just call back
            return void cb(void 0, metadata);
        }

        const session = HK.getNetfluxSession(Env, netfluxId);
        const allowed = HK.listAllowedUsers(metadata);

        if (!HK.isUserSessionAllowed(allowed, session)) {
            return void cb(void 0, {
                restricted: metadata.restricted,
                allowed: allowed,
                rejected: true,
            });
        }
        cb(void 0, metadata);
    });
};

/* setMetadata
    - write a new line to the metadata log if a valid command is provided
    - data is an object: {
        channel: channelId,
        command: metadataCommand (string),
        value: value
    }
*/
Data.setMetadata = function (Env, safeKey, data, cb, Server) {
    var unsafeKey = Util.unescapeKeyCharacters(safeKey);

    var channel = data.channel;
    var command = data.command;
    if (!channel || !Core.isValidId(channel)) { return void cb ('INVALID_CHAN'); }
    if (!command || typeof (command) !== 'string') { return void cb('INVALID_COMMAND'); }
    if (Meta.commands.indexOf(command) === -1) { return void cb('UNSUPPORTED_COMMAND'); }

    Env.queueMetadata(channel, function (next) {
        Data.getMetadataRaw(Env, channel, function (err, metadata) {
            if (err) {
                cb(err);
                return void next();
            }
            if (!Core.hasOwners(metadata)) {
                cb('E_NO_OWNERS');
                return void next();
            }

            // if you are a pending owner and not an owner
                // you can either ADD_OWNERS, or RM_PENDING_OWNERS
                    // and you should only be able to add yourself as an owner
                // everything else should be rejected
            // else if you are not an owner
                // you should be rejected
            // else write the command

            // Confirm that the channel is owned by the user in question
            // or the user is accepting a pending ownership offer
            if (Core.hasPendingOwners(metadata) &&
                Core.isPendingOwner(metadata, unsafeKey) &&
                        !Core.isOwner(metadata, unsafeKey)) {

                // If you are a pending owner, make sure you can only add yourelf as an owner
                if ((command !== 'ADD_OWNERS' && command !== 'RM_PENDING_OWNERS')
                        || !Array.isArray(data.value)
                        || data.value.length !== 1
                        || data.value[0] !== unsafeKey) {
                    cb('INSUFFICIENT_PERMISSIONS');
                    return void next();
                }
                // FIXME wacky fallthrough is hard to read
                // we could pass this off to a writeMetadataCommand function
                // and make the flow easier to follow
            } else if (!Core.isOwner(metadata, unsafeKey)) {
                cb('INSUFFICIENT_PERMISSIONS');
                return void next();
            }

            // Add the new metadata line
            var line = [command, data.value, +new Date()];
            var changed = false;
            try {
                changed = Meta.handleCommand(metadata, line);
            } catch (e) {
                cb(e);
                return void next();
            }

            // if your command is valid but it didn't result in any change to the metadata,
            // call back now and don't write any "useless" line to the log
            if (!changed) {
                cb(void 0, metadata);
                return void next();
            }
            Env.msgStore.writeMetadata(channel, JSON.stringify(line), function (e) {
                if (e) {
                    cb(e);
                    return void next();
                }

                // send the message back to the person who changed it
                // since we know they're allowed to see it
                cb(void 0, metadata);
                next();

                const metadata_cache = Env.metadata_cache;

                // update the cached metadata
                metadata_cache[channel] = metadata; // XXX guard against malicious takeover of the broadcast channel

                // it's easy to check if the channel is restricted
                const isRestricted = metadata.restricted;
                // and these values will be used in any case
                const s_metadata = JSON.stringify(metadata);
                const hk_id = Env.historyKeeper.id;

                if (!isRestricted) {
                    // pre-allow-list behaviour
                    // if it's not restricted, broadcast the new metadata to everyone
                    return void Server.channelBroadcast(channel, s_metadata, hk_id);
                }

                // otherwise derive the list of users (unsafeKeys) that are allowed to stay
                const allowed = HK.listAllowedUsers(metadata);
                // anyone who is not allowed will get the same error message
                const s_error = JSON.stringify({
                    error: 'ERESTRICTED',
                    channel: channel,
                });

                // iterate over the channel's userlist
                const toRemove = [];
                Server.getChannelUserList(channel).forEach(function (userId) {
                    const session = HK.getNetfluxSession(Env, userId);

                    // if the user is allowed to remain, send them the metadata
                    if (HK.isUserSessionAllowed(allowed, session)) {
                        return void Server.send(userId, [
                            0,
                            hk_id,
                            'MSG',
                            userId,
                            s_metadata
                        ], function () {});
                    }
                    // otherwise they are not in the list.
                    // send them an error and kick them out!
                    Server.send(userId, [
                        0,
                        hk_id,
                        'MSG',
                        userId,
                        s_error
                    ], function () {});
                });

                Server.removeFromChannel(channel, toRemove);
            });
        });
    });
};<|MERGE_RESOLUTION|>--- conflicted
+++ resolved
@@ -11,8 +11,6 @@
     if (!Core.isValidId(channel)) { return void cb('INVALID_CHAN'); }
     if (channel.length !== HK.STANDARD_CHANNEL_LENGTH &&
         channel.length !== HK.ADMIN_CHANNEL_LENGTH) { return cb("INVALID_CHAN_LENGTH"); }
-<<<<<<< HEAD
-=======
 
     // return synthetic metadata for admin broadcast channels as a safety net
     // in case anybody manages to write metadata
@@ -24,7 +22,6 @@
             owners: Env.admins,
         });
     } */
->>>>>>> 3a81e5b7
 
     var cached = Env.metadata_cache[channel];
     if (HK.isMetadataMessage(cached)) {
