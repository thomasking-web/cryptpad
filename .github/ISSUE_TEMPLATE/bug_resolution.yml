# SPDX-FileCopyrightText: 2023 XWiki CryptPad Team <contact@cryptpad.org> and contributors
#
# SPDX-License-Identifier: AGPL-3.0-or-later

name: Bug report
description: Report a bug, otherwise see the links below
labels: ["bug"]
body:
  - type: markdown
    id: coc
    attributes:
      value: |
        # Contribution guidelines
        Please read the [code of conduct](https://github.com/cryptpad/cryptpad/blob/main/CODE_OF_CONDUCT.md) before proceeding.
  - type: markdown
    id: terms
    attributes:
      value: |
        You've found a bug and checked that ...
        - You understand that not following the below instructions will result in immediate closure and/or deletion of your issue.
        - You have understood that this bug report is dedicated for bugs, and not for support-related inquiries.
        - You have understood that answers are voluntary and community-driven, and not commercial support.
        - You have verified that your issue has not been already answered in the past. You've read the [Common issues documentation section](https://docs.cryptpad.org/en/FAQ.html#common-issues) and you also checked [previous issues](https://github.com/cryptpad/cryptpad/issues).
  - type: textarea
    id: description
    attributes:
      label: Description
      description: Please provide a brief description of the bug in 1-2 sentences. If applicable, add screenshots to help explain your problem. Very useful for bugs in CryptPad UI.
    validations:
      required: true
  - type: textarea
    id: reproduce
    attributes:
      label: Steps to reproduce
      description: Please describe the steps to reproduce the bug.
      placeholder: |-
        1. ...
        2. ...
        3. ...
    validations:
      required: true
  - type: textarea
    id: logs
    attributes:
      label: Relevant logs
      description: Please copy and paste any relevant log output. This will be automatically formatted into code, so no need for backticks.
      render: shell
  - type: textarea
    id: expected-behavior
    attributes:
      label: Expected behavior
      description: A clear and concise description of what you expected to happen.
    validations:
      required: true
  - type: dropdown
    id: operating-system
    attributes:
      label: Which operating system are you using?
      multiple: true
      options:
        - Linux/BSD/UNIX
        - Microsoft Windows
        - Apple macOS
        - Apple iOS
        - Google ChromeOS
        - Google Android
        - Other
  - type: dropdown
    id: browsers
    attributes:
      label: What browsers are you seeing the problem on?
      multiple: true
      options:
        - Mozilla Firefox
        - Google Chrome
        - Apple Safari
        - Microsoft Edge
        - Other
  - type: textarea
    id: extensions
    attributes:
      label: Extensions
      description: Web browser extensions installed
    validations:
      required: true
  - type: dropdown
    id: version
    attributes:
      label: Version
      description: What version of CryptPad are you running?
      options:
<<<<<<< HEAD
        - 2024.12.0
=======
        - 2024.9.1
>>>>>>> 2598c241
        - 2024.9.0
        - 2024.6.1
        - 2024.6.0
        - 2024.3.1
        - 2024.3.0
<<<<<<< HEAD
=======
        - 5.7.0
        - 5.6.0
>>>>>>> 2598c241
        - Other
    validations:
      required: true<|MERGE_RESOLUTION|>--- conflicted
+++ resolved
@@ -89,21 +89,13 @@
       label: Version
       description: What version of CryptPad are you running?
       options:
-<<<<<<< HEAD
         - 2024.12.0
-=======
         - 2024.9.1
->>>>>>> 2598c241
         - 2024.9.0
         - 2024.6.1
         - 2024.6.0
         - 2024.3.1
         - 2024.3.0
-<<<<<<< HEAD
-=======
-        - 5.7.0
-        - 5.6.0
->>>>>>> 2598c241
         - Other
     validations:
       required: true